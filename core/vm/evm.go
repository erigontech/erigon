// Copyright 2014 The go-ethereum Authors
// (original work)
// Copyright 2024 The Erigon Authors
// (modifications)
// This file is part of Erigon.
//
// Erigon is free software: you can redistribute it and/or modify
// it under the terms of the GNU Lesser General Public License as published by
// the Free Software Foundation, either version 3 of the License, or
// (at your option) any later version.
//
// Erigon is distributed in the hope that it will be useful,
// but WITHOUT ANY WARRANTY; without even the implied warranty of
// MERCHANTABILITY or FITNESS FOR A PARTICULAR PURPOSE. See the
// GNU Lesser General Public License for more details.
//
// You should have received a copy of the GNU Lesser General Public License
// along with Erigon. If not, see <http://www.gnu.org/licenses/>.

package vm

import (
	"errors"
	"fmt"
	"math/big"
	"sync/atomic"

	"github.com/holiman/uint256"

	"github.com/erigontech/erigon-lib/common/empty"
	"github.com/erigontech/erigon/core/state"

	"github.com/erigontech/erigon-lib/chain"
	"github.com/erigontech/erigon-lib/chain/params"
	"github.com/erigontech/erigon-lib/common"
	"github.com/erigontech/erigon-lib/common/u256"
	"github.com/erigontech/erigon-lib/crypto"
	"github.com/erigontech/erigon/core/tracing"
	"github.com/erigontech/erigon/core/vm/evmtypes"
)

var emptyHash = common.Hash{}

func (evm *EVM) precompile(addr common.Address) (PrecompiledContract, bool) {
	var precompiles map[common.Address]PrecompiledContract
	switch {
	case evm.chainRules.IsOsaka:
		precompiles = PrecompiledContractsOsaka
	case evm.chainRules.IsBhilai:
		precompiles = PrecompiledContractsBhilai
<<<<<<< HEAD
	case evm.chainRules.IsStylus:
		precompiles = PrecompiledContractsArbOS30
	case evm.chainRules.IsArbitrum:
		precompiles = PrecompiledContractsArbitrum
=======
>>>>>>> cf916078
	case evm.chainRules.IsPrague:
		precompiles = PrecompiledContractsPrague
	case evm.chainRules.IsNapoli:
		precompiles = PrecompiledContractsNapoli
	case evm.chainRules.IsCancun:
		precompiles = PrecompiledContractsCancun
	case evm.chainRules.IsBerlin:
		precompiles = PrecompiledContractsBerlin
	case evm.chainRules.IsIstanbul:
		precompiles = PrecompiledContractsIstanbul
	case evm.chainRules.IsByzantium:
		precompiles = PrecompiledContractsByzantium
	default:
		precompiles = PrecompiledContractsHomestead
	}
	p, ok := precompiles[addr]
	return p, ok
}

// EVM is the Ethereum Virtual Machine base object and provides
// the necessary tools to run a contract on the given state with
// the provided context. It should be noted that any error
// generated through any of the calls should be considered a
// revert-state-and-consume-all-gas operation, no checks on
// specific errors should ever be performed. The interpreter makes
// sure that any errors generated are to be considered faulty code.
//
// The EVM should never be reused and is not thread safe.
type EVM struct {
	// Context provides auxiliary blockchain related information
	Context evmtypes.BlockContext
	evmtypes.TxContext
	// IntraBlockState gives access to the underlying state
	intraBlockState *state.IntraBlockState

	// chainConfig contains information about the current chain
	chainConfig *chain.Config
	// chain rules contains the chain rules for the current epoch
	chainRules *chain.Rules
	// virtual machine configuration options used to initialise the
	// evm.
	config Config
	// global (to this context) ethereum virtual machine
	// used throughout the execution of the tx.
	interpreter Interpreter
	// abort is used to abort the EVM calling operations
	abort atomic.Bool
	// callGasTemp holds the gas available for the current call. This is needed because the
	// available gas is calculated in gasCall* according to the 63/64 rule and later
	// applied in opCall*.
	callGasTemp uint64
<<<<<<< HEAD

	//Arbitrum processing hook
	ProcessingHookSet atomic.Bool
	ProcessingHook    TxProcessingHook
=======
>>>>>>> cf916078
}

// NewEVM returns a new EVM. The returned EVM is not thread safe and should
// only ever be used *once*.
func NewEVM(blockCtx evmtypes.BlockContext, txCtx evmtypes.TxContext, ibs *state.IntraBlockState, chainConfig *chain.Config, vmConfig Config) *EVM {
	if vmConfig.NoBaseFee {
		if txCtx.GasPrice == nil || txCtx.GasPrice.IsZero() {
			if chainConfig.IsArbitrum() {
				blockCtx.BaseFeeInBlock = new(uint256.Int)
				if blockCtx.BaseFee != nil && !blockCtx.BaseFee.IsZero() {
					blockCtx.BaseFeeInBlock.Set(blockCtx.BaseFee)
				}
			}
			blockCtx.BaseFee = new(uint256.Int)
		}
		if chainConfig.IsArbitrum() && txCtx.BlobFee != nil && txCtx.BlobFee.IsZero() {
			blockCtx.BlobBaseFee = new(uint256.Int)
		}
	}
	evm := &EVM{
		Context:         blockCtx,
		TxContext:       txCtx,
		intraBlockState: ibs,
		config:          vmConfig,
		chainConfig:     chainConfig,
<<<<<<< HEAD
		chainRules:      chainConfig.Rules(blockCtx.BlockNumber, blockCtx.Time, blockCtx.ArbOSVersion),
=======
		chainRules:      chainConfig.Rules(blockCtx.BlockNumber, blockCtx.Time),
>>>>>>> cf916078
	}
	if evm.config.JumpDestCache == nil {
		evm.config.JumpDestCache = NewJumpDestCache(JumpDestCacheLimit)
	}

	evm.ProcessingHook = DefaultTxProcessor{evm: evm}
	evm.interpreter = NewEVMInterpreter(evm, vmConfig)

	return evm
}

// Reset resets the EVM with a new transaction context.Reset
// This is not threadsafe and should only be done very cautiously.
func (evm *EVM) Reset(txCtx evmtypes.TxContext, ibs *state.IntraBlockState) {
	evm.TxContext = txCtx
	evm.intraBlockState = ibs

	// ensure the evm is reset to be used again
	evm.abort.Store(false)
}

func (evm *EVM) ResetBetweenBlocks(blockCtx evmtypes.BlockContext, txCtx evmtypes.TxContext, ibs *state.IntraBlockState, vmConfig Config, chainRules *chain.Rules) {
	if vmConfig.NoBaseFee {
		if txCtx.GasPrice.IsZero() {
			blockCtx.BaseFee = new(uint256.Int)
		}
	}
	evm.Context = blockCtx
	evm.TxContext = txCtx
	evm.intraBlockState = ibs
	if vmConfig.JumpDestCache == nil && evm.config.JumpDestCache != nil {
		vmConfig.JumpDestCache = evm.config.JumpDestCache
	}
	evm.config = vmConfig
	evm.chainRules = chainRules

	evm.interpreter = NewEVMInterpreter(evm, vmConfig)

	// ensure the evm is reset to be used again
	evm.abort.Store(false)
}

// Cancel cancels any running EVM operation. This may be called concurrently and
// it's safe to be called multiple times.
func (evm *EVM) Cancel() { evm.abort.Store(true) }

// Cancelled returns true if Cancel has been called
func (evm *EVM) Cancelled() bool { return evm.abort.Load() }

// CallGasTemp returns the callGasTemp for the EVM
func (evm *EVM) CallGasTemp() uint64 {
	return evm.callGasTemp
}

// SetCallGasTemp sets the callGasTemp for the EVM
func (evm *EVM) SetCallGasTemp(gas uint64) {
	evm.callGasTemp = gas
}

// Interpreter returns the current interpreter
func (evm *EVM) Interpreter() Interpreter {
	return evm.interpreter
}

<<<<<<< HEAD
func (evm *EVM) call(typ OpCode, caller ContractRef, addr common.Address, input []byte, gas uint64, value *uint256.Int, bailout bool, arbInfo *AdvancedPrecompileCall) (ret []byte, leftOverGas uint64, err error) {
=======
func (evm *EVM) call(typ OpCode, caller ContractRef, addr common.Address, input []byte, gas uint64, value *uint256.Int, bailout bool) (ret []byte, leftOverGas uint64, err error) {
>>>>>>> cf916078
	depth := evm.interpreter.Depth()

	p, isPrecompile := evm.precompile(addr)
	var code []byte
	if !isPrecompile {
		code, err = evm.intraBlockState.ResolveCode(addr)
		if err != nil {
			return nil, 0, fmt.Errorf("%w: %w", ErrIntraBlockStateFailed, err)
		}
	}

	// Invoke tracer hooks that signal entering/exiting a call frame
	if evm.Config().Tracer != nil {
		v := value
		if typ == STATICCALL {
			v = nil
		} else if typ == DELEGATECALL {
			// NOTE: caller must, at all times be a contract. It should never happen
			// that caller is something other than a Contract.
			parent := caller.(*Contract)
			// DELEGATECALL inherits value from parent call
			v = parent.value
		}
		evm.captureBegin(depth, typ, caller.Address(), addr, isPrecompile, input, gas, v, code)
		defer func(startGas uint64) {
			evm.captureEnd(depth, typ, startGas, leftOverGas, ret, err)
		}(gas)
	}

	if evm.config.NoRecursion && depth > 0 {
		return nil, gas, nil
	}
	// Fail if we're trying to execute above the call depth limit
	if depth > int(params.CallCreateDepth) {
		return nil, gas, ErrDepth
	}
	if typ == CALL || typ == CALLCODE {
		// Fail if we're trying to transfer more than the available balance
		canTransfer, err := evm.Context.CanTransfer(evm.intraBlockState, caller.Address(), value)
		if err != nil {
			return nil, 0, err
		}
		if !value.IsZero() && !canTransfer {
			if !bailout {
				return nil, gas, ErrInsufficientBalance
			}
		}
	}

	snapshot := evm.intraBlockState.Snapshot()

	if typ == CALL {
		exist, err := evm.intraBlockState.Exist(addr)
		if err != nil {
			return nil, 0, fmt.Errorf("%w: %w", ErrIntraBlockStateFailed, err)
		}
		if !exist {
			if !isPrecompile && evm.chainRules.IsSpuriousDragon && value.IsZero() {
				return nil, gas, nil
			}
			evm.intraBlockState.CreateAccount(addr, false)
		}
		evm.Context.Transfer(evm.intraBlockState, caller.Address(), addr, value, bailout)
	} else if typ == STATICCALL {
		// We do an AddBalance of zero here, just in order to trigger a touch.
		// This doesn't matter on Mainnet, where all empties are gone at the time of Byzantium,
		// but is the correct thing to do and matters on other networks, in tests, and potential
		// future scenarios
		evm.intraBlockState.AddBalance(addr, *u256.Num0, tracing.BalanceChangeTouchAccount)
	}

	// It is allowed to call precompiles, even via delegatecall
	if isPrecompile {
<<<<<<< HEAD
		ret, gas, err = RunPrecompiledContract(p, input, gas, evm.Config().Tracer, arbInfo)
=======
		ret, gas, err = RunPrecompiledContract(p, input, gas, evm.Config().Tracer)
>>>>>>> cf916078
	} else if len(code) == 0 {
		// If the account has no code, we can abort here
		// The depth-check is already done, and precompiles handled above
		ret, err = nil, nil // gas is unchanged
	} else {
		// At this point, we use a copy of address. If we don't, the go compiler will
		// leak the 'contract' to the outer scope, and make allocation for 'contract'
		// even if the actual execution ends on RunPrecompiled above.
		addrCopy := addr
		// Initialise a new contract and set the code that is to be used by the EVM.
		// The contract is a scoped environment for this execution context only.
		var codeHash common.Hash
		codeHash, err = evm.intraBlockState.ResolveCodeHash(addrCopy)
		if err != nil {
			return nil, 0, fmt.Errorf("%w: %w", ErrIntraBlockStateFailed, err)
		}
		var contract *Contract
		if typ == CALLCODE {
			contract = NewContract(caller, caller.Address(), value, gas, evm.config.SkipAnalysis, evm.config.JumpDestCache)
<<<<<<< HEAD
			contract.delegateOrCallcode = true
		} else if typ == DELEGATECALL {
			contract = NewContract(caller, caller.Address(), value, gas, evm.config.SkipAnalysis, evm.config.JumpDestCache).AsDelegate()
			contract.delegateOrCallcode = true
=======
		} else if typ == DELEGATECALL {
			contract = NewContract(caller, caller.Address(), value, gas, evm.config.SkipAnalysis, evm.config.JumpDestCache).AsDelegate()
>>>>>>> cf916078
		} else {
			contract = NewContract(caller, addrCopy, value, gas, evm.config.SkipAnalysis, evm.config.JumpDestCache)
		}
		contract.SetCallCode(&addrCopy, codeHash, code)
		readOnly := false
		if typ == STATICCALL {
			readOnly = true
		}
		ret, err = evm.interpreter.Run(contract, input, readOnly)
		gas = contract.Gas
	}
	// When an error was returned by the EVM or when setting the creation code
	// above we revert to the snapshot and consume any gas remaining. Additionally
	// when we're in Homestead this also counts for code storage gas errors.
	if err != nil || evm.config.RestoreState {
		evm.intraBlockState.RevertToSnapshot(snapshot, err)
		if err != ErrExecutionReverted {
			if evm.config.Tracer != nil && evm.config.Tracer.OnGasChange != nil {
				evm.Config().Tracer.OnGasChange(gas, 0, tracing.GasChangeCallFailedExecution)
			}
			gas = 0
		}
		// TODO: consider clearing up unused snapshots:
		//} else {
		//	evm.IntraBlockState().DiscardSnapshot(snapshot)
	}
	return ret, gas, err
}

// Call executes the contract associated with the addr with the given input as
// parameters. It also handles any necessary value transfer required and takes
// the necessary steps to create accounts and reverses the state in case of an
// execution error or failed value transfer.
func (evm *EVM) Call(caller ContractRef, addr common.Address, input []byte, gas uint64, value *uint256.Int, bailout bool) (ret []byte, leftOverGas uint64, err error) {
<<<<<<< HEAD
	return evm.call(CALL, caller, addr, input, gas, value, bailout, &AdvancedPrecompileCall{
		PrecompileAddress: addr,
		ActingAsAddress:   addr,
		Caller:            caller.Address(),
		Value:             value.ToBig(),
		ReadOnly:          false,
		Evm:               evm,
	})
=======
	return evm.call(CALL, caller, addr, input, gas, value, bailout)
>>>>>>> cf916078
}

// CallCode executes the contract associated with the addr with the given input
// as parameters. It also handles any necessary value transfer required and takes
// the necessary steps to create accounts and reverses the state in case of an
// execution error or failed value transfer.
//
// CallCode differs from Call in the sense that it executes the given address'
// code with the caller as context.
func (evm *EVM) CallCode(caller ContractRef, addr common.Address, input []byte, gas uint64, value *uint256.Int) (ret []byte, leftOverGas uint64, err error) {
<<<<<<< HEAD
	return evm.call(CALLCODE, caller, addr, input, gas, value, false, &AdvancedPrecompileCall{
		PrecompileAddress: addr,
		ActingAsAddress:   caller.Address(),
		Caller:            caller.Address(),
		Value:             value.ToBig(),
		ReadOnly:          false,
		Evm:               evm,
	})
=======
	return evm.call(CALLCODE, caller, addr, input, gas, value, false)
>>>>>>> cf916078
}

// DelegateCall executes the contract associated with the addr with the given input
// as parameters. It reverses the state in case of an execution error.
//
// DelegateCall differs from CallCode in the sense that it executes the given address'
// code with the caller as context and the caller is set to the caller of the caller.
func (evm *EVM) DelegateCall(caller ContractRef, addr common.Address, input []byte, gas uint64) (ret []byte, leftOverGas uint64, err error) {
<<<<<<< HEAD
	callerContract, ok := caller.(*Contract)
	if !ok {
		return nil, gas, fmt.Errorf("caller is not of type *Contract")
	}
	return evm.call(DELEGATECALL, caller, addr, input, gas, nil, false, &AdvancedPrecompileCall{
		PrecompileAddress: addr,
		ActingAsAddress:   caller.Address(),
		Caller:            callerContract.CallerAddress,
		Value:             callerContract.Value().ToBig(),
		ReadOnly:          false,
		Evm:               evm,
	})
=======
	return evm.call(DELEGATECALL, caller, addr, input, gas, nil, false)
>>>>>>> cf916078
}

// StaticCall executes the contract associated with the addr with the given input
// as parameters while disallowing any modifications to the state during the call.
// Opcodes that attempt to perform such modifications will result in exceptions
// instead of performing the modifications.
func (evm *EVM) StaticCall(caller ContractRef, addr common.Address, input []byte, gas uint64) (ret []byte, leftOverGas uint64, err error) {
<<<<<<< HEAD
	return evm.call(STATICCALL, caller, addr, input, gas, new(uint256.Int), false, &AdvancedPrecompileCall{
		PrecompileAddress: addr,
		ActingAsAddress:   addr,
		Caller:            caller.Address(),
		Value:             new(big.Int),
		ReadOnly:          true,
		Evm:               evm,
	})
=======
	return evm.call(STATICCALL, caller, addr, input, gas, new(uint256.Int), false)
>>>>>>> cf916078
}

type codeAndHash struct {
	code []byte
	hash common.Hash
}

func NewCodeAndHash(code []byte) *codeAndHash {
	return &codeAndHash{code: code}
}

func (c *codeAndHash) Hash() common.Hash {
	if c.hash == emptyHash {
		c.hash = crypto.Keccak256Hash(c.code)
	}
	return c.hash
}

func (evm *EVM) OverlayCreate(caller ContractRef, codeAndHash *codeAndHash, gas uint64, value *uint256.Int, address common.Address, typ OpCode, incrementNonce bool) ([]byte, common.Address, uint64, error) {
	return evm.create(caller, codeAndHash, gas, value, address, typ, incrementNonce, false)
}

// create creates a new contract using code as deployment code.
func (evm *EVM) create(caller ContractRef, codeAndHash *codeAndHash, gasRemaining uint64, value *uint256.Int, address common.Address, typ OpCode, incrementNonce bool, bailout bool) (ret []byte, createAddress common.Address, leftOverGas uint64, err error) {
	depth := evm.interpreter.Depth()

	if evm.Config().Tracer != nil {
		evm.captureBegin(depth, typ, caller.Address(), address, false, codeAndHash.code, gasRemaining, value, nil)
		defer func(startGas uint64) {
			evm.captureEnd(depth, typ, startGas, leftOverGas, ret, err)
		}(gasRemaining)
	}

	// Depth check execution. Fail if we're trying to execute above the
	// limit.
	if depth > int(params.CallCreateDepth) {
		err = ErrDepth
		return nil, common.Address{}, gasRemaining, err
	}
	canTransfer, err := evm.Context.CanTransfer(evm.intraBlockState, caller.Address(), value)
	if err != nil {
		return nil, common.Address{}, 0, err
	}
	if !canTransfer {
		if !bailout {
			err = ErrInsufficientBalance
			return nil, common.Address{}, gasRemaining, err
		}
	}
	if incrementNonce {
		nonce, err := evm.intraBlockState.GetNonce(caller.Address())
		if err != nil {
			return nil, common.Address{}, 0, fmt.Errorf("%w: %w", ErrIntraBlockStateFailed, err)
		}
		if nonce+1 < nonce {
			err = ErrNonceUintOverflow
			return nil, common.Address{}, gasRemaining, err
		}
		evm.intraBlockState.SetNonce(caller.Address(), nonce+1)
	}
	// We add this to the access list _before_ taking a snapshot. Even if the creation fails,
	// the access-list change should not be rolled back
	if evm.chainRules.IsBerlin {
		evm.intraBlockState.AddAddressToAccessList(address)
	}
	// Ensure there's no existing contract already at the designated address
	contractHash, err := evm.intraBlockState.ResolveCodeHash(address)
	if err != nil {
		return nil, common.Address{}, 0, fmt.Errorf("%w: %w", ErrIntraBlockStateFailed, err)
	}
	nonce, err := evm.intraBlockState.GetNonce(address)
	if err != nil {
		return nil, common.Address{}, 0, fmt.Errorf("%w: %w", ErrIntraBlockStateFailed, err)
	}
	hasStorage, err := evm.intraBlockState.HasStorage(address)
	if err != nil {
		return nil, common.Address{}, 0, fmt.Errorf("%w: %w", ErrIntraBlockStateFailed, err)
	}
	if nonce != 0 || (contractHash != (common.Hash{}) && contractHash != empty.CodeHash) || hasStorage {
		err = ErrContractAddressCollision
		if evm.config.Tracer != nil && evm.config.Tracer.OnGasChange != nil {
			evm.Config().Tracer.OnGasChange(gasRemaining, 0, tracing.GasChangeCallFailedExecution)
		}
		return nil, common.Address{}, 0, err
	}
	// Create a new account on the state
	snapshot := evm.intraBlockState.Snapshot()
	evm.intraBlockState.CreateAccount(address, true)
	if evm.chainRules.IsSpuriousDragon {
		evm.intraBlockState.SetNonce(address, 1)
	}
	evm.Context.Transfer(evm.intraBlockState, caller.Address(), address, value, bailout)

	// Initialise a new contract and set the code that is to be used by the EVM.
	// The contract is a scoped environment for this execution context only.
	contract := NewContract(caller, address, value, gasRemaining, evm.config.SkipAnalysis, evm.config.JumpDestCache)
	contract.SetCodeOptionalHash(&address, codeAndHash)

	if evm.config.NoRecursion && depth > 0 {
		return nil, address, gasRemaining, nil
	}

	ret, err = evm.interpreter.Run(contract, nil, false)

	// EIP-170: Contract code size limit
	if err == nil && evm.chainRules.IsSpuriousDragon && len(ret) > evm.maxCodeSize() {
		// Gnosis Chain prior to Shanghai didn't have EIP-170 enabled,
		// but EIP-3860 (part of Shanghai) requires EIP-170.
		if !evm.chainRules.IsAura || evm.config.HasEip3860(evm.chainRules) {
			err = ErrMaxCodeSizeExceeded
		}
	}

	// Reject code starting with 0xEF if EIP-3541 is enabled.
	if err == nil && evm.chainRules.IsLondon && len(ret) >= 1 && ret[0] == 0xEF {
		err = ErrInvalidCode

		// Arbitrum: retain Stylus programs and instead store them in the DB alongside normal EVM bytecode.
		if evm.chainRules.IsStylus && state.IsStylusProgram(ret) {
			err = nil
		}
	}
	// If the contract creation ran successfully and no errors were returned,
	// calculate the gas required to store the code. If the code could not
	// be stored due to not enough gas, set an error when we're in Homestead and let it be handled
	// by the error checking condition below.
	if err == nil {
		createDataGas := uint64(len(ret)) * params.CreateDataGas
		if contract.UseGas(createDataGas, evm.Config().Tracer, tracing.GasChangeCallCodeStorage) {
			evm.intraBlockState.SetCode(address, ret)
<<<<<<< HEAD
		} else if evm.chainRules.IsHomestead { // TODO ARBitrum! does not check IsHomestead; but not affects on stylus exec
			err = ErrCodeStoreOutOfGas
=======
		} else {
			// If we run out of gas, we do not store the code: the returned code must be empty.
			ret = []byte{}
			if evm.chainRules.IsHomestead {
				err = ErrCodeStoreOutOfGas
			}
>>>>>>> cf916078
		}
	}

	// When an error was returned by the EVM or when setting the creation code
	// above, we revert to the snapshot and consume any gas remaining. Additionally,
	// when we're in Homestead, this also counts for code storage gas errors.
	if err != nil && (evm.chainRules.IsHomestead || err != ErrCodeStoreOutOfGas) {
		evm.intraBlockState.RevertToSnapshot(snapshot, nil)
		if err != ErrExecutionReverted {
			contract.UseGas(contract.Gas, evm.Config().Tracer, tracing.GasChangeCallFailedExecution)
		}
	}

	return ret, address, contract.Gas, err
}

func (evm *EVM) maxCodeSize() int {
	if evm.chainConfig.Bor != nil && evm.chainConfig.Bor.IsAhmedabad(evm.Context.BlockNumber) {
		return params.MaxCodeSizePostAhmedabad
	}
	return params.MaxCodeSize
}

// Create creates a new contract using code as deployment code.
// DESCRIBED: docs/programmers_guide/guide.md#nonce
func (evm *EVM) Create(caller ContractRef, code []byte, gasRemaining uint64, endowment *uint256.Int, bailout bool) (ret []byte, contractAddr common.Address, leftOverGas uint64, err error) {
	nonce, err := evm.intraBlockState.GetNonce(caller.Address())
	if err != nil {
		return nil, common.Address{}, 0, err
	}
	contractAddr = crypto.CreateAddress(caller.Address(), nonce)
	return evm.create(caller, &codeAndHash{code: code}, gasRemaining, endowment, contractAddr, CREATE, true /* incrementNonce */, bailout)
}

// Create2 creates a new contract using code as deployment code.
//
// The different between Create2 with Create is Create2 uses keccak256(0xff ++ msg.sender ++ salt ++ keccak256(init_code))[12:]
// instead of the usual sender-and-nonce-hash as the address where the contract is initialized at.
// DESCRIBED: docs/programmers_guide/guide.md#nonce
func (evm *EVM) Create2(caller ContractRef, code []byte, gasRemaining uint64, endowment *uint256.Int, salt *uint256.Int, bailout bool) (ret []byte, contractAddr common.Address, leftOverGas uint64, err error) {
	codeAndHash := &codeAndHash{code: code}
	contractAddr = crypto.CreateAddress2(caller.Address(), salt.Bytes32(), codeAndHash.Hash().Bytes())
	return evm.create(caller, codeAndHash, gasRemaining, endowment, contractAddr, CREATE2, true /* incrementNonce */, bailout)
}

// SysCreate is a special (system) contract creation methods for genesis constructors.
// Unlike the normal Create & Create2, it doesn't increment caller's nonce.
func (evm *EVM) SysCreate(caller ContractRef, code []byte, gas uint64, endowment *uint256.Int, contractAddr common.Address) (ret []byte, leftOverGas uint64, err error) {
	ret, _, leftOverGas, err = evm.create(caller, &codeAndHash{code: code}, gas, endowment, contractAddr, CREATE, false /* incrementNonce */, false)
	return
}

// Config returns the environment's chain configuration
func (evm *EVM) Config() Config {
	return evm.config
}

// ChainConfig returns the environment's chain configuration
func (evm *EVM) ChainConfig() *chain.Config {
	return evm.chainConfig
}

// ChainRules returns the environment's chain rules
func (evm *EVM) ChainRules() *chain.Rules {
	return evm.chainRules
}

// IntraBlockState returns the EVM's IntraBlockState
func (evm *EVM) IntraBlockState() *state.IntraBlockState {
	return evm.intraBlockState
}

// GetVMContext provides context about the block being executed as well as state
// to the tracers.
func (evm *EVM) GetVMContext() *tracing.VMContext {
	return &tracing.VMContext{
		Coinbase:        evm.Context.Coinbase,
		BlockNumber:     evm.Context.BlockNumber,
		Time:            evm.Context.Time,
		Random:          evm.Context.PrevRanDao,
		GasPrice:        evm.TxContext.GasPrice,
		ChainConfig:     evm.ChainConfig(),
		IntraBlockState: evm.IntraBlockState(),
		TxHash:          evm.TxHash,
<<<<<<< HEAD

		ArbOSVersion: evm.Context.ArbOSVersion,
=======
>>>>>>> cf916078
	}
}

func (evm *EVM) captureBegin(depth int, typ OpCode, from common.Address, to common.Address, precompile bool, input []byte, startGas uint64, value *uint256.Int, code []byte) {
	tracer := evm.Config().Tracer

	if tracer.OnEnter != nil {
		tracer.OnEnter(depth, byte(typ), from, to, precompile, input, startGas, value, code)
	}
	if tracer.OnGasChange != nil {
		tracer.OnGasChange(0, startGas, tracing.GasChangeCallInitialBalance)
	}
}

func (evm *EVM) captureEnd(depth int, typ OpCode, startGas uint64, leftOverGas uint64, ret []byte, err error) {
	tracer := evm.Config().Tracer

	if leftOverGas != 0 && tracer.OnGasChange != nil {
		tracer.OnGasChange(leftOverGas, 0, tracing.GasChangeCallLeftOverReturned)
	}

	var reverted bool
	if err != nil {
		reverted = true
	}
	if !evm.chainRules.IsHomestead && errors.Is(err, ErrCodeStoreOutOfGas) {
		reverted = false
	}

	if tracer.OnExit != nil {
		tracer.OnExit(depth, ret, startGas-leftOverGas, VMErrorFromErr(err), reverted)
	}
<<<<<<< HEAD
}
=======
}

// Depth returns the current depth
func (evm *EVM) Depth() int {
	return evm.interpreter.Depth()
}

func (evm *EVM) IncDepth() { evm.interpreter.IncDepth() }

func (evm *EVM) DecDepth() { evm.interpreter.DecDepth() }
>>>>>>> cf916078
<|MERGE_RESOLUTION|>--- conflicted
+++ resolved
@@ -48,13 +48,10 @@
 		precompiles = PrecompiledContractsOsaka
 	case evm.chainRules.IsBhilai:
 		precompiles = PrecompiledContractsBhilai
-<<<<<<< HEAD
 	case evm.chainRules.IsStylus:
 		precompiles = PrecompiledContractsArbOS30
 	case evm.chainRules.IsArbitrum:
 		precompiles = PrecompiledContractsArbitrum
-=======
->>>>>>> cf916078
 	case evm.chainRules.IsPrague:
 		precompiles = PrecompiledContractsPrague
 	case evm.chainRules.IsNapoli:
@@ -106,13 +103,10 @@
 	// available gas is calculated in gasCall* according to the 63/64 rule and later
 	// applied in opCall*.
 	callGasTemp uint64
-<<<<<<< HEAD
 
 	//Arbitrum processing hook
 	ProcessingHookSet atomic.Bool
 	ProcessingHook    TxProcessingHook
-=======
->>>>>>> cf916078
 }
 
 // NewEVM returns a new EVM. The returned EVM is not thread safe and should
@@ -138,11 +132,7 @@
 		intraBlockState: ibs,
 		config:          vmConfig,
 		chainConfig:     chainConfig,
-<<<<<<< HEAD
 		chainRules:      chainConfig.Rules(blockCtx.BlockNumber, blockCtx.Time, blockCtx.ArbOSVersion),
-=======
-		chainRules:      chainConfig.Rules(blockCtx.BlockNumber, blockCtx.Time),
->>>>>>> cf916078
 	}
 	if evm.config.JumpDestCache == nil {
 		evm.config.JumpDestCache = NewJumpDestCache(JumpDestCacheLimit)
@@ -207,11 +197,7 @@
 	return evm.interpreter
 }
 
-<<<<<<< HEAD
 func (evm *EVM) call(typ OpCode, caller ContractRef, addr common.Address, input []byte, gas uint64, value *uint256.Int, bailout bool, arbInfo *AdvancedPrecompileCall) (ret []byte, leftOverGas uint64, err error) {
-=======
-func (evm *EVM) call(typ OpCode, caller ContractRef, addr common.Address, input []byte, gas uint64, value *uint256.Int, bailout bool) (ret []byte, leftOverGas uint64, err error) {
->>>>>>> cf916078
 	depth := evm.interpreter.Depth()
 
 	p, isPrecompile := evm.precompile(addr)
@@ -285,11 +271,7 @@
 
 	// It is allowed to call precompiles, even via delegatecall
 	if isPrecompile {
-<<<<<<< HEAD
 		ret, gas, err = RunPrecompiledContract(p, input, gas, evm.Config().Tracer, arbInfo)
-=======
-		ret, gas, err = RunPrecompiledContract(p, input, gas, evm.Config().Tracer)
->>>>>>> cf916078
 	} else if len(code) == 0 {
 		// If the account has no code, we can abort here
 		// The depth-check is already done, and precompiles handled above
@@ -309,15 +291,10 @@
 		var contract *Contract
 		if typ == CALLCODE {
 			contract = NewContract(caller, caller.Address(), value, gas, evm.config.SkipAnalysis, evm.config.JumpDestCache)
-<<<<<<< HEAD
 			contract.delegateOrCallcode = true
 		} else if typ == DELEGATECALL {
 			contract = NewContract(caller, caller.Address(), value, gas, evm.config.SkipAnalysis, evm.config.JumpDestCache).AsDelegate()
 			contract.delegateOrCallcode = true
-=======
-		} else if typ == DELEGATECALL {
-			contract = NewContract(caller, caller.Address(), value, gas, evm.config.SkipAnalysis, evm.config.JumpDestCache).AsDelegate()
->>>>>>> cf916078
 		} else {
 			contract = NewContract(caller, addrCopy, value, gas, evm.config.SkipAnalysis, evm.config.JumpDestCache)
 		}
@@ -352,7 +329,6 @@
 // the necessary steps to create accounts and reverses the state in case of an
 // execution error or failed value transfer.
 func (evm *EVM) Call(caller ContractRef, addr common.Address, input []byte, gas uint64, value *uint256.Int, bailout bool) (ret []byte, leftOverGas uint64, err error) {
-<<<<<<< HEAD
 	return evm.call(CALL, caller, addr, input, gas, value, bailout, &AdvancedPrecompileCall{
 		PrecompileAddress: addr,
 		ActingAsAddress:   addr,
@@ -361,9 +337,6 @@
 		ReadOnly:          false,
 		Evm:               evm,
 	})
-=======
-	return evm.call(CALL, caller, addr, input, gas, value, bailout)
->>>>>>> cf916078
 }
 
 // CallCode executes the contract associated with the addr with the given input
@@ -374,7 +347,6 @@
 // CallCode differs from Call in the sense that it executes the given address'
 // code with the caller as context.
 func (evm *EVM) CallCode(caller ContractRef, addr common.Address, input []byte, gas uint64, value *uint256.Int) (ret []byte, leftOverGas uint64, err error) {
-<<<<<<< HEAD
 	return evm.call(CALLCODE, caller, addr, input, gas, value, false, &AdvancedPrecompileCall{
 		PrecompileAddress: addr,
 		ActingAsAddress:   caller.Address(),
@@ -383,9 +355,6 @@
 		ReadOnly:          false,
 		Evm:               evm,
 	})
-=======
-	return evm.call(CALLCODE, caller, addr, input, gas, value, false)
->>>>>>> cf916078
 }
 
 // DelegateCall executes the contract associated with the addr with the given input
@@ -394,7 +363,6 @@
 // DelegateCall differs from CallCode in the sense that it executes the given address'
 // code with the caller as context and the caller is set to the caller of the caller.
 func (evm *EVM) DelegateCall(caller ContractRef, addr common.Address, input []byte, gas uint64) (ret []byte, leftOverGas uint64, err error) {
-<<<<<<< HEAD
 	callerContract, ok := caller.(*Contract)
 	if !ok {
 		return nil, gas, fmt.Errorf("caller is not of type *Contract")
@@ -407,9 +375,6 @@
 		ReadOnly:          false,
 		Evm:               evm,
 	})
-=======
-	return evm.call(DELEGATECALL, caller, addr, input, gas, nil, false)
->>>>>>> cf916078
 }
 
 // StaticCall executes the contract associated with the addr with the given input
@@ -417,7 +382,6 @@
 // Opcodes that attempt to perform such modifications will result in exceptions
 // instead of performing the modifications.
 func (evm *EVM) StaticCall(caller ContractRef, addr common.Address, input []byte, gas uint64) (ret []byte, leftOverGas uint64, err error) {
-<<<<<<< HEAD
 	return evm.call(STATICCALL, caller, addr, input, gas, new(uint256.Int), false, &AdvancedPrecompileCall{
 		PrecompileAddress: addr,
 		ActingAsAddress:   addr,
@@ -426,9 +390,6 @@
 		ReadOnly:          true,
 		Evm:               evm,
 	})
-=======
-	return evm.call(STATICCALL, caller, addr, input, gas, new(uint256.Int), false)
->>>>>>> cf916078
 }
 
 type codeAndHash struct {
@@ -559,17 +520,12 @@
 		createDataGas := uint64(len(ret)) * params.CreateDataGas
 		if contract.UseGas(createDataGas, evm.Config().Tracer, tracing.GasChangeCallCodeStorage) {
 			evm.intraBlockState.SetCode(address, ret)
-<<<<<<< HEAD
-		} else if evm.chainRules.IsHomestead { // TODO ARBitrum! does not check IsHomestead; but not affects on stylus exec
-			err = ErrCodeStoreOutOfGas
-=======
 		} else {
 			// If we run out of gas, we do not store the code: the returned code must be empty.
 			ret = []byte{}
-			if evm.chainRules.IsHomestead {
+			if evm.chainRules.IsHomestead { // TODO ARBitrum! does not check IsHomestead; but not affects on stylus exec
 				err = ErrCodeStoreOutOfGas
 			}
->>>>>>> cf916078
 		}
 	}
 
@@ -654,11 +610,8 @@
 		ChainConfig:     evm.ChainConfig(),
 		IntraBlockState: evm.IntraBlockState(),
 		TxHash:          evm.TxHash,
-<<<<<<< HEAD
 
 		ArbOSVersion: evm.Context.ArbOSVersion,
-=======
->>>>>>> cf916078
 	}
 }
 
@@ -691,9 +644,6 @@
 	if tracer.OnExit != nil {
 		tracer.OnExit(depth, ret, startGas-leftOverGas, VMErrorFromErr(err), reverted)
 	}
-<<<<<<< HEAD
-}
-=======
 }
 
 // Depth returns the current depth
@@ -703,5 +653,4 @@
 
 func (evm *EVM) IncDepth() { evm.interpreter.IncDepth() }
 
-func (evm *EVM) DecDepth() { evm.interpreter.DecDepth() }
->>>>>>> cf916078
+func (evm *EVM) DecDepth() { evm.interpreter.DecDepth() }