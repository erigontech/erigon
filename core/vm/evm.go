// Copyright 2014 The go-ethereum Authors
// This file is part of the go-ethereum library.
//
// The go-ethereum library is free software: you can redistribute it and/or modify
// it under the terms of the GNU Lesser General Public License as published by
// the Free Software Foundation, either version 3 of the License, or
// (at your option) any later version.
//
// The go-ethereum library is distributed in the hope that it will be useful,
// but WITHOUT ANY WARRANTY; without even the implied warranty of
// MERCHANTABILITY or FITNESS FOR A PARTICULAR PURPOSE. See the
// GNU Lesser General Public License for more details.
//
// You should have received a copy of the GNU Lesser General Public License
// along with the go-ethereum library. If not, see <http://www.gnu.org/licenses/>.

package vm

import (
	"sync/atomic"
	"time"

	"github.com/holiman/uint256"
	"github.com/ledgerwatch/erigon/common"
	"github.com/ledgerwatch/erigon/common/u256"
	"github.com/ledgerwatch/erigon/core/vm/evmtypes"
	"github.com/ledgerwatch/erigon/crypto"
	"github.com/ledgerwatch/erigon/params"
)

// emptyCodeHash is used by create to ensure deployment is disallowed to already
// deployed contract addresses (relevant after the account abstraction).
var emptyCodeHash = crypto.Keccak256Hash(nil)

func (evm *EVM) precompile(addr common.Address) (PrecompiledContract, bool) {
	var precompiles map[common.Address]PrecompiledContract
	switch {
	case evm.chainRules.IsMoran:
		precompiles = PrecompiledContractsIsMoran
	case evm.chainRules.IsNano:
		precompiles = PrecompiledContractsNano
	case evm.chainRules.IsBerlin:
		precompiles = PrecompiledContractsBerlin
	case evm.chainRules.IsIstanbul:
		if evm.chainRules.IsParlia {
			precompiles = PrecompiledContractsIstanbulForBSC
		} else {
			precompiles = PrecompiledContractsIstanbul
		}
	case evm.chainRules.IsByzantium:
		precompiles = PrecompiledContractsByzantium
	default:
		precompiles = PrecompiledContractsHomestead
	}
	p, ok := precompiles[addr]
	return p, ok
}

// run runs the given contract and takes care of running precompiles with a fallback to the byte code interpreter.
func run(evm *EVM, contract *Contract, input []byte, readOnly bool) ([]byte, error) {
	return evm.interpreter.Run(contract, input, readOnly)
}

<<<<<<< HEAD
// BlockContext provides the EVM with auxiliary information. Once provided
// it shouldn't be modified.
type BlockContext struct {
	// CanTransfer returns whether the account contains
	// sufficient ether to transfer the value
	CanTransfer CanTransferFunc
	// Transfer transfers ether from one account to the other
	Transfer TransferFunc
	// GetHash returns the hash corresponding to n
	GetHash GetHashFunc

	// Block information
	Coinbase      common.Address // Provides information for COINBASE
	GasLimit      uint64         // Provides information for GASLIMIT
	MaxGasLimit   bool           // Use GasLimit override for 2^256-1 (to be compatible with OpenEthereum's trace_call)
	BlockNumber   uint64         // Provides information for NUMBER
	Time          uint64         // Provides information for TIME
	Difficulty    *big.Int       // Provides information for DIFFICULTY
	BaseFee       *uint256.Int   // Provides information for BASEFEE
	PrevRanDao    *common.Hash   // Provides information for PREVRANDAO
	ExcessDataGas *big.Int       // Provides information for handling data blobs
}

// TxContext provides the EVM with information about a transaction.
// All fields can change between transactions.
type TxContext struct {
	// Message information
	TxHash   common.Hash
	Origin   common.Address // Provides information for ORIGIN
	GasPrice *big.Int       // Provides information for GASPRICE
}

=======
>>>>>>> fd3c44f6
// EVM is the Ethereum Virtual Machine base object and provides
// the necessary tools to run a contract on the given state with
// the provided context. It should be noted that any error
// generated through any of the calls should be considered a
// revert-state-and-consume-all-gas operation, no checks on
// specific errors should ever be performed. The interpreter makes
// sure that any errors generated are to be considered faulty code.
//
// The EVM should never be reused and is not thread safe.
type EVM struct {
	// Context provides auxiliary blockchain related information
	context   evmtypes.BlockContext
	txContext evmtypes.TxContext
	// IntraBlockState gives access to the underlying state
	intraBlockState evmtypes.IntraBlockState
	// Depth is the current call stack
	depth int

	// chainConfig contains information about the current chain
	chainConfig *params.ChainConfig
	// chain rules contains the chain rules for the current epoch
	chainRules *params.Rules
	// virtual machine configuration options used to initialise the
	// evm.
	config Config
	// global (to this context) ethereum virtual machine
	// used throughout the execution of the tx.
	interpreter Interpreter
	// abort is used to abort the EVM calling operations
	// NOTE: must be set atomically
	abort int32
	// callGasTemp holds the gas available for the current call. This is needed because the
	// available gas is calculated in gasCall* according to the 63/64 rule and later
	// applied in opCall*.
	callGasTemp uint64
}

// NewEVM returns a new EVM. The returned EVM is not thread safe and should
// only ever be used *once*.
func NewEVM(blockCtx evmtypes.BlockContext, txCtx evmtypes.TxContext, state evmtypes.IntraBlockState, chainConfig *params.ChainConfig, vmConfig Config) *EVM {
	evm := &EVM{
		context:         blockCtx,
		txContext:       txCtx,
		intraBlockState: state,
		config:          vmConfig,
		chainConfig:     chainConfig,
		chainRules:      chainConfig.Rules(blockCtx.BlockNumber),
	}

	evm.interpreter = NewEVMInterpreter(evm, vmConfig)

	return evm
}

// Reset resets the EVM with a new transaction context.Reset
// This is not threadsafe and should only be done very cautiously.
func (evm *EVM) Reset(txCtx evmtypes.TxContext, ibs evmtypes.IntraBlockState) {
	evm.txContext = txCtx
	evm.intraBlockState = ibs

	// ensure the evm is reset to be used again
	atomic.StoreInt32(&evm.abort, 0)
}

func (evm *EVM) ResetBetweenBlocks(blockCtx evmtypes.BlockContext, txCtx evmtypes.TxContext, ibs evmtypes.IntraBlockState, vmConfig Config, chainRules *params.Rules) {
	evm.context = blockCtx
	evm.txContext = txCtx
	evm.intraBlockState = ibs
	evm.config = vmConfig
	evm.chainRules = chainRules

	evm.interpreter = NewEVMInterpreter(evm, vmConfig)

	// ensure the evm is reset to be used again
	atomic.StoreInt32(&evm.abort, 0)
}

// Cancel cancels any running EVM operation. This may be called concurrently and
// it's safe to be called multiple times.
func (evm *EVM) Cancel() {
	atomic.StoreInt32(&evm.abort, 1)
}

// Cancelled returns true if Cancel has been called
func (evm *EVM) Cancelled() bool {
	return atomic.LoadInt32(&evm.abort) == 1
}

// Interpreter returns the current interpreter
func (evm *EVM) Interpreter() Interpreter {
	return evm.interpreter
}

func (evm *EVM) call(callType CallType, caller ContractRef, addr common.Address, input []byte, gas uint64, value *uint256.Int, bailout bool) (ret []byte, leftOverGas uint64, err error) {
	if evm.config.NoRecursion && evm.depth > 0 {
		return nil, gas, nil
	}
	// Fail if we're trying to execute above the call depth limit
	if evm.depth > int(params.CallCreateDepth) {
		return nil, gas, ErrDepth
	}
	if callType == CALLT || callType == CALLCODET {
		// Fail if we're trying to transfer more than the available balance
		if !value.IsZero() && !evm.context.CanTransfer(evm.intraBlockState, caller.Address(), value) {
			if !bailout {
				return nil, gas, ErrInsufficientBalance
			}
		}
	}
	p, isPrecompile := evm.precompile(addr)
	var code []byte
	if !isPrecompile {
		code = evm.intraBlockState.GetCode(addr)
	}
	// Capture the tracer start/end events in debug mode
	if evm.config.Debug {
		evm.config.Tracer.CaptureStart(evm, evm.depth, caller.Address(), addr, isPrecompile, false /* create */, callType, input, gas, value, code)
		defer func(startGas uint64, startTime time.Time) { // Lazy evaluation of the parameters
			evm.config.Tracer.CaptureEnd(evm.depth, ret, startGas, gas, time.Since(startTime), err)
		}(gas, time.Now())
	}

	snapshot := evm.intraBlockState.Snapshot()

	if callType == CALLT {
		if !evm.intraBlockState.Exist(addr) {
			if !isPrecompile && evm.chainRules.IsSpuriousDragon && value.IsZero() {
				return nil, gas, nil
			}
			evm.intraBlockState.CreateAccount(addr, false)
		}
		evm.context.Transfer(evm.intraBlockState, caller.Address(), addr, value, bailout)
	} else if callType == STATICCALLT {
		// We do an AddBalance of zero here, just in order to trigger a touch.
		// This doesn't matter on Mainnet, where all empties are gone at the time of Byzantium,
		// but is the correct thing to do and matters on other networks, in tests, and potential
		// future scenarios
		evm.intraBlockState.AddBalance(addr, u256.Num0)
	}

	// It is allowed to call precompiles, even via delegatecall
	if isPrecompile {
		ret, gas, err = RunPrecompiledContract(p, input, gas)
	} else if len(code) == 0 {
		// If the account has no code, we can abort here
		// The depth-check is already done, and precompiles handled above
		ret, err = nil, nil // gas is unchanged
	} else {
		// At this point, we use a copy of address. If we don't, the go compiler will
		// leak the 'contract' to the outer scope, and make allocation for 'contract'
		// even if the actual execution ends on RunPrecompiled above.
		addrCopy := addr
		// Initialise a new contract and set the code that is to be used by the EVM.
		// The contract is a scoped environment for this execution context only.
		codeHash := evm.intraBlockState.GetCodeHash(addrCopy)
		var contract *Contract
		if callType == CALLCODET {
			contract = NewContract(caller, AccountRef(caller.Address()), value, gas, evm.config.SkipAnalysis)
		} else if callType == DELEGATECALLT {
			contract = NewContract(caller, AccountRef(caller.Address()), value, gas, evm.config.SkipAnalysis).AsDelegate()
		} else {
			contract = NewContract(caller, AccountRef(addrCopy), value, gas, evm.config.SkipAnalysis)
		}
		contract.SetCallCode(&addrCopy, codeHash, code)
		readOnly := false
		if callType == STATICCALLT {
			readOnly = true
		}
		ret, err = run(evm, contract, input, readOnly)
		gas = contract.Gas
	}
	// When an error was returned by the EVM or when setting the creation code
	// above we revert to the snapshot and consume any gas remaining. Additionally
	// when we're in Homestead this also counts for code storage gas errors.
	if err != nil || evm.config.RestoreState {
		evm.intraBlockState.RevertToSnapshot(snapshot)
		if err != ErrExecutionReverted {
			gas = 0
		}
		// TODO: consider clearing up unused snapshots:
		//} else {
		//	evm.StateDB.DiscardSnapshot(snapshot)
	}
	return ret, gas, err
}

// Call executes the contract associated with the addr with the given input as
// parameters. It also handles any necessary value transfer required and takes
// the necessary steps to create accounts and reverses the state in case of an
// execution error or failed value transfer.
func (evm *EVM) Call(caller ContractRef, addr common.Address, input []byte, gas uint64, value *uint256.Int, bailout bool) (ret []byte, leftOverGas uint64, err error) {
	return evm.call(CALLT, caller, addr, input, gas, value, bailout)
}

// CallCode executes the contract associated with the addr with the given input
// as parameters. It also handles any necessary value transfer required and takes
// the necessary steps to create accounts and reverses the state in case of an
// execution error or failed value transfer.
//
// CallCode differs from Call in the sense that it executes the given address'
// code with the caller as context.
func (evm *EVM) CallCode(caller ContractRef, addr common.Address, input []byte, gas uint64, value *uint256.Int) (ret []byte, leftOverGas uint64, err error) {
	return evm.call(CALLCODET, caller, addr, input, gas, value, false)
}

// DelegateCall executes the contract associated with the addr with the given input
// as parameters. It reverses the state in case of an execution error.
//
// DelegateCall differs from CallCode in the sense that it executes the given address'
// code with the caller as context and the caller is set to the caller of the caller.
func (evm *EVM) DelegateCall(caller ContractRef, addr common.Address, input []byte, gas uint64) (ret []byte, leftOverGas uint64, err error) {
	return evm.call(DELEGATECALLT, caller, addr, input, gas, nil, false)
}

// StaticCall executes the contract associated with the addr with the given input
// as parameters while disallowing any modifications to the state during the call.
// Opcodes that attempt to perform such modifications will result in exceptions
// instead of performing the modifications.
func (evm *EVM) StaticCall(caller ContractRef, addr common.Address, input []byte, gas uint64) (ret []byte, leftOverGas uint64, err error) {
	return evm.call(STATICCALLT, caller, addr, input, gas, new(uint256.Int), false)
}

type codeAndHash struct {
	code []byte
	hash common.Hash
}

func (c *codeAndHash) Hash() common.Hash {
	if c.hash == (common.Hash{}) {
		c.hash = crypto.Keccak256Hash(c.code)
	}
	return c.hash
}

// create creates a new contract using code as deployment code.
func (evm *EVM) create(caller ContractRef, codeAndHash *codeAndHash, gas uint64, value *uint256.Int, address common.Address, calltype CallType, incrementNonce bool) ([]byte, common.Address, uint64, error) {
	var ret []byte
	var err error
	// Depth check execution. Fail if we're trying to execute above the
	// limit.
	if evm.depth > int(params.CallCreateDepth) {
		return nil, common.Address{}, gas, ErrDepth
	}
	if !evm.context.CanTransfer(evm.intraBlockState, caller.Address(), value) {
		return nil, common.Address{}, gas, ErrInsufficientBalance
	}
	// Check whether the init code size has been exceeded.
	if evm.config.HasEip3860(evm.chainRules) && len(codeAndHash.code) > params.MaxInitCodeSize {
		return nil, address, gas, ErrMaxInitCodeSizeExceeded
	}
	if evm.config.Debug {
		evm.config.Tracer.CaptureStart(evm, evm.depth, caller.Address(), address, false /* precompile */, true /* create */, calltype, codeAndHash.code, gas, value, nil)
		defer func(startGas uint64, startTime time.Time) { // Lazy evaluation of the parameters
			evm.config.Tracer.CaptureEnd(evm.depth, ret, startGas, gas, time.Since(startTime), err)
		}(gas, time.Now())
	}
	if incrementNonce {
		nonce := evm.intraBlockState.GetNonce(caller.Address())
		if nonce+1 < nonce {
			return nil, common.Address{}, gas, ErrNonceUintOverflow
		}
		evm.intraBlockState.SetNonce(caller.Address(), nonce+1)
	}
	// We add this to the access list _before_ taking a snapshot. Even if the creation fails,
	// the access-list change should not be rolled back
	if evm.chainRules.IsBerlin {
		evm.intraBlockState.AddAddressToAccessList(address)
	}
	// Ensure there's no existing contract already at the designated address
	contractHash := evm.intraBlockState.GetCodeHash(address)
	if evm.intraBlockState.GetNonce(address) != 0 || (contractHash != (common.Hash{}) && contractHash != emptyCodeHash) {
		err = ErrContractAddressCollision
		return nil, common.Address{}, 0, err
	}
	// Create a new account on the state
	snapshot := evm.intraBlockState.Snapshot()
	evm.intraBlockState.CreateAccount(address, true)
	if evm.chainRules.IsSpuriousDragon {
		evm.intraBlockState.SetNonce(address, 1)
	}
	evm.context.Transfer(evm.intraBlockState, caller.Address(), address, value, false /* bailout */)

	// Initialise a new contract and set the code that is to be used by the EVM.
	// The contract is a scoped environment for this execution context only.
	contract := NewContract(caller, AccountRef(address), value, gas, evm.config.SkipAnalysis)
	contract.SetCodeOptionalHash(&address, codeAndHash)

	if evm.config.NoRecursion && evm.depth > 0 {
		return nil, address, gas, nil
	}

	ret, err = run(evm, contract, nil, false)

	// check whether the max code size has been exceeded
	maxCodeSizeExceeded := evm.chainRules.IsSpuriousDragon && len(ret) > params.MaxCodeSize && !evm.chainRules.IsAura

	// Reject code starting with 0xEF if EIP-3541 is enabled.
	if err == nil && !maxCodeSizeExceeded {
		if evm.chainRules.IsLondon && len(ret) >= 1 && ret[0] == 0xEF {
			err = ErrInvalidCode
		}
	}
	// if the contract creation ran successfully and no errors were returned
	// calculate the gas required to store the code. If the code could not
	// be stored due to not enough gas set an error and let it be handled
	// by the error checking condition below.
	if err == nil && !maxCodeSizeExceeded {
		createDataGas := uint64(len(ret)) * params.CreateDataGas
		if contract.UseGas(createDataGas) {
			evm.intraBlockState.SetCode(address, ret)
		} else if evm.chainRules.IsHomestead {
			err = ErrCodeStoreOutOfGas
		}
	}

	// When an error was returned by the EVM or when setting the creation code
	// above we revert to the snapshot and consume any gas remaining. Additionally
	// when we're in homestead this also counts for code storage gas errors.
	if maxCodeSizeExceeded || (err != nil && (evm.chainRules.IsHomestead || err != ErrCodeStoreOutOfGas)) {
		evm.intraBlockState.RevertToSnapshot(snapshot)
		if err != ErrExecutionReverted {
			contract.UseGas(contract.Gas)
		}
	}
	gas = contract.Gas // For the CaptureEnd to work corrently with gasUsed
	// Assign err if contract code size exceeds the max while the err is still empty.
	if maxCodeSizeExceeded && err == nil {
		err = ErrMaxCodeSizeExceeded
	}

	return ret, address, contract.Gas, err

}

// Create creates a new contract using code as deployment code.
// DESCRIBED: docs/programmers_guide/guide.md#nonce
func (evm *EVM) Create(caller ContractRef, code []byte, gas uint64, endowment *uint256.Int) (ret []byte, contractAddr common.Address, leftOverGas uint64, err error) {
	contractAddr = crypto.CreateAddress(caller.Address(), evm.intraBlockState.GetNonce(caller.Address()))
	return evm.create(caller, &codeAndHash{code: code}, gas, endowment, contractAddr, CREATET, true /* incrementNonce */)
}

// Create2 creates a new contract using code as deployment code.
//
// The different between Create2 with Create is Create2 uses keccak256(0xff ++ msg.sender ++ salt ++ keccak256(init_code))[12:]
// instead of the usual sender-and-nonce-hash as the address where the contract is initialized at.
// DESCRIBED: docs/programmers_guide/guide.md#nonce
func (evm *EVM) Create2(caller ContractRef, code []byte, gas uint64, endowment *uint256.Int, salt *uint256.Int) (ret []byte, contractAddr common.Address, leftOverGas uint64, err error) {
	codeAndHash := &codeAndHash{code: code}
	contractAddr = crypto.CreateAddress2(caller.Address(), salt.Bytes32(), codeAndHash.Hash().Bytes())
	return evm.create(caller, codeAndHash, gas, endowment, contractAddr, CREATE2T, true /* incrementNonce */)
}

// SysCreate is a special (system) contract creation methods for genesis constructors.
// Unlike the normal Create & Create2, it doesn't increment caller's nonce.
func (evm *EVM) SysCreate(caller ContractRef, code []byte, gas uint64, endowment *uint256.Int, contractAddr common.Address) (ret []byte, leftOverGas uint64, err error) {
	ret, _, leftOverGas, err = evm.create(caller, &codeAndHash{code: code}, gas, endowment, contractAddr, CREATET, false /* incrementNonce */)
	return
}

// ChainConfig returns the environment's chain configuration
func (evm *EVM) Config() Config {
	return evm.config
}

// ChainConfig returns the environment's chain configuration
func (evm *EVM) ChainConfig() *params.ChainConfig {
	return evm.chainConfig
}

func (evm *EVM) ChainRules() *params.Rules {
	return evm.chainRules
}

func (evm *EVM) Context() evmtypes.BlockContext {
	return evm.context
}

func (evm *EVM) TxContext() evmtypes.TxContext {
	return evm.txContext
}

func (evm *EVM) IntraBlockState() evmtypes.IntraBlockState {
	return evm.intraBlockState
}<|MERGE_RESOLUTION|>--- conflicted
+++ resolved
@@ -61,41 +61,6 @@
 	return evm.interpreter.Run(contract, input, readOnly)
 }
 
-<<<<<<< HEAD
-// BlockContext provides the EVM with auxiliary information. Once provided
-// it shouldn't be modified.
-type BlockContext struct {
-	// CanTransfer returns whether the account contains
-	// sufficient ether to transfer the value
-	CanTransfer CanTransferFunc
-	// Transfer transfers ether from one account to the other
-	Transfer TransferFunc
-	// GetHash returns the hash corresponding to n
-	GetHash GetHashFunc
-
-	// Block information
-	Coinbase      common.Address // Provides information for COINBASE
-	GasLimit      uint64         // Provides information for GASLIMIT
-	MaxGasLimit   bool           // Use GasLimit override for 2^256-1 (to be compatible with OpenEthereum's trace_call)
-	BlockNumber   uint64         // Provides information for NUMBER
-	Time          uint64         // Provides information for TIME
-	Difficulty    *big.Int       // Provides information for DIFFICULTY
-	BaseFee       *uint256.Int   // Provides information for BASEFEE
-	PrevRanDao    *common.Hash   // Provides information for PREVRANDAO
-	ExcessDataGas *big.Int       // Provides information for handling data blobs
-}
-
-// TxContext provides the EVM with information about a transaction.
-// All fields can change between transactions.
-type TxContext struct {
-	// Message information
-	TxHash   common.Hash
-	Origin   common.Address // Provides information for ORIGIN
-	GasPrice *big.Int       // Provides information for GASPRICE
-}
-
-=======
->>>>>>> fd3c44f6
 // EVM is the Ethereum Virtual Machine base object and provides
 // the necessary tools to run a contract on the given state with
 // the provided context. It should be noted that any error
