--- conflicted
+++ resolved
@@ -37,15 +37,8 @@
 func (evm *EVM) precompile(addr libcommon.Address) (PrecompiledContract, bool) {
 	var precompiles map[libcommon.Address]PrecompiledContract
 	switch {
-<<<<<<< HEAD
-	case evm.chainRules.IsMoran:
-		precompiles = PrecompiledContractsIsMoran
-	case evm.chainRules.IsNano:
-		precompiles = PrecompiledContractsNano
-	case evm.chainRules.IsSharding:
-		precompiles = PrecompiledContractsDanksharding
-=======
->>>>>>> 4c8c7094
+	case evm.chainRules.IsCancun:
+		precompiles = PrecompiledContractsCancun
 	case evm.chainRules.IsBerlin:
 		precompiles = PrecompiledContractsBerlin
 	case evm.chainRules.IsIstanbul:
