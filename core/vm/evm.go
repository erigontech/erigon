--- conflicted
+++ resolved
@@ -259,11 +259,7 @@
 
 	// It is allowed to call precompiles, even via delegatecall
 	if isPrecompile {
-<<<<<<< HEAD
 		ret, gas, err = RunPrecompiledContract(p, input, gas, evm.Config().Tracer, arbInfo)
-=======
-		ret, gas, err = RunPrecompiledContract(p, input, gas, evm.Config().Tracer)
->>>>>>> 5729b000
 	} else if len(code) == 0 {
 		// If the account has no code, we can abort here
 		// The depth-check is already done, and precompiles handled above
@@ -594,10 +590,7 @@
 		ChainConfig:     evm.ChainConfig(),
 		IntraBlockState: evm.IntraBlockState(),
 		TxHash:          evm.TxHash,
-<<<<<<< HEAD
 		ArbOSVersion:    evm.Context.ArbOSVersion,
-=======
->>>>>>> 5729b000
 	}
 }
 
