--- conflicted
+++ resolved
@@ -504,16 +504,11 @@
 			evm.config.Tracer.CaptureEnd(evm.depth, ret, startGas, gas, time.Since(startTime), err) //nolint:errcheck
 		}(gas, time.Now())
 	}
-<<<<<<< HEAD
-	nonce := evm.IntraBlockState.GetNonce(caller.Address())
+	nonce := evm.intraBlockState.GetNonce(caller.Address())
 	if nonce+1 < nonce {
 		return nil, common.Address{}, gas, ErrNonceUintOverflow
 	}
-	evm.IntraBlockState.SetNonce(caller.Address(), nonce+1)
-=======
-	nonce := evm.intraBlockState.GetNonce(caller.Address())
 	evm.intraBlockState.SetNonce(caller.Address(), nonce+1)
->>>>>>> bbb3cc97
 	// We add this to the access list _before_ taking a snapshot. Even if the creation fails,
 	// the access-list change should not be rolled back
 	if evm.chainRules.IsBerlin {
