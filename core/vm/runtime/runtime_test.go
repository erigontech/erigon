--- conflicted
+++ resolved
@@ -51,39 +51,6 @@
 	"github.com/erigontech/erigon/execution/types"
 )
 
-<<<<<<< HEAD
-func NewTestTemporalDb(tb testing.TB) (kv.RwDB, kv.TemporalRwTx, *dbstate.Aggregator) {
-	tb.Helper()
-	db := memdb.NewStateDB(tb.TempDir())
-	tb.Cleanup(db.Close)
-
-	dirs, logger := datadir.New(tb.TempDir()), log.New()
-
-	salt, err := dbstate.GetStateIndicesSalt(dirs, true, logger)
-	if err != nil {
-		tb.Fatal(err)
-	}
-
-	agg, err := dbstate.NewAggregator2(context.Background(), dirs, 16, salt, db, logger)
-	if err != nil {
-		tb.Fatal(err)
-	}
-	tb.Cleanup(agg.Close)
-
-	_db, err := temporal.New(db, agg)
-	if err != nil {
-		tb.Fatal(err)
-	}
-	tx, err := _db.BeginTemporalRw(context.Background()) //nolint:gocritic
-	if err != nil {
-		tb.Fatal(err)
-	}
-	tb.Cleanup(tx.Rollback)
-	return _db, tx, agg
-}
-
-=======
->>>>>>> 677fbb79
 func TestDefaults(t *testing.T) {
 	t.Parallel()
 	cfg := new(Config)
