--- conflicted
+++ resolved
@@ -232,15 +232,9 @@
 	db := testTemporalDB(b)
 	tx, sd := testTemporalTxSD(b, db)
 	defer tx.Rollback()
-<<<<<<< HEAD
-	cfg.r = state.NewReaderV3(sd, tx)
-	cfg.w = state.NewWriter(sd.AsPutDel(tx), nil)
-	cfg.State = state.New(cfg.r)
-=======
 	//cfg.w = state.NewWriter(sd, nil)
 	cfg.State = state.New(state.NewReaderV3(sd))
 	cfg.EVMConfig.JumpDestCache = vm.NewJumpDestCache(128)
->>>>>>> 8b4aa99a
 
 	tmpdir := b.TempDir()
 	b.ResetTimer()
