// Copyright 2015 The go-ethereum Authors
// (original work)
// Copyright 2024 The Erigon Authors
// (modifications)
// This file is part of Erigon.
//
// Erigon is free software: you can redistribute it and/or modify
// it under the terms of the GNU Lesser General Public License as published by
// the Free Software Foundation, either version 3 of the License, or
// (at your option) any later version.
//
// Erigon is distributed in the hope that it will be useful,
// but WITHOUT ANY WARRANTY; without even the implied warranty of
// MERCHANTABILITY or FITNESS FOR A PARTICULAR PURPOSE. See the
// GNU Lesser General Public License for more details.
//
// You should have received a copy of the GNU Lesser General Public License
// along with Erigon. If not, see <http://www.gnu.org/licenses/>.

package runtime

import (
	"context"
	"fmt"
	"math/big"
	"os"
	"strings"
	"testing"

	"github.com/holiman/uint256"
	"github.com/stretchr/testify/require"

	"github.com/erigontech/erigon-lib/abi"
	"github.com/erigontech/erigon-lib/chain"
	"github.com/erigontech/erigon-lib/common"
	"github.com/erigontech/erigon-lib/common/datadir"
	"github.com/erigontech/erigon-lib/kv"
	"github.com/erigontech/erigon-lib/kv/memdb"
	"github.com/erigontech/erigon-lib/kv/rawdbv3"
	"github.com/erigontech/erigon-lib/kv/temporal"
	"github.com/erigontech/erigon-lib/log/v3"
	"github.com/erigontech/erigon-lib/rlp"
	stateLib "github.com/erigontech/erigon-lib/state"
	"github.com/erigontech/erigon-lib/types"
	"github.com/erigontech/erigon/core"
	"github.com/erigontech/erigon/core/asm"
	"github.com/erigontech/erigon/core/state"
	"github.com/erigontech/erigon/core/vm"
	"github.com/erigontech/erigon/eth/tracers/logger"
	"github.com/erigontech/erigon/execution/consensus"
)

func NewTestTemporalDb(tb testing.TB) (kv.RwDB, kv.RwTx, *stateLib.Aggregator) {
	tb.Helper()
	db := memdb.NewStateDB(tb.TempDir())
	tb.Cleanup(db.Close)

	agg, err := stateLib.NewAggregator(context.Background(), datadir.New(tb.TempDir()), 16, db, log.New())
	if err != nil {
		tb.Fatal(err)
	}
	tb.Cleanup(agg.Close)

	_db, err := temporal.New(db, agg)
	if err != nil {
		tb.Fatal(err)
	}
	tx, err := _db.BeginTemporalRw(context.Background()) //nolint:gocritic
	if err != nil {
		tb.Fatal(err)
	}
	tb.Cleanup(tx.Rollback)
	return _db, tx, agg
}

func TestDefaults(t *testing.T) {
	t.Parallel()
	cfg := new(Config)
	setDefaults(cfg)

	if cfg.Difficulty == nil {
		t.Error("expected difficulty to be non nil")
	}

	if cfg.Time == nil {
		t.Error("expected time to be non nil")
	}
	if cfg.GasLimit == 0 {
		t.Error("didn't expect gaslimit to be zero")
	}
	if cfg.GasPrice == nil {
		t.Error("expected time to be non nil")
	}
	if cfg.Value == nil {
		t.Error("expected time to be non nil")
	}
	if cfg.GetHashFn == nil {
		t.Error("expected time to be non nil")
	}
	if cfg.BlockNumber == nil {
		t.Error("expected block number to be non nil")
	}
}

func TestEVM(t *testing.T) {
	t.Parallel()
	defer func() {
		if r := recover(); r != nil {
			t.Fatalf("crashed with: %v", r)
		}
	}()

	if _, _, err := Execute([]byte{
		byte(vm.DIFFICULTY),
		byte(vm.TIMESTAMP),
		byte(vm.GASLIMIT),
		byte(vm.PUSH1),
		byte(vm.ORIGIN),
		byte(vm.BLOCKHASH),
		byte(vm.COINBASE),
	}, nil, nil, t.TempDir()); err != nil {
		t.Fatal("didn't expect error", err)
	}
}

func TestExecute(t *testing.T) {
	t.Parallel()
	ret, _, err := Execute([]byte{
		byte(vm.PUSH1), 10,
		byte(vm.PUSH1), 0,
		byte(vm.MSTORE),
		byte(vm.PUSH1), 32,
		byte(vm.PUSH1), 0,
		byte(vm.RETURN),
	}, nil, nil, t.TempDir())
	if err != nil {
		t.Fatal("didn't expect error", err)
	}

	num := new(big.Int).SetBytes(ret)
	if num.Cmp(big.NewInt(10)) != 0 {
		t.Error("Expected 10, got", num)
	}
}

func TestCall(t *testing.T) {
	t.Parallel()
	_, tx, _ := NewTestTemporalDb(t)
	domains, err := stateLib.NewSharedDomains(tx.(kv.TemporalTx), log.New())
	require.NoError(t, err)
	defer domains.Close()
<<<<<<< HEAD
	state := state.New(state.NewReaderV3(domains, tx))
	address := libcommon.HexToAddress("0xaa")
=======
	state := state.New(state.NewReaderV3(domains))
	address := common.HexToAddress("0xaa")
>>>>>>> facffd54
	state.SetCode(address, []byte{
		byte(vm.PUSH1), 10,
		byte(vm.PUSH1), 0,
		byte(vm.MSTORE),
		byte(vm.PUSH1), 32,
		byte(vm.PUSH1), 0,
		byte(vm.RETURN),
	})

	ret, _, err := Call(address, nil, &Config{State: state})
	if err != nil {
		t.Fatal("didn't expect error", err)
	}

	num := new(big.Int).SetBytes(ret)
	if num.Cmp(big.NewInt(10)) != 0 {
		t.Error("Expected 10, got", num)
	}
}

func testTemporalDB(t testing.TB) *temporal.DB {
	db := memdb.NewStateDB(t.TempDir())

	t.Cleanup(db.Close)

	agg, err := stateLib.NewAggregator(context.Background(), datadir.New(t.TempDir()), 16, db, log.New())
	require.NoError(t, err)
	t.Cleanup(agg.Close)

	_db, err := temporal.New(db, agg)
	require.NoError(t, err)
	return _db
}

func testTemporalTxSD(t testing.TB, db *temporal.DB) (kv.RwTx, *stateLib.SharedDomains) {
	tx, err := db.BeginTemporalRw(context.Background()) //nolint:gocritic
	require.NoError(t, err)
	t.Cleanup(tx.Rollback)

	sd, err := stateLib.NewSharedDomains(tx, log.New())
	require.NoError(t, err)
	t.Cleanup(sd.Close)

	return tx, sd
}

func BenchmarkCall(b *testing.B) {
	var definition = `[{"constant":true,"inputs":[],"name":"seller","outputs":[{"name":"","type":"address"}],"type":"function"},{"constant":false,"inputs":[],"name":"abort","outputs":[],"type":"function"},{"constant":true,"inputs":[],"name":"value","outputs":[{"name":"","type":"uint256"}],"type":"function"},{"constant":false,"inputs":[],"name":"refund","outputs":[],"type":"function"},{"constant":true,"inputs":[],"name":"buyer","outputs":[{"name":"","type":"address"}],"type":"function"},{"constant":false,"inputs":[],"name":"confirmReceived","outputs":[],"type":"function"},{"constant":true,"inputs":[],"name":"state","outputs":[{"name":"","type":"uint8"}],"type":"function"},{"constant":false,"inputs":[],"name":"confirmPurchase","outputs":[],"type":"function"},{"inputs":[],"type":"constructor"},{"anonymous":false,"inputs":[],"name":"Aborted","type":"event"},{"anonymous":false,"inputs":[],"name":"PurchaseConfirmed","type":"event"},{"anonymous":false,"inputs":[],"name":"ItemReceived","type":"event"},{"anonymous":false,"inputs":[],"name":"Refunded","type":"event"}]`

	var code = common.Hex2Bytes("6060604052361561006c5760e060020a600035046308551a53811461007457806335a063b4146100865780633fa4f245146100a6578063590e1ae3146100af5780637150d8ae146100cf57806373fac6f0146100e1578063c19d93fb146100fe578063d696069714610112575b610131610002565b610133600154600160a060020a031681565b610131600154600160a060020a0390811633919091161461015057610002565b61014660005481565b610131600154600160a060020a039081163391909116146102d557610002565b610133600254600160a060020a031681565b610131600254600160a060020a0333811691161461023757610002565b61014660025460ff60a060020a9091041681565b61013160025460009060ff60a060020a9091041681146101cc57610002565b005b600160a060020a03166060908152602090f35b6060908152602090f35b60025460009060a060020a900460ff16811461016b57610002565b600154600160a060020a03908116908290301631606082818181858883f150506002805460a060020a60ff02191660a160020a179055506040517f72c874aeff0b183a56e2b79c71b46e1aed4dee5e09862134b8821ba2fddbf8bf9250a150565b80546002023414806101dd57610002565b6002805460a060020a60ff021973ffffffffffffffffffffffffffffffffffffffff1990911633171660a060020a1790557fd5d55c8a68912e9a110618df8d5e2e83b8d83211c57a8ddd1203df92885dc881826060a15050565b60025460019060a060020a900460ff16811461025257610002565b60025460008054600160a060020a0390921691606082818181858883f150508354604051600160a060020a0391821694503090911631915082818181858883f150506002805460a060020a60ff02191660a160020a179055506040517fe89152acd703c9d8c7d28829d443260b411454d45394e7995815140c8cbcbcf79250a150565b60025460019060a060020a900460ff1681146102f057610002565b6002805460008054600160a060020a0390921692909102606082818181858883f150508354604051600160a060020a0391821694503090911631915082818181858883f150506002805460a060020a60ff02191660a160020a179055506040517f8616bbbbad963e4e65b1366f1d75dfb63f9e9704bbbf91fb01bec70849906cf79250a15056")

	abi, err := abi.JSON(strings.NewReader(definition))
	if err != nil {
		b.Fatal(err)
	}

	cpurchase, err := abi.Pack("confirmPurchase")
	if err != nil {
		b.Fatal(err)
	}
	creceived, err := abi.Pack("confirmReceived")
	if err != nil {
		b.Fatal(err)
	}
	refund, err := abi.Pack("refund")
	if err != nil {
		b.Fatal(err)
	}
	cfg := &Config{ChainConfig: &chain.Config{}, BlockNumber: big.NewInt(0), Time: big.NewInt(0), Value: uint256.MustFromBig(big.NewInt(13377))}
	db := testTemporalDB(b)
	tx, sd := testTemporalTxSD(b, db)
	defer tx.Rollback()
	cfg.r = state.NewReaderV3(sd, tx)
	cfg.w = state.NewWriterV4(sd, tx)
	cfg.State = state.New(cfg.r)

	tmpdir := b.TempDir()
	cfg.Debug = true
	b.ResetTimer()
	for i := 0; i < b.N; i++ {
		for j := 0; j < 400; j++ {
			_, _, _ = Execute(code, cpurchase, cfg, tmpdir)
			_, _, _ = Execute(code, creceived, cfg, tmpdir)
			_, _, _ = Execute(code, refund, cfg, tmpdir)
		}
	}
}

func benchmarkEVM_Create(b *testing.B, code string) {
	db := testTemporalDB(b)
	tx, err := db.BeginTemporalRw(context.Background())
	require.NoError(b, err)
	defer tx.Rollback()
	domains, err := stateLib.NewSharedDomains(tx, log.New())
	require.NoError(b, err)
	defer domains.Close()

	domains.SetTxNum(1)
	domains.SetBlockNum(1)
	err = rawdbv3.TxNums.Append(tx, 1, 1)
	require.NoError(b, err)

	var (
<<<<<<< HEAD
		statedb  = state.New(state.NewReaderV3(domains, tx))
		sender   = libcommon.BytesToAddress([]byte("sender"))
		receiver = libcommon.BytesToAddress([]byte("receiver"))
=======
		statedb  = state.New(state.NewReaderV3(domains))
		sender   = common.BytesToAddress([]byte("sender"))
		receiver = common.BytesToAddress([]byte("receiver"))
>>>>>>> facffd54
	)

	statedb.CreateAccount(sender, true)
	statedb.SetCode(receiver, common.FromHex(code))
	runtimeConfig := Config{
		Origin:      sender,
		State:       statedb,
		GasLimit:    10000000,
		Difficulty:  big.NewInt(0x200000),
		Time:        new(big.Int).SetUint64(0),
		Coinbase:    common.Address{},
		BlockNumber: new(big.Int).SetUint64(1),
		ChainConfig: &chain.Config{
			ChainID:               big.NewInt(1),
			HomesteadBlock:        new(big.Int),
			ByzantiumBlock:        new(big.Int),
			ConstantinopleBlock:   new(big.Int),
			TangerineWhistleBlock: new(big.Int),
			SpuriousDragonBlock:   new(big.Int),
		},
		EVMConfig: vm.Config{},
	}
	// Warm up the intpools and stuff
	b.ResetTimer()
	for i := 0; i < b.N; i++ {
		_, _, _ = Call(receiver, []byte{}, &runtimeConfig)
	}
	b.StopTimer()
}

func BenchmarkEVM_CREATE_500(bench *testing.B) {
	// initcode size 500K, repeatedly calls CREATE and then modifies the mem contents
	benchmarkEVM_Create(bench, "5b6207a120600080f0600152600056")
}
func BenchmarkEVM_CREATE2_500(bench *testing.B) {
	// initcode size 500K, repeatedly calls CREATE2 and then modifies the mem contents
	benchmarkEVM_Create(bench, "5b586207a120600080f5600152600056")
}
func BenchmarkEVM_CREATE_1200(bench *testing.B) {
	// initcode size 1200K, repeatedly calls CREATE and then modifies the mem contents
	benchmarkEVM_Create(bench, "5b62124f80600080f0600152600056")
}
func BenchmarkEVM_CREATE2_1200(bench *testing.B) {
	// initcode size 1200K, repeatedly calls CREATE2 and then modifies the mem contents
	benchmarkEVM_Create(bench, "5b5862124f80600080f5600152600056")
}

func fakeHeader(n uint64, parentHash common.Hash) *types.Header {
	return &types.Header{
		Coinbase:   common.HexToAddress("0x00000000000000000000000000000000deadbeef"),
		Number:     new(big.Int).SetUint64(n),
		ParentHash: parentHash,
		Time:       n,
		Nonce:      types.BlockNonce{0x1},
		Extra:      []byte{},
		Difficulty: big.NewInt(0),
		GasLimit:   100000,
	}
}

// FakeChainHeaderReader implements consensus.ChainHeaderReader interface
type FakeChainHeaderReader struct{}

func (cr *FakeChainHeaderReader) GetHeaderByHash(hash common.Hash) *types.Header {
	return nil
}
func (cr *FakeChainHeaderReader) GetHeaderByNumber(number uint64) *types.Header {
	return cr.GetHeaderByHash(common.BigToHash(new(big.Int).SetUint64(number)))
}
func (cr *FakeChainHeaderReader) Config() *chain.Config                 { return nil }
func (cr *FakeChainHeaderReader) CurrentHeader() *types.Header          { return nil }
func (cr *FakeChainHeaderReader) CurrentFinalizedHeader() *types.Header { return nil }
func (cr *FakeChainHeaderReader) CurrentSafeHeader() *types.Header      { return nil }

// GetHeader returns a fake header with the parentHash equal to the number - 1
func (cr *FakeChainHeaderReader) GetHeader(hash common.Hash, number uint64) *types.Header {
	return &types.Header{
		Coinbase:   common.HexToAddress("0x00000000000000000000000000000000deadbeef"),
		Number:     new(big.Int).SetUint64(number),
		ParentHash: common.BigToHash(new(big.Int).SetUint64(number - 1)),
		Time:       number,
		Nonce:      types.BlockNonce{0x1},
		Extra:      []byte{},
		Difficulty: big.NewInt(0),
		GasLimit:   100000,
	}
}
func (cr *FakeChainHeaderReader) GetBlock(hash common.Hash, number uint64) *types.Block {
	return nil
}
func (cr *FakeChainHeaderReader) HasBlock(hash common.Hash, number uint64) bool  { return false }
func (cr *FakeChainHeaderReader) GetTd(hash common.Hash, number uint64) *big.Int { return nil }
func (cr *FakeChainHeaderReader) FrozenBlocks() uint64                           { return 0 }
func (cr *FakeChainHeaderReader) FrozenBorBlocks() uint64                        { return 0 }
func (cr *FakeChainHeaderReader) BorEventsByBlock(hash common.Hash, number uint64) []rlp.RawValue {
	return nil
}
func (cr *FakeChainHeaderReader) BorStartEventId(hash common.Hash, number uint64) uint64 {
	return 0
}
func (cr *FakeChainHeaderReader) BorSpan(spanId uint64) []byte { return nil }

type dummyChain struct {
	counter int
}

// Engine retrieves the chain's consensus engine.
func (d *dummyChain) Engine() consensus.Engine {
	return nil
}

// GetHeader returns the hash corresponding to their hash.
<<<<<<< HEAD
func (d *dummyChain) GetHeader(h libcommon.Hash, n uint64) (*types.Header, error) {
=======
func (d *dummyChain) GetHeader(h common.Hash, n uint64) *types.Header {
>>>>>>> facffd54
	d.counter++
	parentHash := common.Hash{}
	s := common.LeftPadBytes(new(big.Int).SetUint64(n-1).Bytes(), 32)
	copy(parentHash[:], s)

	//parentHash := common.Hash{byte(n - 1)}
	//fmt.Printf("GetHeader(%x, %d) => header with parent %x\n", h, n, parentHash)
	return fakeHeader(n, parentHash), nil
}

// TestBlockhash tests the blockhash operation. It's a bit special, since it internally
// requires access to a chain reader.
func TestBlockhash(t *testing.T) {
	t.Parallel()
	// Current head
	n := uint64(1000)
	parentHash := common.Hash{}
	s := common.LeftPadBytes(new(big.Int).SetUint64(n-1).Bytes(), 32)
	copy(parentHash[:], s)
	header := fakeHeader(n, parentHash)

	// This is the contract we're using. It requests the blockhash for current num (should be all zeroes),
	// then iteratively fetches all blockhashes back to n-260.
	// It returns
	// 1. the first (should be zero)
	// 2. the second (should be the parent hash)
	// 3. the last non-zero hash
	// By making the chain reader return hashes which correlate to the number, we can
	// verify that it obtained the right hashes where it should

	/*

		pragma solidity ^0.5.3;
		contract Hasher{

			function test() public view returns (bytes32, bytes32, bytes32){
				uint256 x = block.number;
				bytes32 first;
				bytes32 last;
				bytes32 zero;
				zero = blockhash(x); // Should be zeroes
				first = blockhash(x-1);
				for(uint256 i = 2 ; i < 260; i++){
					bytes32 hash = blockhash(x - i);
					if (uint256(hash) != 0){
						last = hash;
					}
				}
				return (zero, first, last);
			}
		}

	*/
	// The contract above
	data := common.Hex2Bytes("6080604052348015600f57600080fd5b50600436106045576000357c010000000000000000000000000000000000000000000000000000000090048063f8a8fd6d14604a575b600080fd5b60506074565b60405180848152602001838152602001828152602001935050505060405180910390f35b600080600080439050600080600083409050600184034092506000600290505b61010481101560c35760008186034090506000816001900414151560b6578093505b5080806001019150506094565b508083839650965096505050505090919256fea165627a7a72305820462d71b510c1725ff35946c20b415b0d50b468ea157c8c77dff9466c9cb85f560029")
	// The method call to 'test()'
	input := common.Hex2Bytes("f8a8fd6d")
	chain := &dummyChain{}
	cfg := &Config{
		GetHashFn:   core.GetHashFn(header, chain.GetHeader),
		BlockNumber: new(big.Int).Set(header.Number),
		Time:        new(big.Int),
	}
	setDefaults(cfg)
	cfg.ChainConfig.PragueTime = big.NewInt(1)
	ret, _, err := Execute(data, input, cfg, t.TempDir())
	if err != nil {
		t.Fatalf("expected no error, got %v", err)
	}
	if len(ret) != 96 {
		t.Fatalf("expected returndata to be 96 bytes, got %d", len(ret))
	}

	zero := new(big.Int).SetBytes(ret[0:32])
	first := new(big.Int).SetBytes(ret[32:64])
	last := new(big.Int).SetBytes(ret[64:96])
	if zero.Sign() != 0 {
		t.Fatalf("expected zeroes, got %x", ret[0:32])
	}
	if first.Uint64() != 999 {
		t.Fatalf("second block should be 999, got %d (%x)", first, ret[32:64])
	}
	if last.Uint64() != 744 {
		t.Fatalf("last block should be 744, got %d (%x)", last, ret[64:96])
	}
	if exp, got := 255, chain.counter; exp != got {
		t.Errorf("suboptimal; too much chain iteration, expected %d, got %d", exp, got)
	}
}

// benchmarkNonModifyingCode benchmarks code, but if the code modifies the
// state, this should not be used, since it does not reset the state between runs.
func benchmarkNonModifyingCode(b *testing.B, gas uint64, code []byte, name string) { //nolint:unparam
	cfg := new(Config)
	setDefaults(cfg)
	db := testTemporalDB(b)
	tx, err := db.BeginTemporalRw(context.Background())
	require.NoError(b, err)
	domains, err := stateLib.NewSharedDomains(tx, log.New())
	require.NoError(b, err)
	defer domains.Close()

	domains.SetTxNum(1)
	domains.SetBlockNum(1)
	err = rawdbv3.TxNums.Append(tx, 1, 1)
	require.NoError(b, err)

	cfg.State = state.New(state.NewReaderV3(domains, tx))
	cfg.GasLimit = gas
	var (
		destination = common.BytesToAddress([]byte("contract"))
		vmenv       = NewEnv(cfg)
		sender      = vm.AccountRef(cfg.Origin)
	)
	cfg.State.CreateAccount(destination, true)
	eoa := common.HexToAddress("E0")
	{
		cfg.State.CreateAccount(eoa, true)
		cfg.State.SetNonce(eoa, 100)
	}
	reverting := common.HexToAddress("EE")
	{
		cfg.State.CreateAccount(reverting, true)
		cfg.State.SetCode(reverting, []byte{
			byte(vm.PUSH1), 0x00,
			byte(vm.PUSH1), 0x00,
			byte(vm.REVERT),
		})
	}

	//cfg.State.CreateAccount(cfg.Origin)
	// set the receiver's (the executing contract) code for execution.
	cfg.State.SetCode(destination, code)
	vmenv.Call(sender, destination, nil, gas, cfg.Value, false /* bailout */) // nolint:errcheck

	b.Run(name, func(b *testing.B) {
		b.ReportAllocs()
		for i := 0; i < b.N; i++ {
			vmenv.Call(sender, destination, nil, gas, cfg.Value, false /* bailout */) // nolint:errcheck
		}
	})
}

// BenchmarkSimpleLoop test a pretty simple loop which loops until OOG
// 55 ms
func BenchmarkSimpleLoop(b *testing.B) {

	staticCallIdentity := []byte{
		byte(vm.JUMPDEST), //  [ count ]
		// push args for the call
		byte(vm.PUSH1), 0, // out size
		byte(vm.DUP1),       // out offset
		byte(vm.DUP1),       // out insize
		byte(vm.DUP1),       // in offset
		byte(vm.PUSH1), 0x4, // address of identity
		byte(vm.GAS), // gas
		byte(vm.STATICCALL),
		byte(vm.POP),      // pop return value
		byte(vm.PUSH1), 0, // jumpdestination
		byte(vm.JUMP),
	}

	callIdentity := []byte{
		byte(vm.JUMPDEST), //  [ count ]
		// push args for the call
		byte(vm.PUSH1), 0, // out size
		byte(vm.DUP1),       // out offset
		byte(vm.DUP1),       // out insize
		byte(vm.DUP1),       // in offset
		byte(vm.DUP1),       // value
		byte(vm.PUSH1), 0x4, // address of identity
		byte(vm.GAS), // gas
		byte(vm.CALL),
		byte(vm.POP),      // pop return value
		byte(vm.PUSH1), 0, // jumpdestination
		byte(vm.JUMP),
	}

	callInexistant := []byte{
		byte(vm.JUMPDEST), //  [ count ]
		// push args for the call
		byte(vm.PUSH1), 0, // out size
		byte(vm.DUP1),        // out offset
		byte(vm.DUP1),        // out insize
		byte(vm.DUP1),        // in offset
		byte(vm.DUP1),        // value
		byte(vm.PUSH1), 0xff, // address of existing contract
		byte(vm.GAS), // gas
		byte(vm.CALL),
		byte(vm.POP),      // pop return value
		byte(vm.PUSH1), 0, // jumpdestination
		byte(vm.JUMP),
	}

	callEOA := []byte{
		byte(vm.JUMPDEST), //  [ count ]
		// push args for the call
		byte(vm.PUSH1), 0, // out size
		byte(vm.DUP1),        // out offset
		byte(vm.DUP1),        // out insize
		byte(vm.DUP1),        // in offset
		byte(vm.DUP1),        // value
		byte(vm.PUSH1), 0xE0, // address of EOA
		byte(vm.GAS), // gas
		byte(vm.CALL),
		byte(vm.POP),      // pop return value
		byte(vm.PUSH1), 0, // jumpdestination
		byte(vm.JUMP),
	}

	loopingCode := []byte{
		byte(vm.JUMPDEST), //  [ count ]
		// push args for the call
		byte(vm.PUSH1), 0, // out size
		byte(vm.DUP1),       // out offset
		byte(vm.DUP1),       // out insize
		byte(vm.DUP1),       // in offset
		byte(vm.PUSH1), 0x4, // address of identity
		byte(vm.GAS), // gas

		byte(vm.POP), byte(vm.POP), byte(vm.POP), byte(vm.POP), byte(vm.POP), byte(vm.POP),
		byte(vm.PUSH1), 0, // jumpdestination
		byte(vm.JUMP),
	}

	calllRevertingContractWithInput := []byte{
		byte(vm.JUMPDEST), //
		// push args for the call
		byte(vm.PUSH1), 0, // out size
		byte(vm.DUP1),        // out offset
		byte(vm.PUSH1), 0x20, // in size
		byte(vm.PUSH1), 0x00, // in offset
		byte(vm.PUSH1), 0x00, // value
		byte(vm.PUSH1), 0xEE, // address of reverting contract
		byte(vm.GAS), // gas
		byte(vm.CALL),
		byte(vm.POP),      // pop return value
		byte(vm.PUSH1), 0, // jumpdestination
		byte(vm.JUMP),
	}

	//tracer := vm.NewJSONLogger(nil, os.Stdout)
	//Execute(loopingCode, nil, &Config{
	//	EVMConfig: vm.Config{
	//		Debug:  true,
	//		Tracer: tracer,
	//	}})
	// 100M gas
	benchmarkNonModifyingCode(b, 100000000, staticCallIdentity, "staticcall-identity-100M")
	benchmarkNonModifyingCode(b, 100000000, callIdentity, "call-identity-100M")
	benchmarkNonModifyingCode(b, 100000000, loopingCode, "loop-100M")
	benchmarkNonModifyingCode(b, 100000000, callInexistant, "call-nonexist-100M")
	benchmarkNonModifyingCode(b, 100000000, callEOA, "call-EOA-100M")
	benchmarkNonModifyingCode(b, 100000000, calllRevertingContractWithInput, "call-reverting-100M")

	//benchmarkNonModifyingCode(10000000, staticCallIdentity, "staticcall-identity-10M", b)
	//benchmarkNonModifyingCode(10000000, loopingCode, "loop-10M", b)
}

// TestEip2929Cases contains various testcases that are used for
// EIP-2929 about gas repricings
func TestEip2929Cases(t *testing.T) {

	tmpdir := t.TempDir()
	id := 1
	prettyPrint := func(comment string, code []byte) {
		instrs := make([]string, 0)
		it := asm.NewInstructionIterator(code)
		for it.Next() {
			if it.Arg() != nil && 0 < len(it.Arg()) {
				instrs = append(instrs, fmt.Sprintf("%v 0x%x", it.Op(), it.Arg()))
			} else {
				instrs = append(instrs, fmt.Sprintf("%v", it.Op()))
			}
		}
		ops := strings.Join(instrs, ", ")
		fmt.Printf("### Case %d\n\n", id)
		id++
		fmt.Printf("%v\n\nBytecode: \n```\n0x%x\n```\nOperations: \n```\n%v\n```\n\n",
			comment,
			code, ops)
		cfg := &Config{
			EVMConfig: vm.Config{
				Tracer:    logger.NewMarkdownLogger(nil, os.Stdout).Hooks(),
				ExtraEips: []int{2929},
			},
		}
		setDefaults(cfg)
		//nolint:errcheck
		Execute(code, nil, cfg, tmpdir)
	}

	{ // First eip testcase
		code := []byte{
			// Three checks against a precompile
			byte(vm.PUSH1), 1, byte(vm.EXTCODEHASH), byte(vm.POP),
			byte(vm.PUSH1), 2, byte(vm.EXTCODESIZE), byte(vm.POP),
			byte(vm.PUSH1), 3, byte(vm.BALANCE), byte(vm.POP),
			// Three checks against a non-precompile
			byte(vm.PUSH1), 0xf1, byte(vm.EXTCODEHASH), byte(vm.POP),
			byte(vm.PUSH1), 0xf2, byte(vm.EXTCODESIZE), byte(vm.POP),
			byte(vm.PUSH1), 0xf3, byte(vm.BALANCE), byte(vm.POP),
			// Same three checks (should be cheaper)
			byte(vm.PUSH1), 0xf2, byte(vm.EXTCODEHASH), byte(vm.POP),
			byte(vm.PUSH1), 0xf3, byte(vm.EXTCODESIZE), byte(vm.POP),
			byte(vm.PUSH1), 0xf1, byte(vm.BALANCE), byte(vm.POP),
			// Check the origin, and the 'this'
			byte(vm.ORIGIN), byte(vm.BALANCE), byte(vm.POP),
			byte(vm.ADDRESS), byte(vm.BALANCE), byte(vm.POP),

			byte(vm.STOP),
		}
		prettyPrint("This checks `EXT`(codehash,codesize,balance) of precompiles, which should be `100`, "+
			"and later checks the same operations twice against some non-precompiles. "+
			"Those are cheaper second time they are accessed. Lastly, it checks the `BALANCE` of `origin` and `this`.", code)
	}

	{ // EXTCODECOPY
		code := []byte{
			// extcodecopy( 0xff,0,0,0,0)
			byte(vm.PUSH1), 0x00, byte(vm.PUSH1), 0x00, byte(vm.PUSH1), 0x00, //length, codeoffset, memoffset
			byte(vm.PUSH1), 0xff, byte(vm.EXTCODECOPY),
			// extcodecopy( 0xff,0,0,0,0)
			byte(vm.PUSH1), 0x00, byte(vm.PUSH1), 0x00, byte(vm.PUSH1), 0x00, //length, codeoffset, memoffset
			byte(vm.PUSH1), 0xff, byte(vm.EXTCODECOPY),
			// extcodecopy( this,0,0,0,0)
			byte(vm.PUSH1), 0x00, byte(vm.PUSH1), 0x00, byte(vm.PUSH1), 0x00, //length, codeoffset, memoffset
			byte(vm.ADDRESS), byte(vm.EXTCODECOPY),

			byte(vm.STOP),
		}
		prettyPrint("This checks `extcodecopy( 0xff,0,0,0,0)` twice, (should be expensive first time), "+
			"and then does `extcodecopy( this,0,0,0,0)`.", code)
	}

	{ // SLOAD + SSTORE
		code := []byte{

			// Add slot `0x1` to access list
			byte(vm.PUSH1), 0x01, byte(vm.SLOAD), byte(vm.POP), // SLOAD( 0x1) (add to access list)
			// Write to `0x1` which is already in access list
			byte(vm.PUSH1), 0x11, byte(vm.PUSH1), 0x01, byte(vm.SSTORE), // SSTORE( loc: 0x01, val: 0x11)
			// Write to `0x2` which is not in access list
			byte(vm.PUSH1), 0x11, byte(vm.PUSH1), 0x02, byte(vm.SSTORE), // SSTORE( loc: 0x02, val: 0x11)
			// Write again to `0x2`
			byte(vm.PUSH1), 0x11, byte(vm.PUSH1), 0x02, byte(vm.SSTORE), // SSTORE( loc: 0x02, val: 0x11)
			// Read slot in access list (0x2)
			byte(vm.PUSH1), 0x02, byte(vm.SLOAD), // SLOAD( 0x2)
			// Read slot in access list (0x1)
			byte(vm.PUSH1), 0x01, byte(vm.SLOAD), // SLOAD( 0x1)
		}
		prettyPrint("This checks `sload( 0x1)` followed by `sstore(loc: 0x01, val:0x11)`, then 'naked' sstore:"+
			"`sstore(loc: 0x02, val:0x11)` twice, and `sload(0x2)`, `sload(0x1)`. ", code)
	}
	{ // Call variants
		code := []byte{
			// identity precompile
			byte(vm.PUSH1), 0x0, byte(vm.DUP1), byte(vm.DUP1), byte(vm.DUP1), byte(vm.DUP1),
			byte(vm.PUSH1), 0x04, byte(vm.PUSH1), 0x0, byte(vm.CALL), byte(vm.POP),

			// random account - call 1
			byte(vm.PUSH1), 0x0, byte(vm.DUP1), byte(vm.DUP1), byte(vm.DUP1), byte(vm.DUP1),
			byte(vm.PUSH1), 0xff, byte(vm.PUSH1), 0x0, byte(vm.CALL), byte(vm.POP),

			// random account - call 2
			byte(vm.PUSH1), 0x0, byte(vm.DUP1), byte(vm.DUP1), byte(vm.DUP1), byte(vm.DUP1),
			byte(vm.PUSH1), 0xff, byte(vm.PUSH1), 0x0, byte(vm.STATICCALL), byte(vm.POP),
		}
		prettyPrint("This calls the `identity`-precompile (cheap), then calls an account (expensive) and `staticcall`s the same"+
			"account (cheap)", code)
	}
}<|MERGE_RESOLUTION|>--- conflicted
+++ resolved
@@ -149,13 +149,8 @@
 	domains, err := stateLib.NewSharedDomains(tx.(kv.TemporalTx), log.New())
 	require.NoError(t, err)
 	defer domains.Close()
-<<<<<<< HEAD
 	state := state.New(state.NewReaderV3(domains, tx))
-	address := libcommon.HexToAddress("0xaa")
-=======
-	state := state.New(state.NewReaderV3(domains))
 	address := common.HexToAddress("0xaa")
->>>>>>> facffd54
 	state.SetCode(address, []byte{
 		byte(vm.PUSH1), 10,
 		byte(vm.PUSH1), 0,
@@ -259,15 +254,9 @@
 	require.NoError(b, err)
 
 	var (
-<<<<<<< HEAD
 		statedb  = state.New(state.NewReaderV3(domains, tx))
-		sender   = libcommon.BytesToAddress([]byte("sender"))
-		receiver = libcommon.BytesToAddress([]byte("receiver"))
-=======
-		statedb  = state.New(state.NewReaderV3(domains))
 		sender   = common.BytesToAddress([]byte("sender"))
 		receiver = common.BytesToAddress([]byte("receiver"))
->>>>>>> facffd54
 	)
 
 	statedb.CreateAccount(sender, true)
@@ -380,11 +369,7 @@
 }
 
 // GetHeader returns the hash corresponding to their hash.
-<<<<<<< HEAD
-func (d *dummyChain) GetHeader(h libcommon.Hash, n uint64) (*types.Header, error) {
-=======
-func (d *dummyChain) GetHeader(h common.Hash, n uint64) *types.Header {
->>>>>>> facffd54
+func (d *dummyChain) GetHeader(h common.Hash, n uint64) (*types.Header, error) {
 	d.counter++
 	parentHash := common.Hash{}
 	s := common.LeftPadBytes(new(big.Int).SetUint64(n-1).Bytes(), 32)
