// Copyright 2015 The go-ethereum Authors
// (original work)
// Copyright 2024 The Erigon Authors
// (modifications)
// This file is part of Erigon.
//
// Erigon is free software: you can redistribute it and/or modify
// it under the terms of the GNU Lesser General Public License as published by
// the Free Software Foundation, either version 3 of the License, or
// (at your option) any later version.
//
// Erigon is distributed in the hope that it will be useful,
// but WITHOUT ANY WARRANTY; without even the implied warranty of
// MERCHANTABILITY or FITNESS FOR A PARTICULAR PURPOSE. See the
// GNU Lesser General Public License for more details.
//
// You should have received a copy of the GNU Lesser General Public License
// along with Erigon. If not, see <http://www.gnu.org/licenses/>.

package runtime

import (
	"context"
	"math"
	"math/big"
	"os"
	"path/filepath"
	"time"

	"github.com/holiman/uint256"

	"github.com/erigontech/erigon-lib/common"
	"github.com/erigontech/erigon-lib/common/dir"
	"github.com/erigontech/erigon-lib/crypto"
	"github.com/erigontech/erigon-lib/log/v3"
	"github.com/erigontech/erigon/core/state"
	"github.com/erigontech/erigon/core/tracing"
	"github.com/erigontech/erigon/core/vm"
	"github.com/erigontech/erigon/db/datadir"
	"github.com/erigontech/erigon/db/kv/temporal/temporaltest"
	dbstate "github.com/erigontech/erigon/db/state"
	"github.com/erigontech/erigon/execution/chain"
	"github.com/erigontech/erigon/execution/types"
)

// Config is a basic type specifying certain configuration flags for running
// the EVM.
type Config struct {
	ChainConfig *chain.Config
	Difficulty  *big.Int
	Origin      common.Address
	Coinbase    common.Address
	BlockNumber *big.Int
	Time        *big.Int
	GasLimit    uint64
	GasPrice    *uint256.Int
	Value       *uint256.Int
	EVMConfig   vm.Config
	BaseFee     *uint256.Int

	State *state.IntraBlockState

	evm       *vm.EVM
	GetHashFn func(n uint64) (common.Hash, error)
}

// sets defaults on the config
func setDefaults(cfg *Config) {
	if cfg.ChainConfig == nil {
		cfg.ChainConfig = &chain.Config{
			ChainID:               big.NewInt(1),
			HomesteadBlock:        new(big.Int),
			TangerineWhistleBlock: new(big.Int),
			SpuriousDragonBlock:   new(big.Int),
			ByzantiumBlock:        new(big.Int),
			ConstantinopleBlock:   new(big.Int),
			PetersburgBlock:       new(big.Int),
			IstanbulBlock:         new(big.Int),
			MuirGlacierBlock:      new(big.Int),
			BerlinBlock:           new(big.Int),
			LondonBlock:           new(big.Int),
			ArrowGlacierBlock:     new(big.Int),
			GrayGlacierBlock:      new(big.Int),
			ShanghaiTime:          new(big.Int),
			CancunTime:            new(big.Int),
			PragueTime:            new(big.Int),
			OsakaTime:             new(big.Int),
		}
	}

	if cfg.Difficulty == nil {
		cfg.Difficulty = new(big.Int)
	}
	if cfg.Time == nil {
		cfg.Time = big.NewInt(time.Now().Unix())
	}
	if cfg.GasLimit == 0 {
		cfg.GasLimit = math.MaxUint64
	}
	if cfg.GasPrice == nil {
		cfg.GasPrice = new(uint256.Int)
	}
	if cfg.Value == nil {
		cfg.Value = new(uint256.Int)
	}
	if cfg.BlockNumber == nil {
		cfg.BlockNumber = new(big.Int)
	}
	if cfg.GetHashFn == nil {
		cfg.GetHashFn = func(n uint64) (common.Hash, error) {
			return common.BytesToHash(crypto.Keccak256([]byte(new(big.Int).SetUint64(n).String()))), nil
		}
	}
}

// Execute executes the code using the input as call data during the execution.
// It returns the EVM's return value, the new state and an error if it failed.
//
// Execute sets up an in-memory, temporary, environment for the execution of
// the given code. It makes sure that it's restored to its original state afterwards.
func Execute(code, input []byte, cfg *Config, tempdir string) ([]byte, *state.IntraBlockState, error) {
	if cfg == nil {
		cfg = new(Config)
		setDefaults(cfg)
	}

	externalState := cfg.State != nil
	if !externalState {
<<<<<<< HEAD
		db := memdb.NewChainDB(nil, tempdir)
		defer db.Close()
=======
>>>>>>> d7a43d07
		dirs := datadir.New(tempdir)
		db := temporaltest.NewTestDB(nil, dirs)
		defer db.Close()

		tx, err := db.BeginTemporalRw(context.Background()) //nolint:gocritic
		if err != nil {
			return nil, nil, err
		}
		defer tx.Rollback()
		sd, err := dbstate.NewSharedDomains(tx, log.New())
		if err != nil {
			return nil, nil, err
		}
		defer sd.Close()
		//cfg.w = state.NewWriter(sd, nil)
		cfg.State = state.New(state.NewReaderV3(sd.AsGetter(tx)))
	}
	var (
		address = common.BytesToAddress([]byte("contract"))
		vmenv   = NewEnv(cfg)
		sender  = vm.AccountRef(cfg.Origin)
		rules   = vmenv.ChainRules()
	)
	cfg.State.Prepare(rules, cfg.Origin, cfg.Coinbase, &address, vm.ActivePrecompiles(rules), nil, nil)
	cfg.State.CreateAccount(address, true)
	// set the receiver's (the executing contract) code for execution.
	cfg.State.SetCode(address, code)
	// Call the code with the given configuration.
	if cfg.EVMConfig.Tracer != nil && cfg.EVMConfig.Tracer.OnTxStart != nil {
		cfg.EVMConfig.Tracer.OnTxStart(&tracing.VMContext{IntraBlockState: cfg.State}, nil, common.Address{})
	}
	ret, _, err := vmenv.Call(
		sender,
		common.BytesToAddress([]byte("contract")),
		input,
		cfg.GasLimit,
		cfg.Value,
		false, /* bailout */
	)
	if cfg.EVMConfig.Tracer != nil && cfg.EVMConfig.Tracer.OnTxEnd != nil {
		cfg.EVMConfig.Tracer.OnTxEnd(nil, err)
	}

	return ret, cfg.State, err
}

// Create executes the code using the EVM create method
func Create(input []byte, cfg *Config, blockNr uint64) ([]byte, common.Address, uint64, error) {
	if cfg == nil {
		cfg = new(Config)
	}
	setDefaults(cfg)

	externalState := cfg.State != nil
	if !externalState {
		tmp := filepath.Join(os.TempDir(), "create-vm")
		defer dir.RemoveAll(tmp) //nolint

<<<<<<< HEAD
		db := memdb.NewChainDB(nil, tmp)
=======
		dirs := datadir.New(tmp)
		db := temporaltest.NewTestDB(nil, dirs)
>>>>>>> d7a43d07
		defer db.Close()
		tx, err := db.BeginTemporalRw(context.Background()) //nolint:gocritic
		if err != nil {
			return nil, [20]byte{}, 0, err
		}
		defer tx.Rollback()
		sd, err := dbstate.NewSharedDomains(tx, log.New())
		if err != nil {
			return nil, [20]byte{}, 0, err
		}
		defer sd.Close()
		//cfg.w = state.NewWriter(sd, nil)
		cfg.State = state.New(state.NewReaderV3(sd.AsGetter(tx)))
	}
	var (
		vmenv  = NewEnv(cfg)
		sender = vm.AccountRef(cfg.Origin)
		rules  = vmenv.ChainRules()
	)
	cfg.State.Prepare(rules, cfg.Origin, cfg.Coinbase, nil, vm.ActivePrecompiles(rules), nil, nil)

	// Call the code with the given configuration.
	code, address, leftOverGas, err := vmenv.Create(
		sender,
		input,
		cfg.GasLimit,
		cfg.Value,
		false,
	)
	return code, address, leftOverGas, err
}

// Call executes the code given by the contract's address. It will return the
// EVM's return value or an error if it failed.
//
// Call, unlike Execute, requires a config and also requires the State field to
// be set.
func Call(address common.Address, input []byte, cfg *Config) ([]byte, uint64, error) {
	setDefaults(cfg)

	vmenv := NewEnv(cfg)

	sender, err := cfg.State.GetOrNewStateObject(cfg.Origin)
	if err != nil {
		return nil, 0, err
	}
	statedb := cfg.State
	rules := vmenv.ChainRules()
	statedb.Prepare(rules, cfg.Origin, cfg.Coinbase, &address, vm.ActivePrecompiles(rules), nil, nil)

	if cfg.EVMConfig.Tracer != nil && cfg.EVMConfig.Tracer.OnTxStart != nil {
		cfg.EVMConfig.Tracer.OnTxStart(&tracing.VMContext{IntraBlockState: cfg.State}, nil, common.Address{})
	}

	// Call the code with the given configuration.
	ret, leftOverGas, err := vmenv.Call(
		sender,
		address,
		input,
		cfg.GasLimit,
		cfg.Value,
		false, /* bailout */
	)

	if cfg.EVMConfig.Tracer != nil && cfg.EVMConfig.Tracer.OnTxEnd != nil {
		cfg.EVMConfig.Tracer.OnTxEnd(&types.Receipt{GasUsed: cfg.GasLimit - leftOverGas}, err)
	}

	return ret, leftOverGas, err
}<|MERGE_RESOLUTION|>--- conflicted
+++ resolved
@@ -126,11 +126,6 @@
 
 	externalState := cfg.State != nil
 	if !externalState {
-<<<<<<< HEAD
-		db := memdb.NewChainDB(nil, tempdir)
-		defer db.Close()
-=======
->>>>>>> d7a43d07
 		dirs := datadir.New(tempdir)
 		db := temporaltest.NewTestDB(nil, dirs)
 		defer db.Close()
@@ -189,12 +184,8 @@
 		tmp := filepath.Join(os.TempDir(), "create-vm")
 		defer dir.RemoveAll(tmp) //nolint
 
-<<<<<<< HEAD
-		db := memdb.NewChainDB(nil, tmp)
-=======
 		dirs := datadir.New(tmp)
 		db := temporaltest.NewTestDB(nil, dirs)
->>>>>>> d7a43d07
 		defer db.Close()
 		tx, err := db.BeginTemporalRw(context.Background()) //nolint:gocritic
 		if err != nil {
