--- conflicted
+++ resolved
@@ -59,17 +59,10 @@
 	EVMConfig   vm.Config
 	BaseFee     *uint256.Int
 
-<<<<<<< HEAD
-	State     *state.IntraBlockState
-	r         state.StateReader
-	w         state.StateWriter
+	State *state.IntraBlockState
+
+	evm       *vm.EVM
 	GetHashFn func(n uint64) (common.Hash, error)
-=======
-	State *state.IntraBlockState
-
-	evm       *vm.EVM
-	GetHashFn func(n uint64) common.Hash
->>>>>>> 8b4aa99a
 }
 
 // sets defaults on the config
@@ -161,14 +154,8 @@
 			return nil, nil, err
 		}
 		defer sd.Close()
-<<<<<<< HEAD
-		cfg.r = state.NewReaderV3(sd,tx)
-		cfg.w = state.NewWriter(sd.AsPutDel(tx), nil)
-		cfg.State = state.New(cfg.r)
-=======
 		//cfg.w = state.NewWriter(sd, nil)
-		cfg.State = state.New(state.NewReaderV3(sd))
->>>>>>> 8b4aa99a
+		cfg.State = state.New(state.NewReaderV3(sd, tx))
 	}
 	var (
 		address = common.BytesToAddress([]byte("contract"))
@@ -232,14 +219,8 @@
 			return nil, [20]byte{}, 0, err
 		}
 		defer sd.Close()
-<<<<<<< HEAD
-		cfg.r = state.NewReaderV3(sd, tx)
-		cfg.w = state.NewWriter(sd.AsPutDel(tx), nil)
-		cfg.State = state.New(cfg.r)
-=======
 		//cfg.w = state.NewWriter(sd, nil)
 		cfg.State = state.New(state.NewReaderV3(sd))
->>>>>>> 8b4aa99a
 	}
 	var (
 		vmenv  = NewEnv(cfg)
