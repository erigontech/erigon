// Copyright 2015 The go-ethereum Authors
// (original work)
// Copyright 2024 The Erigon Authors
// (modifications)
// This file is part of Erigon.
//
// Erigon is free software: you can redistribute it and/or modify
// it under the terms of the GNU Lesser General Public License as published by
// the Free Software Foundation, either version 3 of the License, or
// (at your option) any later version.
//
// Erigon is distributed in the hope that it will be useful,
// but WITHOUT ANY WARRANTY; without even the implied warranty of
// MERCHANTABILITY or FITNESS FOR A PARTICULAR PURPOSE. See the
// GNU Lesser General Public License for more details.
//
// You should have received a copy of the GNU Lesser General Public License
// along with Erigon. If not, see <http://www.gnu.org/licenses/>.

package runtime

import (
	"context"
	"math"
	"math/big"
	"os"
	"path/filepath"
	"time"

	"github.com/holiman/uint256"

	"github.com/erigontech/erigon-lib/chain"
	"github.com/erigontech/erigon-lib/common"
	"github.com/erigontech/erigon-lib/common/datadir"
	"github.com/erigontech/erigon-lib/config3"
	"github.com/erigontech/erigon-lib/crypto"
	"github.com/erigontech/erigon-lib/kv"
	"github.com/erigontech/erigon-lib/kv/memdb"
	"github.com/erigontech/erigon-lib/kv/temporal"
	"github.com/erigontech/erigon-lib/log/v3"
	state3 "github.com/erigontech/erigon-lib/state"
	"github.com/erigontech/erigon/core/state"
	"github.com/erigontech/erigon/core/tracing"
	"github.com/erigontech/erigon/core/vm"
)

// Config is a basic type specifying certain configuration flags for running
// the EVM.
type Config struct {
	ChainConfig *chain.Config
	Difficulty  *big.Int
	Origin      common.Address
	Coinbase    common.Address
	BlockNumber *big.Int
	Time        *big.Int
	GasLimit    uint64
	GasPrice    *uint256.Int
	Value       *uint256.Int
	Debug       bool
	EVMConfig   vm.Config
	BaseFee     *uint256.Int

	State     *state.IntraBlockState
	r         state.StateReader
	w         state.StateWriter
	GetHashFn func(n uint64) (common.Hash, error)
}

// sets defaults on the config
func setDefaults(cfg *Config) {
	if cfg.ChainConfig == nil {
		cfg.ChainConfig = &chain.Config{
			ChainID:               big.NewInt(1),
			HomesteadBlock:        new(big.Int),
			TangerineWhistleBlock: new(big.Int),
			SpuriousDragonBlock:   new(big.Int),
			ByzantiumBlock:        new(big.Int),
			ConstantinopleBlock:   new(big.Int),
			PetersburgBlock:       new(big.Int),
			IstanbulBlock:         new(big.Int),
			MuirGlacierBlock:      new(big.Int),
			BerlinBlock:           new(big.Int),
			LondonBlock:           new(big.Int),
			ArrowGlacierBlock:     new(big.Int),
			GrayGlacierBlock:      new(big.Int),
			ShanghaiTime:          new(big.Int),
			CancunTime:            new(big.Int),
			PragueTime:            new(big.Int),
			OsakaTime:             new(big.Int),
		}
	}

	if cfg.Difficulty == nil {
		cfg.Difficulty = new(big.Int)
	}
	if cfg.Time == nil {
		cfg.Time = big.NewInt(time.Now().Unix())
	}
	if cfg.GasLimit == 0 {
		cfg.GasLimit = math.MaxUint64
	}
	if cfg.GasPrice == nil {
		cfg.GasPrice = new(uint256.Int)
	}
	if cfg.Value == nil {
		cfg.Value = new(uint256.Int)
	}
	if cfg.BlockNumber == nil {
		cfg.BlockNumber = new(big.Int)
	}
	if cfg.GetHashFn == nil {
		cfg.GetHashFn = func(n uint64) (common.Hash, error) {
			return common.BytesToHash(crypto.Keccak256([]byte(new(big.Int).SetUint64(n).String()))), nil
		}
	}
}

// Execute executes the code using the input as call data during the execution.
// It returns the EVM's return value, the new state and an error if it failed.
//
// Execute sets up an in-memory, temporary, environment for the execution of
// the given code. It makes sure that it's restored to its original state afterwards.
func Execute(code, input []byte, cfg *Config, tempdir string) ([]byte, *state.IntraBlockState, error) {
	if cfg == nil {
		cfg = new(Config)
		setDefaults(cfg)
	}

	externalState := cfg.State != nil
	var tx kv.TemporalRwTx
	var err error
	if !externalState {
		db := memdb.NewStateDB(tempdir)
		defer db.Close()
		agg, err := state3.NewAggregator(context.Background(), datadir.New(tempdir), config3.DefaultStepSize, db, log.New())
		if err != nil {
			return nil, nil, err
		}
		defer agg.Close()
		_db, err := temporal.New(db, agg)
		if err != nil {
			return nil, nil, err
		}
		tx, err = _db.BeginTemporalRw(context.Background()) //nolint:gocritic
		if err != nil {
			return nil, nil, err
		}
		defer tx.Rollback()
		sd, err := state3.NewSharedDomains(tx, log.New())
		if err != nil {
			return nil, nil, err
		}
		defer sd.Close()
<<<<<<< HEAD
		cfg.r = state.NewReaderV3(sd, tx)
		cfg.w = state.NewWriterV4(sd, tx)
=======
		cfg.r = state.NewReaderV3(sd)
		cfg.w = state.NewWriter(sd, nil)
>>>>>>> ef570e6e
		cfg.State = state.New(cfg.r)
	}
	var (
		address = common.BytesToAddress([]byte("contract"))
		vmenv   = NewEnv(cfg)
		sender  = vm.AccountRef(cfg.Origin)
		rules   = vmenv.ChainRules()
	)
	cfg.State.Prepare(rules, cfg.Origin, cfg.Coinbase, &address, vm.ActivePrecompiles(rules), nil, nil)
	cfg.State.CreateAccount(address, true)
	// set the receiver's (the executing contract) code for execution.
	cfg.State.SetCode(address, code)
	// Call the code with the given configuration.
	if cfg.EVMConfig.Tracer != nil && cfg.EVMConfig.Tracer.OnTxStart != nil {
		cfg.EVMConfig.Tracer.OnTxStart(&tracing.VMContext{IntraBlockState: cfg.State}, nil, common.Address{})
	}
	ret, _, err := vmenv.Call(
		sender,
		common.BytesToAddress([]byte("contract")),
		input,
		cfg.GasLimit,
		cfg.Value,
		false, /* bailout */
	)
	if cfg.EVMConfig.Tracer != nil && cfg.EVMConfig.Tracer.OnTxEnd != nil {
		cfg.EVMConfig.Tracer.OnTxEnd(nil, err)
	}

	return ret, cfg.State, err
}

// Create executes the code using the EVM create method
func Create(input []byte, cfg *Config, blockNr uint64) ([]byte, common.Address, uint64, error) {
	if cfg == nil {
		cfg = new(Config)
	}
	setDefaults(cfg)

	externalState := cfg.State != nil
	var tx kv.TemporalRwTx
	var err error
	if !externalState {
		tmp := filepath.Join(os.TempDir(), "create-vm")
		defer os.RemoveAll(tmp) //nolint

		db := memdb.NewStateDB(tmp)
		defer db.Close()
		agg, err := state3.NewAggregator(context.Background(), datadir.New(tmp), config3.DefaultStepSize, db, log.New())
		if err != nil {
			return nil, [20]byte{}, 0, err
		}
		defer agg.Close()
		_db, err := temporal.New(db, agg)
		if err != nil {
			return nil, [20]byte{}, 0, err
		}
		tx, err = _db.BeginTemporalRw(context.Background()) //nolint:gocritic
		if err != nil {
			return nil, [20]byte{}, 0, err
		}
		defer tx.Rollback()
		sd, err := state3.NewSharedDomains(tx, log.New())
		if err != nil {
			return nil, [20]byte{}, 0, err
		}
		defer sd.Close()
<<<<<<< HEAD
		cfg.r = state.NewReaderV3(sd, tx)
		cfg.w = state.NewWriterV4(sd, tx)
=======
		cfg.r = state.NewReaderV3(sd)
		cfg.w = state.NewWriter(sd, nil)
>>>>>>> ef570e6e
		cfg.State = state.New(cfg.r)
	}
	var (
		vmenv  = NewEnv(cfg)
		sender = vm.AccountRef(cfg.Origin)
		rules  = vmenv.ChainRules()
	)
	cfg.State.Prepare(rules, cfg.Origin, cfg.Coinbase, nil, vm.ActivePrecompiles(rules), nil, nil)

	// Call the code with the given configuration.
	code, address, leftOverGas, err := vmenv.Create(
		sender,
		input,
		cfg.GasLimit,
		cfg.Value,
		false,
	)
	return code, address, leftOverGas, err
}

// Call executes the code given by the contract's address. It will return the
// EVM's return value or an error if it failed.
//
// Call, unlike Execute, requires a config and also requires the State field to
// be set.
func Call(address common.Address, input []byte, cfg *Config) ([]byte, uint64, error) {
	setDefaults(cfg)

	vmenv := NewEnv(cfg)

	sender, err := cfg.State.GetOrNewStateObject(cfg.Origin)
	if err != nil {
		return nil, 0, err
	}
	statedb := cfg.State
	rules := vmenv.ChainRules()
	statedb.Prepare(rules, cfg.Origin, cfg.Coinbase, &address, vm.ActivePrecompiles(rules), nil, nil)

	// Call the code with the given configuration.
	ret, leftOverGas, err := vmenv.Call(
		sender,
		address,
		input,
		cfg.GasLimit,
		cfg.Value,
		false, /* bailout */
	)

	return ret, leftOverGas, err
}<|MERGE_RESOLUTION|>--- conflicted
+++ resolved
@@ -151,13 +151,8 @@
 			return nil, nil, err
 		}
 		defer sd.Close()
-<<<<<<< HEAD
-		cfg.r = state.NewReaderV3(sd, tx)
-		cfg.w = state.NewWriterV4(sd, tx)
-=======
 		cfg.r = state.NewReaderV3(sd)
 		cfg.w = state.NewWriter(sd, nil)
->>>>>>> ef570e6e
 		cfg.State = state.New(cfg.r)
 	}
 	var (
@@ -224,13 +219,8 @@
 			return nil, [20]byte{}, 0, err
 		}
 		defer sd.Close()
-<<<<<<< HEAD
-		cfg.r = state.NewReaderV3(sd, tx)
-		cfg.w = state.NewWriterV4(sd, tx)
-=======
 		cfg.r = state.NewReaderV3(sd)
 		cfg.w = state.NewWriter(sd, nil)
->>>>>>> ef570e6e
 		cfg.State = state.New(cfg.r)
 	}
 	var (
