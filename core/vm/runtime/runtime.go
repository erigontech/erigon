// Copyright 2015 The go-ethereum Authors
// (original work)
// Copyright 2024 The Erigon Authors
// (modifications)
// This file is part of Erigon.
//
// Erigon is free software: you can redistribute it and/or modify
// it under the terms of the GNU Lesser General Public License as published by
// the Free Software Foundation, either version 3 of the License, or
// (at your option) any later version.
//
// Erigon is distributed in the hope that it will be useful,
// but WITHOUT ANY WARRANTY; without even the implied warranty of
// MERCHANTABILITY or FITNESS FOR A PARTICULAR PURPOSE. See the
// GNU Lesser General Public License for more details.
//
// You should have received a copy of the GNU Lesser General Public License
// along with Erigon. If not, see <http://www.gnu.org/licenses/>.

package runtime

import (
	"context"
	"math"
	"math/big"
	"os"
	"path/filepath"
	"time"

	"github.com/holiman/uint256"

	"github.com/erigontech/erigon-lib/chain"
	"github.com/erigontech/erigon-lib/common"
	"github.com/erigontech/erigon-lib/common/datadir"
	"github.com/erigontech/erigon-lib/config3"
	"github.com/erigontech/erigon-lib/crypto"
	"github.com/erigontech/erigon-lib/kv/memdb"
	"github.com/erigontech/erigon-lib/kv/temporal"
	"github.com/erigontech/erigon-lib/log/v3"
	state3 "github.com/erigontech/erigon-lib/state"
	"github.com/erigontech/erigon-lib/types"
	"github.com/erigontech/erigon/core/state"
	"github.com/erigontech/erigon/core/tracing"
	"github.com/erigontech/erigon/core/vm"
)

// Config is a basic type specifying certain configuration flags for running
// the EVM.
type Config struct {
	ChainConfig *chain.Config
	Difficulty  *big.Int
	Origin      common.Address
	Coinbase    common.Address
	BlockNumber *big.Int
	Time        *big.Int
	GasLimit    uint64
	GasPrice    *uint256.Int
	Value       *uint256.Int
	EVMConfig   vm.Config
	BaseFee     *uint256.Int

	State *state.IntraBlockState

	evm       *vm.EVM
	GetHashFn func(n uint64) (common.Hash, error)
}

// sets defaults on the config
func setDefaults(cfg *Config) {
	if cfg.ChainConfig == nil {
		cfg.ChainConfig = &chain.Config{
			ChainID:               big.NewInt(1),
			HomesteadBlock:        new(big.Int),
			TangerineWhistleBlock: new(big.Int),
			SpuriousDragonBlock:   new(big.Int),
			ByzantiumBlock:        new(big.Int),
			ConstantinopleBlock:   new(big.Int),
			PetersburgBlock:       new(big.Int),
			IstanbulBlock:         new(big.Int),
			MuirGlacierBlock:      new(big.Int),
			BerlinBlock:           new(big.Int),
			LondonBlock:           new(big.Int),
			ArrowGlacierBlock:     new(big.Int),
			GrayGlacierBlock:      new(big.Int),
			ShanghaiTime:          new(big.Int),
			CancunTime:            new(big.Int),
			PragueTime:            new(big.Int),
			OsakaTime:             new(big.Int),
		}
	}

	if cfg.Difficulty == nil {
		cfg.Difficulty = new(big.Int)
	}
	if cfg.Time == nil {
		cfg.Time = big.NewInt(time.Now().Unix())
	}
	if cfg.GasLimit == 0 {
		cfg.GasLimit = math.MaxUint64
	}
	if cfg.GasPrice == nil {
		cfg.GasPrice = new(uint256.Int)
	}
	if cfg.Value == nil {
		cfg.Value = new(uint256.Int)
	}
	if cfg.BlockNumber == nil {
		cfg.BlockNumber = new(big.Int)
	}
	if cfg.GetHashFn == nil {
		cfg.GetHashFn = func(n uint64) (common.Hash, error) {
			return common.BytesToHash(crypto.Keccak256([]byte(new(big.Int).SetUint64(n).String()))), nil
		}
	}
}

// Execute executes the code using the input as call data during the execution.
// It returns the EVM's return value, the new state and an error if it failed.
//
// Execute sets up an in-memory, temporary, environment for the execution of
// the given code. It makes sure that it's restored to its original state afterwards.
func Execute(code, input []byte, cfg *Config, tempdir string) ([]byte, *state.IntraBlockState, error) {
	if cfg == nil {
		cfg = new(Config)
		setDefaults(cfg)
	}

	externalState := cfg.State != nil
	if !externalState {
		db := memdb.NewStateDB(tempdir)
		defer db.Close()
		dirs := datadir.New(tempdir)
		logger := log.New()
		salt, err := state3.GetStateIndicesSalt(dirs, true, logger)
		if err != nil {
			return nil, nil, err
		}
		agg, err := state3.NewAggregator2(context.Background(), dirs, config3.DefaultStepSize, salt, db, logger)
		if err != nil {
			return nil, nil, err
		}
		defer agg.Close()
		_db, err := temporal.New(db, agg)
		if err != nil {
			return nil, nil, err
		}
		tx, err := _db.BeginTemporalRw(context.Background()) //nolint:gocritic
		if err != nil {
			return nil, nil, err
		}
		defer tx.Rollback()
		sd, err := state3.NewSharedDomains(tx, log.New())
		if err != nil {
			return nil, nil, err
		}
		defer sd.Close()
		//cfg.w = state.NewWriter(sd, nil)
<<<<<<< HEAD
		cfg.State = state.New(state.NewReaderV3(sd, tx))
=======
		cfg.State = state.New(state.NewReaderV3(sd.AsGetter(tx)))
>>>>>>> 731fc8d4
	}
	var (
		address = common.BytesToAddress([]byte("contract"))
		vmenv   = NewEnv(cfg)
		sender  = vm.AccountRef(cfg.Origin)
		rules   = vmenv.ChainRules()
	)
	cfg.State.Prepare(rules, cfg.Origin, cfg.Coinbase, &address, vm.ActivePrecompiles(rules), nil, nil)
	cfg.State.CreateAccount(address, true)
	// set the receiver's (the executing contract) code for execution.
	cfg.State.SetCode(address, code)
	// Call the code with the given configuration.
	if cfg.EVMConfig.Tracer != nil && cfg.EVMConfig.Tracer.OnTxStart != nil {
		cfg.EVMConfig.Tracer.OnTxStart(&tracing.VMContext{IntraBlockState: cfg.State}, nil, common.Address{})
	}
	ret, _, err := vmenv.Call(
		sender,
		common.BytesToAddress([]byte("contract")),
		input,
		cfg.GasLimit,
		cfg.Value,
		false, /* bailout */
	)
	if cfg.EVMConfig.Tracer != nil && cfg.EVMConfig.Tracer.OnTxEnd != nil {
		cfg.EVMConfig.Tracer.OnTxEnd(nil, err)
	}

	return ret, cfg.State, err
}

// Create executes the code using the EVM create method
func Create(input []byte, cfg *Config, blockNr uint64) ([]byte, common.Address, uint64, error) {
	if cfg == nil {
		cfg = new(Config)
	}
	setDefaults(cfg)

	externalState := cfg.State != nil
	if !externalState {
		tmp := filepath.Join(os.TempDir(), "create-vm")
		defer os.RemoveAll(tmp) //nolint

		db := memdb.NewStateDB(tmp)
		defer db.Close()
		agg, err := state3.NewAggregator(context.Background(), datadir.New(tmp), config3.DefaultStepSize, db, log.New())
		if err != nil {
			return nil, [20]byte{}, 0, err
		}
		defer agg.Close()
		_db, err := temporal.New(db, agg)
		if err != nil {
			return nil, [20]byte{}, 0, err
		}
		tx, err := _db.BeginTemporalRw(context.Background()) //nolint:gocritic
		if err != nil {
			return nil, [20]byte{}, 0, err
		}
		defer tx.Rollback()
		sd, err := state3.NewSharedDomains(tx, log.New())
		if err != nil {
			return nil, [20]byte{}, 0, err
		}
		defer sd.Close()
		//cfg.w = state.NewWriter(sd, nil)
<<<<<<< HEAD
		cfg.State = state.New(state.NewReaderV3(sd,tx))
=======
		cfg.State = state.New(state.NewReaderV3(sd.AsGetter(tx)))
>>>>>>> 731fc8d4
	}
	var (
		vmenv  = NewEnv(cfg)
		sender = vm.AccountRef(cfg.Origin)
		rules  = vmenv.ChainRules()
	)
	cfg.State.Prepare(rules, cfg.Origin, cfg.Coinbase, nil, vm.ActivePrecompiles(rules), nil, nil)

	// Call the code with the given configuration.
	code, address, leftOverGas, err := vmenv.Create(
		sender,
		input,
		cfg.GasLimit,
		cfg.Value,
		false,
	)
	return code, address, leftOverGas, err
}

// Call executes the code given by the contract's address. It will return the
// EVM's return value or an error if it failed.
//
// Call, unlike Execute, requires a config and also requires the State field to
// be set.
func Call(address common.Address, input []byte, cfg *Config) ([]byte, uint64, error) {
	setDefaults(cfg)

	vmenv := NewEnv(cfg)

	sender, err := cfg.State.GetOrNewStateObject(cfg.Origin)
	if err != nil {
		return nil, 0, err
	}
	statedb := cfg.State
	rules := vmenv.ChainRules()
	statedb.Prepare(rules, cfg.Origin, cfg.Coinbase, &address, vm.ActivePrecompiles(rules), nil, nil)

	if cfg.EVMConfig.Tracer != nil && cfg.EVMConfig.Tracer.OnTxStart != nil {
		cfg.EVMConfig.Tracer.OnTxStart(&tracing.VMContext{IntraBlockState: cfg.State}, nil, common.Address{})
	}

	// Call the code with the given configuration.
	ret, leftOverGas, err := vmenv.Call(
		sender,
		address,
		input,
		cfg.GasLimit,
		cfg.Value,
		false, /* bailout */
	)

	if cfg.EVMConfig.Tracer != nil && cfg.EVMConfig.Tracer.OnTxEnd != nil {
		cfg.EVMConfig.Tracer.OnTxEnd(&types.Receipt{GasUsed: cfg.GasLimit - leftOverGas}, err)
	}

	return ret, leftOverGas, err
}<|MERGE_RESOLUTION|>--- conflicted
+++ resolved
@@ -155,11 +155,7 @@
 		}
 		defer sd.Close()
 		//cfg.w = state.NewWriter(sd, nil)
-<<<<<<< HEAD
-		cfg.State = state.New(state.NewReaderV3(sd, tx))
-=======
 		cfg.State = state.New(state.NewReaderV3(sd.AsGetter(tx)))
->>>>>>> 731fc8d4
 	}
 	var (
 		address = common.BytesToAddress([]byte("contract"))
@@ -224,11 +220,7 @@
 		}
 		defer sd.Close()
 		//cfg.w = state.NewWriter(sd, nil)
-<<<<<<< HEAD
-		cfg.State = state.New(state.NewReaderV3(sd,tx))
-=======
 		cfg.State = state.New(state.NewReaderV3(sd.AsGetter(tx)))
->>>>>>> 731fc8d4
 	}
 	var (
 		vmenv  = NewEnv(cfg)
