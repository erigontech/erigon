--- conflicted
+++ resolved
@@ -56,13 +56,8 @@
 		env      = NewEVM(Context{}, &dummyStatedb{}, params.TestChainConfig, Config{})
 		logger   = NewStructLogger(nil)
 		mem      = NewMemory()
-<<<<<<< HEAD
-		stack    = newstack()
+		stack    = stack.New()
 		contract = NewContract(&dummyContractRef{}, &dummyContractRef{}, new(uint256.Int), 0, NewJumpDestsTest())
-=======
-		stack    = stack.New()
-		contract = NewContract(&dummyContractRef{}, &dummyContractRef{}, new(uint256.Int), 0)
->>>>>>> 199ede36
 	)
 	stack.Push(uint256.NewInt().SetOne())
 	stack.Push(uint256.NewInt())
