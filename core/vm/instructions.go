--- conflicted
+++ resolved
@@ -666,11 +666,7 @@
 
 	scope.Contract.UseGas(gas)
 
-<<<<<<< HEAD
-	res, addr, returnGas, suberr := interpreter.evm.Create(scope.Contract, input, gas, &value, 0)
-=======
-	res, addr, returnGas, suberr := interpreter.evm.Create(scope.Contract, input, gas, &value, false)
->>>>>>> 59f21d50
+	res, addr, returnGas, suberr := interpreter.evm.Create(scope.Contract, input, gas, &value, false, 0)
 
 	// Push item on the stack based on the returned error. If the ruleset is
 	// homestead we must check for CodeStoreOutOfGasError (homestead only
@@ -710,11 +706,7 @@
 	scope.Contract.UseGas(gas)
 	// reuse size int for stackvalue
 	stackValue := size
-<<<<<<< HEAD
-	res, addr, returnGas, suberr := interpreter.evm.Create2(scope.Contract, input, gas, &endowment, &salt, gas)
-=======
-	res, addr, returnGas, suberr := interpreter.evm.Create2(scope.Contract, input, gas, &endowment, &salt, false)
->>>>>>> 59f21d50
+	res, addr, returnGas, suberr := interpreter.evm.Create2(scope.Contract, input, gas, &endowment, &salt, false, gas)
 
 	// Push item on the stack based on the returned error.
 	if suberr != nil {
