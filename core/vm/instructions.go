// Copyright 2015 The go-ethereum Authors
// (original work)
// Copyright 2024 The Erigon Authors
// (modifications)
// This file is part of Erigon.
//
// Erigon is free software: you can redistribute it and/or modify
// it under the terms of the GNU Lesser General Public License as published by
// the Free Software Foundation, either version 3 of the License, or
// (at your option) any later version.
//
// Erigon is distributed in the hope that it will be useful,
// but WITHOUT ANY WARRANTY; without even the implied warranty of
// MERCHANTABILITY or FITNESS FOR A PARTICULAR PURPOSE. See the
// GNU Lesser General Public License for more details.
//
// You should have received a copy of the GNU Lesser General Public License
// along with Erigon. If not, see <http://www.gnu.org/licenses/>.

package vm

import (
	"errors"
	"fmt"
	"math"

	"github.com/holiman/uint256"
	"golang.org/x/crypto/sha3"

	"github.com/erigontech/erigon-lib/chain/params"
	"github.com/erigontech/erigon-lib/common"
	"github.com/erigontech/erigon-lib/log/v3"
	"github.com/erigontech/erigon-lib/types"
	"github.com/erigontech/erigon/core/tracing"
)

func opAdd(pc *uint64, interpreter *EVMInterpreter, scope *ScopeContext) ([]byte, error) {
	x, y := scope.Stack.pop(), scope.Stack.peek()
	y.Add(&x, y)
	return nil, nil
}

func stAdd(_ uint64, scope *ScopeContext) string {
	x, y := scope.Stack.Data[len(scope.Stack.Data)-1], scope.Stack.Data[len(scope.Stack.Data)-2]
	return fmt.Sprintf("%s %d %d", ADD, &x, &y)
}

func opSub(pc *uint64, interpreter *EVMInterpreter, scope *ScopeContext) ([]byte, error) {
	x, y := scope.Stack.pop(), scope.Stack.peek()
	y.Sub(&x, y)
	return nil, nil
}

func stSub(_ uint64, scope *ScopeContext) string {
	x, y := scope.Stack.Data[len(scope.Stack.Data)-1], scope.Stack.Data[len(scope.Stack.Data)-2]
	return fmt.Sprintf("%s %d %d", SUB, &x, &y)
}

func opMul(pc *uint64, interpreter *EVMInterpreter, scope *ScopeContext) ([]byte, error) {
	x, y := scope.Stack.pop(), scope.Stack.peek()
	y.Mul(&x, y)
	return nil, nil
}

func stMul(_ uint64, scope *ScopeContext) string {
	x, y := scope.Stack.Data[len(scope.Stack.Data)-1], scope.Stack.Data[len(scope.Stack.Data)-2]
	return fmt.Sprintf("%s %d %d", MUL, &x, &y)
}

func opDiv(pc *uint64, interpreter *EVMInterpreter, scope *ScopeContext) ([]byte, error) {
	x, y := scope.Stack.pop(), scope.Stack.peek()
	y.Div(&x, y)
	return nil, nil
}

func stDiv(_ uint64, scope *ScopeContext) string {
	x, y := scope.Stack.Data[len(scope.Stack.Data)-1], scope.Stack.Data[len(scope.Stack.Data)-2]
	return fmt.Sprintf("%s %d %d", DIV, &x, &y)
}

func opSdiv(pc *uint64, interpreter *EVMInterpreter, scope *ScopeContext) ([]byte, error) {
	x, y := scope.Stack.pop(), scope.Stack.peek()
	y.SDiv(&x, y)
	return nil, nil
}

func stSdiv(_ uint64, scope *ScopeContext) string {
	x, y := scope.Stack.Data[len(scope.Stack.Data)-1], scope.Stack.Data[len(scope.Stack.Data)-2]
	return fmt.Sprintf("%s %d %d", SDIV, &x, &y)
}

func opMod(pc *uint64, interpreter *EVMInterpreter, scope *ScopeContext) ([]byte, error) {
	x, y := scope.Stack.pop(), scope.Stack.peek()
	y.Mod(&x, y)
	return nil, nil
}

func stMod(_ uint64, scope *ScopeContext) string {
	x, y := scope.Stack.Data[len(scope.Stack.Data)-1], scope.Stack.Data[len(scope.Stack.Data)-2]
	return fmt.Sprintf("%s %d %d", MOD, &x, &y)
}

func opSmod(pc *uint64, interpreter *EVMInterpreter, scope *ScopeContext) ([]byte, error) {
	x, y := scope.Stack.pop(), scope.Stack.peek()
	y.SMod(&x, y)
	return nil, nil
}

func stSmod(_ uint64, scope *ScopeContext) string {
	x, y := scope.Stack.Data[len(scope.Stack.Data)-1], scope.Stack.Data[len(scope.Stack.Data)-2]
	return fmt.Sprintf("%s %d %d", SMOD, &x, &y)
}

func opExp(pc *uint64, interpreter *EVMInterpreter, scope *ScopeContext) ([]byte, error) {
	base, exponent := scope.Stack.pop(), scope.Stack.peek()
	switch {
	case exponent.IsZero():
		// x ^ 0 == 1
		exponent.SetOne()
	case base.IsZero():
		// 0 ^ y, if y != 0, == 0
		exponent.Clear()
	case exponent.LtUint64(2): // exponent == 1
		// x ^ 1 == x
		exponent.Set(&base)
	case base.LtUint64(2): // base == 1
		// 1 ^ y == 1
		exponent.SetOne()
	case base.LtUint64(3): // base == 2
		if exponent.LtUint64(256) {
			n := uint(exponent.Uint64())
			exponent.SetOne()
			exponent.Lsh(exponent, n)
		} else {
			exponent.Clear()
		}
	default:
		exponent.Exp(&base, exponent)
	}
	return nil, nil
}

func opSignExtend(pc *uint64, interpreter *EVMInterpreter, scope *ScopeContext) ([]byte, error) {
	back, num := scope.Stack.pop(), scope.Stack.peek()
	num.ExtendSign(num, &back)
	return nil, nil
}

func opNot(pc *uint64, interpreter *EVMInterpreter, scope *ScopeContext) ([]byte, error) {
	x := scope.Stack.peek()
	x.Not(x)
	return nil, nil
}

func stNot(_ uint64, scope *ScopeContext) string {
	x := scope.Stack.Peek()
	return fmt.Sprintf("%s %d", NOT.String(), x)
}

func opLt(pc *uint64, interpreter *EVMInterpreter, scope *ScopeContext) ([]byte, error) {
	x, y := scope.Stack.pop(), scope.Stack.peek()
	if x.Lt(y) {
		y.SetOne()
	} else {
		y.Clear()
	}
	return nil, nil
}

func stLt(_ uint64, scope *ScopeContext) string {
	x, y := scope.Stack.Data[len(scope.Stack.Data)-1], scope.Stack.Data[len(scope.Stack.Data)-2]
	return fmt.Sprintf("%s %d %d", LT, &x, &y)
}

func opGt(pc *uint64, interpreter *EVMInterpreter, scope *ScopeContext) ([]byte, error) {
	x, y := scope.Stack.pop(), scope.Stack.peek()
	if x.Gt(y) {
		y.SetOne()
	} else {
		y.Clear()
	}
	return nil, nil
}

func stGt(_ uint64, scope *ScopeContext) string {
	x, y := scope.Stack.Data[len(scope.Stack.Data)-1], scope.Stack.Data[len(scope.Stack.Data)-2]
	return fmt.Sprintf("%s %d %d", GT, &x, &y)
}

func opSlt(pc *uint64, interpreter *EVMInterpreter, scope *ScopeContext) ([]byte, error) {
	x, y := scope.Stack.pop(), scope.Stack.peek()
	if x.Slt(y) {
		y.SetOne()
	} else {
		y.Clear()
	}
	return nil, nil
}

func stSlt(_ uint64, scope *ScopeContext) string {
	x, y := scope.Stack.Data[len(scope.Stack.Data)-1], scope.Stack.Data[len(scope.Stack.Data)-2]
	return fmt.Sprintf("%s %d %d", SLT, &x, &y)
}

func opSgt(pc *uint64, interpreter *EVMInterpreter, scope *ScopeContext) ([]byte, error) {
	x, y := scope.Stack.pop(), scope.Stack.peek()
	if x.Sgt(y) {
		y.SetOne()
	} else {
		y.Clear()
	}
	return nil, nil
}

func stSgt(_ uint64, scope *ScopeContext) string {
	x, y := scope.Stack.Data[len(scope.Stack.Data)-1], scope.Stack.Data[len(scope.Stack.Data)-2]
	return fmt.Sprintf("%s %d %d", SLT, &x, &y)
}

func opEq(pc *uint64, interpreter *EVMInterpreter, scope *ScopeContext) ([]byte, error) {
	x, y := scope.Stack.pop(), scope.Stack.peek()
	if x.Eq(y) {
		y.SetOne()
	} else {
		y.Clear()
	}
	return nil, nil
}

func stEq(_ uint64, scope *ScopeContext) string {
	x, y := scope.Stack.Data[len(scope.Stack.Data)-1], scope.Stack.Data[len(scope.Stack.Data)-2]
	return fmt.Sprintf("%s %d %d", EQ, &x, &y)
}

func opIszero(pc *uint64, interpreter *EVMInterpreter, scope *ScopeContext) ([]byte, error) {
	x := scope.Stack.peek()
	if x.IsZero() {
		x.SetOne()
	} else {
		x.Clear()
	}
	return nil, nil
}

func stIsZero(_ uint64, scope *ScopeContext) string {
	x := scope.Stack.Data[len(scope.Stack.Data)-1]
	return fmt.Sprintf("%s %d", ISZERO, &x)
}

func opAnd(pc *uint64, interpreter *EVMInterpreter, scope *ScopeContext) ([]byte, error) {
	x, y := scope.Stack.pop(), scope.Stack.peek()
	y.And(&x, y)
	return nil, nil
}

func stAnd(_ uint64, scope *ScopeContext) string {
	x, y := scope.Stack.Data[len(scope.Stack.Data)-1], scope.Stack.Data[len(scope.Stack.Data)-2]
	return fmt.Sprintf("%s %d %d", AND, &x, &y)
}

func opOr(pc *uint64, interpreter *EVMInterpreter, scope *ScopeContext) ([]byte, error) {
	x, y := scope.Stack.pop(), scope.Stack.peek()
	y.Or(&x, y)
	return nil, nil
}

func stOr(_ uint64, scope *ScopeContext) string {
	x, y := scope.Stack.Data[len(scope.Stack.Data)-1], scope.Stack.Data[len(scope.Stack.Data)-2]
	return fmt.Sprintf("%s %d %d", OR, &x, &y)
}

func opXor(pc *uint64, interpreter *EVMInterpreter, scope *ScopeContext) ([]byte, error) {
	x, y := scope.Stack.pop(), scope.Stack.peek()
	y.Xor(&x, y)
	return nil, nil
}

func stXor(_ uint64, scope *ScopeContext) string {
	x, y := scope.Stack.Data[len(scope.Stack.Data)-1], scope.Stack.Data[len(scope.Stack.Data)-2]
	return fmt.Sprintf("%s %d %d", XOR, &x, &y)
}

func opByte(pc *uint64, interpreter *EVMInterpreter, scope *ScopeContext) ([]byte, error) {
	th, val := scope.Stack.pop(), scope.Stack.peek()
	val.Byte(&th)
	return nil, nil
}

func opAddmod(pc *uint64, interpreter *EVMInterpreter, scope *ScopeContext) ([]byte, error) {
	x, y, z := scope.Stack.pop(), scope.Stack.pop(), scope.Stack.peek()
	z.AddMod(&x, &y, z)
	return nil, nil
}

func stAddmod(_ uint64, scope *ScopeContext) string {
	x, y, z := scope.Stack.Data[len(scope.Stack.Data)-1], scope.Stack.Data[len(scope.Stack.Data)-2], scope.Stack.Data[len(scope.Stack.Data)-3]
	return fmt.Sprintf("%s %d %d %d", ADDMOD, &x, &y, &z)
}

func opMulmod(pc *uint64, interpreter *EVMInterpreter, scope *ScopeContext) ([]byte, error) {
	x, y, z := scope.Stack.pop(), scope.Stack.pop(), scope.Stack.peek()
	z.MulMod(&x, &y, z)
	return nil, nil
}

func stMulmod(_ uint64, scope *ScopeContext) string {
	x, y, z := scope.Stack.Data[len(scope.Stack.Data)-1], scope.Stack.Data[len(scope.Stack.Data)-2], scope.Stack.Data[len(scope.Stack.Data)-3]
	return fmt.Sprintf("%s %d %d %d", MULMOD, &x, &y, &z)
}

// opSHL implements Shift Left
// The SHL instruction (shift left) pops 2 values from the stack, first arg1 and then arg2,
// and pushes on the stack arg2 shifted to the left by arg1 number of bits.
func opSHL(pc *uint64, interpreter *EVMInterpreter, scope *ScopeContext) ([]byte, error) {
	// Note, second operand is left in the stack; accumulate result into it, and no need to push it afterwards
	shift, value := scope.Stack.pop(), scope.Stack.peek()
	if shift.LtUint64(256) {
		value.Lsh(value, uint(shift.Uint64()))
	} else {
		value.Clear()
	}
	return nil, nil
}

// opSHR implements Logical Shift Right
// The SHR instruction (logical shift right) pops 2 values from the stack, first arg1 and then arg2,
// and pushes on the stack arg2 shifted to the right by arg1 number of bits with zero fill.
func opSHR(pc *uint64, interpreter *EVMInterpreter, scope *ScopeContext) ([]byte, error) {
	// Note, second operand is left in the stack; accumulate result into it, and no need to push it afterwards
	shift, value := scope.Stack.pop(), scope.Stack.peek()
	if shift.LtUint64(256) {
		value.Rsh(value, uint(shift.Uint64()))
	} else {
		value.Clear()
	}
	return nil, nil
}

// opSAR implements Arithmetic Shift Right
// The SAR instruction (arithmetic shift right) pops 2 values from the stack, first arg1 and then arg2,
// and pushes on the stack arg2 shifted to the right by arg1 number of bits with sign extension.
func opSAR(pc *uint64, interpreter *EVMInterpreter, scope *ScopeContext) ([]byte, error) {
	shift, value := scope.Stack.pop(), scope.Stack.peek()
	if shift.GtUint64(255) {
		if value.Sign() >= 0 {
			value.Clear()
		} else {
			// Max negative shift: all bits set
			value.SetAllOne()
		}
		return nil, nil
	}
	n := uint(shift.Uint64())
	value.SRsh(value, n)
	return nil, nil
}

func opKeccak256(pc *uint64, interpreter *EVMInterpreter, scope *ScopeContext) ([]byte, error) {
	offset, size := scope.Stack.pop(), scope.Stack.peek()
	data := scope.Memory.GetPtr(offset.Uint64(), size.Uint64())

	if interpreter.hasher == nil {
		interpreter.hasher = sha3.NewLegacyKeccak256().(keccakState)
	} else {
		interpreter.hasher.Reset()
	}
	interpreter.hasher.Write(data)
	if _, err := interpreter.hasher.Read(interpreter.hasherBuf[:]); err != nil {
		panic(err)
	}

	size.SetBytes(interpreter.hasherBuf[:])
	return nil, nil
}
func opAddress(pc *uint64, interpreter *EVMInterpreter, scope *ScopeContext) ([]byte, error) {
	scope.Stack.push(new(uint256.Int).SetBytes(scope.Contract.Address().Bytes()))
	return nil, nil
}

func opBalance(pc *uint64, interpreter *EVMInterpreter, scope *ScopeContext) ([]byte, error) {
	slot := scope.Stack.peek()
	address := common.Address(slot.Bytes20())
	balance, err := interpreter.evm.IntraBlockState().GetBalance(address)
	if err != nil {
		return nil, fmt.Errorf("%w: %w", ErrIntraBlockStateFailed, err)
	}
	slot.Set(&balance)
	return nil, nil
}

func opOrigin(pc *uint64, interpreter *EVMInterpreter, scope *ScopeContext) ([]byte, error) {
<<<<<<< HEAD
	scope.Stack.Push(new(uint256.Int).SetBytes(interpreter.evm.Origin[:]))
	return nil, nil
}
func opCaller(pc *uint64, interpreter *EVMInterpreter, scope *ScopeContext) ([]byte, error) {
	caller := scope.Contract.Caller()
	scope.Stack.Push(new(uint256.Int).SetBytes(caller[:]))
=======
	scope.Stack.push(new(uint256.Int).SetBytes(interpreter.evm.Origin.Bytes()))
	return nil, nil
}
func opCaller(pc *uint64, interpreter *EVMInterpreter, scope *ScopeContext) ([]byte, error) {
	scope.Stack.push(new(uint256.Int).SetBytes(scope.Contract.Caller().Bytes()))
>>>>>>> 8b4aa99a
	return nil, nil
}

func opCallValue(pc *uint64, interpreter *EVMInterpreter, scope *ScopeContext) ([]byte, error) {
	scope.Stack.push(scope.Contract.value)
	return nil, nil
}

func opCallDataLoad(pc *uint64, interpreter *EVMInterpreter, scope *ScopeContext) ([]byte, error) {
	x := scope.Stack.peek()
	if offset, overflow := x.Uint64WithOverflow(); !overflow {
		data := getData(scope.Contract.Input, offset, 32)
		x.SetBytes(data)
	} else {
		x.Clear()
	}
	return nil, nil
}

func stCallDataLoad(_ uint64, scope *ScopeContext) string {
	x := *scope.Stack.Peek()
	var data []byte
	if offset, overflow := x.Uint64WithOverflow(); !overflow {
		data = getData(scope.Contract.Input, offset, 32)
	}

	return fmt.Sprintf("%s %d (%x)", CALLDATALOAD, &x, data)
}

func opCallDataSize(pc *uint64, interpreter *EVMInterpreter, scope *ScopeContext) ([]byte, error) {
	scope.Stack.push(new(uint256.Int).SetUint64(uint64(len(scope.Contract.Input))))
	return nil, nil
}

func stCallDataSize(_ uint64, scope *ScopeContext) string {
	return fmt.Sprintf("%s (%d)", CALLDATASIZE, new(uint256.Int).SetUint64(uint64(len(scope.Contract.Input))))
}

func opCallDataCopy(pc *uint64, interpreter *EVMInterpreter, scope *ScopeContext) ([]byte, error) {
	var (
		memOffset  = scope.Stack.pop()
		dataOffset = scope.Stack.pop()
		length     = scope.Stack.pop()
	)
	dataOffset64, overflow := dataOffset.Uint64WithOverflow()
	if overflow {
		dataOffset64 = math.MaxUint64
	}
	// These values are checked for overflow during gas cost calculation
	memOffset64 := memOffset.Uint64()
	length64 := length.Uint64()
	scope.Memory.Set(memOffset64, length64, getData(scope.Contract.Input, dataOffset64, length64))
	return nil, nil
}

func stCallDataCopy(_ uint64, scope *ScopeContext) string {
	var (
		memOffset  = scope.Stack.Data[len(scope.Stack.Data)-1]
		dataOffset = scope.Stack.Data[len(scope.Stack.Data)-2]
		length     = scope.Stack.Data[len(scope.Stack.Data)-3]
	)
	dataOffset64, overflow := dataOffset.Uint64WithOverflow()
	if overflow {
		dataOffset64 = math.MaxUint64
	}
	return fmt.Sprintf("%s %d %d %d (%x)", CALLDATACOPY, memOffset.Uint64(), dataOffset64, length.Uint64(), getData(scope.Contract.Input, dataOffset64, length.Uint64()))
}

func opReturnDataSize(pc *uint64, interpreter *EVMInterpreter, scope *ScopeContext) ([]byte, error) {
	scope.Stack.push(new(uint256.Int).SetUint64(uint64(len(interpreter.returnData))))
	return nil, nil
}

func opReturnDataCopy(pc *uint64, interpreter *EVMInterpreter, scope *ScopeContext) ([]byte, error) {
	var (
		memOffset  = scope.Stack.pop()
		dataOffset = scope.Stack.pop()
		length     = scope.Stack.pop()
	)

	offset64, overflow := dataOffset.Uint64WithOverflow()
	if overflow {
		return nil, ErrReturnDataOutOfBounds
	}
	// we can reuse dataOffset now (aliasing it for clarity)
	end := dataOffset
	_, overflow = end.AddOverflow(&dataOffset, &length)
	if overflow {
		return nil, ErrReturnDataOutOfBounds
	}

	end64, overflow := end.Uint64WithOverflow()
	if overflow || uint64(len(interpreter.returnData)) < end64 {
		return nil, ErrReturnDataOutOfBounds
	}
	scope.Memory.Set(memOffset.Uint64(), length.Uint64(), interpreter.returnData[offset64:end64])
	return nil, nil
}

func stReturnDataCopy(_ uint64, scope *ScopeContext) string {
	var (
		memOffset  = scope.Stack.Data[len(scope.Stack.Data)-1]
		dataOffset = scope.Stack.Data[len(scope.Stack.Data)-2]
		length     = scope.Stack.Data[len(scope.Stack.Data)-3]
	)

	offset64, overflow := dataOffset.Uint64WithOverflow()
	if overflow {
		return fmt.Sprintf("%s %d %d %d (%s)", RETURNDATACOPY, memOffset.Uint64(), offset64, length.Uint64(), ErrReturnDataOutOfBounds)
	}
	// we can reuse dataOffset now (aliasing it for clarity)
	end := dataOffset
	_, overflow = end.AddOverflow(&dataOffset, &length)
	if overflow {
		return fmt.Sprintf("%s %d %d %d (%s)", RETURNDATACOPY, memOffset.Uint64(), offset64, length.Uint64(), ErrReturnDataOutOfBounds)
	}

	//end64, overflow := end.Uint64WithOverflow()
	//if overflow || uint64(len(interpreter.returnData)) < end64 {
	//	return fmt.Sprintf("%s %d %d %d (%s)", RETURNDATACOPY, memOffset.Uint64(), offset64, length.Uint64(), ErrReturnDataOutOfBounds)
	//}

	// return fmt.Sprintf("%s %d %d %d (%x)", RETURNDATACOPY, memOffset.Uint64(), offset64, length.Uint64(), interpreter.returnData[offset64:end64])
	return fmt.Sprintf("%s %d %d %d", RETURNDATACOPY, memOffset.Uint64(), offset64, length.Uint64())
}

func opExtCodeSize(pc *uint64, interpreter *EVMInterpreter, scope *ScopeContext) ([]byte, error) {
	slot := scope.Stack.peek()
	addr := slot.Bytes20()
	codeSize, err := interpreter.evm.IntraBlockState().GetCodeSize(addr)
	if err != nil {
		return nil, fmt.Errorf("%w: %w", ErrIntraBlockStateFailed, err)
	}
	slot.SetUint64(uint64(codeSize))
	return nil, nil
}

func opCodeSize(pc *uint64, interpreter *EVMInterpreter, scope *ScopeContext) ([]byte, error) {
	l := new(uint256.Int)
	l.SetUint64(uint64(len(scope.Contract.Code)))
	scope.Stack.push(l)
	return nil, nil
}

func opCodeCopy(pc *uint64, interpreter *EVMInterpreter, scope *ScopeContext) ([]byte, error) {
	var (
		memOffset  = scope.Stack.pop()
		codeOffset = scope.Stack.pop()
		length     = scope.Stack.pop()
	)
	uint64CodeOffset, overflow := codeOffset.Uint64WithOverflow()
	if overflow {
		uint64CodeOffset = math.MaxUint64
	}
	codeCopy := getData(scope.Contract.Code, uint64CodeOffset, length.Uint64())
	scope.Memory.Set(memOffset.Uint64(), length.Uint64(), codeCopy)
	return nil, nil
}

func opExtCodeCopy(pc *uint64, interpreter *EVMInterpreter, scope *ScopeContext) ([]byte, error) {
	var (
		stack      = scope.Stack
		a          = stack.pop()
		memOffset  = stack.pop()
		codeOffset = stack.pop()
		length     = stack.pop()
	)
	addr := common.Address(a.Bytes20())
	len64 := length.Uint64()

	code, err := interpreter.evm.IntraBlockState().GetCode(addr)
	if err != nil {
		return nil, fmt.Errorf("%w: %w", ErrIntraBlockStateFailed, err)
	}

	codeCopy := getDataBig(code, &codeOffset, len64)
	scope.Memory.Set(memOffset.Uint64(), len64, codeCopy)
	return nil, nil
}

// opExtCodeHash returns the code hash of a specified account.
// There are several cases when the function is called, while we can relay everything
// to `state.ResolveCodeHash` function to ensure the correctness.
//
//	(1) Caller tries to get the code hash of a normal contract account, state
//
// should return the relative code hash and set it as the result.
//
//	(2) Caller tries to get the code hash of a non-existent account, state should
//
// return common.Hash{} and zero will be set as the result.
//
//	(3) Caller tries to get the code hash for an account without contract code,
//
// state should return emptyCodeHash(0xc5d246...) as the result.
//
//	(4) Caller tries to get the code hash of a precompiled account, the result
//
// should be zero or emptyCodeHash.
//
// It is worth noting that in order to avoid unnecessary create and clean,
// all precompile accounts on mainnet have been transferred 1 wei, so the return
// here should be emptyCodeHash.
// If the precompile account is not transferred any amount on a private or
// customized chain, the return value will be zero.
//
//	(5) Caller tries to get the code hash for an account which is marked as suicided
//
// in the current transaction, the code hash of this account should be returned.
//
//	(6) Caller tries to get the code hash for an account which is marked as deleted,
//
// this account should be regarded as a non-existent account and zero should be returned.
//
//	(7) Caller tries to get the code hash of a delegated account, the result should be
//
// equal the result of calling extcodehash on the account directly.
func opExtCodeHash(pc *uint64, interpreter *EVMInterpreter, scope *ScopeContext) ([]byte, error) {
	slot := scope.Stack.peek()
	address := common.Address(slot.Bytes20())

	empty, err := interpreter.evm.IntraBlockState().Empty(address)
	if err != nil {
		return nil, err
	}
	if empty {
		slot.Clear()
	} else {
		var codeHash common.Hash
		codeHash, err = interpreter.evm.IntraBlockState().GetCodeHash(address)
		if err != nil {
			return nil, fmt.Errorf("%w: %w", ErrIntraBlockStateFailed, err)
		}
		slot.SetBytes(codeHash.Bytes())
	}
	return nil, nil
}

func opGasprice(pc *uint64, interpreter *EVMInterpreter, scope *ScopeContext) ([]byte, error) {
	scope.Stack.push(interpreter.evm.GasPrice)
	return nil, nil
}

// opBlockhash executes the BLOCKHASH opcode
func opBlockhash(pc *uint64, interpreter *EVMInterpreter, scope *ScopeContext) ([]byte, error) {
	arg := scope.Stack.peek()
	arg64, overflow := arg.Uint64WithOverflow()
	if overflow {
		arg.Clear()
		return nil, nil
	}
	var upper, lower uint64
	upper = interpreter.evm.Context.BlockNumber
	if upper <= params.BlockHashOldWindow {
		lower = 0
	} else {
		lower = upper - params.BlockHashOldWindow
	}
	if arg64 >= lower && arg64 < upper {
		hash, err := interpreter.evm.Context.GetHash(arg64)
		if err != nil {
			arg.Clear()
			return nil, err
		}
		arg.SetBytes(hash.Bytes())
	} else {
		arg.Clear()
	}

	return nil, nil
}

func stBlockhash(_ uint64, scope *ScopeContext) string {
	x := *scope.Stack.Peek()
	return fmt.Sprintf("%s %d", BLOCKHASH, &x)
}

func opCoinbase(pc *uint64, interpreter *EVMInterpreter, scope *ScopeContext) ([]byte, error) {
	scope.Stack.push(new(uint256.Int).SetBytes(interpreter.evm.Context.Coinbase.Bytes()))
	return nil, nil
}

func opTimestamp(pc *uint64, interpreter *EVMInterpreter, scope *ScopeContext) ([]byte, error) {
	v := new(uint256.Int).SetUint64(interpreter.evm.Context.Time)
	scope.Stack.push(v)
	return nil, nil
}

func opNumber(pc *uint64, interpreter *EVMInterpreter, scope *ScopeContext) ([]byte, error) {
	v := new(uint256.Int).SetUint64(interpreter.evm.Context.BlockNumber)
	scope.Stack.push(v)
	return nil, nil
}

func opDifficulty(pc *uint64, interpreter *EVMInterpreter, scope *ScopeContext) ([]byte, error) {
	var v *uint256.Int
	if interpreter.evm.Context.PrevRanDao != nil {
		// EIP-4399: Supplant DIFFICULTY opcode with PREVRANDAO
		v = new(uint256.Int).SetBytes(interpreter.evm.Context.PrevRanDao.Bytes())
	} else {
		var overflow bool
		v, overflow = uint256.FromBig(interpreter.evm.Context.Difficulty)
		if overflow {
			return nil, errors.New("interpreter.evm.Context.Difficulty higher than 2^256-1")
		}
	}
	scope.Stack.push(v)
	return nil, nil
}

func opGasLimit(pc *uint64, interpreter *EVMInterpreter, scope *ScopeContext) ([]byte, error) {
	if interpreter.evm.Context.MaxGasLimit {
		scope.Stack.push(new(uint256.Int).SetAllOne())
	} else {
		scope.Stack.push(new(uint256.Int).SetUint64(interpreter.evm.Context.GasLimit))
	}
	return nil, nil
}

func opPop(pc *uint64, interpreter *EVMInterpreter, scope *ScopeContext) ([]byte, error) {
	scope.Stack.pop()
	return nil, nil
}

func opMload(pc *uint64, interpreter *EVMInterpreter, scope *ScopeContext) ([]byte, error) {
	v := scope.Stack.peek()
	offset := v.Uint64()
	v.SetBytes(scope.Memory.GetPtr(offset, 32))
	return nil, nil
}

func stMload(_ uint64, scope *ScopeContext) string {
	v := scope.Stack.Peek()
	offset := v.Uint64()
	return fmt.Sprintf("%s %d (%d)", MLOAD, offset, (&uint256.Int{}).SetBytes(scope.Memory.GetPtr(int64(offset), 32)))
}

func opMstore(pc *uint64, interpreter *EVMInterpreter, scope *ScopeContext) ([]byte, error) {
	mStart, val := scope.Stack.pop(), scope.Stack.pop()
	scope.Memory.Set32(mStart.Uint64(), &val)
	return nil, nil
}

func stMstore(_ uint64, scope *ScopeContext) string {
	mStart, val := scope.Stack.Data[len(scope.Stack.Data)-1], scope.Stack.Data[len(scope.Stack.Data)-2]
	return fmt.Sprintf("%s %d %d", MSTORE, mStart.Uint64(), &val)
}

func opMstore8(pc *uint64, interpreter *EVMInterpreter, scope *ScopeContext) ([]byte, error) {
	off, val := scope.Stack.pop(), scope.Stack.pop()
	scope.Memory.store[off.Uint64()] = byte(val.Uint64())
	return nil, nil
}

func opSload(pc *uint64, interpreter *EVMInterpreter, scope *ScopeContext) ([]byte, error) {
<<<<<<< HEAD
	loc := scope.Stack.Peek()
	err := interpreter.evm.IntraBlockState().GetState(scope.Contract.Address(), loc.Bytes32(), loc)
	return nil, err
}

func stSload(_ uint64, scope *ScopeContext) string {
	loc := scope.Stack.Peek()
	return fmt.Sprintf("%s %d", SLOAD, loc)
=======
	loc := scope.Stack.peek()
	interpreter.hasherBuf = loc.Bytes32()
	return nil, interpreter.evm.IntraBlockState().GetState(scope.Contract.Address(), interpreter.hasherBuf, loc)
>>>>>>> 8b4aa99a
}

func opSstore(pc *uint64, interpreter *EVMInterpreter, scope *ScopeContext) ([]byte, error) {
	if interpreter.readOnly {
		return nil, ErrWriteProtection
	}
<<<<<<< HEAD
	loc := scope.Stack.Pop()
	val := scope.Stack.Pop()
	return nil, interpreter.evm.IntraBlockState().SetState(scope.Contract.Address(), loc.Bytes32(), val)
}

func stSstore(_ uint64, scope *ScopeContext) string {
	loc, val := scope.Stack.Data[len(scope.Stack.Data)-1], scope.Stack.Data[len(scope.Stack.Data)-2]
	return fmt.Sprintf("%s %d %d", SSTORE, &loc, &val)
=======
	loc := scope.Stack.pop()
	val := scope.Stack.pop()
	interpreter.hasherBuf = loc.Bytes32()
	return nil, interpreter.evm.IntraBlockState().SetState(scope.Contract.Address(), interpreter.hasherBuf, val)
>>>>>>> 8b4aa99a
}

func opJump(pc *uint64, interpreter *EVMInterpreter, scope *ScopeContext) ([]byte, error) {
	pos := scope.Stack.pop()
	if valid, usedBitmap := scope.Contract.validJumpdest(&pos); !valid {
		if usedBitmap {
			if interpreter.cfg.TraceJumpDest {
				log.Debug("Code Bitmap used for detecting invalid jump",
					"tx", fmt.Sprintf("0x%x", interpreter.evm.TxHash),
					"block_num", interpreter.evm.Context.BlockNumber,
				)
			} else {
				// This is "cheaper" version because it does not require calculation of txHash for each transaction
				log.Debug("Code Bitmap used for detecting invalid jump",
					"block_num", interpreter.evm.Context.BlockNumber,
				)
			}
		}
		return nil, ErrInvalidJump
	}
	*pc = pos.Uint64() - 1 // pc will be increased by the interpreter loop
	return nil, nil
}

func stJump(_ uint64, scope *ScopeContext) string {
	pos := scope.Stack.Peek()
	return fmt.Sprintf("%s %d", JUMP, pos)
}

func opJumpi(pc *uint64, interpreter *EVMInterpreter, scope *ScopeContext) ([]byte, error) {
	pos, cond := scope.Stack.pop(), scope.Stack.pop()
	if !cond.IsZero() {
		if valid, usedBitmap := scope.Contract.validJumpdest(&pos); !valid {
			if usedBitmap {
				if interpreter.cfg.TraceJumpDest {
					log.Warn("Code Bitmap used for detecting invalid jump",
						"tx", fmt.Sprintf("0x%x", interpreter.evm.TxHash),
						"block_num", interpreter.evm.Context.BlockNumber,
					)
				} else {
					// This is "cheaper" version because it does not require calculation of txHash for each transaction
					log.Warn("Code Bitmap used for detecting invalid jump",
						"block_num", interpreter.evm.Context.BlockNumber,
					)
				}
			}
			return nil, ErrInvalidJump
		}
		*pc = pos.Uint64() - 1 // pc will be increased by the interpreter loop
	}
	return nil, nil
}

func stJumpi(_ uint64, scope *ScopeContext) string {
	pos, cond := scope.Stack.Data[len(scope.Stack.Data)-1], scope.Stack.Data[len(scope.Stack.Data)-2]
	return fmt.Sprintf("%s %v %d", JUMPI, !cond.IsZero(), &pos)
}

func opJumpdest(pc *uint64, interpreter *EVMInterpreter, scope *ScopeContext) ([]byte, error) {
	return nil, nil
}

func opPc(pc *uint64, interpreter *EVMInterpreter, scope *ScopeContext) ([]byte, error) {
	scope.Stack.push(new(uint256.Int).SetUint64(*pc))
	return nil, nil
}

func stPc(pc uint64, scope *ScopeContext) string {
	return fmt.Sprintf("%s %d", PC, pc)
}

func opMsize(pc *uint64, interpreter *EVMInterpreter, scope *ScopeContext) ([]byte, error) {
	scope.Stack.push(new(uint256.Int).SetUint64(uint64(scope.Memory.Len())))
	return nil, nil
}

func opGas(pc *uint64, interpreter *EVMInterpreter, scope *ScopeContext) ([]byte, error) {
	scope.Stack.push(new(uint256.Int).SetUint64(scope.Contract.Gas))
	return nil, nil
}

func opSwap1(pc *uint64, interpreter *EVMInterpreter, scope *ScopeContext) ([]byte, error) {
	scope.Stack.swap1()
	return nil, nil
}

func opSwap2(pc *uint64, interpreter *EVMInterpreter, scope *ScopeContext) ([]byte, error) {
	scope.Stack.swap2()
	return nil, nil
}

func opSwap3(pc *uint64, interpreter *EVMInterpreter, scope *ScopeContext) ([]byte, error) {
	scope.Stack.swap3()
	return nil, nil
}

func opSwap4(pc *uint64, interpreter *EVMInterpreter, scope *ScopeContext) ([]byte, error) {
	scope.Stack.swap4()
	return nil, nil
}

func opSwap5(pc *uint64, interpreter *EVMInterpreter, scope *ScopeContext) ([]byte, error) {
	scope.Stack.swap5()
	return nil, nil
}

func opSwap6(pc *uint64, interpreter *EVMInterpreter, scope *ScopeContext) ([]byte, error) {
	scope.Stack.swap6()
	return nil, nil
}

func opSwap7(pc *uint64, interpreter *EVMInterpreter, scope *ScopeContext) ([]byte, error) {
	scope.Stack.swap7()
	return nil, nil
}

func opSwap8(pc *uint64, interpreter *EVMInterpreter, scope *ScopeContext) ([]byte, error) {
	scope.Stack.swap8()
	return nil, nil
}

func opSwap9(pc *uint64, interpreter *EVMInterpreter, scope *ScopeContext) ([]byte, error) {
	scope.Stack.swap9()
	return nil, nil
}

func opSwap10(pc *uint64, interpreter *EVMInterpreter, scope *ScopeContext) ([]byte, error) {
	scope.Stack.swap10()
	return nil, nil
}

func opSwap11(pc *uint64, interpreter *EVMInterpreter, scope *ScopeContext) ([]byte, error) {
	scope.Stack.swap11()
	return nil, nil
}

func opSwap12(pc *uint64, interpreter *EVMInterpreter, scope *ScopeContext) ([]byte, error) {
	scope.Stack.swap12()
	return nil, nil
}

func opSwap13(pc *uint64, interpreter *EVMInterpreter, scope *ScopeContext) ([]byte, error) {
	scope.Stack.swap13()
	return nil, nil
}

func opSwap14(pc *uint64, interpreter *EVMInterpreter, scope *ScopeContext) ([]byte, error) {
	scope.Stack.swap14()
	return nil, nil
}

func opSwap15(pc *uint64, interpreter *EVMInterpreter, scope *ScopeContext) ([]byte, error) {
	scope.Stack.swap15()
	return nil, nil
}

func opSwap16(pc *uint64, interpreter *EVMInterpreter, scope *ScopeContext) ([]byte, error) {
	scope.Stack.swap16()
	return nil, nil
}

func opCreate(pc *uint64, interpreter *EVMInterpreter, scope *ScopeContext) ([]byte, error) {
	if interpreter.readOnly {
		return nil, ErrWriteProtection
	}
	var (
		value  = scope.Stack.pop()
		offset = scope.Stack.pop()
		size   = scope.Stack.peek()
		input  = scope.Memory.GetCopy(offset.Uint64(), size.Uint64())
		gas    = scope.Contract.Gas
	)
	if interpreter.evm.ChainRules().IsTangerineWhistle {
		gas -= gas / 64
	}
	// reuse size int for stackvalue
	stackvalue := size

	scope.Contract.UseGas(gas, interpreter.evm.Config().Tracer, tracing.GasChangeCallContractCreation)

	res, addr, returnGas, suberr := interpreter.evm.Create(scope.Contract, input, gas, &value, false)

	// Push item on the stack based on the returned error. If the ruleset is
	// homestead we must check for CodeStoreOutOfGasError (homestead only
	// rule) and treat as an error, if the ruleset is frontier we must
	// ignore this error and pretend the operation was successful.
	if interpreter.evm.ChainRules().IsHomestead && suberr == ErrCodeStoreOutOfGas {
		stackvalue.Clear()
	} else if suberr != nil && suberr != ErrCodeStoreOutOfGas {
		stackvalue.Clear()
	} else {
		stackvalue.SetBytes(addr.Bytes())
	}

	scope.Contract.RefundGas(returnGas, interpreter.evm.config.Tracer, tracing.GasChangeCallLeftOverRefunded)

	if suberr == ErrExecutionReverted {
		interpreter.returnData = res // set REVERT data to return data buffer
		return res, nil
	}
	interpreter.returnData = nil // clear dirty return data buffer
	return nil, nil
}

func opCreate2(pc *uint64, interpreter *EVMInterpreter, scope *ScopeContext) ([]byte, error) {
	if interpreter.readOnly {
		return nil, ErrWriteProtection
	}
	var (
		endowment    = scope.Stack.pop()
		offset, size = scope.Stack.pop(), scope.Stack.pop()
		salt         = scope.Stack.pop()
		input        = scope.Memory.GetCopy(offset.Uint64(), size.Uint64())
		gas          = scope.Contract.Gas
	)

	// Apply EIP150
	gas -= gas / 64
	scope.Contract.UseGas(gas, interpreter.evm.Config().Tracer, tracing.GasChangeCallContractCreation2)
	// reuse size int for stackvalue
	stackValue := size
	res, addr, returnGas, suberr := interpreter.evm.Create2(scope.Contract, input, gas, &endowment, &salt, false)

	// Push item on the stack based on the returned error.
	if suberr != nil {
		stackValue.Clear()
	} else {
		stackValue.SetBytes(addr.Bytes())
	}

	scope.Stack.push(&stackValue)
	scope.Contract.RefundGas(returnGas, interpreter.evm.config.Tracer, tracing.GasChangeCallLeftOverRefunded)

	if suberr == ErrExecutionReverted {
		interpreter.returnData = res // set REVERT data to return data buffer
		return res, nil
	}
	interpreter.returnData = nil // clear dirty return data buffer
	return nil, nil
}

func opCall(pc *uint64, interpreter *EVMInterpreter, scope *ScopeContext) ([]byte, error) {
	stack := scope.Stack
	// Pop gas. The actual gas in interpreter.evm.callGasTemp.
	// We can use this as a temporary value
	temp := stack.pop()
	gas := interpreter.evm.CallGasTemp()
	// Pop other call parameters.
	addr, value, inOffset, inSize, retOffset, retSize := stack.pop(), stack.pop(), stack.pop(), stack.pop(), stack.pop(), stack.pop()
	toAddr := common.Address(addr.Bytes20())
	// Get the arguments from the memory.
	args := scope.Memory.GetPtr(inOffset.Uint64(), inSize.Uint64())

	if !value.IsZero() {
		if interpreter.readOnly {
			return nil, ErrWriteProtection
		}
		gas += params.CallStipend
	}

	ret, returnGas, err := interpreter.evm.Call(scope.Contract, toAddr, args, gas, &value, false /* bailout */)

	if err != nil {
		temp.Clear()
	} else {
		temp.SetOne()
	}
	stack.push(&temp)
	if err == nil || err == ErrExecutionReverted {
		ret = common.CopyBytes(ret)
		scope.Memory.Set(retOffset.Uint64(), retSize.Uint64(), ret)
	}

	scope.Contract.RefundGas(returnGas, interpreter.evm.config.Tracer, tracing.GasChangeCallLeftOverRefunded)

	interpreter.returnData = ret
	return ret, nil
}

func stCall(_ uint64, scope *ScopeContext) string {
	stack := scope.Stack
	addr, _, inOffset, inSize := stack.Data[len(stack.Data)-2], stack.Data[len(stack.Data)-3], stack.Data[len(stack.Data)-4], stack.Data[len(stack.Data)-5]
	toAddr := common.Address(addr.Bytes20())
	// Get the arguments from the memory.
	args := scope.Memory.GetPtr(int64(inOffset.Uint64()), int64(inSize.Uint64()))

	return fmt.Sprintf("%s %x %x", CALL.String(), toAddr, args)
}

func opCallCode(pc *uint64, interpreter *EVMInterpreter, scope *ScopeContext) ([]byte, error) {
	// Pop gas. The actual gas is in interpreter.evm.callGasTemp.
	stack := scope.Stack
	// We use it as a temporary value
	temp := stack.pop()
	gas := interpreter.evm.CallGasTemp()
	// Pop other call parameters.
	addr, value, inOffset, inSize, retOffset, retSize := stack.pop(), stack.pop(), stack.pop(), stack.pop(), stack.pop(), stack.pop()
	toAddr := common.Address(addr.Bytes20())
	// Get arguments from the memory.
	args := scope.Memory.GetPtr(inOffset.Uint64(), inSize.Uint64())

	if !value.IsZero() {
		gas += params.CallStipend
	}

	ret, returnGas, err := interpreter.evm.CallCode(scope.Contract, toAddr, args, gas, &value)
	if err != nil {
		temp.Clear()
	} else {
		temp.SetOne()
	}
	stack.push(&temp)
	if err == nil || err == ErrExecutionReverted {
		ret = common.CopyBytes(ret)
		scope.Memory.Set(retOffset.Uint64(), retSize.Uint64(), ret)
	}

	scope.Contract.RefundGas(returnGas, interpreter.evm.config.Tracer, tracing.GasChangeCallLeftOverRefunded)

	interpreter.returnData = ret
	return ret, nil
}

func stCallCode(_ uint64, scope *ScopeContext) string {
	stack := scope.Stack
	addr, _, inOffset, inSize := stack.Data[len(stack.Data)-2], stack.Data[len(stack.Data)-3], stack.Data[len(stack.Data)-4], stack.Data[len(stack.Data)-5]
	toAddr := common.Address(addr.Bytes20())
	// Get the arguments from the memory.
	args := scope.Memory.GetPtr(int64(inOffset.Uint64()), int64(inSize.Uint64()))

	return fmt.Sprintf("%s %x %x", CALLCODE.String(), toAddr, args)
}

func opDelegateCall(pc *uint64, interpreter *EVMInterpreter, scope *ScopeContext) ([]byte, error) {
	stack := scope.Stack
	// Pop gas. The actual gas is in interpreter.evm.callGasTemp.
	// We use it as a temporary value
	temp := stack.pop()
	gas := interpreter.evm.CallGasTemp()
	// Pop other call parameters.
	addr, inOffset, inSize, retOffset, retSize := stack.pop(), stack.pop(), stack.pop(), stack.pop(), stack.pop()
	toAddr := common.Address(addr.Bytes20())
	// Get arguments from the memory.
	args := scope.Memory.GetPtr(inOffset.Uint64(), inSize.Uint64())

	ret, returnGas, err := interpreter.evm.DelegateCall(scope.Contract, toAddr, args, gas)
	if err != nil {
		temp.Clear()
	} else {
		temp.SetOne()
	}
	stack.push(&temp)
	if err == nil || err == ErrExecutionReverted {
		ret = common.CopyBytes(ret)
		scope.Memory.Set(retOffset.Uint64(), retSize.Uint64(), ret)
	}

	scope.Contract.RefundGas(returnGas, interpreter.evm.config.Tracer, tracing.GasChangeCallLeftOverRefunded)

	interpreter.returnData = ret
	return ret, nil
}

func stDelegateCall(_ uint64, scope *ScopeContext) string {
	stack := scope.Stack
	addr, _, inOffset, inSize := stack.Data[len(stack.Data)-2], stack.Data[len(stack.Data)-3], stack.Data[len(stack.Data)-4], stack.Data[len(stack.Data)-5]
	toAddr := common.Address(addr.Bytes20())
	// Get the arguments from the memory.
	args := scope.Memory.GetPtr(int64(inOffset.Uint64()), int64(inSize.Uint64()))

	return fmt.Sprintf("%s %x %x", DELEGATECALL.String(), toAddr, args)
}

func opStaticCall(pc *uint64, interpreter *EVMInterpreter, scope *ScopeContext) ([]byte, error) {
	// Pop gas. The actual gas is in interpreter.evm.callGasTemp.
	stack := scope.Stack
	// We use it as a temporary value
	temp := stack.pop()
	gas := interpreter.evm.CallGasTemp()
	// Pop other call parameters.
	addr, inOffset, inSize, retOffset, retSize := stack.pop(), stack.pop(), stack.pop(), stack.pop(), stack.pop()
	toAddr := common.Address(addr.Bytes20())
	// Get arguments from the memory.
	args := scope.Memory.GetPtr(inOffset.Uint64(), inSize.Uint64())

	ret, returnGas, err := interpreter.evm.StaticCall(scope.Contract, toAddr, args, gas)
	if err != nil {
		temp.Clear()
	} else {
		temp.SetOne()
	}
	stack.push(&temp)
	if err == nil || err == ErrExecutionReverted {
		ret = common.CopyBytes(ret)
		scope.Memory.Set(retOffset.Uint64(), retSize.Uint64(), ret)
	}

	scope.Contract.RefundGas(returnGas, interpreter.evm.config.Tracer, tracing.GasChangeCallLeftOverRefunded)

	interpreter.returnData = ret
	return ret, nil
}

func stStaticCall(_ uint64, scope *ScopeContext) string {
	stack := scope.Stack
	addr, inOffset, inSize := stack.Data[len(stack.Data)-2], stack.Data[len(stack.Data)-3], stack.Data[len(stack.Data)-4]
	toAddr := common.Address(addr.Bytes20())
	// Get arguments from the memory.
	args := scope.Memory.GetPtr(int64(inOffset.Uint64()), int64(inSize.Uint64()))

	return fmt.Sprintf("%s %x %x", STATICCALL.String(), toAddr, args)
}

func opReturn(pc *uint64, interpreter *EVMInterpreter, scope *ScopeContext) ([]byte, error) {
	offset, size := scope.Stack.pop(), scope.Stack.pop()
	ret := scope.Memory.GetCopy(offset.Uint64(), size.Uint64())
	return ret, errStopToken
}

func opRevert(pc *uint64, interpreter *EVMInterpreter, scope *ScopeContext) ([]byte, error) {
	offset, size := scope.Stack.pop(), scope.Stack.pop()
	ret := scope.Memory.GetCopy(offset.Uint64(), size.Uint64())
	interpreter.returnData = ret
	return ret, ErrExecutionReverted
}

func opUndefined(pc *uint64, interpreter *EVMInterpreter, scope *ScopeContext) ([]byte, error) {
	return nil, &ErrInvalidOpCode{opcode: OpCode(scope.Contract.Code[*pc])}
}

func opStop(pc *uint64, interpreter *EVMInterpreter, scope *ScopeContext) ([]byte, error) {
	return nil, errStopToken
}

func opSelfdestruct(pc *uint64, interpreter *EVMInterpreter, scope *ScopeContext) ([]byte, error) {
	if interpreter.readOnly {
		return nil, ErrWriteProtection
	}
	beneficiary := scope.Stack.pop()
	callerAddr := scope.Contract.Address()
	beneficiaryAddr := common.Address(beneficiary.Bytes20())
	balance, err := interpreter.evm.IntraBlockState().GetBalance(callerAddr)
	if err != nil {
		return nil, err
	}

	interpreter.evm.IntraBlockState().AddBalance(beneficiaryAddr, &balance, tracing.BalanceIncreaseSelfdestruct)
	interpreter.evm.IntraBlockState().Selfdestruct(callerAddr)
	if interpreter.evm.Config().Tracer != nil && interpreter.evm.Config().Tracer.OnEnter != nil {
		interpreter.evm.Config().Tracer.OnEnter(interpreter.depth, byte(SELFDESTRUCT), scope.Contract.Address(), beneficiary.Bytes20(), false, []byte{}, 0, &balance, nil)
	}
	if interpreter.evm.Config().Tracer != nil && interpreter.evm.Config().Tracer.OnExit != nil {
		interpreter.evm.Config().Tracer.OnExit(interpreter.depth, []byte{}, 0, nil, false)
	}
	return nil, errStopToken
}

func opSelfdestruct6780(pc *uint64, interpreter *EVMInterpreter, scope *ScopeContext) ([]byte, error) {
	if interpreter.readOnly {
		return nil, ErrWriteProtection
	}
	beneficiary := scope.Stack.pop()
	callerAddr := scope.Contract.Address()
	beneficiaryAddr := common.Address(beneficiary.Bytes20())
	balance, err := interpreter.evm.IntraBlockState().GetBalance(callerAddr)
	if err != nil {
		return nil, err
	}
	interpreter.evm.IntraBlockState().SubBalance(callerAddr, &balance, tracing.BalanceDecreaseSelfdestruct)
	interpreter.evm.IntraBlockState().AddBalance(beneficiaryAddr, &balance, tracing.BalanceIncreaseSelfdestruct)
	interpreter.evm.IntraBlockState().Selfdestruct6780(callerAddr)
	if interpreter.evm.Config().Tracer != nil && interpreter.evm.Config().Tracer.OnEnter != nil {
		interpreter.cfg.Tracer.OnEnter(interpreter.depth, byte(SELFDESTRUCT), scope.Contract.Address(), beneficiary.Bytes20(), false, []byte{}, 0, &balance, nil)
	}
	if interpreter.evm.Config().Tracer != nil && interpreter.evm.Config().Tracer.OnExit != nil {
		interpreter.cfg.Tracer.OnExit(interpreter.depth, []byte{}, 0, nil, false)
	}
	return nil, errStopToken
}

// following functions are used by the instruction jump  table

// make log instruction function
func makeLog(size int) executionFunc {
	return func(pc *uint64, interpreter *EVMInterpreter, scope *ScopeContext) ([]byte, error) {
		if interpreter.readOnly {
			return nil, ErrWriteProtection
		}
		topics := make([]common.Hash, size)
		stack := scope.Stack
		mStart, mSize := stack.pop(), stack.pop()
		for i := 0; i < size; i++ {
			addr := stack.pop()
			topics[i] = addr.Bytes32()
		}

		d := scope.Memory.GetCopy(mStart.Uint64(), mSize.Uint64())
		interpreter.evm.IntraBlockState().AddLog(&types.Log{
			Address: scope.Contract.Address(),
			Topics:  topics,
			Data:    d,
			// This is a non-consensus field, but assigned here because
			// core/state doesn't know the current block number.
			BlockNumber: interpreter.evm.Context.BlockNumber,
		})

		return nil, nil
	}
}

// opPush1 is a specialized version of pushN
func opPush1(pc *uint64, interpreter *EVMInterpreter, scope *ScopeContext) ([]byte, error) {
	var (
		codeLen = uint64(len(scope.Contract.Code))
		integer = new(uint256.Int)
	)
	*pc++
	if *pc < codeLen {
		scope.Stack.push(integer.SetUint64(uint64(scope.Contract.Code[*pc])))
	} else {
		scope.Stack.push(integer.Clear())
	}
	return nil, nil
}

<<<<<<< HEAD
func stPush1(pc uint64, scope *ScopeContext) string {
=======
// opPush2 is a specialized version of pushN
func opPush2(pc *uint64, interpreter *EVMInterpreter, scope *ScopeContext) ([]byte, error) {
>>>>>>> 8b4aa99a
	var (
		codeLen = uint64(len(scope.Contract.Code))
		integer = new(uint256.Int)
	)
<<<<<<< HEAD
	pc++
	if pc < codeLen {
		return fmt.Sprintf("%s %d", PUSH1.String(), integer.SetUint64(uint64(scope.Contract.Code[pc])))
	}

	return fmt.Sprintf("%s %d", PUSH1.String(), integer.Clear())
=======
	if *pc+2 < codeLen {
		scope.Stack.push(integer.SetBytes2(scope.Contract.Code[*pc+1 : *pc+3]))
	} else if *pc+1 < codeLen {
		scope.Stack.push(integer.SetUint64(uint64(scope.Contract.Code[*pc+1]) << 8))
	} else {
		scope.Stack.push(integer.Clear())
	}
	*pc += 2
	return nil, nil
>>>>>>> 8b4aa99a
}

// make push instruction function
func makePush(size uint64, pushByteSize int) executionFunc {
	return func(pc *uint64, interpreter *EVMInterpreter, scope *ScopeContext) ([]byte, error) {
		codeLen := len(scope.Contract.Code)

		startMin := int(*pc + 1)
		if startMin >= codeLen {
			startMin = codeLen
		}
		endMin := startMin + pushByteSize
		if startMin+pushByteSize >= codeLen {
			endMin = codeLen
		}

		integer := new(uint256.Int)
		scope.Stack.push(integer.SetBytes(common.RightPadBytes(
			// So it doesn't matter what we push onto the stack.
			scope.Contract.Code[startMin:endMin], pushByteSize)))

		*pc += size
		return nil, nil
	}
}

func makePushStringer(size uint64, pushByteSize int) stringer {
	return func(pc uint64, scope *ScopeContext) string {
		codeLen := len(scope.Contract.Code)

		startMin := int(pc + 1)
		if startMin >= codeLen {
			startMin = codeLen
		}
		endMin := startMin + pushByteSize
		if startMin+pushByteSize >= codeLen {
			endMin = codeLen
		}

		integer := new(uint256.Int)
		integer.SetBytes(common.RightPadBytes(scope.Contract.Code[startMin:endMin], pushByteSize))
		return fmt.Sprintf("%s%d %d", "PUSH", size, integer)
	}
}

// make dup instruction function
func makeDup(size int64) executionFunc {
	return func(pc *uint64, interpreter *EVMInterpreter, scope *ScopeContext) ([]byte, error) {
<<<<<<< HEAD
		scope.Stack.Dup(int(size))
		return nil, nil
	}
}

func makeDupStringer(n int) stringer {
	return func(pc uint64, scope *ScopeContext) string {
		return fmt.Sprintf("DUP%d (%d)", n, &scope.Stack.Data[len(scope.Stack.Data)-n])
	}
}

// make swap instruction function
func makeSwap(size int64) executionFunc {
	// switch n + 1 otherwise n would be swapped with n
	size++
	return func(pc *uint64, interpreter *EVMInterpreter, scope *ScopeContext) ([]byte, error) {
		scope.Stack.Swap(int(size))
=======
		scope.Stack.dup(int(size))
>>>>>>> 8b4aa99a
		return nil, nil
	}
}

func makeSwapStringer(n int) stringer {
	return func(pc uint64, scope *ScopeContext) string {
		return fmt.Sprintf("SWAP%d (%d %d)", n, &scope.Stack.Data[len(scope.Stack.Data)-1], &scope.Stack.Data[len(scope.Stack.Data)-(n+1)])
	}
}<|MERGE_RESOLUTION|>--- conflicted
+++ resolved
@@ -389,20 +389,12 @@
 }
 
 func opOrigin(pc *uint64, interpreter *EVMInterpreter, scope *ScopeContext) ([]byte, error) {
-<<<<<<< HEAD
-	scope.Stack.Push(new(uint256.Int).SetBytes(interpreter.evm.Origin[:]))
+	scope.Stack.push(new(uint256.Int).SetBytes(interpreter.evm.Origin[:]))
 	return nil, nil
 }
 func opCaller(pc *uint64, interpreter *EVMInterpreter, scope *ScopeContext) ([]byte, error) {
 	caller := scope.Contract.Caller()
-	scope.Stack.Push(new(uint256.Int).SetBytes(caller[:]))
-=======
-	scope.Stack.push(new(uint256.Int).SetBytes(interpreter.evm.Origin.Bytes()))
-	return nil, nil
-}
-func opCaller(pc *uint64, interpreter *EVMInterpreter, scope *ScopeContext) ([]byte, error) {
-	scope.Stack.push(new(uint256.Int).SetBytes(scope.Contract.Caller().Bytes()))
->>>>>>> 8b4aa99a
+	scope.Stack.push(new(uint256.Int).SetBytes(caller[:]))
 	return nil, nil
 }
 
@@ -423,7 +415,7 @@
 }
 
 func stCallDataLoad(_ uint64, scope *ScopeContext) string {
-	x := *scope.Stack.Peek()
+	x := *scope.Stack.peek()
 	var data []byte
 	if offset, overflow := x.Uint64WithOverflow(); !overflow {
 		data = getData(scope.Contract.Input, offset, 32)
@@ -758,7 +750,6 @@
 }
 
 func opSload(pc *uint64, interpreter *EVMInterpreter, scope *ScopeContext) ([]byte, error) {
-<<<<<<< HEAD
 	loc := scope.Stack.Peek()
 	err := interpreter.evm.IntraBlockState().GetState(scope.Contract.Address(), loc.Bytes32(), loc)
 	return nil, err
@@ -767,18 +758,12 @@
 func stSload(_ uint64, scope *ScopeContext) string {
 	loc := scope.Stack.Peek()
 	return fmt.Sprintf("%s %d", SLOAD, loc)
-=======
-	loc := scope.Stack.peek()
-	interpreter.hasherBuf = loc.Bytes32()
-	return nil, interpreter.evm.IntraBlockState().GetState(scope.Contract.Address(), interpreter.hasherBuf, loc)
->>>>>>> 8b4aa99a
 }
 
 func opSstore(pc *uint64, interpreter *EVMInterpreter, scope *ScopeContext) ([]byte, error) {
 	if interpreter.readOnly {
 		return nil, ErrWriteProtection
 	}
-<<<<<<< HEAD
 	loc := scope.Stack.Pop()
 	val := scope.Stack.Pop()
 	return nil, interpreter.evm.IntraBlockState().SetState(scope.Contract.Address(), loc.Bytes32(), val)
@@ -787,12 +772,6 @@
 func stSstore(_ uint64, scope *ScopeContext) string {
 	loc, val := scope.Stack.Data[len(scope.Stack.Data)-1], scope.Stack.Data[len(scope.Stack.Data)-2]
 	return fmt.Sprintf("%s %d %d", SSTORE, &loc, &val)
-=======
-	loc := scope.Stack.pop()
-	val := scope.Stack.pop()
-	interpreter.hasherBuf = loc.Bytes32()
-	return nil, interpreter.evm.IntraBlockState().SetState(scope.Contract.Address(), interpreter.hasherBuf, val)
->>>>>>> 8b4aa99a
 }
 
 func opJump(pc *uint64, interpreter *EVMInterpreter, scope *ScopeContext) ([]byte, error) {
@@ -1318,24 +1297,22 @@
 	return nil, nil
 }
 
-<<<<<<< HEAD
 func stPush1(pc uint64, scope *ScopeContext) string {
-=======
+	pc++
+	if pc < codeLen {
+		return fmt.Sprintf("%s %d", PUSH1.String(), integer.SetUint64(uint64(scope.Contract.Code[pc])))
+	}
+
+	return fmt.Sprintf("%s %d", PUSH1.String(), integer.Clear())
+}
+
 // opPush2 is a specialized version of pushN
 func opPush2(pc *uint64, interpreter *EVMInterpreter, scope *ScopeContext) ([]byte, error) {
->>>>>>> 8b4aa99a
 	var (
 		codeLen = uint64(len(scope.Contract.Code))
 		integer = new(uint256.Int)
 	)
-<<<<<<< HEAD
-	pc++
-	if pc < codeLen {
-		return fmt.Sprintf("%s %d", PUSH1.String(), integer.SetUint64(uint64(scope.Contract.Code[pc])))
-	}
-
-	return fmt.Sprintf("%s %d", PUSH1.String(), integer.Clear())
-=======
+	
 	if *pc+2 < codeLen {
 		scope.Stack.push(integer.SetBytes2(scope.Contract.Code[*pc+1 : *pc+3]))
 	} else if *pc+1 < codeLen {
@@ -1345,7 +1322,6 @@
 	}
 	*pc += 2
 	return nil, nil
->>>>>>> 8b4aa99a
 }
 
 // make push instruction function
@@ -1394,7 +1370,6 @@
 // make dup instruction function
 func makeDup(size int64) executionFunc {
 	return func(pc *uint64, interpreter *EVMInterpreter, scope *ScopeContext) ([]byte, error) {
-<<<<<<< HEAD
 		scope.Stack.Dup(int(size))
 		return nil, nil
 	}
@@ -1412,9 +1387,6 @@
 	size++
 	return func(pc *uint64, interpreter *EVMInterpreter, scope *ScopeContext) ([]byte, error) {
 		scope.Stack.Swap(int(size))
-=======
-		scope.Stack.dup(int(size))
->>>>>>> 8b4aa99a
 		return nil, nil
 	}
 }
