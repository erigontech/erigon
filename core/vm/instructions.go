--- conflicted
+++ resolved
@@ -674,13 +674,7 @@
 	loc := scope.Stack.Pop()
 	val := scope.Stack.Pop()
 	interpreter.hasherBuf = loc.Bytes32()
-<<<<<<< HEAD
-	fmt.Printf("address: 0x%x, key: 0x%x, value: 0x%x\n", scope.Contract.Address(), interpreter.hasherBuf, val.Bytes32())
-	interpreter.evm.IntraBlockState().SetState(scope.Contract.Address(), &interpreter.hasherBuf, val)
-	return nil, nil
-=======
 	return nil, interpreter.evm.IntraBlockState().SetState(scope.Contract.Address(), &interpreter.hasherBuf, val)
->>>>>>> 8e51a093
 }
 
 func opJump(pc *uint64, interpreter *EVMInterpreter, scope *ScopeContext) ([]byte, error) {
@@ -1090,15 +1084,10 @@
 		}
 
 		integer := new(uint256.Int)
-<<<<<<< HEAD
-		scope.Stack.Push(integer.SetBytes(common.RightPadBytes(
-			code[startMin:endMin], pushByteSize)))
-=======
 		scope.Stack.Push(integer.SetBytes(libcommon.RightPadBytes(
 			// So it doesn't matter what we push onto the stack.
 			scope.Contract.Code[startMin:endMin], pushByteSize)))
 
->>>>>>> 8e51a093
 		*pc += size
 		return nil, nil
 	}
