--- conflicted
+++ resolved
@@ -948,21 +948,13 @@
 
 func opReturn(pc *uint64, interpreter *EVMInterpreter, scope *ScopeContext) ([]byte, error) {
 	offset, size := scope.Stack.Pop(), scope.Stack.Pop()
-<<<<<<< HEAD
-	ret := scope.Memory.GetPtr(offset.Uint64(), size.Uint64())
-=======
 	ret := scope.Memory.GetCopy(offset.Uint64(), size.Uint64())
->>>>>>> efb5f1af
 	return ret, errStopToken
 }
 
 func opRevert(pc *uint64, interpreter *EVMInterpreter, scope *ScopeContext) ([]byte, error) {
 	offset, size := scope.Stack.Pop(), scope.Stack.Pop()
-<<<<<<< HEAD
-	ret := scope.Memory.GetPtr(offset.Uint64(), size.Uint64())
-=======
 	ret := scope.Memory.GetCopy(offset.Uint64(), size.Uint64())
->>>>>>> efb5f1af
 	interpreter.returnData = ret
 	return ret, ErrExecutionReverted
 }
