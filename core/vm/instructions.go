// Copyright 2015 The go-ethereum Authors
// (original work)
// Copyright 2024 The Erigon Authors
// (modifications)
// This file is part of Erigon.
//
// Erigon is free software: you can redistribute it and/or modify
// it under the terms of the GNU Lesser General Public License as published by
// the Free Software Foundation, either version 3 of the License, or
// (at your option) any later version.
//
// Erigon is distributed in the hope that it will be useful,
// but WITHOUT ANY WARRANTY; without even the implied warranty of
// MERCHANTABILITY or FITNESS FOR A PARTICULAR PURPOSE. See the
// GNU Lesser General Public License for more details.
//
// You should have received a copy of the GNU Lesser General Public License
// along with Erigon. If not, see <http://www.gnu.org/licenses/>.

package vm

import (
	"errors"
	"fmt"
	"math"

	"github.com/holiman/uint256"
	"golang.org/x/crypto/sha3"

	"github.com/erigontech/erigon-lib/chain/params"
	"github.com/erigontech/erigon-lib/common"
	"github.com/erigontech/erigon-lib/log/v3"
	"github.com/erigontech/erigon-lib/types"
	"github.com/erigontech/erigon/core/tracing"
)

func opAdd(pc *uint64, interpreter *EVMInterpreter, scope *ScopeContext) ([]byte, error) {
	x, y := scope.Stack.pop(), scope.Stack.peek()
	y.Add(&x, y)
	return nil, nil
}

func stAdd(_ uint64, scope *ScopeContext) string {
	x, y := scope.Stack.data[len(scope.Stack.data)-1], scope.Stack.data[len(scope.Stack.data)-2]
	return fmt.Sprintf("%s %d %d", ADD, &x, &y)
}

func opSub(pc *uint64, interpreter *EVMInterpreter, scope *ScopeContext) ([]byte, error) {
	x, y := scope.Stack.pop(), scope.Stack.peek()
	y.Sub(&x, y)
	return nil, nil
}

func stSub(_ uint64, scope *ScopeContext) string {
	x, y := scope.Stack.data[len(scope.Stack.data)-1], scope.Stack.data[len(scope.Stack.data)-2]
	return fmt.Sprintf("%s %d %d", SUB, &x, &y)
}

func opMul(pc *uint64, interpreter *EVMInterpreter, scope *ScopeContext) ([]byte, error) {
	x, y := scope.Stack.pop(), scope.Stack.peek()
	y.Mul(&x, y)
	return nil, nil
}

func stMul(_ uint64, scope *ScopeContext) string {
	x, y := scope.Stack.data[len(scope.Stack.data)-1], scope.Stack.data[len(scope.Stack.data)-2]
	return fmt.Sprintf("%s %d %d", MUL, &x, &y)
}

func opDiv(pc *uint64, interpreter *EVMInterpreter, scope *ScopeContext) ([]byte, error) {
	x, y := scope.Stack.pop(), scope.Stack.peek()
	y.Div(&x, y)
	return nil, nil
}

func stDiv(_ uint64, scope *ScopeContext) string {
	x, y := scope.Stack.data[len(scope.Stack.data)-1], scope.Stack.data[len(scope.Stack.data)-2]
	return fmt.Sprintf("%s %d %d", DIV, &x, &y)
}

func opSdiv(pc *uint64, interpreter *EVMInterpreter, scope *ScopeContext) ([]byte, error) {
	x, y := scope.Stack.pop(), scope.Stack.peek()
	y.SDiv(&x, y)
	return nil, nil
}

func stSdiv(_ uint64, scope *ScopeContext) string {
	x, y := scope.Stack.data[len(scope.Stack.data)-1], scope.Stack.data[len(scope.Stack.data)-2]
	return fmt.Sprintf("%s %d %d", SDIV, &x, &y)
}

func opMod(pc *uint64, interpreter *EVMInterpreter, scope *ScopeContext) ([]byte, error) {
	x, y := scope.Stack.pop(), scope.Stack.peek()
	y.Mod(&x, y)
	return nil, nil
}

func stMod(_ uint64, scope *ScopeContext) string {
	x, y := scope.Stack.data[len(scope.Stack.data)-1], scope.Stack.data[len(scope.Stack.data)-2]
	return fmt.Sprintf("%s %d %d", MOD, &x, &y)
}

func opSmod(pc *uint64, interpreter *EVMInterpreter, scope *ScopeContext) ([]byte, error) {
	x, y := scope.Stack.pop(), scope.Stack.peek()
	y.SMod(&x, y)
	return nil, nil
}

func stSmod(_ uint64, scope *ScopeContext) string {
	x, y := scope.Stack.data[len(scope.Stack.data)-1], scope.Stack.data[len(scope.Stack.data)-2]
	return fmt.Sprintf("%s %d %d", SMOD, &x, &y)
}

func opExp(pc *uint64, interpreter *EVMInterpreter, scope *ScopeContext) ([]byte, error) {
	base, exponent := scope.Stack.pop(), scope.Stack.peek()
	switch {
	case exponent.IsZero():
		// x ^ 0 == 1
		exponent.SetOne()
	case base.IsZero():
		// 0 ^ y, if y != 0, == 0
		exponent.Clear()
	case exponent.LtUint64(2): // exponent == 1
		// x ^ 1 == x
		exponent.Set(&base)
	case base.LtUint64(2): // base == 1
		// 1 ^ y == 1
		exponent.SetOne()
	case base.LtUint64(3): // base == 2
		if exponent.LtUint64(256) {
			n := uint(exponent.Uint64())
			exponent.SetOne()
			exponent.Lsh(exponent, n)
		} else {
			exponent.Clear()
		}
	default:
		exponent.Exp(&base, exponent)
	}
	return nil, nil
}

func opSignExtend(pc *uint64, interpreter *EVMInterpreter, scope *ScopeContext) ([]byte, error) {
	back, num := scope.Stack.pop(), scope.Stack.peek()
	num.ExtendSign(num, &back)
	return nil, nil
}

func opNot(pc *uint64, interpreter *EVMInterpreter, scope *ScopeContext) ([]byte, error) {
	x := scope.Stack.peek()
	x.Not(x)
	return nil, nil
}

func stNot(_ uint64, scope *ScopeContext) string {
	x := scope.Stack.peek()
	return fmt.Sprintf("%s %d", NOT.String(), x)
}

func opLt(pc *uint64, interpreter *EVMInterpreter, scope *ScopeContext) ([]byte, error) {
	x, y := scope.Stack.pop(), scope.Stack.peek()
	if x.Lt(y) {
		y.SetOne()
	} else {
		y.Clear()
	}
	return nil, nil
}

func stLt(_ uint64, scope *ScopeContext) string {
	x, y := scope.Stack.data[len(scope.Stack.data)-1], scope.Stack.data[len(scope.Stack.data)-2]
	return fmt.Sprintf("%s %d %d", LT, &x, &y)
}

func opGt(pc *uint64, interpreter *EVMInterpreter, scope *ScopeContext) ([]byte, error) {
	x, y := scope.Stack.pop(), scope.Stack.peek()
	if x.Gt(y) {
		y.SetOne()
	} else {
		y.Clear()
	}
	return nil, nil
}

func stGt(_ uint64, scope *ScopeContext) string {
	x, y := scope.Stack.data[len(scope.Stack.data)-1], scope.Stack.data[len(scope.Stack.data)-2]
	return fmt.Sprintf("%s %d %d", GT, &x, &y)
}

func opSlt(pc *uint64, interpreter *EVMInterpreter, scope *ScopeContext) ([]byte, error) {
	x, y := scope.Stack.pop(), scope.Stack.peek()
	if x.Slt(y) {
		y.SetOne()
	} else {
		y.Clear()
	}
	return nil, nil
}

func stSlt(_ uint64, scope *ScopeContext) string {
	x, y := scope.Stack.data[len(scope.Stack.data)-1], scope.Stack.data[len(scope.Stack.data)-2]
	return fmt.Sprintf("%s %d %d", SLT, &x, &y)
}

func opSgt(pc *uint64, interpreter *EVMInterpreter, scope *ScopeContext) ([]byte, error) {
	x, y := scope.Stack.pop(), scope.Stack.peek()
	if x.Sgt(y) {
		y.SetOne()
	} else {
		y.Clear()
	}
	return nil, nil
}

func stSgt(_ uint64, scope *ScopeContext) string {
	x, y := scope.Stack.data[len(scope.Stack.data)-1], scope.Stack.data[len(scope.Stack.data)-2]
	return fmt.Sprintf("%s %d %d", SLT, &x, &y)
}

func opEq(pc *uint64, interpreter *EVMInterpreter, scope *ScopeContext) ([]byte, error) {
	x, y := scope.Stack.pop(), scope.Stack.peek()
	if x.Eq(y) {
		y.SetOne()
	} else {
		y.Clear()
	}
	return nil, nil
}

func stEq(_ uint64, scope *ScopeContext) string {
	x, y := scope.Stack.data[len(scope.Stack.data)-1], scope.Stack.data[len(scope.Stack.data)-2]
	return fmt.Sprintf("%s %d %d", EQ, &x, &y)
}

func opIszero(pc *uint64, interpreter *EVMInterpreter, scope *ScopeContext) ([]byte, error) {
	x := scope.Stack.peek()
	if x.IsZero() {
		x.SetOne()
	} else {
		x.Clear()
	}
	return nil, nil
}

func stIsZero(_ uint64, scope *ScopeContext) string {
	x := scope.Stack.data[len(scope.Stack.data)-1]
	return fmt.Sprintf("%s %d", ISZERO, &x)
}

func opAnd(pc *uint64, interpreter *EVMInterpreter, scope *ScopeContext) ([]byte, error) {
	x, y := scope.Stack.pop(), scope.Stack.peek()
	y.And(&x, y)
	return nil, nil
}

func stAnd(_ uint64, scope *ScopeContext) string {
	x, y := scope.Stack.data[len(scope.Stack.data)-1], scope.Stack.data[len(scope.Stack.data)-2]
	return fmt.Sprintf("%s %d %d", AND, &x, &y)
}

func opOr(pc *uint64, interpreter *EVMInterpreter, scope *ScopeContext) ([]byte, error) {
	x, y := scope.Stack.pop(), scope.Stack.peek()
	y.Or(&x, y)
	return nil, nil
}

func stOr(_ uint64, scope *ScopeContext) string {
	x, y := scope.Stack.data[len(scope.Stack.data)-1], scope.Stack.data[len(scope.Stack.data)-2]
	return fmt.Sprintf("%s %d %d", OR, &x, &y)
}

func opXor(pc *uint64, interpreter *EVMInterpreter, scope *ScopeContext) ([]byte, error) {
	x, y := scope.Stack.pop(), scope.Stack.peek()
	y.Xor(&x, y)
	return nil, nil
}

func stXor(_ uint64, scope *ScopeContext) string {
	x, y := scope.Stack.data[len(scope.Stack.data)-1], scope.Stack.data[len(scope.Stack.data)-2]
	return fmt.Sprintf("%s %d %d", XOR, &x, &y)
}

func opByte(pc *uint64, interpreter *EVMInterpreter, scope *ScopeContext) ([]byte, error) {
	th, val := scope.Stack.pop(), scope.Stack.peek()
	val.Byte(&th)
	return nil, nil
}

func opAddmod(pc *uint64, interpreter *EVMInterpreter, scope *ScopeContext) ([]byte, error) {
	x, y, z := scope.Stack.pop(), scope.Stack.pop(), scope.Stack.peek()
	z.AddMod(&x, &y, z)
	return nil, nil
}

func stAddmod(_ uint64, scope *ScopeContext) string {
	x, y, z := scope.Stack.data[len(scope.Stack.data)-1], scope.Stack.data[len(scope.Stack.data)-2], scope.Stack.data[len(scope.Stack.data)-3]
	return fmt.Sprintf("%s %d %d %d", ADDMOD, &x, &y, &z)
}

func opMulmod(pc *uint64, interpreter *EVMInterpreter, scope *ScopeContext) ([]byte, error) {
	x, y, z := scope.Stack.pop(), scope.Stack.pop(), scope.Stack.peek()
	z.MulMod(&x, &y, z)
	return nil, nil
}

func stMulmod(_ uint64, scope *ScopeContext) string {
	x, y, z := scope.Stack.data[len(scope.Stack.data)-1], scope.Stack.data[len(scope.Stack.data)-2], scope.Stack.data[len(scope.Stack.data)-3]
	return fmt.Sprintf("%s %d %d %d", MULMOD, &x, &y, &z)
}

// opSHL implements Shift Left
// The SHL instruction (shift left) pops 2 values from the stack, first arg1 and then arg2,
// and pushes on the stack arg2 shifted to the left by arg1 number of bits.
func opSHL(pc *uint64, interpreter *EVMInterpreter, scope *ScopeContext) ([]byte, error) {
	// Note, second operand is left in the stack; accumulate result into it, and no need to push it afterwards
	shift, value := scope.Stack.pop(), scope.Stack.peek()
	if shift.LtUint64(256) {
		value.Lsh(value, uint(shift.Uint64()))
	} else {
		value.Clear()
	}
	return nil, nil
}

// opSHR implements Logical Shift Right
// The SHR instruction (logical shift right) pops 2 values from the stack, first arg1 and then arg2,
// and pushes on the stack arg2 shifted to the right by arg1 number of bits with zero fill.
func opSHR(pc *uint64, interpreter *EVMInterpreter, scope *ScopeContext) ([]byte, error) {
	// Note, second operand is left in the stack; accumulate result into it, and no need to push it afterwards
	shift, value := scope.Stack.pop(), scope.Stack.peek()
	if shift.LtUint64(256) {
		value.Rsh(value, uint(shift.Uint64()))
	} else {
		value.Clear()
	}
	return nil, nil
}

// opSAR implements Arithmetic Shift Right
// The SAR instruction (arithmetic shift right) pops 2 values from the stack, first arg1 and then arg2,
// and pushes on the stack arg2 shifted to the right by arg1 number of bits with sign extension.
func opSAR(pc *uint64, interpreter *EVMInterpreter, scope *ScopeContext) ([]byte, error) {
	shift, value := scope.Stack.pop(), scope.Stack.peek()
	if shift.GtUint64(255) {
		if value.Sign() >= 0 {
			value.Clear()
		} else {
			// Max negative shift: all bits set
			value.SetAllOne()
		}
		return nil, nil
	}
	n := uint(shift.Uint64())
	value.SRsh(value, n)
	return nil, nil
}

func opKeccak256(pc *uint64, interpreter *EVMInterpreter, scope *ScopeContext) ([]byte, error) {
	offset, size := scope.Stack.pop(), scope.Stack.peek()
	data := scope.Memory.GetPtr(offset.Uint64(), size.Uint64())

	if interpreter.hasher == nil {
		interpreter.hasher = sha3.NewLegacyKeccak256().(keccakState)
	} else {
		interpreter.hasher.Reset()
	}
	interpreter.hasher.Write(data)
	if _, err := interpreter.hasher.Read(interpreter.hasherBuf[:]); err != nil {
		panic(err)
	}

	size.SetBytes(interpreter.hasherBuf[:])
	return nil, nil
}
func opAddress(pc *uint64, interpreter *EVMInterpreter, scope *ScopeContext) ([]byte, error) {
	scope.Stack.push(new(uint256.Int).SetBytes(scope.Contract.Address().Bytes()))
	return nil, nil
}

func opBalance(pc *uint64, interpreter *EVMInterpreter, scope *ScopeContext) ([]byte, error) {
	slot := scope.Stack.peek()
	address := common.Address(slot.Bytes20())
	balance, err := interpreter.evm.IntraBlockState().GetBalance(address)
	if err != nil {
		return nil, fmt.Errorf("%w: %w", ErrIntraBlockStateFailed, err)
	}
	slot.Set(&balance)
	return nil, nil
}

func opOrigin(pc *uint64, interpreter *EVMInterpreter, scope *ScopeContext) ([]byte, error) {
	scope.Stack.push(new(uint256.Int).SetBytes(interpreter.evm.Origin[:]))
	return nil, nil
}
func opCaller(pc *uint64, interpreter *EVMInterpreter, scope *ScopeContext) ([]byte, error) {
	caller := scope.Contract.Caller()
	scope.Stack.push(new(uint256.Int).SetBytes(caller[:]))
	return nil, nil
}

func opCallValue(pc *uint64, interpreter *EVMInterpreter, scope *ScopeContext) ([]byte, error) {
	scope.Stack.push(scope.Contract.value)
	return nil, nil
}

func opCallDataLoad(pc *uint64, interpreter *EVMInterpreter, scope *ScopeContext) ([]byte, error) {
	x := scope.Stack.peek()
	if offset, overflow := x.Uint64WithOverflow(); !overflow {
		data := getData(scope.Contract.Input, offset, 32)
		x.SetBytes(data)
	} else {
		x.Clear()
	}
	return nil, nil
}

func stCallDataLoad(_ uint64, scope *ScopeContext) string {
	x := *scope.Stack.peek()
	var data []byte
	if offset, overflow := x.Uint64WithOverflow(); !overflow {
		data = getData(scope.Contract.Input, offset, 32)
	}

	return fmt.Sprintf("%s %d (%x)", CALLDATALOAD, &x, data)
}

func opCallDataSize(pc *uint64, interpreter *EVMInterpreter, scope *ScopeContext) ([]byte, error) {
	scope.Stack.push(new(uint256.Int).SetUint64(uint64(len(scope.Contract.Input))))
	return nil, nil
}

func stCallDataSize(_ uint64, scope *ScopeContext) string {
	return fmt.Sprintf("%s (%d)", CALLDATASIZE, new(uint256.Int).SetUint64(uint64(len(scope.Contract.Input))))
}

func opCallDataCopy(pc *uint64, interpreter *EVMInterpreter, scope *ScopeContext) ([]byte, error) {
	var (
		memOffset  = scope.Stack.pop()
		dataOffset = scope.Stack.pop()
		length     = scope.Stack.pop()
	)
	dataOffset64, overflow := dataOffset.Uint64WithOverflow()
	if overflow {
		dataOffset64 = math.MaxUint64
	}
	// These values are checked for overflow during gas cost calculation
	memOffset64 := memOffset.Uint64()
	length64 := length.Uint64()
	scope.Memory.Set(memOffset64, length64, getData(scope.Contract.Input, dataOffset64, length64))
	return nil, nil
}

func stCallDataCopy(_ uint64, scope *ScopeContext) string {
	var (
		memOffset  = scope.Stack.data[len(scope.Stack.data)-1]
		dataOffset = scope.Stack.data[len(scope.Stack.data)-2]
		length     = scope.Stack.data[len(scope.Stack.data)-3]
	)
	dataOffset64, overflow := dataOffset.Uint64WithOverflow()
	if overflow {
		dataOffset64 = math.MaxUint64
	}
	return fmt.Sprintf("%s %d %d %d (%x)", CALLDATACOPY, memOffset.Uint64(), dataOffset64, length.Uint64(), getData(scope.Contract.Input, dataOffset64, length.Uint64()))
}

func opReturnDataSize(pc *uint64, interpreter *EVMInterpreter, scope *ScopeContext) ([]byte, error) {
	scope.Stack.push(new(uint256.Int).SetUint64(uint64(len(interpreter.returnData))))
	return nil, nil
}

func opReturnDataCopy(pc *uint64, interpreter *EVMInterpreter, scope *ScopeContext) ([]byte, error) {
	var (
		memOffset  = scope.Stack.pop()
		dataOffset = scope.Stack.pop()
		length     = scope.Stack.pop()
	)

	offset64, overflow := dataOffset.Uint64WithOverflow()
	if overflow {
		return nil, ErrReturnDataOutOfBounds
	}
	// we can reuse dataOffset now (aliasing it for clarity)
	end := dataOffset
	_, overflow = end.AddOverflow(&dataOffset, &length)
	if overflow {
		return nil, ErrReturnDataOutOfBounds
	}

	end64, overflow := end.Uint64WithOverflow()
	if overflow || uint64(len(interpreter.returnData)) < end64 {
		return nil, ErrReturnDataOutOfBounds
	}
	scope.Memory.Set(memOffset.Uint64(), length.Uint64(), interpreter.returnData[offset64:end64])
	return nil, nil
}

func stReturnDataCopy(_ uint64, scope *ScopeContext) string {
	var (
		memOffset  = scope.Stack.data[len(scope.Stack.data)-1]
		dataOffset = scope.Stack.data[len(scope.Stack.data)-2]
		length     = scope.Stack.data[len(scope.Stack.data)-3]
	)

	offset64, overflow := dataOffset.Uint64WithOverflow()
	if overflow {
		return fmt.Sprintf("%s %d %d %d (%s)", RETURNDATACOPY, memOffset.Uint64(), offset64, length.Uint64(), ErrReturnDataOutOfBounds)
	}
	// we can reuse dataOffset now (aliasing it for clarity)
	end := dataOffset
	_, overflow = end.AddOverflow(&dataOffset, &length)
	if overflow {
		return fmt.Sprintf("%s %d %d %d (%s)", RETURNDATACOPY, memOffset.Uint64(), offset64, length.Uint64(), ErrReturnDataOutOfBounds)
	}

	//end64, overflow := end.Uint64WithOverflow()
	//if overflow || uint64(len(interpreter.returnData)) < end64 {
	//	return fmt.Sprintf("%s %d %d %d (%s)", RETURNDATACOPY, memOffset.Uint64(), offset64, length.Uint64(), ErrReturnDataOutOfBounds)
	//}

	// return fmt.Sprintf("%s %d %d %d (%x)", RETURNDATACOPY, memOffset.Uint64(), offset64, length.Uint64(), interpreter.returnData[offset64:end64])
	return fmt.Sprintf("%s %d %d %d", RETURNDATACOPY, memOffset.Uint64(), offset64, length.Uint64())
}

func opExtCodeSize(pc *uint64, interpreter *EVMInterpreter, scope *ScopeContext) ([]byte, error) {
	slot := scope.Stack.peek()
	addr := slot.Bytes20()
	codeSize, err := interpreter.evm.IntraBlockState().GetCodeSize(addr)
	if err != nil {
		return nil, fmt.Errorf("%w: %w", ErrIntraBlockStateFailed, err)
	}
	slot.SetUint64(uint64(codeSize))
	return nil, nil
}

func opCodeSize(pc *uint64, interpreter *EVMInterpreter, scope *ScopeContext) ([]byte, error) {
	l := new(uint256.Int)
	l.SetUint64(uint64(len(scope.Contract.Code)))
	scope.Stack.push(l)
	return nil, nil
}

func opCodeCopy(pc *uint64, interpreter *EVMInterpreter, scope *ScopeContext) ([]byte, error) {
	var (
		memOffset  = scope.Stack.pop()
		codeOffset = scope.Stack.pop()
		length     = scope.Stack.pop()
	)
	uint64CodeOffset, overflow := codeOffset.Uint64WithOverflow()
	if overflow {
		uint64CodeOffset = math.MaxUint64
	}
	codeCopy := getData(scope.Contract.Code, uint64CodeOffset, length.Uint64())
	scope.Memory.Set(memOffset.Uint64(), length.Uint64(), codeCopy)
	return nil, nil
}

func opExtCodeCopy(pc *uint64, interpreter *EVMInterpreter, scope *ScopeContext) ([]byte, error) {
	var (
		stack      = scope.Stack
		a          = stack.pop()
		memOffset  = stack.pop()
		codeOffset = stack.pop()
		length     = stack.pop()
	)
	addr := common.Address(a.Bytes20())
	len64 := length.Uint64()

	code, err := interpreter.evm.IntraBlockState().GetCode(addr)
	if err != nil {
		return nil, fmt.Errorf("%w: %w", ErrIntraBlockStateFailed, err)
	}

	codeCopy := getDataBig(code, &codeOffset, len64)
	scope.Memory.Set(memOffset.Uint64(), len64, codeCopy)
	return nil, nil
}

// opExtCodeHash returns the code hash of a specified account.
// There are several cases when the function is called, while we can relay everything
// to `state.ResolveCodeHash` function to ensure the correctness.
//
//	(1) Caller tries to get the code hash of a normal contract account, state
//
// should return the relative code hash and set it as the result.
//
//	(2) Caller tries to get the code hash of a non-existent account, state should
//
// return common.Hash{} and zero will be set as the result.
//
//	(3) Caller tries to get the code hash for an account without contract code,
//
// state should return emptyCodeHash(0xc5d246...) as the result.
//
//	(4) Caller tries to get the code hash of a precompiled account, the result
//
// should be zero or emptyCodeHash.
//
// It is worth noting that in order to avoid unnecessary create and clean,
// all precompile accounts on mainnet have been transferred 1 wei, so the return
// here should be emptyCodeHash.
// If the precompile account is not transferred any amount on a private or
// customized chain, the return value will be zero.
//
//	(5) Caller tries to get the code hash for an account which is marked as suicided
//
// in the current transaction, the code hash of this account should be returned.
//
//	(6) Caller tries to get the code hash for an account which is marked as deleted,
//
// this account should be regarded as a non-existent account and zero should be returned.
//
//	(7) Caller tries to get the code hash of a delegated account, the result should be
//
// equal the result of calling extcodehash on the account directly.
func opExtCodeHash(pc *uint64, interpreter *EVMInterpreter, scope *ScopeContext) ([]byte, error) {
	slot := scope.Stack.peek()
	address := common.Address(slot.Bytes20())

	empty, err := interpreter.evm.IntraBlockState().Empty(address)
	if err != nil {
		return nil, err
	}
	if empty {
		slot.Clear()
	} else {
		var codeHash common.Hash
		codeHash, err = interpreter.evm.IntraBlockState().GetCodeHash(address)
		if err != nil {
			return nil, fmt.Errorf("%w: %w", ErrIntraBlockStateFailed, err)
		}
		slot.SetBytes(codeHash.Bytes())
	}
	return nil, nil
}

func opGasprice(pc *uint64, interpreter *EVMInterpreter, scope *ScopeContext) ([]byte, error) {
	scope.Stack.push(interpreter.evm.GasPrice)
	return nil, nil
}

// opBlockhash executes the BLOCKHASH opcode
func opBlockhash(pc *uint64, interpreter *EVMInterpreter, scope *ScopeContext) ([]byte, error) {
	arg := scope.Stack.peek()
	arg64, overflow := arg.Uint64WithOverflow()
	if overflow {
		arg.Clear()
		return nil, nil
	}
	var upper, lower uint64
	upper = interpreter.evm.Context.BlockNumber
	if upper <= params.BlockHashOldWindow {
		lower = 0
	} else {
		lower = upper - params.BlockHashOldWindow
	}
	if arg64 >= lower && arg64 < upper {
<<<<<<< HEAD
		hash, err := interpreter.evm.Context.GetHash(arg64)
		if err != nil {
			arg.Clear()
			return nil, err
		}
=======
		hash := interpreter.evm.Context.GetHash(arg64)
		// TODO uncomment after GetHash with error checkin
		//if err != nil {
		//	arg.Clear()
		//	return nil, err
		//}
>>>>>>> c8ad41fe
		arg.SetBytes(hash.Bytes())
	} else {
		arg.Clear()
	}

	return nil, nil
}

func stBlockhash(_ uint64, scope *ScopeContext) string {
	x := *scope.Stack.peek()
	return fmt.Sprintf("%s %d", BLOCKHASH, &x)
}

func opCoinbase(pc *uint64, interpreter *EVMInterpreter, scope *ScopeContext) ([]byte, error) {
	scope.Stack.push(new(uint256.Int).SetBytes(interpreter.evm.Context.Coinbase.Bytes()))
	return nil, nil
}

func opTimestamp(pc *uint64, interpreter *EVMInterpreter, scope *ScopeContext) ([]byte, error) {
	v := new(uint256.Int).SetUint64(interpreter.evm.Context.Time)
	scope.Stack.push(v)
	return nil, nil
}

func opNumber(pc *uint64, interpreter *EVMInterpreter, scope *ScopeContext) ([]byte, error) {
	v := new(uint256.Int).SetUint64(interpreter.evm.Context.BlockNumber)
	scope.Stack.push(v)
	return nil, nil
}

func opDifficulty(pc *uint64, interpreter *EVMInterpreter, scope *ScopeContext) ([]byte, error) {
	var v *uint256.Int
	if interpreter.evm.Context.PrevRanDao != nil {
		// EIP-4399: Supplant DIFFICULTY opcode with PREVRANDAO
		v = new(uint256.Int).SetBytes(interpreter.evm.Context.PrevRanDao.Bytes())
	} else {
		var overflow bool
		v, overflow = uint256.FromBig(interpreter.evm.Context.Difficulty)
		if overflow {
			return nil, errors.New("interpreter.evm.Context.Difficulty higher than 2^256-1")
		}
	}
	scope.Stack.push(v)
	return nil, nil
}

func opGasLimit(pc *uint64, interpreter *EVMInterpreter, scope *ScopeContext) ([]byte, error) {
	if interpreter.evm.Context.MaxGasLimit {
		scope.Stack.push(new(uint256.Int).SetAllOne())
	} else {
		scope.Stack.push(new(uint256.Int).SetUint64(interpreter.evm.Context.GasLimit))
	}
	return nil, nil
}

func opPop(pc *uint64, interpreter *EVMInterpreter, scope *ScopeContext) ([]byte, error) {
	scope.Stack.pop()
	return nil, nil
}

func opMload(pc *uint64, interpreter *EVMInterpreter, scope *ScopeContext) ([]byte, error) {
	v := scope.Stack.peek()
	offset := v.Uint64()
	v.SetBytes(scope.Memory.GetPtr(offset, 32))
	return nil, nil
}

func stMload(_ uint64, scope *ScopeContext) string {
	v := scope.Stack.peek()
	offset := v.Uint64()
	return fmt.Sprintf("%s %d (%d)", MLOAD, offset, (&uint256.Int{}).SetBytes(scope.Memory.GetPtr(offset, 32)))
}

func opMstore(pc *uint64, interpreter *EVMInterpreter, scope *ScopeContext) ([]byte, error) {
	mStart, val := scope.Stack.pop(), scope.Stack.pop()
	scope.Memory.Set32(mStart.Uint64(), &val)
	return nil, nil
}

func stMstore(_ uint64, scope *ScopeContext) string {
	mStart, val := scope.Stack.data[len(scope.Stack.data)-1], scope.Stack.data[len(scope.Stack.data)-2]
	return fmt.Sprintf("%s %d %d", MSTORE, mStart.Uint64(), &val)
}

func opMstore8(pc *uint64, interpreter *EVMInterpreter, scope *ScopeContext) ([]byte, error) {
	off, val := scope.Stack.pop(), scope.Stack.pop()
	scope.Memory.store[off.Uint64()] = byte(val.Uint64())
	return nil, nil
}

func opSload(pc *uint64, interpreter *EVMInterpreter, scope *ScopeContext) ([]byte, error) {
	loc := scope.Stack.peek()
	err := interpreter.evm.IntraBlockState().GetState(scope.Contract.Address(), loc.Bytes32(), loc)
	return nil, err
}

func stSload(_ uint64, scope *ScopeContext) string {
	loc := scope.Stack.peek()
	return fmt.Sprintf("%s %d", SLOAD, loc)
}

func opSstore(pc *uint64, interpreter *EVMInterpreter, scope *ScopeContext) ([]byte, error) {
	if interpreter.readOnly {
		return nil, ErrWriteProtection
	}
	loc := scope.Stack.pop()
	val := scope.Stack.pop()
	return nil, interpreter.evm.IntraBlockState().SetState(scope.Contract.Address(), loc.Bytes32(), val)
}

func stSstore(_ uint64, scope *ScopeContext) string {
	loc, val := scope.Stack.data[len(scope.Stack.data)-1], scope.Stack.data[len(scope.Stack.data)-2]
	return fmt.Sprintf("%s %d %d", SSTORE, &loc, &val)
}

func opJump(pc *uint64, interpreter *EVMInterpreter, scope *ScopeContext) ([]byte, error) {
	pos := scope.Stack.pop()
	if valid, usedBitmap := scope.Contract.validJumpdest(&pos); !valid {
		if usedBitmap {
			if interpreter.cfg.TraceJumpDest {
				log.Debug("Code Bitmap used for detecting invalid jump",
					"tx", fmt.Sprintf("0x%x", interpreter.evm.TxHash),
					"block_num", interpreter.evm.Context.BlockNumber,
				)
			} else {
				// This is "cheaper" version because it does not require calculation of txHash for each transaction
				log.Debug("Code Bitmap used for detecting invalid jump",
					"block_num", interpreter.evm.Context.BlockNumber,
				)
			}
		}
		return nil, ErrInvalidJump
	}
	*pc = pos.Uint64() - 1 // pc will be increased by the interpreter loop
	return nil, nil
}

func stJump(_ uint64, scope *ScopeContext) string {
	pos := scope.Stack.peek()
	return fmt.Sprintf("%s %d", JUMP, pos)
}

func opJumpi(pc *uint64, interpreter *EVMInterpreter, scope *ScopeContext) ([]byte, error) {
	pos, cond := scope.Stack.pop(), scope.Stack.pop()
	if !cond.IsZero() {
		if valid, usedBitmap := scope.Contract.validJumpdest(&pos); !valid {
			if usedBitmap {
				if interpreter.cfg.TraceJumpDest {
					log.Warn("Code Bitmap used for detecting invalid jump",
						"tx", fmt.Sprintf("0x%x", interpreter.evm.TxHash),
						"block_num", interpreter.evm.Context.BlockNumber,
					)
				} else {
					// This is "cheaper" version because it does not require calculation of txHash for each transaction
					log.Warn("Code Bitmap used for detecting invalid jump",
						"block_num", interpreter.evm.Context.BlockNumber,
					)
				}
			}
			return nil, ErrInvalidJump
		}
		*pc = pos.Uint64() - 1 // pc will be increased by the interpreter loop
	}
	return nil, nil
}

func stJumpi(_ uint64, scope *ScopeContext) string {
	pos, cond := scope.Stack.data[len(scope.Stack.data)-1], scope.Stack.data[len(scope.Stack.data)-2]
	return fmt.Sprintf("%s %v %d", JUMPI, !cond.IsZero(), &pos)
}

func opJumpdest(pc *uint64, interpreter *EVMInterpreter, scope *ScopeContext) ([]byte, error) {
	return nil, nil
}

func opPc(pc *uint64, interpreter *EVMInterpreter, scope *ScopeContext) ([]byte, error) {
	scope.Stack.push(new(uint256.Int).SetUint64(*pc))
	return nil, nil
}

func stPc(pc uint64, scope *ScopeContext) string {
	return fmt.Sprintf("%s %d", PC, pc)
}

func opMsize(pc *uint64, interpreter *EVMInterpreter, scope *ScopeContext) ([]byte, error) {
	scope.Stack.push(new(uint256.Int).SetUint64(uint64(scope.Memory.Len())))
	return nil, nil
}

func opGas(pc *uint64, interpreter *EVMInterpreter, scope *ScopeContext) ([]byte, error) {
	scope.Stack.push(new(uint256.Int).SetUint64(scope.Contract.Gas))
	return nil, nil
}

func opSwap1(pc *uint64, interpreter *EVMInterpreter, scope *ScopeContext) ([]byte, error) {
	scope.Stack.swap1()
	return nil, nil
}

func opSwap2(pc *uint64, interpreter *EVMInterpreter, scope *ScopeContext) ([]byte, error) {
	scope.Stack.swap2()
	return nil, nil
}

func opSwap3(pc *uint64, interpreter *EVMInterpreter, scope *ScopeContext) ([]byte, error) {
	scope.Stack.swap3()
	return nil, nil
}

func opSwap4(pc *uint64, interpreter *EVMInterpreter, scope *ScopeContext) ([]byte, error) {
	scope.Stack.swap4()
	return nil, nil
}

func opSwap5(pc *uint64, interpreter *EVMInterpreter, scope *ScopeContext) ([]byte, error) {
	scope.Stack.swap5()
	return nil, nil
}

func opSwap6(pc *uint64, interpreter *EVMInterpreter, scope *ScopeContext) ([]byte, error) {
	scope.Stack.swap6()
	return nil, nil
}

func opSwap7(pc *uint64, interpreter *EVMInterpreter, scope *ScopeContext) ([]byte, error) {
	scope.Stack.swap7()
	return nil, nil
}

func opSwap8(pc *uint64, interpreter *EVMInterpreter, scope *ScopeContext) ([]byte, error) {
	scope.Stack.swap8()
	return nil, nil
}

func opSwap9(pc *uint64, interpreter *EVMInterpreter, scope *ScopeContext) ([]byte, error) {
	scope.Stack.swap9()
	return nil, nil
}

func opSwap10(pc *uint64, interpreter *EVMInterpreter, scope *ScopeContext) ([]byte, error) {
	scope.Stack.swap10()
	return nil, nil
}

func opSwap11(pc *uint64, interpreter *EVMInterpreter, scope *ScopeContext) ([]byte, error) {
	scope.Stack.swap11()
	return nil, nil
}

func opSwap12(pc *uint64, interpreter *EVMInterpreter, scope *ScopeContext) ([]byte, error) {
	scope.Stack.swap12()
	return nil, nil
}

func opSwap13(pc *uint64, interpreter *EVMInterpreter, scope *ScopeContext) ([]byte, error) {
	scope.Stack.swap13()
	return nil, nil
}

func opSwap14(pc *uint64, interpreter *EVMInterpreter, scope *ScopeContext) ([]byte, error) {
	scope.Stack.swap14()
	return nil, nil
}

func opSwap15(pc *uint64, interpreter *EVMInterpreter, scope *ScopeContext) ([]byte, error) {
	scope.Stack.swap15()
	return nil, nil
}

func opSwap16(pc *uint64, interpreter *EVMInterpreter, scope *ScopeContext) ([]byte, error) {
	scope.Stack.swap16()
	return nil, nil
}

func opCreate(pc *uint64, interpreter *EVMInterpreter, scope *ScopeContext) ([]byte, error) {
	if interpreter.readOnly {
		return nil, ErrWriteProtection
	}
	var (
		value  = scope.Stack.pop()
		offset = scope.Stack.pop()
		size   = scope.Stack.peek()
		input  = scope.Memory.GetCopy(offset.Uint64(), size.Uint64())
		gas    = scope.Contract.Gas
	)
	if interpreter.evm.ChainRules().IsTangerineWhistle {
		gas -= gas / 64
	}
	// reuse size int for stackvalue
	stackvalue := size

	scope.Contract.UseGas(gas, interpreter.evm.Config().Tracer, tracing.GasChangeCallContractCreation)

	res, addr, returnGas, suberr := interpreter.evm.Create(scope.Contract, input, gas, &value, false)

	// Push item on the stack based on the returned error. If the ruleset is
	// homestead we must check for CodeStoreOutOfGasError (homestead only
	// rule) and treat as an error, if the ruleset is frontier we must
	// ignore this error and pretend the operation was successful.
	if interpreter.evm.ChainRules().IsHomestead && suberr == ErrCodeStoreOutOfGas {
		stackvalue.Clear()
	} else if suberr != nil && suberr != ErrCodeStoreOutOfGas {
		stackvalue.Clear()
	} else {
		stackvalue.SetBytes(addr.Bytes())
	}

	scope.Contract.RefundGas(returnGas, interpreter.evm.config.Tracer, tracing.GasChangeCallLeftOverRefunded)

	if suberr == ErrExecutionReverted {
		interpreter.returnData = res // set REVERT data to return data buffer
		return res, nil
	}
	interpreter.returnData = nil // clear dirty return data buffer
	return nil, nil
}

func opCreate2(pc *uint64, interpreter *EVMInterpreter, scope *ScopeContext) ([]byte, error) {
	if interpreter.readOnly {
		return nil, ErrWriteProtection
	}
	var (
		endowment    = scope.Stack.pop()
		offset, size = scope.Stack.pop(), scope.Stack.pop()
		salt         = scope.Stack.pop()
		input        = scope.Memory.GetCopy(offset.Uint64(), size.Uint64())
		gas          = scope.Contract.Gas
	)

	// Apply EIP150
	gas -= gas / 64
	scope.Contract.UseGas(gas, interpreter.evm.Config().Tracer, tracing.GasChangeCallContractCreation2)
	// reuse size int for stackvalue
	stackValue := size
	res, addr, returnGas, suberr := interpreter.evm.Create2(scope.Contract, input, gas, &endowment, &salt, false)

	// Push item on the stack based on the returned error.
	if suberr != nil {
		stackValue.Clear()
	} else {
		stackValue.SetBytes(addr.Bytes())
	}

	scope.Stack.push(&stackValue)
	scope.Contract.RefundGas(returnGas, interpreter.evm.config.Tracer, tracing.GasChangeCallLeftOverRefunded)

	if suberr == ErrExecutionReverted {
		interpreter.returnData = res // set REVERT data to return data buffer
		return res, nil
	}
	interpreter.returnData = nil // clear dirty return data buffer
	return nil, nil
}

func opCall(pc *uint64, interpreter *EVMInterpreter, scope *ScopeContext) ([]byte, error) {
	stack := scope.Stack
	// Pop gas. The actual gas in interpreter.evm.callGasTemp.
	// We can use this as a temporary value
	temp := stack.pop()
	gas := interpreter.evm.CallGasTemp()
	// Pop other call parameters.
	addr, value, inOffset, inSize, retOffset, retSize := stack.pop(), stack.pop(), stack.pop(), stack.pop(), stack.pop(), stack.pop()
	toAddr := common.Address(addr.Bytes20())
	// Get the arguments from the memory.
	args := scope.Memory.GetPtr(inOffset.Uint64(), inSize.Uint64())

	if !value.IsZero() {
		if interpreter.readOnly {
			return nil, ErrWriteProtection
		}
		gas += params.CallStipend
	}

	ret, returnGas, err := interpreter.evm.Call(scope.Contract, toAddr, args, gas, &value, false /* bailout */)

	if err != nil {
		temp.Clear()
	} else {
		temp.SetOne()
	}
	stack.push(&temp)
	if err == nil || err == ErrExecutionReverted {
		ret = common.CopyBytes(ret)
		scope.Memory.Set(retOffset.Uint64(), retSize.Uint64(), ret)
	}

	scope.Contract.RefundGas(returnGas, interpreter.evm.config.Tracer, tracing.GasChangeCallLeftOverRefunded)

	interpreter.returnData = ret
	return ret, nil
}

func stCall(_ uint64, scope *ScopeContext) string {
	stack := scope.Stack
	addr, _, inOffset, inSize := stack.data[len(stack.data)-2], stack.data[len(stack.data)-3], stack.data[len(stack.data)-4], stack.data[len(stack.data)-5]
	toAddr := common.Address(addr.Bytes20())
	// Get the arguments from the memory.
	args := scope.Memory.GetPtr(inOffset.Uint64(), inSize.Uint64())

	return fmt.Sprintf("%s %x %x", CALL.String(), toAddr, args)
}

func opCallCode(pc *uint64, interpreter *EVMInterpreter, scope *ScopeContext) ([]byte, error) {
	// Pop gas. The actual gas is in interpreter.evm.callGasTemp.
	stack := scope.Stack
	// We use it as a temporary value
	temp := stack.pop()
	gas := interpreter.evm.CallGasTemp()
	// Pop other call parameters.
	addr, value, inOffset, inSize, retOffset, retSize := stack.pop(), stack.pop(), stack.pop(), stack.pop(), stack.pop(), stack.pop()
	toAddr := common.Address(addr.Bytes20())
	// Get arguments from the memory.
	args := scope.Memory.GetPtr(inOffset.Uint64(), inSize.Uint64())

	if !value.IsZero() {
		gas += params.CallStipend
	}

	ret, returnGas, err := interpreter.evm.CallCode(scope.Contract, toAddr, args, gas, &value)
	if err != nil {
		temp.Clear()
	} else {
		temp.SetOne()
	}
	stack.push(&temp)
	if err == nil || err == ErrExecutionReverted {
		ret = common.CopyBytes(ret)
		scope.Memory.Set(retOffset.Uint64(), retSize.Uint64(), ret)
	}

	scope.Contract.RefundGas(returnGas, interpreter.evm.config.Tracer, tracing.GasChangeCallLeftOverRefunded)

	interpreter.returnData = ret
	return ret, nil
}

func stCallCode(_ uint64, scope *ScopeContext) string {
	stack := scope.Stack
	addr, _, inOffset, inSize := stack.data[len(stack.data)-2], stack.data[len(stack.data)-3], stack.data[len(stack.data)-4], stack.data[len(stack.data)-5]
	toAddr := common.Address(addr.Bytes20())
	// Get the arguments from the memory.
	args := scope.Memory.GetPtr(inOffset.Uint64(), inSize.Uint64())

	return fmt.Sprintf("%s %x %x", CALLCODE.String(), toAddr, args)
}

func opDelegateCall(pc *uint64, interpreter *EVMInterpreter, scope *ScopeContext) ([]byte, error) {
	stack := scope.Stack
	// Pop gas. The actual gas is in interpreter.evm.callGasTemp.
	// We use it as a temporary value
	temp := stack.pop()
	gas := interpreter.evm.CallGasTemp()
	// Pop other call parameters.
	addr, inOffset, inSize, retOffset, retSize := stack.pop(), stack.pop(), stack.pop(), stack.pop(), stack.pop()
	toAddr := common.Address(addr.Bytes20())
	// Get arguments from the memory.
	args := scope.Memory.GetPtr(inOffset.Uint64(), inSize.Uint64())

	ret, returnGas, err := interpreter.evm.DelegateCall(scope.Contract, toAddr, args, gas)
	if err != nil {
		temp.Clear()
	} else {
		temp.SetOne()
	}
	stack.push(&temp)
	if err == nil || err == ErrExecutionReverted {
		ret = common.CopyBytes(ret)
		scope.Memory.Set(retOffset.Uint64(), retSize.Uint64(), ret)
	}

	scope.Contract.RefundGas(returnGas, interpreter.evm.config.Tracer, tracing.GasChangeCallLeftOverRefunded)

	interpreter.returnData = ret
	return ret, nil
}

func stDelegateCall(_ uint64, scope *ScopeContext) string {
	stack := scope.Stack
	addr, _, inOffset, inSize := stack.data[len(stack.data)-2], stack.data[len(stack.data)-3], stack.data[len(stack.data)-4], stack.data[len(stack.data)-5]
	toAddr := common.Address(addr.Bytes20())
	// Get the arguments from the memory.
	args := scope.Memory.GetPtr(inOffset.Uint64(), inSize.Uint64())

	return fmt.Sprintf("%s %x %x", DELEGATECALL.String(), toAddr, args)
}

func opStaticCall(pc *uint64, interpreter *EVMInterpreter, scope *ScopeContext) ([]byte, error) {
	// Pop gas. The actual gas is in interpreter.evm.callGasTemp.
	stack := scope.Stack
	// We use it as a temporary value
	temp := stack.pop()
	gas := interpreter.evm.CallGasTemp()
	// Pop other call parameters.
	addr, inOffset, inSize, retOffset, retSize := stack.pop(), stack.pop(), stack.pop(), stack.pop(), stack.pop()
	toAddr := common.Address(addr.Bytes20())
	// Get arguments from the memory.
	args := scope.Memory.GetPtr(inOffset.Uint64(), inSize.Uint64())

	ret, returnGas, err := interpreter.evm.StaticCall(scope.Contract, toAddr, args, gas)
	if err != nil {
		temp.Clear()
	} else {
		temp.SetOne()
	}
	stack.push(&temp)
	if err == nil || err == ErrExecutionReverted {
		ret = common.CopyBytes(ret)
		scope.Memory.Set(retOffset.Uint64(), retSize.Uint64(), ret)
	}

	scope.Contract.RefundGas(returnGas, interpreter.evm.config.Tracer, tracing.GasChangeCallLeftOverRefunded)

	interpreter.returnData = ret
	return ret, nil
}

func stStaticCall(_ uint64, scope *ScopeContext) string {
	stack := scope.Stack
	addr, inOffset, inSize := stack.data[len(stack.data)-2], stack.data[len(stack.data)-3], stack.data[len(stack.data)-4]
	toAddr := common.Address(addr.Bytes20())
	// Get arguments from the memory.
	args := scope.Memory.GetPtr(inOffset.Uint64(), inSize.Uint64())

	return fmt.Sprintf("%s %x %x", STATICCALL.String(), toAddr, args)
}

func opReturn(pc *uint64, interpreter *EVMInterpreter, scope *ScopeContext) ([]byte, error) {
	offset, size := scope.Stack.pop(), scope.Stack.pop()
	ret := scope.Memory.GetCopy(offset.Uint64(), size.Uint64())
	return ret, errStopToken
}

func opRevert(pc *uint64, interpreter *EVMInterpreter, scope *ScopeContext) ([]byte, error) {
	offset, size := scope.Stack.pop(), scope.Stack.pop()
	ret := scope.Memory.GetCopy(offset.Uint64(), size.Uint64())
	interpreter.returnData = ret
	return ret, ErrExecutionReverted
}

func opUndefined(pc *uint64, interpreter *EVMInterpreter, scope *ScopeContext) ([]byte, error) {
	return nil, &ErrInvalidOpCode{opcode: OpCode(scope.Contract.Code[*pc])}
}

func opStop(pc *uint64, interpreter *EVMInterpreter, scope *ScopeContext) ([]byte, error) {
	return nil, errStopToken
}

func opSelfdestruct(pc *uint64, interpreter *EVMInterpreter, scope *ScopeContext) ([]byte, error) {
	if interpreter.readOnly {
		return nil, ErrWriteProtection
	}
	beneficiary := scope.Stack.pop()
	callerAddr := scope.Contract.Address()
	beneficiaryAddr := common.Address(beneficiary.Bytes20())
	balance, err := interpreter.evm.IntraBlockState().GetBalance(callerAddr)
	if err != nil {
		return nil, err
	}

	interpreter.evm.IntraBlockState().AddBalance(beneficiaryAddr, &balance, tracing.BalanceIncreaseSelfdestruct)
	interpreter.evm.IntraBlockState().Selfdestruct(callerAddr)
	if interpreter.evm.Config().Tracer != nil && interpreter.evm.Config().Tracer.OnEnter != nil {
		interpreter.evm.Config().Tracer.OnEnter(interpreter.depth, byte(SELFDESTRUCT), scope.Contract.Address(), beneficiary.Bytes20(), false, []byte{}, 0, &balance, nil)
	}
	if interpreter.evm.Config().Tracer != nil && interpreter.evm.Config().Tracer.OnExit != nil {
		interpreter.evm.Config().Tracer.OnExit(interpreter.depth, []byte{}, 0, nil, false)
	}
	return nil, errStopToken
}

func opSelfdestruct6780(pc *uint64, interpreter *EVMInterpreter, scope *ScopeContext) ([]byte, error) {
	if interpreter.readOnly {
		return nil, ErrWriteProtection
	}
	beneficiary := scope.Stack.pop()
	callerAddr := scope.Contract.Address()
	beneficiaryAddr := common.Address(beneficiary.Bytes20())
	balance, err := interpreter.evm.IntraBlockState().GetBalance(callerAddr)
	if err != nil {
		return nil, err
	}
<<<<<<< HEAD
	interpreter.evm.IntraBlockState().SubBalance(callerAddr, &balance, tracing.BalanceDecreaseSelfdestruct)
	interpreter.evm.IntraBlockState().AddBalance(beneficiaryAddr, &balance, tracing.BalanceIncreaseSelfdestruct)
=======
	balanceVal := *balance
	interpreter.evm.IntraBlockState().SubBalance(callerAddr, &balanceVal, tracing.BalanceDecreaseSelfdestruct)
	interpreter.evm.IntraBlockState().AddBalance(beneficiaryAddr, &balanceVal, tracing.BalanceIncreaseSelfdestruct)
>>>>>>> c8ad41fe
	interpreter.evm.IntraBlockState().Selfdestruct6780(callerAddr)
	if interpreter.evm.Config().Tracer != nil && interpreter.evm.Config().Tracer.OnEnter != nil {
		interpreter.cfg.Tracer.OnEnter(interpreter.depth, byte(SELFDESTRUCT), scope.Contract.Address(), beneficiary.Bytes20(), false, []byte{}, 0, &balanceVal, nil)
	}
	if interpreter.evm.Config().Tracer != nil && interpreter.evm.Config().Tracer.OnExit != nil {
		interpreter.cfg.Tracer.OnExit(interpreter.depth, []byte{}, 0, nil, false)
	}
	return nil, errStopToken
}

// following functions are used by the instruction jump  table

// make log instruction function
func makeLog(size int) executionFunc {
	return func(pc *uint64, interpreter *EVMInterpreter, scope *ScopeContext) ([]byte, error) {
		if interpreter.readOnly {
			return nil, ErrWriteProtection
		}
		topics := make([]common.Hash, size)
		stack := scope.Stack
		mStart, mSize := stack.pop(), stack.pop()
		for i := 0; i < size; i++ {
			addr := stack.pop()
			topics[i] = addr.Bytes32()
		}

		d := scope.Memory.GetCopy(mStart.Uint64(), mSize.Uint64())
		interpreter.evm.IntraBlockState().AddLog(&types.Log{
			Address: scope.Contract.Address(),
			Topics:  topics,
			Data:    d,
			// This is a non-consensus field, but assigned here because
			// core/state doesn't know the current block number.
			BlockNumber: interpreter.evm.Context.BlockNumber,
		})

		return nil, nil
	}
}

// opPush1 is a specialized version of pushN
func opPush1(pc *uint64, interpreter *EVMInterpreter, scope *ScopeContext) ([]byte, error) {
	var (
		codeLen = uint64(len(scope.Contract.Code))
		integer = new(uint256.Int)
	)
	*pc++
	if *pc < codeLen {
		scope.Stack.push(integer.SetUint64(uint64(scope.Contract.Code[*pc])))
	} else {
		scope.Stack.push(integer.Clear())
	}
	return nil, nil
}

func stPush1(pc uint64, scope *ScopeContext) string {
	var (
		codeLen = uint64(len(scope.Contract.Code))
		integer = new(uint256.Int)
	)
	pc++
	if pc < codeLen {
		return fmt.Sprintf("%s %d", PUSH1.String(), integer.SetUint64(uint64(scope.Contract.Code[pc])))
	}

	return fmt.Sprintf("%s %d", PUSH1.String(), integer.Clear())
}

// opPush2 is a specialized version of pushN
func opPush2(pc *uint64, interpreter *EVMInterpreter, scope *ScopeContext) ([]byte, error) {
	var (
		codeLen = uint64(len(scope.Contract.Code))
		integer = new(uint256.Int)
	)

	if *pc+2 < codeLen {
		scope.Stack.push(integer.SetBytes2(scope.Contract.Code[*pc+1 : *pc+3]))
	} else if *pc+1 < codeLen {
		scope.Stack.push(integer.SetUint64(uint64(scope.Contract.Code[*pc+1]) << 8))
	} else {
		scope.Stack.push(integer.Clear())
	}
	*pc += 2
	return nil, nil
}

// make push instruction function
func makePush(size uint64, pushByteSize int) executionFunc {
	return func(pc *uint64, interpreter *EVMInterpreter, scope *ScopeContext) ([]byte, error) {
		codeLen := len(scope.Contract.Code)

		startMin := int(*pc + 1)
		if startMin >= codeLen {
			startMin = codeLen
		}
		endMin := startMin + pushByteSize
		if startMin+pushByteSize >= codeLen {
			endMin = codeLen
		}

		integer := new(uint256.Int)
		scope.Stack.push(integer.SetBytes(common.RightPadBytes(
			// So it doesn't matter what we push onto the stack.
			scope.Contract.Code[startMin:endMin], pushByteSize)))

		*pc += size
		return nil, nil
	}
}

func makePushStringer(size uint64, pushByteSize int) stringer {
	return func(pc uint64, scope *ScopeContext) string {
		codeLen := len(scope.Contract.Code)

		startMin := int(pc + 1)
		if startMin >= codeLen {
			startMin = codeLen
		}
		endMin := startMin + pushByteSize
		if startMin+pushByteSize >= codeLen {
			endMin = codeLen
		}

		integer := new(uint256.Int)
		integer.SetBytes(common.RightPadBytes(scope.Contract.Code[startMin:endMin], pushByteSize))
		return fmt.Sprintf("%s%d %d", "PUSH", size, integer)
	}
}

// make dup instruction function
func makeDup(size int64) executionFunc {
	return func(pc *uint64, interpreter *EVMInterpreter, scope *ScopeContext) ([]byte, error) {
		scope.Stack.dup(int(size))
		return nil, nil
	}
}

func makeDupStringer(n int) stringer {
	return func(pc uint64, scope *ScopeContext) string {
		return fmt.Sprintf("DUP%d (%d)", n, &scope.Stack.data[len(scope.Stack.data)-n])
	}
}

func makeSwapStringer(n int) stringer {
	return func(pc uint64, scope *ScopeContext) string {
		return fmt.Sprintf("SWAP%d (%d %d)", n, &scope.Stack.data[len(scope.Stack.data)-1], &scope.Stack.data[len(scope.Stack.data)-(n+1)])
	}
}<|MERGE_RESOLUTION|>--- conflicted
+++ resolved
@@ -654,20 +654,11 @@
 		lower = upper - params.BlockHashOldWindow
 	}
 	if arg64 >= lower && arg64 < upper {
-<<<<<<< HEAD
 		hash, err := interpreter.evm.Context.GetHash(arg64)
 		if err != nil {
 			arg.Clear()
 			return nil, err
 		}
-=======
-		hash := interpreter.evm.Context.GetHash(arg64)
-		// TODO uncomment after GetHash with error checkin
-		//if err != nil {
-		//	arg.Clear()
-		//	return nil, err
-		//}
->>>>>>> c8ad41fe
 		arg.SetBytes(hash.Bytes())
 	} else {
 		arg.Clear()
@@ -1249,14 +1240,9 @@
 	if err != nil {
 		return nil, err
 	}
-<<<<<<< HEAD
-	interpreter.evm.IntraBlockState().SubBalance(callerAddr, &balance, tracing.BalanceDecreaseSelfdestruct)
-	interpreter.evm.IntraBlockState().AddBalance(beneficiaryAddr, &balance, tracing.BalanceIncreaseSelfdestruct)
-=======
 	balanceVal := *balance
 	interpreter.evm.IntraBlockState().SubBalance(callerAddr, &balanceVal, tracing.BalanceDecreaseSelfdestruct)
 	interpreter.evm.IntraBlockState().AddBalance(beneficiaryAddr, &balanceVal, tracing.BalanceIncreaseSelfdestruct)
->>>>>>> c8ad41fe
 	interpreter.evm.IntraBlockState().Selfdestruct6780(callerAddr)
 	if interpreter.evm.Config().Tracer != nil && interpreter.evm.Config().Tracer.OnEnter != nil {
 		interpreter.cfg.Tracer.OnEnter(interpreter.depth, byte(SELFDESTRUCT), scope.Contract.Address(), beneficiary.Bytes20(), false, []byte{}, 0, &balanceVal, nil)
