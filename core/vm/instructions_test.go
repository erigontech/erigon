// Copyright 2017 The go-ethereum Authors
// (original work)
// Copyright 2024 The Erigon Authors
// (modifications)
// This file is part of Erigon.
//
// Erigon is free software: you can redistribute it and/or modify
// it under the terms of the GNU Lesser General Public License as published by
// the Free Software Foundation, either version 3 of the License, or
// (at your option) any later version.
//
// Erigon is distributed in the hope that it will be useful,
// but WITHOUT ANY WARRANTY; without even the implied warranty of
// MERCHANTABILITY or FITNESS FOR A PARTICULAR PURPOSE. See the
// GNU Lesser General Public License for more details.
//
// You should have received a copy of the GNU Lesser General Public License
// along with Erigon. If not, see <http://www.gnu.org/licenses/>.

//nolint:errcheck
package vm

import (
	"bytes"
	"encoding/json"
	"fmt"
	"os"
	"strings"
	"testing"

	"github.com/holiman/uint256"

	libcommon "github.com/erigontech/erigon-lib/common"
	"github.com/erigontech/erigon-lib/common/math"

	"github.com/erigontech/erigon/common"
	"github.com/erigontech/erigon/common/u256"
	"github.com/erigontech/erigon/core/state"
	"github.com/erigontech/erigon/core/vm/evmtypes"
	"github.com/erigontech/erigon/core/vm/stack"
	"github.com/erigontech/erigon/crypto"
	"github.com/erigontech/erigon/params"
)

const opTestArg = "ABCDEF090807060504030201ffffffffffffffffffffffffffffffffffffffff"

type TwoOperandTestcase struct {
	X        string
	Y        string
	Expected string
}

type twoOperandParams struct {
	x string
	y string
}

var commonParams []*twoOperandParams
var twoOpMethods map[string]executionFunc

type contractRef struct {
	addr libcommon.Address
}

func (c contractRef) Address() libcommon.Address {
	return c.addr
}

func init() {

	// Params is a list of common edgecases that should be used for some common tests
	params := []string{
		"0000000000000000000000000000000000000000000000000000000000000000", // 0
		"0000000000000000000000000000000000000000000000000000000000000001", // +1
		"0000000000000000000000000000000000000000000000000000000000000005", // +5
		"7ffffffffffffffffffffffffffffffffffffffffffffffffffffffffffffffe", // + max -1
		"7fffffffffffffffffffffffffffffffffffffffffffffffffffffffffffffff", // + max
		"8000000000000000000000000000000000000000000000000000000000000000", // - max
		"8000000000000000000000000000000000000000000000000000000000000001", // - max+1
		"fffffffffffffffffffffffffffffffffffffffffffffffffffffffffffffffb", // - 5
		"ffffffffffffffffffffffffffffffffffffffffffffffffffffffffffffffff", // - 1
	}
	// Params are combined so each param is used on each 'side'
	commonParams = make([]*twoOperandParams, len(params)*len(params))
	for i, x := range params {
		for j, y := range params {
			commonParams[i*len(params)+j] = &twoOperandParams{x, y}
		}
	}
	twoOpMethods = map[string]executionFunc{"add": opAdd,
		"sub":     opSub,
		"mul":     opMul,
		"div":     opDiv,
		"sdiv":    opSdiv,
		"mod":     opMod,
		"smod":    opSmod,
		"exp":     opExp,
		"signext": opSignExtend,
		"lt":      opLt,
		"gt":      opGt,
		"slt":     opSlt,
		"sgt":     opSgt,
		"eq":      opEq,
		"and":     opAnd,
		"or":      opOr,
		"xor":     opXor,
		"byte":    opByte,
		"shl":     opSHL,
		"shr":     opSHR,
		"sar":     opSAR,
	}
}

func testTwoOperandOp(t *testing.T, tests []TwoOperandTestcase, opFn executionFunc, name string) {
	var (
		env            = NewEVM(evmtypes.BlockContext{}, evmtypes.TxContext{}, nil, params.TestChainConfig, Config{})
		stack          = stack.New()
		pc             = uint64(0)
		evmInterpreter = env.interpreter.(*EVMInterpreter)
	)

	for i, test := range tests {
		x := new(uint256.Int).SetBytes(libcommon.Hex2Bytes(test.X))
		y := new(uint256.Int).SetBytes(libcommon.Hex2Bytes(test.Y))
		expected := new(uint256.Int).SetBytes(libcommon.Hex2Bytes(test.Expected))
		stack.Push(x)
		stack.Push(y)
		opFn(&pc, evmInterpreter, &ScopeContext{nil, stack, nil, 0, nil})
		if len(stack.Data) != 1 {
			t.Errorf("Expected one item on stack after %v, got %d: ", name, len(stack.Data))
		}
		actual := stack.Pop()

		if actual.Cmp(expected) != 0 {
			t.Errorf("Testcase %v %d, %v(%x, %x): expected  %x, got %x", name, i, name, x, y, expected, &actual)
		}
	}
}

func TestByteOp(t *testing.T) {
	t.Parallel()
	tests := []TwoOperandTestcase{
		{"ABCDEF0908070605040302010000000000000000000000000000000000000000", "00", "AB"},
		{"ABCDEF0908070605040302010000000000000000000000000000000000000000", "01", "CD"},
		{"00CDEF090807060504030201ffffffffffffffffffffffffffffffffffffffff", "00", "00"},
		{"00CDEF090807060504030201ffffffffffffffffffffffffffffffffffffffff", "01", "CD"},
		{"0000000000000000000000000000000000000000000000000000000000102030", "1F", "30"},
		{"0000000000000000000000000000000000000000000000000000000000102030", "1E", "20"},
		{"ffffffffffffffffffffffffffffffffffffffffffffffffffffffffffffffff", "20", "00"},
		{"ffffffffffffffffffffffffffffffffffffffffffffffffffffffffffffffff", "FFFFFFFFFFFFFFFF", "00"},
	}
	testTwoOperandOp(t, tests, opByte, "byte")
}

func TestSHL(t *testing.T) {
	t.Parallel()
	// Testcases from https://github.com/ethereum/EIPs/blob/master/EIPS/eip-145.md#shl-shift-left
	tests := []TwoOperandTestcase{
		{"0000000000000000000000000000000000000000000000000000000000000001", "01", "0000000000000000000000000000000000000000000000000000000000000002"},
		{"0000000000000000000000000000000000000000000000000000000000000001", "ff", "8000000000000000000000000000000000000000000000000000000000000000"},
		{"0000000000000000000000000000000000000000000000000000000000000001", "0100", "0000000000000000000000000000000000000000000000000000000000000000"},
		{"0000000000000000000000000000000000000000000000000000000000000001", "0101", "0000000000000000000000000000000000000000000000000000000000000000"},
		{"ffffffffffffffffffffffffffffffffffffffffffffffffffffffffffffffff", "00", "ffffffffffffffffffffffffffffffffffffffffffffffffffffffffffffffff"},
		{"ffffffffffffffffffffffffffffffffffffffffffffffffffffffffffffffff", "01", "fffffffffffffffffffffffffffffffffffffffffffffffffffffffffffffffe"},
		{"ffffffffffffffffffffffffffffffffffffffffffffffffffffffffffffffff", "ff", "8000000000000000000000000000000000000000000000000000000000000000"},
		{"ffffffffffffffffffffffffffffffffffffffffffffffffffffffffffffffff", "0100", "0000000000000000000000000000000000000000000000000000000000000000"},
		{"0000000000000000000000000000000000000000000000000000000000000000", "01", "0000000000000000000000000000000000000000000000000000000000000000"},
		{"7fffffffffffffffffffffffffffffffffffffffffffffffffffffffffffffff", "01", "fffffffffffffffffffffffffffffffffffffffffffffffffffffffffffffffe"},
	}
	testTwoOperandOp(t, tests, opSHL, "shl")
}

func TestSHR(t *testing.T) {
	t.Parallel()
	// Testcases from https://github.com/ethereum/EIPs/blob/master/EIPS/eip-145.md#shr-logical-shift-right
	tests := []TwoOperandTestcase{
		{"0000000000000000000000000000000000000000000000000000000000000001", "00", "0000000000000000000000000000000000000000000000000000000000000001"},
		{"0000000000000000000000000000000000000000000000000000000000000001", "01", "0000000000000000000000000000000000000000000000000000000000000000"},
		{"8000000000000000000000000000000000000000000000000000000000000000", "01", "4000000000000000000000000000000000000000000000000000000000000000"},
		{"8000000000000000000000000000000000000000000000000000000000000000", "ff", "0000000000000000000000000000000000000000000000000000000000000001"},
		{"8000000000000000000000000000000000000000000000000000000000000000", "0100", "0000000000000000000000000000000000000000000000000000000000000000"},
		{"8000000000000000000000000000000000000000000000000000000000000000", "0101", "0000000000000000000000000000000000000000000000000000000000000000"},
		{"ffffffffffffffffffffffffffffffffffffffffffffffffffffffffffffffff", "00", "ffffffffffffffffffffffffffffffffffffffffffffffffffffffffffffffff"},
		{"ffffffffffffffffffffffffffffffffffffffffffffffffffffffffffffffff", "01", "7fffffffffffffffffffffffffffffffffffffffffffffffffffffffffffffff"},
		{"ffffffffffffffffffffffffffffffffffffffffffffffffffffffffffffffff", "ff", "0000000000000000000000000000000000000000000000000000000000000001"},
		{"ffffffffffffffffffffffffffffffffffffffffffffffffffffffffffffffff", "0100", "0000000000000000000000000000000000000000000000000000000000000000"},
		{"0000000000000000000000000000000000000000000000000000000000000000", "01", "0000000000000000000000000000000000000000000000000000000000000000"},
	}
	testTwoOperandOp(t, tests, opSHR, "shr")
}

func TestSAR(t *testing.T) {
	t.Parallel()
	// Testcases from https://github.com/ethereum/EIPs/blob/master/EIPS/eip-145.md#sar-arithmetic-shift-right
	tests := []TwoOperandTestcase{
		{"0000000000000000000000000000000000000000000000000000000000000001", "00", "0000000000000000000000000000000000000000000000000000000000000001"},
		{"0000000000000000000000000000000000000000000000000000000000000001", "01", "0000000000000000000000000000000000000000000000000000000000000000"},
		{"8000000000000000000000000000000000000000000000000000000000000000", "01", "c000000000000000000000000000000000000000000000000000000000000000"},
		{"8000000000000000000000000000000000000000000000000000000000000000", "ff", "ffffffffffffffffffffffffffffffffffffffffffffffffffffffffffffffff"},
		{"8000000000000000000000000000000000000000000000000000000000000000", "0100", "ffffffffffffffffffffffffffffffffffffffffffffffffffffffffffffffff"},
		{"8000000000000000000000000000000000000000000000000000000000000000", "0101", "ffffffffffffffffffffffffffffffffffffffffffffffffffffffffffffffff"},
		{"ffffffffffffffffffffffffffffffffffffffffffffffffffffffffffffffff", "00", "ffffffffffffffffffffffffffffffffffffffffffffffffffffffffffffffff"},
		{"ffffffffffffffffffffffffffffffffffffffffffffffffffffffffffffffff", "01", "ffffffffffffffffffffffffffffffffffffffffffffffffffffffffffffffff"},
		{"ffffffffffffffffffffffffffffffffffffffffffffffffffffffffffffffff", "ff", "ffffffffffffffffffffffffffffffffffffffffffffffffffffffffffffffff"},
		{"ffffffffffffffffffffffffffffffffffffffffffffffffffffffffffffffff", "0100", "ffffffffffffffffffffffffffffffffffffffffffffffffffffffffffffffff"},
		{"0000000000000000000000000000000000000000000000000000000000000000", "01", "0000000000000000000000000000000000000000000000000000000000000000"},
		{"4000000000000000000000000000000000000000000000000000000000000000", "fe", "0000000000000000000000000000000000000000000000000000000000000001"},
		{"7fffffffffffffffffffffffffffffffffffffffffffffffffffffffffffffff", "f8", "000000000000000000000000000000000000000000000000000000000000007f"},
		{"7fffffffffffffffffffffffffffffffffffffffffffffffffffffffffffffff", "fe", "0000000000000000000000000000000000000000000000000000000000000001"},
		{"7fffffffffffffffffffffffffffffffffffffffffffffffffffffffffffffff", "ff", "0000000000000000000000000000000000000000000000000000000000000000"},
		{"7fffffffffffffffffffffffffffffffffffffffffffffffffffffffffffffff", "0100", "0000000000000000000000000000000000000000000000000000000000000000"},
	}

	testTwoOperandOp(t, tests, opSAR, "sar")
}

func TestAddMod(t *testing.T) {
	t.Parallel()
	var (
		env            = NewEVM(evmtypes.BlockContext{}, evmtypes.TxContext{}, nil, params.TestChainConfig, Config{})
		stack          = stack.New()
		evmInterpreter = NewEVMInterpreter(env, env.Config())
		pc             = uint64(0)
	)
	tests := []struct {
		x        string
		y        string
		z        string
		expected string
	}{
		{"ffffffffffffffffffffffffffffffffffffffffffffffffffffffffffffffff",
			"fffffffffffffffffffffffffffffffffffffffffffffffffffffffffffffffe",
			"ffffffffffffffffffffffffffffffffffffffffffffffffffffffffffffffff",
			"fffffffffffffffffffffffffffffffffffffffffffffffffffffffffffffffe",
		},
	}
	// x + y = 0x1fffffffffffffffffffffffffffffffffffffffffffffffffffffffffffffffd
	// in 256 bit repr, fffffffffffffffffffffffffffffffffffffffffffffffffffffffffffffffd

	for i, test := range tests {
		x := new(uint256.Int).SetBytes(libcommon.Hex2Bytes(test.x))
		y := new(uint256.Int).SetBytes(libcommon.Hex2Bytes(test.y))
		z := new(uint256.Int).SetBytes(libcommon.Hex2Bytes(test.z))
		expected := new(uint256.Int).SetBytes(libcommon.Hex2Bytes(test.expected))
		stack.Push(z)
		stack.Push(y)
		stack.Push(x)
		opAddmod(&pc, evmInterpreter, &ScopeContext{nil, stack, nil, 0, nil})
		actual := stack.Pop()
		if actual.Cmp(expected) != 0 {
			t.Errorf("Testcase %d, expected  %x, got %x", i, expected, actual)
		}
	}
}

// getResult is a convenience function to generate the expected values
// func getResult(args []*twoOperandParams, opFn executionFunc) []TwoOperandTestcase {
// 	var (
// 		env         = NewEVM(BlockContext{}, TxContext{}, nil, params.TestChainConfig, Config{})
// 		stack       = stack.New()
// 		pc          = uint64(0)
// 		interpreter = env.interpreter.(*EVMInterpreter)
// 	)
// 	result := make([]TwoOperandTestcase, len(args))
// 	for i, param := range args {
// 		x := new(uint256.Int).SetBytes(common.Hex2Bytes(param.x))
// 		y := new(uint256.Int).SetBytes(common.Hex2Bytes(param.y))
// 		stack.Push(x)
// 		stack.Push(y)
// 		opFn(&pc, interpreter, &callCtx{nil, stack, nil})
// 		actual := stack.Pop()
// 		result[i] = TwoOperandTestcase{param.x, param.y, fmt.Sprintf("%064x", actual)}
// 	}
// 	return result
// }

// utility function to fill the json-file with testcases
// Enable this test to generate the 'testcases_xx.json' files
// func TestWriteExpectedValues(t *testing.T) {
// 	for name, method := range twoOpMethods {
// 		data, err := json.Marshal(getResult(commonParams, method))
// 		if err != nil {
// 			t.Fatal(err)
// 		}
// 		_ = os.WriteFile(fmt.Sprintf("testdata/testcases_%v.json", name), data, 0644)
// 		if err != nil {
// 			t.Fatal(err)
// 		}
// 	}
// }

// TestJsonTestcases runs through all the testcases defined as json-files
func TestJsonTestcases(t *testing.T) {
	t.Parallel()
	for name := range twoOpMethods {
		data, err := os.ReadFile(fmt.Sprintf("testdata/testcases_%v.json", name))
		if err != nil {
			t.Fatal("Failed to read file", err)
		}
		var testcases []TwoOperandTestcase
		json.Unmarshal(data, &testcases)
		testTwoOperandOp(t, testcases, twoOpMethods[name], name)
	}
}

func opBenchmark(b *testing.B, op executionFunc, args ...string) {
	var (
		env            = NewEVM(evmtypes.BlockContext{}, evmtypes.TxContext{}, nil, params.TestChainConfig, Config{})
		stack          = stack.New()
		evmInterpreter = NewEVMInterpreter(env, env.Config())
	)

	env.interpreter = evmInterpreter
	// convert args
	byteArgs := make([][]byte, len(args))
	for i, arg := range args {
		byteArgs[i] = libcommon.Hex2Bytes(arg)
	}
	pc := uint64(0)
	b.ResetTimer()
	for i := 0; i < b.N; i++ {
		for _, arg := range byteArgs {
			a := new(uint256.Int)
			a.SetBytes(arg)
			stack.Push(a)
		}
		op(&pc, evmInterpreter, &ScopeContext{nil, stack, nil, 0, nil})
		stack.Pop()
	}
}

func BenchmarkOpAdd64(b *testing.B) {
	x := "ffffffff"
	y := "fd37f3e2bba2c4f"

	opBenchmark(b, opAdd, x, y)
}

func BenchmarkOpAdd128(b *testing.B) {
	x := "ffffffffffffffff"
	y := "f5470b43c6549b016288e9a65629687"

	opBenchmark(b, opAdd, x, y)
}

func BenchmarkOpAdd256(b *testing.B) {
	x := "0802431afcbce1fc194c9eaa417b2fb67dc75a95db0bc7ec6b1c8af11df6a1da9"
	y := "a1f5aac137876480252e5dcac62c354ec0d42b76b0642b6181ed099849ea1d57"

	opBenchmark(b, opAdd, x, y)
}

func BenchmarkOpSub64(b *testing.B) {
	x := "51022b6317003a9d"
	y := "a20456c62e00753a"

	opBenchmark(b, opSub, x, y)
}

func BenchmarkOpSub128(b *testing.B) {
	x := "4dde30faaacdc14d00327aac314e915d"
	y := "9bbc61f5559b829a0064f558629d22ba"

	opBenchmark(b, opSub, x, y)
}

func BenchmarkOpSub256(b *testing.B) {
	x := "4bfcd8bb2ac462735b48a17580690283980aa2d679f091c64364594df113ea37"
	y := "97f9b1765588c4e6b69142eb00d20507301545acf3e1238c86c8b29be227d46e"

	opBenchmark(b, opSub, x, y)
}

func BenchmarkOpMul(b *testing.B) {
	x := opTestArg
	y := opTestArg

	opBenchmark(b, opMul, x, y)
}

func BenchmarkOpDiv256(b *testing.B) {
	x := "ff3f9014f20db29ae04af2c2d265de17"
	y := "fe7fb0d1f59dfe9492ffbf73683fd1e870eec79504c60144cc7f5fc2bad1e611"
	opBenchmark(b, opDiv, x, y)
}

func BenchmarkOpDiv128(b *testing.B) {
	x := "fdedc7f10142ff97"
	y := "fbdfda0e2ce356173d1993d5f70a2b11"
	opBenchmark(b, opDiv, x, y)
}

func BenchmarkOpDiv64(b *testing.B) {
	x := "fcb34eb3"
	y := "f97180878e839129"
	opBenchmark(b, opDiv, x, y)
}

func BenchmarkOpSdiv(b *testing.B) {
	x := "ff3f9014f20db29ae04af2c2d265de17"
	y := "fe7fb0d1f59dfe9492ffbf73683fd1e870eec79504c60144cc7f5fc2bad1e611"

	opBenchmark(b, opSdiv, x, y)
}

func BenchmarkOpMod(b *testing.B) {
	x := opTestArg
	y := opTestArg

	opBenchmark(b, opMod, x, y)
}

func BenchmarkOpSmod(b *testing.B) {
	x := opTestArg
	y := opTestArg

	opBenchmark(b, opSmod, x, y)
}

func BenchmarkOpExp(b *testing.B) {
	x := opTestArg
	y := opTestArg

	opBenchmark(b, opExp, x, y)
}

func BenchmarkOpSignExtend(b *testing.B) {
	x := opTestArg
	y := opTestArg

	opBenchmark(b, opSignExtend, x, y)
}

func BenchmarkOpLt(b *testing.B) {
	x := opTestArg
	y := opTestArg

	opBenchmark(b, opLt, x, y)
}

func BenchmarkOpGt(b *testing.B) {
	x := opTestArg
	y := opTestArg

	opBenchmark(b, opGt, x, y)
}

func BenchmarkOpSlt(b *testing.B) {
	x := opTestArg
	y := opTestArg

	opBenchmark(b, opSlt, x, y)
}

func BenchmarkOpSgt(b *testing.B) {
	x := opTestArg
	y := opTestArg

	opBenchmark(b, opSgt, x, y)
}

func BenchmarkOpEq(b *testing.B) {
	x := opTestArg
	y := opTestArg

	opBenchmark(b, opEq, x, y)
}
func BenchmarkOpEq2(b *testing.B) {
	x := "FBCDEF090807060504030201ffffffffFBCDEF090807060504030201ffffffff"
	y := "FBCDEF090807060504030201ffffffffFBCDEF090807060504030201fffffffe"
	opBenchmark(b, opEq, x, y)
}
func BenchmarkOpAnd(b *testing.B) {
	x := opTestArg
	y := opTestArg

	opBenchmark(b, opAnd, x, y)
}

func BenchmarkOpOr(b *testing.B) {
	x := opTestArg
	y := opTestArg

	opBenchmark(b, opOr, x, y)
}

func BenchmarkOpXor(b *testing.B) {
	x := opTestArg
	y := opTestArg

	opBenchmark(b, opXor, x, y)
}

func BenchmarkOpByte(b *testing.B) {
	x := opTestArg
	y := opTestArg

	opBenchmark(b, opByte, x, y)
}

func BenchmarkOpAddmod(b *testing.B) {
	x := opTestArg
	y := opTestArg
	z := opTestArg

	opBenchmark(b, opAddmod, x, y, z)
}

func BenchmarkOpMulmod(b *testing.B) {
	x := opTestArg
	y := opTestArg
	z := opTestArg

	opBenchmark(b, opMulmod, x, y, z)
}

func BenchmarkOpSHL(b *testing.B) {
	x := "FBCDEF090807060504030201ffffffffFBCDEF090807060504030201ffffffff"
	y := "ff"

	opBenchmark(b, opSHL, x, y)
}
func BenchmarkOpSHR(b *testing.B) {
	x := "FBCDEF090807060504030201ffffffffFBCDEF090807060504030201ffffffff"
	y := "ff"

	opBenchmark(b, opSHR, x, y)
}
func BenchmarkOpSAR(b *testing.B) {
	x := "FBCDEF090807060504030201ffffffffFBCDEF090807060504030201ffffffff"
	y := "ff"

	opBenchmark(b, opSAR, x, y)
}
func BenchmarkOpIsZero(b *testing.B) {
	x := "FBCDEF090807060504030201ffffffffFBCDEF090807060504030201ffffffff"
	opBenchmark(b, opIszero, x)
}

func TestOpMstore(t *testing.T) {
	t.Parallel()
	var (
		env            = NewEVM(evmtypes.BlockContext{}, evmtypes.TxContext{}, nil, params.TestChainConfig, Config{})
		stack          = stack.New()
		mem            = NewMemory()
		evmInterpreter = NewEVMInterpreter(env, env.Config())
	)

	env.interpreter = evmInterpreter
	mem.Resize(64)
	pc := uint64(0)
	v := "abcdef00000000000000abba000000000deaf000000c0de00100000000133700"
	stack.PushN(*new(uint256.Int).SetBytes(libcommon.Hex2Bytes(v)), *new(uint256.Int))
	opMstore(&pc, evmInterpreter, &ScopeContext{mem, stack, nil, 0, nil})
	if got := common.Bytes2Hex(mem.GetCopy(0, 32)); got != v {
		t.Fatalf("Mstore fail, got %v, expected %v", got, v)
	}
	stack.PushN(*new(uint256.Int).SetOne(), *new(uint256.Int))
	opMstore(&pc, evmInterpreter, &ScopeContext{mem, stack, nil, 0, nil})
	if common.Bytes2Hex(mem.GetCopy(0, 32)) != "0000000000000000000000000000000000000000000000000000000000000001" {
		t.Fatalf("Mstore failed to overwrite previous value")
	}
}

func BenchmarkOpMstore(bench *testing.B) {
	var (
		env            = NewEVM(evmtypes.BlockContext{}, evmtypes.TxContext{}, nil, params.TestChainConfig, Config{})
		stack          = stack.New()
		mem            = NewMemory()
		evmInterpreter = NewEVMInterpreter(env, env.Config())
	)

	env.interpreter = evmInterpreter
	mem.Resize(64)
	pc := uint64(0)
	memStart := new(uint256.Int)
	value := new(uint256.Int).SetUint64(0x1337)

	bench.ResetTimer()
	for i := 0; i < bench.N; i++ {
		stack.PushN(*value, *memStart)
		opMstore(&pc, evmInterpreter, &ScopeContext{mem, stack, nil, 0, nil})
	}
}

func TestOpTstore(t *testing.T) {
	t.Parallel()
	var (
		state          = state.New(nil)
		env            = NewEVM(evmtypes.BlockContext{}, evmtypes.TxContext{}, state, params.TestChainConfig, Config{})
		stack          = stack.New()
		mem            = NewMemory()
		evmInterpreter = NewEVMInterpreter(env, env.Config())
		caller         = libcommon.Address{}
		to             = libcommon.Address{1}
		contractRef    = contractRef{caller}
<<<<<<< HEAD
		contract       = NewContract(contractRef, to, u256.Num0, 0, false, NewJumpDestCache(false))
		scopeContext   = ScopeContext{mem, stack, contract, 0, nil}
=======
		contract       = NewContract(contractRef, to, u256.Num0, 0, false, NewJumpDestCache())
		scopeContext   = ScopeContext{mem, stack, contract}
>>>>>>> 21562b68
		value          = libcommon.Hex2Bytes("abcdef00000000000000abba000000000deaf000000c0de00100000000133700")
	)

	env.interpreter = evmInterpreter
	pc := uint64(0)
	// push the value to the stack
	stack.Push(new(uint256.Int).SetBytes(value))
	// push the location to the stack
	stack.Push(new(uint256.Int))
	opTstore(&pc, evmInterpreter, &scopeContext)
	// there should be no elements on the stack after TSTORE
	if stack.Len() != 0 {
		t.Fatal("stack wrong size")
	}
	// push the location to the stack
	stack.Push(new(uint256.Int))
	opTload(&pc, evmInterpreter, &scopeContext)
	// there should be one element on the stack after TLOAD
	if stack.Len() != 1 {
		t.Fatal("stack wrong size")
	}
	val := stack.Peek()
	if !bytes.Equal(val.Bytes(), value) {
		t.Fatal("incorrect element read from transient storage")
	}
}

func BenchmarkOpKeccak256(bench *testing.B) {
	var (
		env            = NewEVM(evmtypes.BlockContext{}, evmtypes.TxContext{}, nil, params.TestChainConfig, Config{})
		stack          = stack.New()
		mem            = NewMemory()
		evmInterpreter = NewEVMInterpreter(env, env.Config())
	)
	env.interpreter = evmInterpreter
	mem.Resize(32)
	pc := uint64(0)
	start := uint256.NewInt(0)

	bench.ResetTimer()
	for i := 0; i < bench.N; i++ {
		stack.PushN(*uint256.NewInt(32), *start)
		opKeccak256(&pc, evmInterpreter, &ScopeContext{mem, stack, nil, 0, nil})
	}
}

func TestCreate2Addreses(t *testing.T) {
	t.Parallel()
	type testcase struct {
		origin   string
		salt     string
		code     string
		expected string
	}

	for i, tt := range []testcase{
		{
			origin:   "0x0000000000000000000000000000000000000000",
			salt:     "0x0000000000000000000000000000000000000000",
			code:     "0x00",
			expected: "0x4d1a2e2bb4f88f0250f26ffff098b0b30b26bf38",
		},
		{
			origin:   "0xdeadbeef00000000000000000000000000000000",
			salt:     "0x0000000000000000000000000000000000000000",
			code:     "0x00",
			expected: "0xB928f69Bb1D91Cd65274e3c79d8986362984fDA3",
		},
		{
			origin:   "0xdeadbeef00000000000000000000000000000000",
			salt:     "0xfeed000000000000000000000000000000000000",
			code:     "0x00",
			expected: "0xD04116cDd17beBE565EB2422F2497E06cC1C9833",
		},
		{
			origin:   "0x0000000000000000000000000000000000000000",
			salt:     "0x0000000000000000000000000000000000000000",
			code:     "0xdeadbeef",
			expected: "0x70f2b2914A2a4b783FaEFb75f459A580616Fcb5e",
		},
		{
			origin:   "0x00000000000000000000000000000000deadbeef",
			salt:     "0xcafebabe",
			code:     "0xdeadbeef",
			expected: "0x60f3f640a8508fC6a86d45DF051962668E1e8AC7",
		},
		{
			origin:   "0x00000000000000000000000000000000deadbeef",
			salt:     "0xcafebabe",
			code:     "0xdeadbeefdeadbeefdeadbeefdeadbeefdeadbeefdeadbeefdeadbeefdeadbeefdeadbeefdeadbeefdeadbeef",
			expected: "0x1d8bfDC5D46DC4f61D6b6115972536eBE6A8854C",
		},
		{
			origin:   "0x0000000000000000000000000000000000000000",
			salt:     "0x0000000000000000000000000000000000000000",
			code:     "0x",
			expected: "0xE33C0C7F7df4809055C3ebA6c09CFe4BaF1BD9e0",
		},
	} {

		origin := libcommon.BytesToAddress(common.FromHex(tt.origin))
		salt := libcommon.BytesToHash(common.FromHex(tt.salt))
		code := common.FromHex(tt.code)
		codeHash := crypto.Keccak256(code)
		address := crypto.CreateAddress2(origin, salt, codeHash)
		/*
			stack          := newstack()
			// salt, but we don't need that for this test
			stack.Push(big.NewInt(int64(len(code)))) //size
			stack.Push(big.NewInt(0)) // memstart
			stack.Push(big.NewInt(0)) // value
			gas, _ := gasCreate2(params.GasTable{}, nil, nil, stack, nil, 0)
			fmt.Printf("Example %d\n* address `0x%x`\n* salt `0x%x`\n* init_code `0x%x`\n* gas (assuming no mem expansion): `%v`\n* result: `%s`\n\n", i,origin, salt, code, gas, address.String())
		*/
		expected := libcommon.BytesToAddress(common.FromHex(tt.expected))
		if !bytes.Equal(expected.Bytes(), address.Bytes()) {
			t.Errorf("test %d: expected %s, got %s", i, expected.String(), address.String())
		}
	}
}

func TestOpMCopy(t *testing.T) {
	t.Parallel()
	// Test cases from https://eips.ethereum.org/EIPS/eip-5656#test-cases
	for i, tc := range []struct {
		dst, src, len string
		pre           string
		want          string
		wantGas       uint64
	}{
		{ // MCOPY 0 32 32 - copy 32 bytes from offset 32 to offset 0.
			dst: "0x0", src: "0x20", len: "0x20",
			pre:     "0000000000000000000000000000000000000000000000000000000000000000 000102030405060708090a0b0c0d0e0f101112131415161718191a1b1c1d1e1f",
			want:    "000102030405060708090a0b0c0d0e0f101112131415161718191a1b1c1d1e1f 000102030405060708090a0b0c0d0e0f101112131415161718191a1b1c1d1e1f",
			wantGas: 6,
		},

		{ // MCOPY 0 0 32 - copy 32 bytes from offset 0 to offset 0.
			dst: "0x0", src: "0x0", len: "0x20",
			pre:     "0101010101010101010101010101010101010101010101010101010101010101",
			want:    "0101010101010101010101010101010101010101010101010101010101010101",
			wantGas: 6,
		},
		{ // MCOPY 0 1 8 - copy 8 bytes from offset 1 to offset 0 (overlapping).
			dst: "0x0", src: "0x1", len: "0x8",
			pre:     "000102030405060708 000000000000000000000000000000000000000000000000",
			want:    "010203040506070808 000000000000000000000000000000000000000000000000",
			wantGas: 6,
		},
		{ // MCOPY 1 0 8 - copy 8 bytes from offset 0 to offset 1 (overlapping).
			dst: "0x1", src: "0x0", len: "0x8",
			pre:     "000102030405060708 000000000000000000000000000000000000000000000000",
			want:    "000001020304050607 000000000000000000000000000000000000000000000000",
			wantGas: 6,
		},
		// Tests below are not in the EIP, but maybe should be added
		{ // MCOPY 0xFFFFFFFFFFFF 0xFFFFFFFFFFFF 0 - copy zero bytes from out-of-bounds index(overlapping).
			dst: "0xFFFFFFFFFFFF", src: "0xFFFFFFFFFFFF", len: "0x0",
			pre:     "11",
			want:    "11",
			wantGas: 3,
		},
		{ // MCOPY 0xFFFFFFFFFFFF 0 0 - copy zero bytes from start of mem to out-of-bounds.
			dst: "0xFFFFFFFFFFFF", src: "0x0", len: "0x0",
			pre:     "11",
			want:    "11",
			wantGas: 3,
		},
		{ // MCOPY 0 0xFFFFFFFFFFFF 0 - copy zero bytes from out-of-bounds to start of mem
			dst: "0x0", src: "0xFFFFFFFFFFFF", len: "0x0",
			pre:     "11",
			want:    "11",
			wantGas: 3,
		},
		{ // MCOPY - copy 1 from space outside of uint64  space
			dst: "0x0", src: "0x10000000000000000", len: "0x1",
			pre: "0",
		},
		{ // MCOPY - copy 1 from 0 to space outside of uint64
			dst: "0x10000000000000000", src: "0x0", len: "0x1",
			pre: "0",
		},
		{ // MCOPY - copy nothing from 0 to space outside of uint64
			dst: "0x10000000000000000", src: "0x0", len: "0x0",
			pre:     "",
			want:    "",
			wantGas: 3,
		},
		{ // MCOPY - copy 1 from 0x20 to 0x10, with no prior allocated mem
			dst: "0x10", src: "0x20", len: "0x1",
			pre: "",
			// 64 bytes
			want:    "0x00000000000000000000000000000000000000000000000000000000000000000000000000000000000000000000000000000000000000000000000000000000",
			wantGas: 12,
		},
		{ // MCOPY - copy 1 from 0x19 to 0x10, with no prior allocated mem
			dst: "0x10", src: "0x19", len: "0x1",
			pre: "",
			// 32 bytes
			want:    "0x0000000000000000000000000000000000000000000000000000000000000000",
			wantGas: 9,
		},
	} {
		var (
			env            = NewEVM(evmtypes.BlockContext{}, evmtypes.TxContext{}, nil, params.TestChainConfig, Config{})
			stack          = stack.New()
			pc             = uint64(0)
			evmInterpreter = NewEVMInterpreter(env, env.Config())
		)
		data := common.FromHex(strings.ReplaceAll(tc.pre, " ", ""))
		// Set pre
		mem := NewMemory()
		mem.Resize(uint64(len(data)))
		mem.Set(0, uint64(len(data)), data)
		// Push stack args
		len, _ := uint256.FromHex(tc.len)
		src, _ := uint256.FromHex(tc.src)
		dst, _ := uint256.FromHex(tc.dst)

		stack.Push(len)
		stack.Push(src)
		stack.Push(dst)
		wantErr := (tc.wantGas == 0)
		// Calc mem expansion
		var memorySize uint64
		if memSize, overflow := memoryMcopy(stack); overflow {
			if wantErr {
				continue
			}
			t.Errorf("overflow")
		} else {
			var overflow bool
			if memorySize, overflow = math.SafeMul(ToWordSize(memSize), 32); overflow {
				t.Error(ErrGasUintOverflow)
			}
		}
		// and the dynamic cost
		var haveGas uint64
		if dynamicCost, err := gasMcopy(env, nil, stack, mem, memorySize); err != nil {
			t.Error(err)
		} else {
			haveGas = GasFastestStep + dynamicCost
		}
		// Expand mem
		if memorySize > 0 {
			mem.Resize(memorySize)
		}
		// Do the copy
		opMcopy(&pc, evmInterpreter, &ScopeContext{mem, stack, nil, 0, nil})
		want := common.FromHex(strings.ReplaceAll(tc.want, " ", ""))
		if have := mem.store; !bytes.Equal(want, have) {
			t.Errorf("case %d: \nwant: %#x\nhave: %#x\n", i, want, have)
		}
		wantGas := tc.wantGas
		if haveGas != wantGas {
			t.Errorf("case %d: gas wrong, want %d have %d\n", i, wantGas, haveGas)
		}
	}
}<|MERGE_RESOLUTION|>--- conflicted
+++ resolved
@@ -594,13 +594,8 @@
 		caller         = libcommon.Address{}
 		to             = libcommon.Address{1}
 		contractRef    = contractRef{caller}
-<<<<<<< HEAD
-		contract       = NewContract(contractRef, to, u256.Num0, 0, false, NewJumpDestCache(false))
+		contract       = NewContract(contractRef, to, u256.Num0, 0, false, NewJumpDestCache())
 		scopeContext   = ScopeContext{mem, stack, contract, 0, nil}
-=======
-		contract       = NewContract(contractRef, to, u256.Num0, 0, false, NewJumpDestCache())
-		scopeContext   = ScopeContext{mem, stack, contract}
->>>>>>> 21562b68
 		value          = libcommon.Hex2Bytes("abcdef00000000000000abba000000000deaf000000c0de00100000000133700")
 	)
 
