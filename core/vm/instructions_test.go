--- conflicted
+++ resolved
@@ -231,27 +231,6 @@
 }
 
 // getResult is a convenience function to generate the expected values
-<<<<<<< HEAD
-func getResult(args []*twoOperandParams, opFn executionFunc) []TwoOperandTestcase {
-	var (
-		env         = NewEVM(BlockContext{}, TxContext{}, nil, params.TestChainConfig, Config{})
-		stack       = stack.New()
-		pc          = uint64(0)
-		interpreter = env.interpreter.(*EVMInterpreter)
-	)
-	result := make([]TwoOperandTestcase, len(args))
-	for i, param := range args {
-		x := new(uint256.Int).SetBytes(common.Hex2Bytes(param.x))
-		y := new(uint256.Int).SetBytes(common.Hex2Bytes(param.y))
-		stack.Push(x)
-		stack.Push(y)
-		opFn(&pc, interpreter, &callCtx{nil, stack, nil, nil})
-		actual := stack.Pop()
-		result[i] = TwoOperandTestcase{param.x, param.y, fmt.Sprintf("%064x", actual)}
-	}
-	return result
-}
-=======
 // func getResult(args []*twoOperandParams, opFn executionFunc) []TwoOperandTestcase {
 // 	var (
 // 		env         = NewEVM(BlockContext{}, TxContext{}, nil, params.TestChainConfig, Config{})
@@ -271,7 +250,6 @@
 // 	}
 // 	return result
 // }
->>>>>>> a99d22c3
 
 // utility function to fill the json-file with testcases
 // Enable this test to generate the 'testcases_xx.json' files
