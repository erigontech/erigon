--- conflicted
+++ resolved
@@ -153,15 +153,9 @@
 // opposed to a data-segment following a PUSHN operation.
 func (c *Contract) isCode(udest uint64) bool {
 	// Do we already have an analysis laying around?
-<<<<<<< HEAD
-	if c.analysis != nil {
-		return c.analysis.codeSegment(udest)
-	}
-=======
 	//if c.analysis != nil {
 	//	return c.analysis.codeSegment(udest)
 	//}
->>>>>>> 2ad73238
 	// Do we have a contract hash already?
 	// If we do have a hash, that means it's a 'regular' contract. For regular
 	// contracts ( not temporary initcode), we store the analysis in a map
