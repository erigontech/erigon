--- conflicted
+++ resolved
@@ -31,14 +31,11 @@
 
 type AdvancedPrecompile interface {
 	RunAdvanced(input []byte, suppliedGas uint64, advancedInfo *AdvancedPrecompileCall) (ret []byte, remainingGas uint64, usedMultiGas multigas.MultiGas, err error)
-<<<<<<< HEAD
-=======
 	PrecompiledContract
 }
 
 // TODO move into arbitrum package
 type ArbosAwarePrecompile interface {
 	SetArbosVersion(arbosVersion uint64)
->>>>>>> 2ad73238
 	PrecompiledContract
 }