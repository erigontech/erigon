// Copyright 2017 The go-ethereum Authors
// (original work)
// Copyright 2024 The Erigon Authors
// (modifications)
// This file is part of Erigon.
//
// Erigon is free software: you can redistribute it and/or modify
// it under the terms of the GNU Lesser General Public License as published by
// the Free Software Foundation, either version 3 of the License, or
// (at your option) any later version.
//
// Erigon is distributed in the hope that it will be useful,
// but WITHOUT ANY WARRANTY; without even the implied warranty of
// MERCHANTABILITY or FITNESS FOR A PARTICULAR PURPOSE. See the
// GNU Lesser General Public License for more details.
//
// You should have received a copy of the GNU Lesser General Public License
// along with Erigon. If not, see <http://www.gnu.org/licenses/>.

package vm

import (
	"bytes"
	"encoding/json"
	"fmt"
	"os"
	"testing"
	"time"

	"github.com/stretchr/testify/assert"
	"github.com/stretchr/testify/require"

	"github.com/erigontech/erigon-lib/common"
	"github.com/erigontech/erigon-lib/common/hexutil"
	"github.com/erigontech/erigon-lib/common/math"
)

// precompiledTest defines the input/output pairs for precompiled contract tests.
type precompiledTest struct {
	Input, Expected string
	Gas             uint64
	Name            string
	NoBenchmark     bool // Benchmark primarily the worst-cases
}

// precompiledFailureTest defines the input/error pairs for precompiled
// contract failure tests.
type precompiledFailureTest struct {
	Input         string
	ExpectedError string
	Name          string
}

// allPrecompiles does not map to the actual set of precompiles, as it also contains
// repriced versions of precompiles at certain slots
var allPrecompiles = map[common.Address]PrecompiledContract{
	common.BytesToAddress([]byte{0x01}):       &ecrecover{},
	common.BytesToAddress([]byte{0x02}):       &sha256hash{},
	common.BytesToAddress([]byte{0x03}):       &ripemd160hash{},
	common.BytesToAddress([]byte{0x04}):       &dataCopy{},
	common.BytesToAddress([]byte{0x05}):       &bigModExp{eip2565: false},
	common.BytesToAddress([]byte{0xa5}):       &bigModExp{eip2565: true},
	common.BytesToAddress([]byte{0xb5}):       &bigModExp{osaka: true},
	common.BytesToAddress([]byte{0x06}):       &bn254AddIstanbul{},
	common.BytesToAddress([]byte{0x07}):       &bn254ScalarMulIstanbul{},
	common.BytesToAddress([]byte{0x08}):       &bn254PairingIstanbul{},
	common.BytesToAddress([]byte{0x09}):       &blake2F{},
	common.BytesToAddress([]byte{0x0a}):       &pointEvaluation{},
	common.BytesToAddress([]byte{0x0b}):       &bls12381G1Add{},
	common.BytesToAddress([]byte{0x0c}):       &bls12381G1MultiExp{},
	common.BytesToAddress([]byte{0x0d}):       &bls12381G2Add{},
	common.BytesToAddress([]byte{0x0e}):       &bls12381G2MultiExp{},
	common.BytesToAddress([]byte{0x0f}):       &bls12381Pairing{},
	common.BytesToAddress([]byte{0x10}):       &bls12381MapFpToG1{},
	common.BytesToAddress([]byte{0x11}):       &bls12381MapFp2ToG2{},
	common.BytesToAddress([]byte{0x01, 0x00}): &p256Verify{},
	common.BytesToAddress([]byte{0xa1, 0x00}): &p256Verify{eip7951: true},
}

// EIP-152 test vectors
var blake2FMalformedInputTests = []precompiledFailureTest{
	{
		Input:         "",
		ExpectedError: errBlake2FInvalidInputLength.Error(),
		Name:          "vector 0: empty input",
	},
	{
		Input:         "00000c48c9bdf267e6096a3ba7ca8485ae67bb2bf894fe72f36e3cf1361d5f3af54fa5d182e6ad7f520e511f6c3e2b8c68059b6bbd41fbabd9831f79217e1319cde05b61626300000000000000000000000000000000000000000000000000000000000000000000000000000000000000000000000000000000000000000000000000000000000000000000000000000000000000000000000000000000000000000000000000000000000000000000000000000000000000000000000000000000000300000000000000000000000000000001",
		ExpectedError: errBlake2FInvalidInputLength.Error(),
		Name:          "vector 1: less than 213 bytes input",
	},
	{
		Input:         "000000000c48c9bdf267e6096a3ba7ca8485ae67bb2bf894fe72f36e3cf1361d5f3af54fa5d182e6ad7f520e511f6c3e2b8c68059b6bbd41fbabd9831f79217e1319cde05b61626300000000000000000000000000000000000000000000000000000000000000000000000000000000000000000000000000000000000000000000000000000000000000000000000000000000000000000000000000000000000000000000000000000000000000000000000000000000000000000000000000000000000300000000000000000000000000000001",
		ExpectedError: errBlake2FInvalidInputLength.Error(),
		Name:          "vector 2: more than 213 bytes input",
	},
	{
		Input:         "0000000c48c9bdf267e6096a3ba7ca8485ae67bb2bf894fe72f36e3cf1361d5f3af54fa5d182e6ad7f520e511f6c3e2b8c68059b6bbd41fbabd9831f79217e1319cde05b61626300000000000000000000000000000000000000000000000000000000000000000000000000000000000000000000000000000000000000000000000000000000000000000000000000000000000000000000000000000000000000000000000000000000000000000000000000000000000000000000000000000000000300000000000000000000000000000002",
		ExpectedError: errBlake2FInvalidFinalFlag.Error(),
		Name:          "vector 3: malformed final block indicator flag",
	},
}

func testPrecompiled(t *testing.T, addr string, test precompiledTest) {
	p := allPrecompiles[common.HexToAddress(addr)]
	in := common.Hex2Bytes(test.Input)
	gas := p.RequiredGas(in)
	t.Run(fmt.Sprintf("%s-Gas=%d", test.Name, gas), func(t *testing.T) {
		t.Parallel()
		if res, _, _, err := RunPrecompiledContract(p, in, gas, nil, nil); err != nil {
			t.Error(err)
		} else if common.Bytes2Hex(res) != test.Expected {
			t.Errorf("Expected %v, got %v", test.Expected, common.Bytes2Hex(res))
		}
		if expGas := test.Gas; expGas != gas {
			t.Errorf("%v: gas wrong, expected %d, got %d", test.Name, expGas, gas)
		}
		// Verify that the precompile did not touch the input buffer
		exp := common.Hex2Bytes(test.Input)
		if !bytes.Equal(in, exp) {
			t.Errorf("Precompiled %v modified input data", addr)
		}
	})
}

func testPrecompiledOOG(t *testing.T, addr string, test precompiledTest) {
	p := allPrecompiles[common.HexToAddress(addr)]
	in := common.Hex2Bytes(test.Input)
	gas := p.RequiredGas(in) - 1

	t.Run(fmt.Sprintf("%s-Gas=%d", test.Name, gas), func(t *testing.T) {
		t.Parallel()
		_, _, _, err := RunPrecompiledContract(p, in, gas, nil, nil)
		if err.Error() != "out of gas" {
			t.Errorf("Expected error [out of gas], got [%v]", err)
		}
		// Verify that the precompile did not touch the input buffer
		exp := common.Hex2Bytes(test.Input)
		if !bytes.Equal(in, exp) {
			t.Errorf("Precompiled %v modified input data", addr)
		}
	})
}

func testPrecompiledFailure(addr string, test precompiledFailureTest, t *testing.T) {
	p := allPrecompiles[common.HexToAddress(addr)]
	in := common.Hex2Bytes(test.Input)
	gas := p.RequiredGas(in)
	t.Run(test.Name, func(t *testing.T) {
		t.Parallel()
		_, _, _, err := RunPrecompiledContract(p, in, gas, nil, nil)
		if err == nil || err.Error() != test.ExpectedError {
			t.Errorf("Expected error [%v], got [%v]", test.ExpectedError, err)
		}
		// Verify that the precompile did not touch the input buffer
		exp := common.Hex2Bytes(test.Input)
		if !bytes.Equal(in, exp) {
			t.Errorf("Precompiled %v modified input data", addr)
		}
	})
}

func benchmarkPrecompiled(b *testing.B, addr string, test precompiledTest) {
	if test.NoBenchmark {
		return
	}
	p := allPrecompiles[common.HexToAddress(addr)]
	in := common.Hex2Bytes(test.Input)
	reqGas := p.RequiredGas(in)

	var (
		res  []byte
		err  error
		data = make([]byte, len(in))
	)

	b.Run(fmt.Sprintf("%s-Gas=%d", test.Name, reqGas), func(bench *testing.B) {
		bench.ReportAllocs()
		start := time.Now()
		bench.ResetTimer()
		for i := 0; i < bench.N; i++ {
			copy(data, in)
			res, _, _, err = RunPrecompiledContract(p, data, reqGas, nil, nil)
		}
		bench.StopTimer()
		elapsed := uint64(time.Since(start))
		if elapsed < 1 {
			elapsed = 1
		}
		gasUsed := reqGas * uint64(bench.N)
		bench.ReportMetric(float64(reqGas), "gas/op")
		// Keep it as uint64, multiply 100 to get two digit float later
		mgasps := (100 * 1000 * gasUsed) / elapsed
		bench.ReportMetric(float64(mgasps)/100, "mgas/s")
		//Check if it is correct
		if err != nil {
			bench.Error(err)
			return
		}
		if common.Bytes2Hex(res) != test.Expected {
			bench.Errorf("Expected %v, got %v", test.Expected, common.Bytes2Hex(res))
			return
		}
	})
}

// Benchmarks the sample inputs from the SHA256 precompile.
func BenchmarkPrecompiledSha256(bench *testing.B) {
	t := precompiledTest{
		Input:    "38d18acb67d25c8bb9942764b62f18e17054f66a817bd4295423adf9ed98873e000000000000000000000000000000000000000000000000000000000000001b38d18acb67d25c8bb9942764b62f18e17054f66a817bd4295423adf9ed98873e789d1dd423d25f0772d2748d60f7e4b81bb14d086eba8e8e8efb6dcff8a4ae02",
		Expected: "811c7003375852fabd0d362e40e68607a12bdabae61a7d068fe5fdd1dbbf2a5d",
		Name:     "128",
	}
	benchmarkPrecompiled(bench, "02", t)
}

// Benchmarks the sample inputs from the RIPEMD precompile.
func BenchmarkPrecompiledRipeMD(b *testing.B) {
	t := precompiledTest{
		Input:    "38d18acb67d25c8bb9942764b62f18e17054f66a817bd4295423adf9ed98873e000000000000000000000000000000000000000000000000000000000000001b38d18acb67d25c8bb9942764b62f18e17054f66a817bd4295423adf9ed98873e789d1dd423d25f0772d2748d60f7e4b81bb14d086eba8e8e8efb6dcff8a4ae02",
		Expected: "0000000000000000000000009215b8d9882ff46f0dfde6684d78e831467f65e6",
		Name:     "128",
	}
	benchmarkPrecompiled(b, "03", t)
}

// Benchmarks the sample inputs from the identiy precompile.
func BenchmarkPrecompiledIdentity(b *testing.B) {
	t := precompiledTest{
		Input:    "38d18acb67d25c8bb9942764b62f18e17054f66a817bd4295423adf9ed98873e000000000000000000000000000000000000000000000000000000000000001b38d18acb67d25c8bb9942764b62f18e17054f66a817bd4295423adf9ed98873e789d1dd423d25f0772d2748d60f7e4b81bb14d086eba8e8e8efb6dcff8a4ae02",
		Expected: "38d18acb67d25c8bb9942764b62f18e17054f66a817bd4295423adf9ed98873e000000000000000000000000000000000000000000000000000000000000001b38d18acb67d25c8bb9942764b62f18e17054f66a817bd4295423adf9ed98873e789d1dd423d25f0772d2748d60f7e4b81bb14d086eba8e8e8efb6dcff8a4ae02",
		Name:     "128",
	}
	benchmarkPrecompiled(b, "04", t)
}

// Tests the sample inputs from the ModExp EIP 198.
func TestPrecompiledModExp(t *testing.T)      { testJson("modexp", "05", t) }
func BenchmarkPrecompiledModExp(b *testing.B) { benchJson("modexp", "05", b) }

func TestPrecompiledModExpEip2565(t *testing.T)      { testJson("modexp_eip2565", "a5", t) }
func BenchmarkPrecompiledModExpEip2565(b *testing.B) { benchJson("modexp_eip2565", "a5", b) }

func TestPrecompiledModExpEip7883(t *testing.T)      { testJson("modexp_eip7883", "b5", t) }
func BenchmarkPrecompiledModExpEip7883(b *testing.B) { benchJson("modexp_eip7883", "b5", b) }

func TestPrecompiledModExpEip7823Fail(t *testing.T) { testJsonFail("modexp-eip7823", "b5", t) }

// Tests the sample inputs from the elliptic curve addition EIP 213.
func TestPrecompiledBn254Add(t *testing.T)      { testJson("bn254Add", "06", t) }
func BenchmarkPrecompiledBn254Add(b *testing.B) { benchJson("bn254Add", "06", b) }

// Tests OOG
func TestPrecompiledModExpOOG(t *testing.T) {
	t.Parallel()
	modexpTests, err := loadJson("modexp")
	if err != nil {
		t.Fatal(err)
	}
	for _, test := range modexpTests {
		testPrecompiledOOG(t, "05", test)
	}
}

func TestPrecompiledModExpPotentialOutOfRange(t *testing.T) {
	modExpContract := allPrecompiles[common.BytesToAddress([]byte{0xa5})]
	hexString := "0x0000000000000000000000000000000000000000000000000000000000000001000000000000000000000000000000000000000000000000ffffffffffffffff0000000000000000000000000000000000000000000000000000000000000000ee"
	input := hexutil.MustDecode(hexString)
	maxGas := uint64(math.MaxUint64)
	_, _, _, err := RunPrecompiledContract(modExpContract, input, maxGas, nil, nil)
	require.NoError(t, err)
}

func TestPrecompiledModExpInputEip7823(t *testing.T) {
	pragueModExp := allPrecompiles[common.BytesToAddress([]byte{0xa5})]
	osakaModExp := allPrecompiles[common.BytesToAddress([]byte{0xb5})]

	// length_of_EXPONENT = 1024; everything else is zero
	in := common.Hex2Bytes("000000000000000000000000000000000000000000000000000000000000000000000000000000000000000000000000000000000000000000000000000004000000000000000000000000000000000000000000000000000000000000000000")
	gas := pragueModExp.RequiredGas(in)
	res, _, _, err := RunPrecompiledContract(pragueModExp, in, gas, nil, nil)
	require.NoError(t, err)
	assert.Equal(t, "", common.Bytes2Hex(res))
	gas = osakaModExp.RequiredGas(in)
	_, _, _, err = RunPrecompiledContract(osakaModExp, in, gas, nil, nil)
	require.NoError(t, err)
	assert.Equal(t, "", common.Bytes2Hex(res))
	gas = osakaModExp.RequiredGas(in)
	_, _, err = RunPrecompiledContract(osakaModExp, in, gas, nil)
	require.NoError(t, err)
	assert.Equal(t, "", common.Bytes2Hex(res))

	// length_of_EXPONENT = 1025; everything else is zero
	in = common.Hex2Bytes("000000000000000000000000000000000000000000000000000000000000000000000000000000000000000000000000000000000000000000000000000004010000000000000000000000000000000000000000000000000000000000000000")
	gas = pragueModExp.RequiredGas(in)
<<<<<<< HEAD
	res, _, _, err = RunPrecompiledContract(pragueModExp, in, gas, nil, nil)
	require.NoError(t, err)
	assert.Equal(t, "", common.Bytes2Hex(res))
	gas = osakaModExp.RequiredGas(in)
	_, _, _, err = RunPrecompiledContract(osakaModExp, in, gas, nil)
	require.NoError(t, err)
	assert.Equal(t, "", common.Bytes2Hex(res))

	// length_of_EXPONENT = 1025; everything else is zero
	in = common.Hex2Bytes("000000000000000000000000000000000000000000000000000000000000000000000000000000000000000000000000000000000000000000000000000004010000000000000000000000000000000000000000000000000000000000000000")
	gas = pragueModExp.RequiredGas(in)
	res, _, _, err = RunPrecompiledContract(pragueModExp, in, gas, nil)
	require.NoError(t, err)
	assert.Equal(t, "", common.Bytes2Hex(res))
	gas = osakaModExp.RequiredGas(in)
	_, _, _, err = RunPrecompiledContract(osakaModExp, in, gas, nil)
=======
	res, _, err = RunPrecompiledContract(pragueModExp, in, gas, nil)
	require.NoError(t, err)
	assert.Equal(t, "", common.Bytes2Hex(res))
	gas = osakaModExp.RequiredGas(in)
	_, _, err = RunPrecompiledContract(osakaModExp, in, gas, nil)
>>>>>>> 31d56654
	assert.ErrorIs(t, err, errModExpExponentLengthTooLarge)

	// length_of_EXPONENT = 2048; everything else is zero
	in = common.Hex2Bytes("000000000000000000000000000000000000000000000000000000000000000000000000000000000000000000000000000000000000000000000000000008000000000000000000000000000000000000000000000000000000000000000000")
	gas = pragueModExp.RequiredGas(in)
<<<<<<< HEAD
	res, _, _, err = RunPrecompiledContract(pragueModExp, in, gas, nil)
	require.NoError(t, err)
	assert.Equal(t, "", common.Bytes2Hex(res))
	gas = osakaModExp.RequiredGas(in)
	_, _, _, err = RunPrecompiledContract(osakaModExp, in, gas, nil)
=======
	res, _, err = RunPrecompiledContract(pragueModExp, in, gas, nil)
	require.NoError(t, err)
	assert.Equal(t, "", common.Bytes2Hex(res))
	gas = osakaModExp.RequiredGas(in)
	_, _, err = RunPrecompiledContract(osakaModExp, in, gas, nil)
>>>>>>> 31d56654
	assert.ErrorIs(t, err, errModExpExponentLengthTooLarge)

	// length_of_EXPONENT = 2^32; everything else is zero
	in = common.Hex2Bytes("000000000000000000000000000000000000000000000000000000000000000000000000000000000000000000000000000000000000000000000001000000000000000000000000000000000000000000000000000000000000000000000000")
	gas = pragueModExp.RequiredGas(in)
<<<<<<< HEAD
	res, _, _, err = RunPrecompiledContract(pragueModExp, in, gas, nil)
	require.NoError(t, err)
	assert.Equal(t, "", common.Bytes2Hex(res))
	gas = osakaModExp.RequiredGas(in)
	_, _, _, err = RunPrecompiledContract(osakaModExp, in, gas, nil)
=======
	res, _, err = RunPrecompiledContract(pragueModExp, in, gas, nil)
	require.NoError(t, err)
	assert.Equal(t, "", common.Bytes2Hex(res))
	gas = osakaModExp.RequiredGas(in)
	_, _, err = RunPrecompiledContract(osakaModExp, in, gas, nil)
>>>>>>> 31d56654
	assert.ErrorIs(t, err, errModExpExponentLengthTooLarge)

	// length_of_EXPONENT = 2^64; everything else is zero
	in = common.Hex2Bytes("000000000000000000000000000000000000000000000000000000000000000000000000000000000000000000000000000000000000000100000000000000000000000000000000000000000000000000000000000000000000000000000000")
	gas = pragueModExp.RequiredGas(in)
<<<<<<< HEAD
	res, _, _, err = RunPrecompiledContract(pragueModExp, in, gas, nil)
=======
	res, _, err = RunPrecompiledContract(pragueModExp, in, gas, nil)
>>>>>>> 31d56654
	require.NoError(t, err)
	assert.Equal(t, "", common.Bytes2Hex(res))
	gas = osakaModExp.RequiredGas(in)
	_, _, _, err = RunPrecompiledContract(osakaModExp, in, gas, nil, nil)
	assert.ErrorIs(t, err, errModExpExponentLengthTooLarge)
}

// Tests the sample inputs from the elliptic curve scalar multiplication EIP 213.
func TestPrecompiledBn254ScalarMul(t *testing.T)      { testJson("bn254ScalarMul", "07", t) }
func BenchmarkPrecompiledBn254ScalarMul(b *testing.B) { benchJson("bn254ScalarMul", "07", b) }
func TestPrecompiledBn254ScalarMulFail(t *testing.T)  { testJsonFail("bn254ScalarMul", "07", t) }

// Tests the sample inputs from the elliptic curve pairing check EIP 197.
func TestPrecompiledBn254Pairing(t *testing.T)      { testJson("bn254Pairing", "08", t) }
func BenchmarkPrecompiledBn254Pairing(b *testing.B) { benchJson("bn254Pairing", "08", b) }

func TestPrecompiledBlake2F(t *testing.T)      { testJson("blake2F", "09", t) }
func BenchmarkPrecompiledBlake2F(b *testing.B) { benchJson("blake2F", "09", b) }

func TestPrecompileBlake2FMalformedInput(t *testing.T) {
	t.Parallel()
	for _, test := range blake2FMalformedInputTests {
		testPrecompiledFailure("09", test, t)
	}
}

func TestPrecompiledEcrecover(t *testing.T)      { testJson("ecRecover", "01", t) }
func BenchmarkPrecompiledEcrecover(b *testing.B) { benchJson("ecRecover", "01", b) }

func testJson(name, addr string, t *testing.T) {
	tests, err := loadJson(name)
	if err != nil {
		t.Fatal(err)
	}
	for _, test := range tests {
		testPrecompiled(t, addr, test)
	}
}

func testJsonFail(name, addr string, t *testing.T) {
	tests, err := loadJsonFail(name)
	if err != nil {
		t.Fatal(err)
	}
	for _, test := range tests {
		testPrecompiledFailure(addr, test, t)
	}
}

func benchJson(name, addr string, b *testing.B) {
	tests, err := loadJson(name)
	if err != nil {
		b.Fatal(err)
	}
	for _, test := range tests {
		benchmarkPrecompiled(b, addr, test)
	}
}

func TestPrecompiledBLS12381G1Add(t *testing.T)      { testJson("blsG1Add", "0b", t) }
func TestPrecompiledBLS12381G1MultiExp(t *testing.T) { testJson("blsG1MultiExp", "0c", t) }
func TestPrecompiledBLS12381G2Add(t *testing.T)      { testJson("blsG2Add", "0d", t) }
func TestPrecompiledBLS12381G2MultiExp(t *testing.T) { testJson("blsG2MultiExp", "0e", t) }
func TestPrecompiledBLS12381Pairing(t *testing.T)    { testJson("blsPairing", "0f", t) }
func TestPrecompiledBLS12381MapG1(t *testing.T)      { testJson("blsMapG1", "10", t) }
func TestPrecompiledBLS12381MapG2(t *testing.T)      { testJson("blsMapG2", "11", t) }
func TestPrecompiledPointEvaluation(t *testing.T)    { testJson("pointEvaluation", "0a", t) }

func BenchmarkPrecompiledBLS12381G1Add(b *testing.B)      { benchJson("blsG1Add", "0b", b) }
func BenchmarkPrecompiledBLS12381G1MultiExp(b *testing.B) { benchJson("blsG1MultiExp", "0c", b) }
func BenchmarkPrecompiledBLS12381G2Add(b *testing.B)      { benchJson("blsG2Add", "0d", b) }
func BenchmarkPrecompiledBLS12381G2MultiExp(b *testing.B) { benchJson("blsG2MultiExp", "0e", b) }
func BenchmarkPrecompiledBLS12381Pairing(b *testing.B)    { benchJson("blsPairing", "0f", b) }
func BenchmarkPrecompiledBLS12381MapG1(b *testing.B)      { benchJson("blsMapG1", "10", b) }
func BenchmarkPrecompiledBLS12381MapG2(b *testing.B)      { benchJson("blsMapG2", "11", b) }
func BenchmarkPrecompiledPointEvaluation(b *testing.B)    { benchJson("pointEvaluation", "0a", b) }

// Failure tests
func TestPrecompiledBLS12381G1AddFail(t *testing.T)      { testJsonFail("blsG1Add", "0b", t) }
func TestPrecompiledBLS12381G1MultiExpFail(t *testing.T) { testJsonFail("blsG1MultiExp", "0c", t) }
func TestPrecompiledBLS12381G2AddFail(t *testing.T)      { testJsonFail("blsG2Add", "0d", t) }
func TestPrecompiledBLS12381G2MultiExpFail(t *testing.T) { testJsonFail("blsG2MultiExp", "0e", t) }
func TestPrecompiledBLS12381PairingFail(t *testing.T)    { testJsonFail("blsPairing", "0f", t) }
func TestPrecompiledBLS12381MapG1Fail(t *testing.T)      { testJsonFail("blsMapG1", "10", t) }
func TestPrecompiledBLS12381MapG2Fail(t *testing.T)      { testJsonFail("blsMapG2", "11", t) }

func loadJson(name string) ([]precompiledTest, error) {
	data, err := os.ReadFile(fmt.Sprintf("testdata/precompiles/%v.json", name))
	if err != nil {
		return nil, err
	}
	var testcases []precompiledTest
	err = json.Unmarshal(data, &testcases)
	return testcases, err
}

func loadJsonFail(name string) ([]precompiledFailureTest, error) {
	data, err := os.ReadFile(fmt.Sprintf("testdata/precompiles/fail-%v.json", name))
	if err != nil {
		return nil, err
	}
	var testcases []precompiledFailureTest
	err = json.Unmarshal(data, &testcases)
	return testcases, err
}

// BenchmarkPrecompiledBLS12381G1MultiExpWorstCase benchmarks the worst case we could find that still fits a gaslimit of 10MGas.
func BenchmarkPrecompiledBLS12381G1MultiExpWorstCase(b *testing.B) {
	task := "0000000000000000000000000000000008d8c4a16fb9d8800cce987c0eadbb6b3b005c213d44ecb5adeed713bae79d606041406df26169c35df63cf972c94be1" +
		"0000000000000000000000000000000011bc8afe71676e6730702a46ef817060249cd06cd82e6981085012ff6d013aa4470ba3a2c71e13ef653e1e223d1ccfe9" +
		"FFFFFFFFFFFFFFFFFFFFFFFFFFFFFFFFFFFFFFFFFFFFFFFFFFFFFFFFFFFFFFFF"
	input := task
	for i := 0; i < 4787; i++ {
		input = input + task
	}
	testcase := precompiledTest{
		Input:       input,
		Expected:    "0000000000000000000000000000000005a6310ea6f2a598023ae48819afc292b4dfcb40aabad24a0c2cb6c19769465691859eeb2a764342a810c5038d700f18000000000000000000000000000000001268ac944437d15923dc0aec00daa9250252e43e4b35ec7a19d01f0d6cd27f6e139d80dae16ba1c79cc7f57055a93ff5",
		Name:        "WorstCaseG1",
		NoBenchmark: false,
	}
	benchmarkPrecompiled(b, "f0c", testcase)
}

// BenchmarkPrecompiledBLS12381G2MultiExpWorstCase benchmarks the worst case we could find that still fits a gaslimit of 10MGas.
func BenchmarkPrecompiledBLS12381G2MultiExpWorstCase(b *testing.B) {
	task := "000000000000000000000000000000000d4f09acd5f362e0a516d4c13c5e2f504d9bd49fdfb6d8b7a7ab35a02c391c8112b03270d5d9eefe9b659dd27601d18f" +
		"000000000000000000000000000000000fd489cb75945f3b5ebb1c0e326d59602934c8f78fe9294a8877e7aeb95de5addde0cb7ab53674df8b2cfbb036b30b99" +
		"00000000000000000000000000000000055dbc4eca768714e098bbe9c71cf54b40f51c26e95808ee79225a87fb6fa1415178db47f02d856fea56a752d185f86b" +
		"000000000000000000000000000000001239b7640f416eb6e921fe47f7501d504fadc190d9cf4e89ae2b717276739a2f4ee9f637c35e23c480df029fd8d247c7" +
		"FFFFFFFFFFFFFFFFFFFFFFFFFFFFFFFFFFFFFFFFFFFFFFFFFFFFFFFFFFFFFFFF"
	input := task
	for i := 0; i < 1040; i++ {
		input = input + task
	}

	testcase := precompiledTest{
		Input:       input,
		Expected:    "0000000000000000000000000000000018f5ea0c8b086095cfe23f6bb1d90d45de929292006dba8cdedd6d3203af3c6bbfd592e93ecb2b2c81004961fdcbb46c00000000000000000000000000000000076873199175664f1b6493a43c02234f49dc66f077d3007823e0343ad92e30bd7dc209013435ca9f197aca44d88e9dac000000000000000000000000000000000e6f07f4b23b511eac1e2682a0fc224c15d80e122a3e222d00a41fab15eba645a700b9ae84f331ae4ed873678e2e6c9b000000000000000000000000000000000bcb4849e460612aaed79617255fd30c03f51cf03d2ed4163ca810c13e1954b1e8663157b957a601829bb272a4e6c7b8",
		Name:        "WorstCaseG2",
		NoBenchmark: false,
	}
	benchmarkPrecompiled(b, "f0f", testcase)
}

// Benchmarks the sample inputs from the P256VERIFY precompile.
func BenchmarkPrecompiledP256Verify(b *testing.B) {
	testcase := precompiledTest{
		Input:    "4cee90eb86eaa050036147a12d49004b6b9c72bd725d39d4785011fe190f0b4da73bd4903f0ce3b639bbbf6e8e80d16931ff4bcf5993d58468e8fb19086e8cac36dbcd03009df8c59286b162af3bd7fcc0450c9aa81be5d10d312af6c66b1d604aebd3099c618202fcfe16ae7770b0c49ab5eadf74b754204a3bb6060e44eff37618b065f9832de4ca6ca971a7a1adc826d0f7c00181a5fb2ddf79ae00b4e10e",
		Expected: "0000000000000000000000000000000000000000000000000000000000000001",
		Name:     "p256Verify",
	}
	benchmarkPrecompiled(b, "100", testcase)
}

func TestPrecompiledP256Verify(t *testing.T) {
	t.Parallel()
	testJson("p256Verify", "100", t)
	testJson("p256Verify-EIP-7951", "a100", t)
}<|MERGE_RESOLUTION|>--- conflicted
+++ resolved
@@ -285,84 +285,74 @@
 	_, _, _, err = RunPrecompiledContract(osakaModExp, in, gas, nil, nil)
 	require.NoError(t, err)
 	assert.Equal(t, "", common.Bytes2Hex(res))
-	gas = osakaModExp.RequiredGas(in)
-	_, _, err = RunPrecompiledContract(osakaModExp, in, gas, nil)
-	require.NoError(t, err)
-	assert.Equal(t, "", common.Bytes2Hex(res))
 
 	// length_of_EXPONENT = 1025; everything else is zero
 	in = common.Hex2Bytes("000000000000000000000000000000000000000000000000000000000000000000000000000000000000000000000000000000000000000000000000000004010000000000000000000000000000000000000000000000000000000000000000")
 	gas = pragueModExp.RequiredGas(in)
-<<<<<<< HEAD
 	res, _, _, err = RunPrecompiledContract(pragueModExp, in, gas, nil, nil)
 	require.NoError(t, err)
 	assert.Equal(t, "", common.Bytes2Hex(res))
 	gas = osakaModExp.RequiredGas(in)
-	_, _, _, err = RunPrecompiledContract(osakaModExp, in, gas, nil)
+	_, _, _, err = RunPrecompiledContract(osakaModExp, in, gas, nil, nil)
 	require.NoError(t, err)
 	assert.Equal(t, "", common.Bytes2Hex(res))
 
 	// length_of_EXPONENT = 1025; everything else is zero
 	in = common.Hex2Bytes("000000000000000000000000000000000000000000000000000000000000000000000000000000000000000000000000000000000000000000000000000004010000000000000000000000000000000000000000000000000000000000000000")
 	gas = pragueModExp.RequiredGas(in)
-	res, _, _, err = RunPrecompiledContract(pragueModExp, in, gas, nil)
+	res, _, _, err = RunPrecompiledContract(pragueModExp, in, gas, nil, nil)
 	require.NoError(t, err)
 	assert.Equal(t, "", common.Bytes2Hex(res))
 	gas = osakaModExp.RequiredGas(in)
-	_, _, _, err = RunPrecompiledContract(osakaModExp, in, gas, nil)
-=======
-	res, _, err = RunPrecompiledContract(pragueModExp, in, gas, nil)
-	require.NoError(t, err)
-	assert.Equal(t, "", common.Bytes2Hex(res))
-	gas = osakaModExp.RequiredGas(in)
-	_, _, err = RunPrecompiledContract(osakaModExp, in, gas, nil)
->>>>>>> 31d56654
+	_, _, _, err = RunPrecompiledContract(osakaModExp, in, gas, nil,nil)
 	assert.ErrorIs(t, err, errModExpExponentLengthTooLarge)
 
 	// length_of_EXPONENT = 2048; everything else is zero
 	in = common.Hex2Bytes("000000000000000000000000000000000000000000000000000000000000000000000000000000000000000000000000000000000000000000000000000008000000000000000000000000000000000000000000000000000000000000000000")
 	gas = pragueModExp.RequiredGas(in)
-<<<<<<< HEAD
-	res, _, _, err = RunPrecompiledContract(pragueModExp, in, gas, nil)
+	res, _, _, err = RunPrecompiledContract(pragueModExp, in, gas, nil,nil)
 	require.NoError(t, err)
 	assert.Equal(t, "", common.Bytes2Hex(res))
 	gas = osakaModExp.RequiredGas(in)
-	_, _, _, err = RunPrecompiledContract(osakaModExp, in, gas, nil)
-=======
-	res, _, err = RunPrecompiledContract(pragueModExp, in, gas, nil)
-	require.NoError(t, err)
-	assert.Equal(t, "", common.Bytes2Hex(res))
-	gas = osakaModExp.RequiredGas(in)
-	_, _, err = RunPrecompiledContract(osakaModExp, in, gas, nil)
->>>>>>> 31d56654
+	_, _, _, err = RunPrecompiledContract(osakaModExp, in, gas, nil,nil)
 	assert.ErrorIs(t, err, errModExpExponentLengthTooLarge)
+
+	// TODO review with code above
+	//
+	//// length_of_EXPONENT = 1025; everything else is zero
+	//in = common.Hex2Bytes("000000000000000000000000000000000000000000000000000000000000000000000000000000000000000000000000000000000000000000000000000004010000000000000000000000000000000000000000000000000000000000000000")
+	//gas = pragueModExp.RequiredGas(in)
+	//res, _, err = RunPrecompiledContract(pragueModExp, in, gas, nil)
+	//require.NoError(t, err)
+	//assert.Equal(t, "", common.Bytes2Hex(res))
+	//gas = osakaModExp.RequiredGas(in)
+	//_, _, err = RunPrecompiledContract(osakaModExp, in, gas, nil)
+	//assert.ErrorIs(t, err, errModExpExponentLengthTooLarge)
+	//
+	//// length_of_EXPONENT = 2048; everything else is zero
+	//in = common.Hex2Bytes("000000000000000000000000000000000000000000000000000000000000000000000000000000000000000000000000000000000000000000000000000008000000000000000000000000000000000000000000000000000000000000000000")
+	//gas = pragueModExp.RequiredGas(in)
+	//res, _, err = RunPrecompiledContract(pragueModExp, in, gas, nil)
+	//require.NoError(t, err)
+	//assert.Equal(t, "", common.Bytes2Hex(res))
+	//gas = osakaModExp.RequiredGas(in)
+	//_, _, err = RunPrecompiledContract(osakaModExp, in, gas, nil)
+	//assert.ErrorIs(t, err, errModExpExponentLengthTooLarge)
 
 	// length_of_EXPONENT = 2^32; everything else is zero
 	in = common.Hex2Bytes("000000000000000000000000000000000000000000000000000000000000000000000000000000000000000000000000000000000000000000000001000000000000000000000000000000000000000000000000000000000000000000000000")
 	gas = pragueModExp.RequiredGas(in)
-<<<<<<< HEAD
-	res, _, _, err = RunPrecompiledContract(pragueModExp, in, gas, nil)
+	res, _, _, err = RunPrecompiledContract(pragueModExp, in, gas, nil,nil)
 	require.NoError(t, err)
 	assert.Equal(t, "", common.Bytes2Hex(res))
 	gas = osakaModExp.RequiredGas(in)
-	_, _, _, err = RunPrecompiledContract(osakaModExp, in, gas, nil)
-=======
-	res, _, err = RunPrecompiledContract(pragueModExp, in, gas, nil)
-	require.NoError(t, err)
-	assert.Equal(t, "", common.Bytes2Hex(res))
-	gas = osakaModExp.RequiredGas(in)
-	_, _, err = RunPrecompiledContract(osakaModExp, in, gas, nil)
->>>>>>> 31d56654
+	_, _, _, err = RunPrecompiledContract(osakaModExp, in, gas, nil,nil)
 	assert.ErrorIs(t, err, errModExpExponentLengthTooLarge)
 
 	// length_of_EXPONENT = 2^64; everything else is zero
 	in = common.Hex2Bytes("000000000000000000000000000000000000000000000000000000000000000000000000000000000000000000000000000000000000000100000000000000000000000000000000000000000000000000000000000000000000000000000000")
 	gas = pragueModExp.RequiredGas(in)
-<<<<<<< HEAD
-	res, _, _, err = RunPrecompiledContract(pragueModExp, in, gas, nil)
-=======
-	res, _, err = RunPrecompiledContract(pragueModExp, in, gas, nil)
->>>>>>> 31d56654
+	res, _, _, err = RunPrecompiledContract(pragueModExp, in, gas, nil, nil)
 	require.NoError(t, err)
 	assert.Equal(t, "", common.Bytes2Hex(res))
 	gas = osakaModExp.RequiredGas(in)
