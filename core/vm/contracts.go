// Copyright 2014 The go-ethereum Authors
// (original work)
// Copyright 2024 The Erigon Authors
// (modifications)
// This file is part of Erigon.
//
// Erigon is free software: you can redistribute it and/or modify
// it under the terms of the GNU Lesser General Public License as published by
// the Free Software Foundation, either version 3 of the License, or
// (at your option) any later version.
//
// Erigon is distributed in the hope that it will be useful,
// but WITHOUT ANY WARRANTY; without even the implied warranty of
// MERCHANTABILITY or FITNESS FOR A PARTICULAR PURPOSE. See the
// GNU Lesser General Public License for more details.
//
// You should have received a copy of the GNU Lesser General Public License
// along with Erigon. If not, see <http://www.gnu.org/licenses/>.

package vm

import (
	"crypto/sha256"
	"encoding/binary"
	"errors"
	"math/big"

	"github.com/consensys/gnark-crypto/ecc"
	bls12381 "github.com/consensys/gnark-crypto/ecc/bls12-381"
	"github.com/consensys/gnark-crypto/ecc/bls12-381/fp"
	"github.com/consensys/gnark-crypto/ecc/bls12-381/fr"
	"github.com/consensys/gnark-crypto/ecc/bn254"
	"github.com/holiman/uint256"

	"github.com/erigontech/erigon-lib/chain"
	"github.com/erigontech/erigon-lib/chain/params"
	"github.com/erigontech/erigon-lib/common"
	"github.com/erigontech/erigon-lib/common/math"
	"github.com/erigontech/erigon-lib/crypto"
	"github.com/erigontech/erigon-lib/crypto/blake2b"
	libbn254 "github.com/erigontech/erigon-lib/crypto/bn254"
	libkzg "github.com/erigontech/erigon-lib/crypto/kzg"
	"github.com/erigontech/erigon-lib/crypto/secp256r1"
	"github.com/erigontech/erigon/core/tracing"

	//lint:ignore SA1019 Needed for precompile
	"golang.org/x/crypto/ripemd160"
)

// PrecompiledContract is the basic interface for native Go contracts. The implementation
// requires a deterministic gas count based on the input size of the Run method of the
// contract.
type PrecompiledContract interface {
	RequiredGas(input []byte) uint64  // RequiredPrice calculates the contract gas use
	Run(input []byte) ([]byte, error) // Run runs the precompiled contract
	Name() string
}

func Precompiles(chainRules *chain.Rules) map[common.Address]PrecompiledContract {
	switch {
	case chainRules.IsOsaka:
		return PrecompiledContractsOsaka
	case chainRules.IsBhilai:
		return PrecompiledContractsBhilai
	case chainRules.IsPrague:
		return PrecompiledContractsPrague
	case chainRules.IsNapoli:
		return PrecompiledContractsNapoli
	case chainRules.IsCancun:
		return PrecompiledContractsCancun
	case chainRules.IsBerlin:
		return PrecompiledContractsBerlin
	case chainRules.IsIstanbul:
		return PrecompiledContractsIstanbul
	case chainRules.IsByzantium:
		return PrecompiledContractsByzantium
	default:
		return PrecompiledContractsHomestead
	}
}

// PrecompiledContractsHomestead contains the default set of pre-compiled Ethereum
// contracts used in the Frontier and Homestead releases.
var PrecompiledContractsHomestead = map[common.Address]PrecompiledContract{
	common.BytesToAddress([]byte{1}): &ecrecover{},
	common.BytesToAddress([]byte{2}): &sha256hash{},
	common.BytesToAddress([]byte{3}): &ripemd160hash{},
	common.BytesToAddress([]byte{4}): &dataCopy{},
}

// PrecompiledContractsByzantium contains the default set of pre-compiled Ethereum
// contracts used in the Byzantium release.
var PrecompiledContractsByzantium = map[common.Address]PrecompiledContract{
	common.BytesToAddress([]byte{1}): &ecrecover{},
	common.BytesToAddress([]byte{2}): &sha256hash{},
	common.BytesToAddress([]byte{3}): &ripemd160hash{},
	common.BytesToAddress([]byte{4}): &dataCopy{},
	common.BytesToAddress([]byte{5}): &bigModExp{eip2565: false},
	common.BytesToAddress([]byte{6}): &bn254AddByzantium{},
	common.BytesToAddress([]byte{7}): &bn254ScalarMulByzantium{},
	common.BytesToAddress([]byte{8}): &bn254PairingByzantium{},
}

// PrecompiledContractsIstanbul contains the default set of pre-compiled Ethereum
// contracts used in the Istanbul release.
var PrecompiledContractsIstanbul = map[common.Address]PrecompiledContract{
	common.BytesToAddress([]byte{1}): &ecrecover{},
	common.BytesToAddress([]byte{2}): &sha256hash{},
	common.BytesToAddress([]byte{3}): &ripemd160hash{},
	common.BytesToAddress([]byte{4}): &dataCopy{},
	common.BytesToAddress([]byte{5}): &bigModExp{eip2565: false},
	common.BytesToAddress([]byte{6}): &bn254AddIstanbul{},
	common.BytesToAddress([]byte{7}): &bn254ScalarMulIstanbul{},
	common.BytesToAddress([]byte{8}): &bn254PairingIstanbul{},
	common.BytesToAddress([]byte{9}): &blake2F{},
}

// PrecompiledContractsBerlin contains the default set of pre-compiled Ethereum
// contracts used in the Berlin release.
var PrecompiledContractsBerlin = map[common.Address]PrecompiledContract{
	common.BytesToAddress([]byte{1}): &ecrecover{},
	common.BytesToAddress([]byte{2}): &sha256hash{},
	common.BytesToAddress([]byte{3}): &ripemd160hash{},
	common.BytesToAddress([]byte{4}): &dataCopy{},
	common.BytesToAddress([]byte{5}): &bigModExp{eip2565: true},
	common.BytesToAddress([]byte{6}): &bn254AddIstanbul{},
	common.BytesToAddress([]byte{7}): &bn254ScalarMulIstanbul{},
	common.BytesToAddress([]byte{8}): &bn254PairingIstanbul{},
	common.BytesToAddress([]byte{9}): &blake2F{},
}

var PrecompiledContractsCancun = map[common.Address]PrecompiledContract{
	common.BytesToAddress([]byte{0x01}): &ecrecover{},
	common.BytesToAddress([]byte{0x02}): &sha256hash{},
	common.BytesToAddress([]byte{0x03}): &ripemd160hash{},
	common.BytesToAddress([]byte{0x04}): &dataCopy{},
	common.BytesToAddress([]byte{0x05}): &bigModExp{eip2565: true},
	common.BytesToAddress([]byte{0x06}): &bn254AddIstanbul{},
	common.BytesToAddress([]byte{0x07}): &bn254ScalarMulIstanbul{},
	common.BytesToAddress([]byte{0x08}): &bn254PairingIstanbul{},
	common.BytesToAddress([]byte{0x09}): &blake2F{},
	common.BytesToAddress([]byte{0x0a}): &pointEvaluation{},
}

var PrecompiledContractsNapoli = map[common.Address]PrecompiledContract{
	common.BytesToAddress([]byte{0x01}):       &ecrecover{},
	common.BytesToAddress([]byte{0x02}):       &sha256hash{},
	common.BytesToAddress([]byte{0x03}):       &ripemd160hash{},
	common.BytesToAddress([]byte{0x04}):       &dataCopy{},
	common.BytesToAddress([]byte{0x05}):       &bigModExp{eip2565: true},
	common.BytesToAddress([]byte{0x06}):       &bn254AddIstanbul{},
	common.BytesToAddress([]byte{0x07}):       &bn254ScalarMulIstanbul{},
	common.BytesToAddress([]byte{0x08}):       &bn254PairingIstanbul{},
	common.BytesToAddress([]byte{0x09}):       &blake2F{},
	common.BytesToAddress([]byte{0x01, 0x00}): &p256Verify{},
}

var PrecompiledContractsBhilai = map[common.Address]PrecompiledContract{
	common.BytesToAddress([]byte{0x01}):       &ecrecover{},
	common.BytesToAddress([]byte{0x02}):       &sha256hash{},
	common.BytesToAddress([]byte{0x03}):       &ripemd160hash{},
	common.BytesToAddress([]byte{0x04}):       &dataCopy{},
	common.BytesToAddress([]byte{0x05}):       &bigModExp{eip2565: true},
	common.BytesToAddress([]byte{0x06}):       &bn254AddIstanbul{},
	common.BytesToAddress([]byte{0x07}):       &bn254ScalarMulIstanbul{},
	common.BytesToAddress([]byte{0x08}):       &bn254PairingIstanbul{},
	common.BytesToAddress([]byte{0x09}):       &blake2F{},
	common.BytesToAddress([]byte{0x0b}):       &bls12381G1Add{},
	common.BytesToAddress([]byte{0x0c}):       &bls12381G1MultiExp{},
	common.BytesToAddress([]byte{0x0d}):       &bls12381G2Add{},
	common.BytesToAddress([]byte{0x0e}):       &bls12381G2MultiExp{},
	common.BytesToAddress([]byte{0x0f}):       &bls12381Pairing{},
	common.BytesToAddress([]byte{0x10}):       &bls12381MapFpToG1{},
	common.BytesToAddress([]byte{0x11}):       &bls12381MapFp2ToG2{},
	common.BytesToAddress([]byte{0x01, 0x00}): &p256Verify{},
}

var PrecompiledContractsPrague = map[common.Address]PrecompiledContract{
	common.BytesToAddress([]byte{0x01}): &ecrecover{},
	common.BytesToAddress([]byte{0x02}): &sha256hash{},
	common.BytesToAddress([]byte{0x03}): &ripemd160hash{},
	common.BytesToAddress([]byte{0x04}): &dataCopy{},
	common.BytesToAddress([]byte{0x05}): &bigModExp{eip2565: true},
	common.BytesToAddress([]byte{0x06}): &bn254AddIstanbul{},
	common.BytesToAddress([]byte{0x07}): &bn254ScalarMulIstanbul{},
	common.BytesToAddress([]byte{0x08}): &bn254PairingIstanbul{},
	common.BytesToAddress([]byte{0x09}): &blake2F{},
	common.BytesToAddress([]byte{0x0a}): &pointEvaluation{},
	common.BytesToAddress([]byte{0x0b}): &bls12381G1Add{},
	common.BytesToAddress([]byte{0x0c}): &bls12381G1MultiExp{},
	common.BytesToAddress([]byte{0x0d}): &bls12381G2Add{},
	common.BytesToAddress([]byte{0x0e}): &bls12381G2MultiExp{},
	common.BytesToAddress([]byte{0x0f}): &bls12381Pairing{},
	common.BytesToAddress([]byte{0x10}): &bls12381MapFpToG1{},
	common.BytesToAddress([]byte{0x11}): &bls12381MapFp2ToG2{},
}

var PrecompiledContractsOsaka = map[common.Address]PrecompiledContract{
	common.BytesToAddress([]byte{0x01}):       &ecrecover{},
	common.BytesToAddress([]byte{0x02}):       &sha256hash{},
	common.BytesToAddress([]byte{0x03}):       &ripemd160hash{},
	common.BytesToAddress([]byte{0x04}):       &dataCopy{},
	common.BytesToAddress([]byte{0x05}):       &bigModExp{osaka: true},
	common.BytesToAddress([]byte{0x06}):       &bn254AddIstanbul{},
	common.BytesToAddress([]byte{0x07}):       &bn254ScalarMulIstanbul{},
	common.BytesToAddress([]byte{0x08}):       &bn254PairingIstanbul{},
	common.BytesToAddress([]byte{0x09}):       &blake2F{},
	common.BytesToAddress([]byte{0x0a}):       &pointEvaluation{},
	common.BytesToAddress([]byte{0x0b}):       &bls12381G1Add{},
	common.BytesToAddress([]byte{0x0c}):       &bls12381G1MultiExp{},
	common.BytesToAddress([]byte{0x0d}):       &bls12381G2Add{},
	common.BytesToAddress([]byte{0x0e}):       &bls12381G2MultiExp{},
	common.BytesToAddress([]byte{0x0f}):       &bls12381Pairing{},
	common.BytesToAddress([]byte{0x10}):       &bls12381MapFpToG1{},
	common.BytesToAddress([]byte{0x11}):       &bls12381MapFp2ToG2{},
	common.BytesToAddress([]byte{0x01, 0x00}): &p256Verify{eip7951: true},
}

var (
	PrecompiledAddressesOsaka     []common.Address
	PrecompiledAddressesPrague    []common.Address
	PrecompiledAddressesNapoli    []common.Address
	PrecompiledAddressesBhilai    []common.Address
	PrecompiledAddressesCancun    []common.Address
	PrecompiledAddressesBerlin    []common.Address
	PrecompiledAddressesIstanbul  []common.Address
	PrecompiledAddressesByzantium []common.Address
	PrecompiledAddressesHomestead []common.Address
)

func init() {
	for k := range PrecompiledContractsHomestead {
		PrecompiledAddressesHomestead = append(PrecompiledAddressesHomestead, k)
	}
	for k := range PrecompiledContractsByzantium {
		PrecompiledAddressesByzantium = append(PrecompiledAddressesByzantium, k)
	}
	for k := range PrecompiledContractsIstanbul {
		PrecompiledAddressesIstanbul = append(PrecompiledAddressesIstanbul, k)
	}
	for k := range PrecompiledContractsBerlin {
		PrecompiledAddressesBerlin = append(PrecompiledAddressesBerlin, k)
	}
	for k := range PrecompiledContractsCancun {
		PrecompiledAddressesCancun = append(PrecompiledAddressesCancun, k)
	}
	for k := range PrecompiledContractsNapoli {
		PrecompiledAddressesNapoli = append(PrecompiledAddressesNapoli, k)
	}
	for k := range PrecompiledContractsBhilai {
		PrecompiledAddressesBhilai = append(PrecompiledAddressesBhilai, k)
	}
	for k := range PrecompiledContractsPrague {
		PrecompiledAddressesPrague = append(PrecompiledAddressesPrague, k)
	}
	for k := range PrecompiledContractsOsaka {
		PrecompiledAddressesOsaka = append(PrecompiledAddressesOsaka, k)
	}
}

// ActivePrecompiles returns the precompiles enabled with the current configuration.
func ActivePrecompiles(rules *chain.Rules) []common.Address {
	switch {
	case rules.IsOsaka:
		return PrecompiledAddressesOsaka
	case rules.IsBhilai:
		return PrecompiledAddressesBhilai
	case rules.IsPrague:
		return PrecompiledAddressesPrague
	case rules.IsNapoli:
		return PrecompiledAddressesNapoli
	case rules.IsCancun:
		return PrecompiledAddressesCancun
	case rules.IsBerlin:
		return PrecompiledAddressesBerlin
	case rules.IsIstanbul:
		return PrecompiledAddressesIstanbul
	case rules.IsByzantium:
		return PrecompiledAddressesByzantium
	default:
		return PrecompiledAddressesHomestead
	}
}

// RunPrecompiledContract runs and evaluates the output of a precompiled contract.
// It returns
// - the returned bytes,
// - the _remaining_ gas,
// - any error that occurred
func RunPrecompiledContract(p PrecompiledContract, input []byte, suppliedGas uint64, tracer *tracing.Hooks,
) (ret []byte, remainingGas uint64, err error) {
	gasCost := p.RequiredGas(input)
	if suppliedGas < gasCost {
		return nil, 0, ErrOutOfGas
	}

	if tracer != nil && tracer.OnGasChange != nil {
		tracer.OnGasChange(suppliedGas, suppliedGas-gasCost, tracing.GasChangeCallPrecompiledContract)
	}

	suppliedGas -= gasCost
	output, err := p.Run(input)
	return output, suppliedGas, err
}

// ECRECOVER implemented as a native contract.
type ecrecover struct{}

func (c *ecrecover) RequiredGas(input []byte) uint64 {
	return params.EcrecoverGas
}

func (c *ecrecover) Run(input []byte) ([]byte, error) {
	const ecRecoverInputLength = 128

	input = common.RightPadBytes(input, ecRecoverInputLength)
	// "input" is (hash, v, r, s), each 32 bytes
	// but for ecrecover we want (r, s, v)

	r := new(uint256.Int).SetBytes(input[64:96])
	s := new(uint256.Int).SetBytes(input[96:128])
	v := input[63] - 27

	// tighter sig s values input homestead only apply to txn sigs
	if !allZero(input[32:63]) || !crypto.TransactionSignatureIsValid(v, r, s, true /* allowPreEip2s */) {
		return nil, nil
	}
	// We must make sure not to modify the 'input', so placing the 'v' along with
	// the signature needs to be done on a new allocation
	sig := make([]byte, 65)
	copy(sig, input[64:128])
	sig[64] = v
	// v needs to be at the end for libsecp256k1
	pubKey, err := crypto.Ecrecover(input[:32], sig)
	// make sure the public key is a valid one
	if err != nil {
		return nil, nil
	}

	// the first byte of pubkey is bitcoin heritage
	return common.LeftPadBytes(crypto.Keccak256(pubKey[1:])[12:], 32), nil
}

func (c *ecrecover) Name() string {
	return "ECREC"
}

// SHA256 implemented as a native contract.
type sha256hash struct{}

// RequiredGas returns the gas required to execute the pre-compiled contract.
//
// This method does not require any overflow checking as the input size gas costs
// required for anything significant is so high it's impossible to pay for.
func (c *sha256hash) RequiredGas(input []byte) uint64 {
	return uint64(len(input)+31)/32*params.Sha256PerWordGas + params.Sha256BaseGas
}
func (c *sha256hash) Run(input []byte) ([]byte, error) {
	h := sha256.Sum256(input)
	return h[:], nil
}

func (c *sha256hash) Name() string {
	return "SHA256"
}

// RIPEMD160 implemented as a native contract.
type ripemd160hash struct{}

// RequiredGas returns the gas required to execute the pre-compiled contract.
//
// This method does not require any overflow checking as the input size gas costs
// required for anything significant is so high it's impossible to pay for.
func (c *ripemd160hash) RequiredGas(input []byte) uint64 {
	return uint64(len(input)+31)/32*params.Ripemd160PerWordGas + params.Ripemd160BaseGas
}
func (c *ripemd160hash) Run(input []byte) ([]byte, error) {
	ripemd := ripemd160.New()
	ripemd.Write(input)
	return common.LeftPadBytes(ripemd.Sum(nil), 32), nil
}

func (c *ripemd160hash) Name() string {
	return "RIPEMD160"
}

// data copy implemented as a native contract.
type dataCopy struct{}

// RequiredGas returns the gas required to execute the pre-compiled contract.
//
// This method does not require any overflow checking as the input size gas costs
// required for anything significant is so high it's impossible to pay for.
func (c *dataCopy) RequiredGas(input []byte) uint64 {
	return uint64(len(input)+31)/32*params.IdentityPerWordGas + params.IdentityBaseGas
}
func (c *dataCopy) Run(in []byte) ([]byte, error) {
	return common.CopyBytes(in), nil
}

func (c *dataCopy) Name() string {
	return "ID"
}

// bigModExp implements a native big integer exponential modular operation.
type bigModExp struct {
	eip2565 bool
	osaka   bool // EIP-7823 & 7883
}

var (
	big1      = big.NewInt(1)
	big3      = big.NewInt(3)
	big7      = big.NewInt(7)
	big20     = big.NewInt(20)
	big32     = big.NewInt(32)
	big64     = big.NewInt(64)
	big96     = big.NewInt(96)
	big480    = big.NewInt(480)
	big1024   = big.NewInt(1024)
	big3072   = big.NewInt(3072)
	big199680 = big.NewInt(199680)
)

// modExpMultComplexityEip198 implements modExp multiplication complexity formula, as defined in EIP-198
//
// def mult_complexity(x):
//
//	if x <= 64: return x ** 2
//	elif x <= 1024: return x ** 2 // 4 + 96 * x - 3072
//	else: return x ** 2 // 16 + 480 * x - 199680
//
// where is x is max(base_length, modulus_length)
func modExpMultComplexityEip198(x *big.Int) *big.Int {
	switch {
	case x.Cmp(big64) <= 0:
		x.Mul(x, x) // x ** 2
	case x.Cmp(big1024) <= 0:
		// (x ** 2 // 4 ) + ( 96 * x - 3072)
		x = new(big.Int).Add(
			new(big.Int).Rsh(new(big.Int).Mul(x, x), 2),
			new(big.Int).Sub(new(big.Int).Mul(big96, x), big3072),
		)
	default:
		// (x ** 2 // 16) + (480 * x - 199680)
		x = new(big.Int).Add(
			new(big.Int).Rsh(new(big.Int).Mul(x, x), 4),
			new(big.Int).Sub(new(big.Int).Mul(big480, x), big199680),
		)
	}
	return x
}

// modExpMultComplexityEip2565 implements modExp multiplication complexity formula, as defined in EIP-2565
//
// def mult_complexity(x):
//
//	words = math.ceil(x / 8)
//	return words**2
//
// where is x is max(base_length, modulus_length)
func modExpMultComplexityEip2565(x *big.Int) *big.Int {
	x.Add(x, big7)
	x.Rsh(x, 3) // ÷8
	return x.Mul(x, x)
}

// modExpMultComplexityEip7883 implements modExp multiplication complexity formula, as defined in EIP-7883
//
// def mult_complexity(x):
//
// words = math.ceil(x / 8)
// multiplication_complexity = 16
// if x > 32: multiplication_complexity = 2 * words**2
// return multiplication_complexity
//
// where is x is max(base_length, modulus_length)
func modExpMultComplexityEip7883(x *big.Int) *big.Int {
	if x.Cmp(big32) > 0 {
		x = modExpMultComplexityEip2565(x)
		return x.Lsh(x, 1) // ×2
	}
	return x.SetUint64(16)
}

// RequiredGas returns the gas required to execute the pre-compiled contract.
func (c *bigModExp) RequiredGas(input []byte) uint64 {
	var (
		baseLen = new(big.Int).SetBytes(getData(input, 0, 32))
		expLen  = new(big.Int).SetBytes(getData(input, 32, 32))
		modLen  = new(big.Int).SetBytes(getData(input, 64, 32))
	)
	if len(input) > 96 {
		input = input[96:]
	} else {
		input = input[:0]
	}
	// Retrieve the head 32 bytes of exp for the adjusted exponent length
	var expHead *big.Int
	if big.NewInt(int64(len(input))).Cmp(baseLen) <= 0 {
		expHead = new(big.Int)
	} else {
		if expLen.Cmp(big32) > 0 {
			expHead = new(big.Int).SetBytes(getData(input, baseLen.Uint64(), 32))
		} else {
			expHead = new(big.Int).SetBytes(getData(input, baseLen.Uint64(), expLen.Uint64()))
		}
	}
	// Calculate the adjusted exponent length
	var msb int
	if bitlen := expHead.BitLen(); bitlen > 0 {
		msb = bitlen - 1
	}
	adjExpLen := new(big.Int)
	if expLen.Cmp(big32) > 0 {
		adjExpLen.Sub(expLen, big32)
		if c.osaka { // EIP-7883
			adjExpLen.Lsh(adjExpLen, 4) // ×16
		} else {
			adjExpLen.Lsh(adjExpLen, 3) // ×8
		}
	}
	adjExpLen.Add(adjExpLen, big.NewInt(int64(msb)))
	adjExpLen = math.BigMax(adjExpLen, big1)

	// Calculate the gas cost of the operation
	gas := new(big.Int).Set(math.BigMax(modLen, baseLen)) // max_length
	if c.osaka {
		// EIP-7883: ModExp Gas Cost Increase
		gas = modExpMultComplexityEip7883(gas /*max_length */)
		gas.Mul(gas, adjExpLen)
		if gas.BitLen() > 64 {
			return math.MaxUint64
		}

		return max(500, gas.Uint64())
	} else if c.eip2565 {
		// EIP-2565 has three changes compared to EIP-198:

		// 1. Different multiplication complexity
		gas = modExpMultComplexityEip2565(gas)

		gas.Mul(gas, adjExpLen)
		// 2. Different divisor (`GQUADDIVISOR`) (3)
		gas.Div(gas, big3)
		if gas.BitLen() > 64 {
			return math.MaxUint64
		}
		// 3. Minimum price of 200 gas
		return max(200, gas.Uint64())
	}
	gas = modExpMultComplexityEip198(gas)
	gas.Mul(gas, adjExpLen)
	gas.Div(gas, big20)

	if gas.BitLen() > 64 {
		return math.MaxUint64
	}
	return gas.Uint64()
}

var (
	errModExpBaseLengthTooLarge     = errors.New("base length is too large")
	errModExpExponentLengthTooLarge = errors.New("exponent length is too large")
	errModExpModulusLengthTooLarge  = errors.New("modulus length is too large")
)

func (c *bigModExp) Run(input []byte) ([]byte, error) {
	var (
		baseLen = new(big.Int).SetBytes(getData(input, 0, 32)).Uint64()
		expLen  = new(big.Int).SetBytes(getData(input, 32, 32)).Uint64()
		modLen  = new(big.Int).SetBytes(getData(input, 64, 32)).Uint64()
	)
	if c.osaka {
		// EIP-7823: Set upper bounds for MODEXP
		if baseLen > 1024 {
			return nil, errModExpBaseLengthTooLarge
		}
		if expLen > 1024 {
			return nil, errModExpExponentLengthTooLarge
		}
		if modLen > 1024 {
			return nil, errModExpModulusLengthTooLarge
		}
	}

	if len(input) > 96 {
		input = input[96:]
	} else {
		input = input[:0]
	}
	// Handle a special case when both the base and mod length is zero
	if baseLen == 0 && modLen == 0 {
		return []byte{}, nil
	}
	// Retrieve the operands and execute the exponentiation
	var (
		base = new(big.Int).SetBytes(getData(input, 0, baseLen))
		exp  = new(big.Int).SetBytes(getData(input, baseLen, expLen))
		mod  = new(big.Int).SetBytes(getData(input, baseLen+expLen, modLen))
		v    []byte
	)
	switch {
	case mod.BitLen() == 0:
		// Modulo 0 is undefined, return zero
		return common.LeftPadBytes([]byte{}, int(modLen)), nil
	case base.Cmp(common.Big1) == 0:
		//If base == 1, then we can just return base % mod (if mod >= 1, which it is)
		v = base.Mod(base, mod).Bytes()
	//case mod.Bit(0) == 0:
	//	// Modulo is even
	//	v = math.FastExp(base, exp, mod).Bytes()
	default:
		// Modulo is odd
		v = base.Exp(base, exp, mod).Bytes()
	}
	return common.LeftPadBytes(v, int(modLen)), nil
}

func (c *bigModExp) Name() string {
	return "MODEXP"
}

<<<<<<< HEAD
// newCurvePoint unmarshals a binary blob into a bn256 elliptic curve point,
=======
// newCurvePoint unmarshals a binary blob into a bn254 elliptic curve point,
>>>>>>> 5cf542fb
// returning it, or an error if the point is invalid.
func newCurvePoint(blob []byte) (*libbn254.G1, error) {
	p := new(libbn254.G1)
	if _, err := p.Unmarshal(blob); err != nil {
		return nil, err
	}
	return p, nil
}

// newTwistPoint unmarshals a binary blob into a bn254 elliptic curve point,
// returning it, or an error if the point is invalid.
func newTwistPoint(blob []byte) (*libbn254.G2, error) {
	p := new(libbn254.G2)
	if _, err := p.Unmarshal(blob); err != nil {
		return nil, err
	}
	return p, nil
}

// runBn254Add implements the Bn254Add precompile, referenced by both
// Byzantium and Istanbul operations.
func runBn254Add(input []byte) ([]byte, error) {
	x := bn254.G1Affine{}
	err := libbn254.UnmarshalCurvePointG1(getData(input, 0, 64), &x)
	if err != nil {
		return nil, err
	}

	y := bn254.G1Affine{}
	err = libbn254.UnmarshalCurvePointG1(getData(input, 64, 64), &y)
	if err != nil {
		return nil, err
	}
	return libbn254.MarshalCurvePointG1(x.Add(&x, &y)), nil
}

// bn254Add implements a native elliptic curve point addition conforming to
// Istanbul consensus rules.
type bn254AddIstanbul struct{}

// RequiredGas returns the gas required to execute the pre-compiled contract.
func (c *bn254AddIstanbul) RequiredGas(input []byte) uint64 {
	return params.Bn254AddGasIstanbul
}

func (c *bn254AddIstanbul) Run(input []byte) ([]byte, error) {
	return runBn254Add(input)
}

func (c *bn254AddIstanbul) Name() string {
	return "BN254_ADD" // note bn254 is the correct name and is required by eth_config
}

<<<<<<< HEAD
func (c *bn256AddIstanbul) Name() string {
	return "BN254_ADD" // note bn254 is the correct name and is required by eth_config
}

// bn256AddByzantium implements a native elliptic curve point addition
=======
// bn254AddByzantium implements a native elliptic curve point addition
>>>>>>> 5cf542fb
// conforming to Byzantium consensus rules.
type bn254AddByzantium struct{}

// RequiredGas returns the gas required to execute the pre-compiled contract.
func (c *bn254AddByzantium) RequiredGas(input []byte) uint64 {
	return params.Bn254AddGasByzantium
}

func (c *bn254AddByzantium) Run(input []byte) ([]byte, error) {
	return runBn254Add(input)
}

func (c *bn254AddByzantium) Name() string {
	return "BN254_ADD" // note bn254 is the correct name and is required by eth_config
}

<<<<<<< HEAD
func (c *bn256AddByzantium) Name() string {
	return "BN254_ADD" // note bn254 is the correct name and is required by eth_config
}

// runBn256ScalarMul implements the Bn256ScalarMul precompile, referenced by
=======
// runBn254ScalarMul implements the Bn254ScalarMul precompile, referenced by
>>>>>>> 5cf542fb
// both Byzantium and Istanbul operations.
func runBn254ScalarMul(input []byte) ([]byte, error) {
	x := bn254.G1Affine{}
	err := libbn254.UnmarshalCurvePointG1(getData(input, 0, 64), &x)
	if err != nil {
		return nil, err
	}
	return libbn254.MarshalCurvePointG1(x.ScalarMultiplication(&x, new(big.Int).SetBytes(getData(input, 64, 32)))), nil
}

// bn254ScalarMulIstanbul implements a native elliptic curve scalar
// multiplication conforming to Istanbul consensus rules.
type bn254ScalarMulIstanbul struct{}

// RequiredGas returns the gas required to execute the pre-compiled contract.
func (c *bn254ScalarMulIstanbul) RequiredGas(input []byte) uint64 {
	return params.Bn254ScalarMulGasIstanbul
}

func (c *bn254ScalarMulIstanbul) Run(input []byte) ([]byte, error) {
	return runBn254ScalarMul(input)
}

<<<<<<< HEAD
func (c *bn256ScalarMulIstanbul) Name() string {
	return "BN254_MUL" // note bn254 is the correct name and is required by eth_config
}

// bn256ScalarMulByzantium implements a native elliptic curve scalar
=======
func (c *bn254ScalarMulIstanbul) Name() string {
	return "BN254_MUL" // note bn254 is the correct name and is required by eth_config
}

// bn254ScalarMulByzantium implements a native elliptic curve scalar
>>>>>>> 5cf542fb
// multiplication conforming to Byzantium consensus rules.
type bn254ScalarMulByzantium struct{}

// RequiredGas returns the gas required to execute the pre-compiled contract.
func (c *bn254ScalarMulByzantium) RequiredGas(input []byte) uint64 {
	return params.Bn254ScalarMulGasByzantium
}

func (c *bn254ScalarMulByzantium) Run(input []byte) ([]byte, error) {
	return runBn254ScalarMul(input)
}

func (c *bn254ScalarMulByzantium) Name() string {
	return "BN254_MUL" // note bn254 is the correct name and is required by eth_config
}

func (c *bn256ScalarMulByzantium) Name() string {
	return "BN254_MUL" // note bn254 is the correct name and is required by eth_config
}

var (
	// true32Byte is returned if the bn254 pairing check succeeds.
	true32Byte = []byte{0, 0, 0, 0, 0, 0, 0, 0, 0, 0, 0, 0, 0, 0, 0, 0, 0, 0, 0, 0, 0, 0, 0, 0, 0, 0, 0, 0, 0, 0, 0, 1}

	// false32Byte is returned if the bn254 pairing check fails.
	false32Byte = make([]byte, 32)

	// errBadPairingInput is returned if the bn254 pairing input is invalid.
	errBadPairingInput = errors.New("bad elliptic curve pairing size")
)

// runBn254Pairing implements the Bn254Pairing precompile, referenced by both
// Byzantium and Istanbul operations.
func runBn254Pairing(input []byte) ([]byte, error) {
	// Handle some corner cases cheaply
	if len(input) == 0 {
		return true32Byte, nil
	}
	if len(input)%192 > 0 {
		return nil, errBadPairingInput
	}

	// Convert the input into a set of coordinates
	as := make([]bn254.G1Affine, 0, len(input)/192)
	bs := make([]bn254.G2Affine, 0, len(input)/192)
	for i := 0; i < len(input); i += 192 {
		ai := bn254.G1Affine{}
		err := libbn254.UnmarshalCurvePointG1(input[i:i+64], &ai)
		if err != nil {
			return nil, err
		}

		bi := bn254.G2Affine{}
		err = libbn254.UnmarshalCurvePointG2(input[i+64:i+192], &bi)
		if err != nil {
			return nil, err
		}
		as = append(as, ai)
		bs = append(bs, bi)
	}

	success, err := bn254.PairingCheck(as, bs)
	if err != nil {
		return nil, err
	}
	if success {
		return true32Byte, nil
	}
	return false32Byte, nil
}

// bn254PairingIstanbul implements a pairing pre-compile for the bn254 curve
// conforming to Istanbul consensus rules.
type bn254PairingIstanbul struct{}

// RequiredGas returns the gas required to execute the pre-compiled contract.
func (c *bn254PairingIstanbul) RequiredGas(input []byte) uint64 {
	return params.Bn254PairingBaseGasIstanbul + uint64(len(input)/192)*params.Bn254PairingPerPointGasIstanbul
}

func (c *bn254PairingIstanbul) Run(input []byte) ([]byte, error) {
	return runBn254Pairing(input)
}

func (c *bn254PairingIstanbul) Name() string {
	return "BN254_PAIRING" // note bn254 is the correct name and is required by eth_config
}

<<<<<<< HEAD
func (c *bn256PairingIstanbul) Name() string {
	return "BN254_PAIRING" // note bn254 is the correct name and is required by eth_config
}

// bn256PairingByzantium implements a pairing pre-compile for the bn256 curve
=======
// bn254PairingByzantium implements a pairing pre-compile for the bn254 curve
>>>>>>> 5cf542fb
// conforming to Byzantium consensus rules.
type bn254PairingByzantium struct{}

// RequiredGas returns the gas required to execute the pre-compiled contract.
func (c *bn254PairingByzantium) RequiredGas(input []byte) uint64 {
	return params.Bn254PairingBaseGasByzantium + uint64(len(input)/192)*params.Bn254PairingPerPointGasByzantium
}

func (c *bn254PairingByzantium) Run(input []byte) ([]byte, error) {
	return runBn254Pairing(input)
}

func (c *bn254PairingByzantium) Name() string {
	return "BN254_PAIRING" // note bn254 is the correct name and is required by eth_config
}

func (c *bn256PairingByzantium) Name() string {
	return "BN254_PAIRING" // note bn254 is the correct name and is required by eth_config
}

type blake2F struct{}

func (c *blake2F) RequiredGas(input []byte) uint64 {
	// If the input is malformed, we can't calculate the gas, return 0 and let the
	// actual call choke and fault.
	if len(input) != blake2FInputLength {
		return 0
	}
	return uint64(binary.BigEndian.Uint32(input[0:4]))
}

const (
	blake2FInputLength        = 213
	blake2FFinalBlockBytes    = byte(1)
	blake2FNonFinalBlockBytes = byte(0)
)

var (
	errBlake2FInvalidInputLength = errors.New("invalid input length")
	errBlake2FInvalidFinalFlag   = errors.New("invalid final flag")
)

func (c *blake2F) Run(input []byte) ([]byte, error) {
	// Make sure the input is valid (correct length and final flag)
	if len(input) != blake2FInputLength {
		return nil, errBlake2FInvalidInputLength
	}
	if input[212] != blake2FNonFinalBlockBytes && input[212] != blake2FFinalBlockBytes {
		return nil, errBlake2FInvalidFinalFlag
	}
	// Parse the input into the Blake2b call parameters
	var (
		rounds = binary.BigEndian.Uint32(input[0:4])
		final  = input[212] == blake2FFinalBlockBytes

		h [8]uint64
		m [16]uint64
		t [2]uint64
	)
	for i := 0; i < 8; i++ {
		offset := 4 + i*8
		h[i] = binary.LittleEndian.Uint64(input[offset : offset+8])
	}
	for i := 0; i < 16; i++ {
		offset := 68 + i*8
		m[i] = binary.LittleEndian.Uint64(input[offset : offset+8])
	}
	t[0] = binary.LittleEndian.Uint64(input[196:204])
	t[1] = binary.LittleEndian.Uint64(input[204:212])

	// Execute the compression function, extract and return the result
	blake2b.F(&h, m, t, final, rounds)

	output := make([]byte, 64)
	for i := 0; i < 8; i++ {
		offset := i * 8
		binary.LittleEndian.PutUint64(output[offset:offset+8], h[i])
	}
	return output, nil
}

func (c *blake2F) Name() string {
	return "BLAKE2F"
}

var (
	errBLS12381InvalidInputLength          = errors.New("invalid input length")
	errBLS12381InvalidFieldElementTopBytes = errors.New("invalid field element top bytes")
	errBLS12381G1PointSubgroup             = errors.New("g1 point is not on correct subgroup")
	errBLS12381G2PointSubgroup             = errors.New("g2 point is not on correct subgroup")
)

// bls12381G1Add implements EIP-2537 G1Add precompile.
type bls12381G1Add struct{}

// RequiredGas returns the gas required to execute the pre-compiled contract.
func (c *bls12381G1Add) RequiredGas(input []byte) uint64 {
	return params.Bls12381G1AddGas
}

func (c *bls12381G1Add) Run(input []byte) ([]byte, error) {
	// Implements EIP-2537 G1Add precompile.
	// > G1 addition call expects `256` bytes as an input that is interpreted as byte concatenation of two G1 points (`128` bytes each).
	// > Output is an encoding of addition operation result - single G1 point (`128` bytes).
	if len(input) != 256 {
		return nil, errBLS12381InvalidInputLength
	}
	var err error
	var p0, p1 *bls12381.G1Affine

	// Decode G1 point p_0
	if p0, err = decodePointG1(input[:128]); err != nil {
		return nil, err
	}
	// Decode G1 point p_1
	if p1, err = decodePointG1(input[128:]); err != nil {
		return nil, err
	}

	// Compute r = p_0 + p_1
	p0.Add(p0, p1)

	// Encode the G1 point result into 128 bytes
	return encodePointG1(p0), nil
}

func (c *bls12381G1Add) Name() string {
	return "BLS12_G1ADD"
}

// bls12381G1MultiExp implements EIP-2537 G1MultiExp precompile.
type bls12381G1MultiExp struct{}

// RequiredGas returns the gas required to execute the pre-compiled contract.
func (c *bls12381G1MultiExp) RequiredGas(input []byte) uint64 {
	// Calculate G1 point, scalar value pair length
	k := len(input) / 160
	if k == 0 {
		// Return 0 gas for small input length
		return 0
	}
	// Lookup discount value for G1 point, scalar value pair length
	var discount uint64
	if dLen := len(params.Bls12381MSMDiscountTableG1); k < dLen {
		discount = params.Bls12381MSMDiscountTableG1[k-1]
	} else {
		discount = params.Bls12381MSMDiscountTableG1[dLen-1]
	}
	// Calculate gas and return the result
	return (uint64(k) * params.Bls12381G1MulGas * discount) / 1000
}

func (c *bls12381G1MultiExp) Run(input []byte) ([]byte, error) {
	// Implements EIP-2537 G1MultiExp precompile.
	// G1 multiplication call expects `160*k` bytes as an input that is interpreted as byte concatenation of `k` slices each of them being a byte concatenation of encoding of G1 point (`128` bytes) and encoding of a scalar value (`32` bytes).
	// Output is an encoding of multiexponentiation operation result - single G1 point (`128` bytes).
	k := len(input) / 160
	if len(input) == 0 || len(input)%160 != 0 {
		return nil, errBLS12381InvalidInputLength
	}
	points := make([]bls12381.G1Affine, k)
	scalars := make([]fr.Element, k)

	// Decode point scalar pairs
	for i := 0; i < k; i++ {
		off := 160 * i
		t0, t1, t2 := off, off+128, off+160
		// Decode G1 point
		p, err := decodePointG1(input[t0:t1])
		if err != nil {
			return nil, err
		}
		// Fast subgroup check
		if !p.IsInSubGroup() {
			return nil, errBLS12381G1PointSubgroup
		}
		points[i] = *p
		// Decode scalar value
		scalars[i] = *new(fr.Element).SetBytes(input[t1:t2])
	}

	// Compute r = e_0 * p_0 + e_1 * p_1 + ... + e_(k-1) * p_(k-1)
	r := new(bls12381.G1Affine)
	r.MultiExp(points, scalars, ecc.MultiExpConfig{})

	// Encode the G1 point to 128 bytes
	return encodePointG1(r), nil
}

func (c *bls12381G1MultiExp) Name() string {
	return "BLS12_G1MSM"
}

// bls12381G2Add implements EIP-2537 G2Add precompile.
type bls12381G2Add struct{}

// RequiredGas returns the gas required to execute the pre-compiled contract.
func (c *bls12381G2Add) RequiredGas(input []byte) uint64 {
	return params.Bls12381G2AddGas
}

func (c *bls12381G2Add) Run(input []byte) ([]byte, error) {
	// Implements EIP-2537 G2Add precompile.
	// > G2 addition call expects `512` bytes as an input that is interpreted as byte concatenation of two G2 points (`256` bytes each).
	// > Output is an encoding of addition operation result - single G2 point (`256` bytes).
	if len(input) != 512 {
		return nil, errBLS12381InvalidInputLength
	}
	var err error
	var p0, p1 *bls12381.G2Affine

	// Decode G2 point p_0
	if p0, err = decodePointG2(input[:256]); err != nil {
		return nil, err
	}
	// Decode G2 point p_1
	if p1, err = decodePointG2(input[256:]); err != nil {
		return nil, err
	}

	// Compute r = p_0 + p_1
	r := new(bls12381.G2Affine)
	r.Add(p0, p1)

	// Encode the G2 point into 256 bytes
	return encodePointG2(r), nil
}

func (c *bls12381G2Add) Name() string {
	return "BLS12_G2ADD"
}

// bls12381G2MultiExp implements EIP-2537 G2MultiExp precompile.
type bls12381G2MultiExp struct{}

// RequiredGas returns the gas required to execute the pre-compiled contract.
func (c *bls12381G2MultiExp) RequiredGas(input []byte) uint64 {
	// Calculate G2 point, scalar value pair length
	k := len(input) / 288
	if k == 0 {
		// Return 0 gas for small input length
		return 0
	}
	// Lookup discount value for G2 point, scalar value pair length
	var discount uint64
	if dLen := len(params.Bls12381MSMDiscountTableG2); k < dLen {
		discount = params.Bls12381MSMDiscountTableG2[k-1]
	} else {
		discount = params.Bls12381MSMDiscountTableG2[dLen-1]
	}
	// Calculate gas and return the result
	return (uint64(k) * params.Bls12381G2MulGas * discount) / 1000
}

func (c *bls12381G2MultiExp) Run(input []byte) ([]byte, error) {
	// Implements EIP-2537 G2MultiExp precompile logic
	// > G2 multiplication call expects `288*k` bytes as an input that is interpreted as byte concatenation of `k` slices each of them being a byte concatenation of encoding of G2 point (`256` bytes) and encoding of a scalar value (`32` bytes).
	// > Output is an encoding of multiexponentiation operation result - single G2 point (`256` bytes).
	k := len(input) / 288
	if len(input) == 0 || len(input)%288 != 0 {
		return nil, errBLS12381InvalidInputLength
	}
	points := make([]bls12381.G2Affine, k)
	scalars := make([]fr.Element, k)

	// Decode point scalar pairs
	for i := 0; i < k; i++ {
		off := 288 * i
		t0, t1, t2 := off, off+256, off+288
		// Decode G2 point
		p, err := decodePointG2(input[t0:t1])
		if err != nil {
			return nil, err
		}
		// Fast subgroup check
		if !p.IsInSubGroup() {
			return nil, errBLS12381G2PointSubgroup
		}
		points[i] = *p
		// Decode scalar value
		scalars[i] = *new(fr.Element).SetBytes(input[t1:t2])
	}

	// Compute r = e_0 * p_0 + e_1 * p_1 + ... + e_(k-1) * p_(k-1)
	r := new(bls12381.G2Affine)
	r.MultiExp(points, scalars, ecc.MultiExpConfig{})

	// Encode the G2 point to 256 bytes.
	return encodePointG2(r), nil
}

func (c *bls12381G2MultiExp) Name() string {
	return "BLS12_G2MSM"
}

// bls12381Pairing implements EIP-2537 Pairing precompile.
type bls12381Pairing struct{}

// RequiredGas returns the gas required to execute the pre-compiled contract.
func (c *bls12381Pairing) RequiredGas(input []byte) uint64 {
	return params.Bls12381PairingBaseGas + uint64(len(input)/384)*params.Bls12381PairingPerPairGas
}

func (c *bls12381Pairing) Run(input []byte) ([]byte, error) {
	// Implements EIP-2537 Pairing precompile logic.
	// > Pairing call expects `384*k` bytes as an inputs that is interpreted as byte concatenation of `k` slices. Each slice has the following structure:
	// > - `128` bytes of G1 point encoding
	// > - `256` bytes of G2 point encoding
	// > Output is a `32` bytes where last single byte is `0x01` if pairing result is equal to multiplicative identity in a pairing target field and `0x00` otherwise
	// > (which is equivalent of Big Endian encoding of Solidity values `uint256(1)` and `uin256(0)` respectively).
	k := len(input) / 384
	if len(input) == 0 || len(input)%384 != 0 {
		return nil, errBLS12381InvalidInputLength
	}

	var (
		p []bls12381.G1Affine
		q []bls12381.G2Affine
	)

	// Decode pairs
	for i := 0; i < k; i++ {
		off := 384 * i
		t0, t1, t2 := off, off+128, off+384

		// Decode G1 point
		p1, err := decodePointG1(input[t0:t1])
		if err != nil {
			return nil, err
		}
		// Decode G2 point
		p2, err := decodePointG2(input[t1:t2])
		if err != nil {
			return nil, err
		}

		// 'point is on curve' check already done,
		// Here we need to apply subgroup checks.
		if !p1.IsInSubGroup() {
			return nil, errBLS12381G1PointSubgroup
		}
		if !p2.IsInSubGroup() {
			return nil, errBLS12381G2PointSubgroup
		}
		p = append(p, *p1)
		q = append(q, *p2)
	}
	// Prepare 32 byte output
	out := make([]byte, 32)

	// Compute pairing and set the result
	ok, err := bls12381.PairingCheck(p, q)
	if err == nil && ok {
		out[31] = 1
	}
	return out, nil
}

func (c *bls12381Pairing) Name() string {
	return "BLS12_PAIRING_CHECK"
}

func decodePointG1(in []byte) (*bls12381.G1Affine, error) {
	if len(in) != 128 {
		return nil, errors.New("invalid g1 point length")
	}
	// decode x
	x, err := decodeBLS12381FieldElement(in[:64])
	if err != nil {
		return nil, err
	}
	// decode y
	y, err := decodeBLS12381FieldElement(in[64:])
	if err != nil {
		return nil, err
	}
	elem := bls12381.G1Affine{X: x, Y: y}
	if !elem.IsOnCurve() {
		return nil, errors.New("invalid point: not on curve")
	}

	return &elem, nil
}

// decodePointG2 given encoded (x, y) coordinates in 256 bytes returns a valid G2 Point.
func decodePointG2(in []byte) (*bls12381.G2Affine, error) {
	if len(in) != 256 {
		return nil, errors.New("invalid g2 point length")
	}
	x0, err := decodeBLS12381FieldElement(in[:64])
	if err != nil {
		return nil, err
	}
	x1, err := decodeBLS12381FieldElement(in[64:128])
	if err != nil {
		return nil, err
	}
	y0, err := decodeBLS12381FieldElement(in[128:192])
	if err != nil {
		return nil, err
	}
	y1, err := decodeBLS12381FieldElement(in[192:])
	if err != nil {
		return nil, err
	}

	p := bls12381.G2Affine{X: bls12381.E2{A0: x0, A1: x1}, Y: bls12381.E2{A0: y0, A1: y1}}
	if !p.IsOnCurve() {
		return nil, errors.New("invalid point: not on curve")
	}
	return &p, err
}

// decodeBLS12381FieldElement decodes BLS12-381 elliptic curve field element.
// Removes top 16 bytes of 64 byte input.
func decodeBLS12381FieldElement(in []byte) (fp.Element, error) {
	if len(in) != 64 {
		return fp.Element{}, errors.New("invalid field element length")
	}
	// check top bytes
	for i := 0; i < 16; i++ {
		if in[i] != byte(0x00) {
			return fp.Element{}, errBLS12381InvalidFieldElementTopBytes
		}
	}
	var res [48]byte
	copy(res[:], in[16:])

	return fp.BigEndian.Element(&res)
}

// encodePointG1 encodes a point into 128 bytes.
func encodePointG1(p *bls12381.G1Affine) []byte {
	out := make([]byte, 128)
	fp.BigEndian.PutElement((*[fp.Bytes]byte)(out[16:]), p.X)
	fp.BigEndian.PutElement((*[fp.Bytes]byte)(out[64+16:]), p.Y)
	return out
}

// encodePointG2 encodes a point into 256 bytes.
func encodePointG2(p *bls12381.G2Affine) []byte {
	out := make([]byte, 256)
	// encode x
	fp.BigEndian.PutElement((*[fp.Bytes]byte)(out[16:16+48]), p.X.A0)
	fp.BigEndian.PutElement((*[fp.Bytes]byte)(out[80:80+48]), p.X.A1)
	// encode y
	fp.BigEndian.PutElement((*[fp.Bytes]byte)(out[144:144+48]), p.Y.A0)
	fp.BigEndian.PutElement((*[fp.Bytes]byte)(out[208:208+48]), p.Y.A1)
	return out
}

// bls12381MapFpToG1 implements EIP-2537 MapG1 precompile.
type bls12381MapFpToG1 struct{}

// RequiredGas returns the gas required to execute the pre-compiled contract.
func (c *bls12381MapFpToG1) RequiredGas(input []byte) uint64 {
	return params.Bls12381MapFpToG1Gas
}

func (c *bls12381MapFpToG1) Run(input []byte) ([]byte, error) {
	// Implements EIP-2537 Map_To_G1 precompile.
	// > Field-to-curve call expects `64` bytes as an input that is interpreted as a an element of the base field.
	// > Output of this call is `128` bytes and is G1 point following respective encoding rules.
	if len(input) != 64 {
		return nil, errBLS12381InvalidInputLength
	}

	// Decode input field element
	fe, err := decodeBLS12381FieldElement(input)
	if err != nil {
		return nil, err
	}

	// Compute mapping
	r := bls12381.MapToG1(fe)

	// Encode the G1 point to 128 bytes
	return encodePointG1(&r), nil
}

func (c *bls12381MapFpToG1) Name() string {
	return "BLS12_MAP_FP_TO_G1"
}

// bls12381MapFp2ToG2 implements EIP-2537 MapG2 precompile.
type bls12381MapFp2ToG2 struct{}

// RequiredGas returns the gas required to execute the pre-compiled contract.
func (c *bls12381MapFp2ToG2) RequiredGas(input []byte) uint64 {
	return params.Bls12381MapFp2ToG2Gas
}

func (c *bls12381MapFp2ToG2) Run(input []byte) ([]byte, error) {
	// Implements EIP-2537 Map_FP2_TO_G2 precompile logic.
	// > Field-to-curve call expects `128` bytes as an input that is interpreted as a an element of the quadratic extension field.
	// > Output of this call is `256` bytes and is G2 point following respective encoding rules.
	if len(input) != 128 {
		return nil, errBLS12381InvalidInputLength
	}

	// Decode input field element
	c0, err := decodeBLS12381FieldElement(input[:64])
	if err != nil {
		return nil, err
	}
	c1, err := decodeBLS12381FieldElement(input[64:])
	if err != nil {
		return nil, err
	}

	// Compute mapping
	r := bls12381.MapToG2(bls12381.E2{A0: c0, A1: c1})

	// Encode the G2 point to 256 bytes
	return encodePointG2(&r), nil
}

func (c *bls12381MapFp2ToG2) Name() string {
	return "BLS12_MAP_FP2_TO_G2"
}

// pointEvaluation implements the EIP-4844 point evaluation precompile
// to check if a value is part of a blob at a specific point with a KZG proof.
type pointEvaluation struct{}

// RequiredGas returns the gas required to execute the pre-compiled contract.
func (c *pointEvaluation) RequiredGas(input []byte) uint64 {
	return params.PointEvaluationGas
}

func (c *pointEvaluation) Run(input []byte) ([]byte, error) {
	return libkzg.PointEvaluationPrecompile(input)
}

func (c *pointEvaluation) Name() string {
	return "KZG_POINT_EVALUATION"
}

// P256VERIFY (secp256r1 signature verification)
// implemented as a native contract
type p256Verify struct {
	eip7951 bool
}

// RequiredGas returns the gas required to execute the precompiled contract
func (c *p256Verify) RequiredGas(input []byte) uint64 {
	if c.eip7951 {
		return params.P256VerifyGasEIP7951
	}
	return params.P256VerifyGas
}

// Run executes the precompiled contract with given 160 bytes of param, returning the output and the used gas
func (c *p256Verify) Run(input []byte) ([]byte, error) {
	// Required input length is 160 bytes
	const p256VerifyInputLength = 160
	// Check the input length
	if len(input) != p256VerifyInputLength {
		// Input length is invalid
		return nil, nil
	}

	// Extract the hash, r, s, x, y from the input
	hash := input[0:32]
	r, s := new(big.Int).SetBytes(input[32:64]), new(big.Int).SetBytes(input[64:96])
	x, y := new(big.Int).SetBytes(input[96:128]), new(big.Int).SetBytes(input[128:160])

	// Verify the secp256r1 signature
	if secp256r1.Verify(hash, r, s, x, y) {
		// Signature is valid
		return common.LeftPadBytes(big1.Bytes(), 32), nil
	} else {
		// Signature is invalid
		return nil, nil
	}
}

func (c *p256Verify) Name() string {
	return "P256VERIFY"
}<|MERGE_RESOLUTION|>--- conflicted
+++ resolved
@@ -621,11 +621,7 @@
 	return "MODEXP"
 }
 
-<<<<<<< HEAD
-// newCurvePoint unmarshals a binary blob into a bn256 elliptic curve point,
-=======
 // newCurvePoint unmarshals a binary blob into a bn254 elliptic curve point,
->>>>>>> 5cf542fb
 // returning it, or an error if the point is invalid.
 func newCurvePoint(blob []byte) (*libbn254.G1, error) {
 	p := new(libbn254.G1)
@@ -679,15 +675,7 @@
 	return "BN254_ADD" // note bn254 is the correct name and is required by eth_config
 }
 
-<<<<<<< HEAD
-func (c *bn256AddIstanbul) Name() string {
-	return "BN254_ADD" // note bn254 is the correct name and is required by eth_config
-}
-
-// bn256AddByzantium implements a native elliptic curve point addition
-=======
 // bn254AddByzantium implements a native elliptic curve point addition
->>>>>>> 5cf542fb
 // conforming to Byzantium consensus rules.
 type bn254AddByzantium struct{}
 
@@ -704,15 +692,7 @@
 	return "BN254_ADD" // note bn254 is the correct name and is required by eth_config
 }
 
-<<<<<<< HEAD
-func (c *bn256AddByzantium) Name() string {
-	return "BN254_ADD" // note bn254 is the correct name and is required by eth_config
-}
-
-// runBn256ScalarMul implements the Bn256ScalarMul precompile, referenced by
-=======
 // runBn254ScalarMul implements the Bn254ScalarMul precompile, referenced by
->>>>>>> 5cf542fb
 // both Byzantium and Istanbul operations.
 func runBn254ScalarMul(input []byte) ([]byte, error) {
 	x := bn254.G1Affine{}
@@ -736,19 +716,11 @@
 	return runBn254ScalarMul(input)
 }
 
-<<<<<<< HEAD
-func (c *bn256ScalarMulIstanbul) Name() string {
-	return "BN254_MUL" // note bn254 is the correct name and is required by eth_config
-}
-
-// bn256ScalarMulByzantium implements a native elliptic curve scalar
-=======
 func (c *bn254ScalarMulIstanbul) Name() string {
 	return "BN254_MUL" // note bn254 is the correct name and is required by eth_config
 }
 
 // bn254ScalarMulByzantium implements a native elliptic curve scalar
->>>>>>> 5cf542fb
 // multiplication conforming to Byzantium consensus rules.
 type bn254ScalarMulByzantium struct{}
 
@@ -762,10 +734,6 @@
 }
 
 func (c *bn254ScalarMulByzantium) Name() string {
-	return "BN254_MUL" // note bn254 is the correct name and is required by eth_config
-}
-
-func (c *bn256ScalarMulByzantium) Name() string {
 	return "BN254_MUL" // note bn254 is the correct name and is required by eth_config
 }
 
@@ -837,15 +805,7 @@
 	return "BN254_PAIRING" // note bn254 is the correct name and is required by eth_config
 }
 
-<<<<<<< HEAD
-func (c *bn256PairingIstanbul) Name() string {
-	return "BN254_PAIRING" // note bn254 is the correct name and is required by eth_config
-}
-
-// bn256PairingByzantium implements a pairing pre-compile for the bn256 curve
-=======
 // bn254PairingByzantium implements a pairing pre-compile for the bn254 curve
->>>>>>> 5cf542fb
 // conforming to Byzantium consensus rules.
 type bn254PairingByzantium struct{}
 
@@ -859,10 +819,6 @@
 }
 
 func (c *bn254PairingByzantium) Name() string {
-	return "BN254_PAIRING" // note bn254 is the correct name and is required by eth_config
-}
-
-func (c *bn256PairingByzantium) Name() string {
 	return "BN254_PAIRING" // note bn254 is the correct name and is required by eth_config
 }
 
