--- conflicted
+++ resolved
@@ -59,13 +59,8 @@
 			return cost + params.WarmStorageReadCostEIP2929, nil // SLOAD_GAS
 		}
 		var original uint256.Int
-<<<<<<< HEAD
-		slotCommited := libcommon.Hash(x.Bytes32())
+		slotCommited := common.Hash(x.Bytes32())
 		evm.IntraBlockState().GetCommittedState(contract.Address(), slotCommited, &original)
-=======
-		slotCommited := common.Hash(x.Bytes32())
-		evm.IntraBlockState().GetCommittedState(contract.Address(), &slotCommited, &original)
->>>>>>> facffd54
 		if original.Eq(&current) {
 			if original.IsZero() { // create slot (2.1.1)
 				return cost + params.SstoreSetGasEIP2200, nil
