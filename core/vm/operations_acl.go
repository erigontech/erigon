--- conflicted
+++ resolved
@@ -57,15 +57,9 @@
 			//		return params.SloadGasEIP2200, nil
 			return cost + params.WarmStorageReadCostEIP2929, nil // SLOAD_GAS
 		}
-<<<<<<< HEAD
-		original := uint256.NewInt(0)
-		slotCommited := common.Hash(x.Bytes32())
-		evm.IntraBlockState().GetCommittedState(contract.Address(), slotCommited, original)
-=======
 		var original uint256.Int
 		slotCommited := common.Hash(x.Bytes32())
 		evm.IntraBlockState().GetCommittedState(contract.Address(), slotCommited, &original)
->>>>>>> cf916078
 		if original.Eq(&current) {
 			if original.IsZero() { // create slot (2.1.1)
 				return cost + params.SstoreSetGasEIP2200, nil
