// Copyright 2014 The go-ethereum Authors
// (original work)
// Copyright 2024 The Erigon Authors
// (modifications)
// This file is part of Erigon.
//
// Erigon is free software: you can redistribute it and/or modify
// it under the terms of the GNU Lesser General Public License as published by
// the Free Software Foundation, either version 3 of the License, or
// (at your option) any later version.
//
// Erigon is distributed in the hope that it will be useful,
// but WITHOUT ANY WARRANTY; without even the implied warranty of
// MERCHANTABILITY or FITNESS FOR A PARTICULAR PURPOSE. See the
// GNU Lesser General Public License for more details.
//
// You should have received a copy of the GNU Lesser General Public License
// along with Erigon. If not, see <http://www.gnu.org/licenses/>.

package vm

const (
	set2BitsMask = uint16(0b11)
	set3BitsMask = uint16(0b111)
	set4BitsMask = uint16(0b1111)
	set5BitsMask = uint16(0b1_1111)
	set6BitsMask = uint16(0b11_1111)
	set7BitsMask = uint16(0b111_1111)
)

// bitvec is a bit vector which maps bytes in a program.
// An unset bit means the byte is an opcode, a set bit means
// it's data (i.e. argument of PUSHxx).
type bitvec []byte

func (bits bitvec) set1(pos uint64) {
	bits[pos/8] |= 1 << (pos % 8)
}

func (bits bitvec) setN(flag uint16, pos uint64) {
	a := flag << (pos % 8)
	bits[pos/8] |= byte(a)
	if b := byte(a >> 8); b != 0 {
		bits[pos/8+1] = b
	}
}

func (bits bitvec) set8(pos uint64) {
	a := byte(0xFF << (pos % 8))
	bits[pos/8] |= a
	bits[pos/8+1] = ^a
}

func (bits bitvec) set16(pos uint64) {
	a := byte(0xFF << (pos % 8))
	bits[pos/8] |= a
	bits[pos/8+1] = 0xFF
	bits[pos/8+2] = ^a
}

// codeSegment checks if the position is in a code segment.
func (bits *bitvec) codeSegment(pos uint64) bool {
	return (((*bits)[pos/8] >> (pos % 8)) & 1) == 0
}

// codeBitmap collects data locations in code.
func codeBitmap(code []byte) bitvec {
	// The bitmap is 4 bytes longer than necessary, in case the code
	// ends with a PUSH32, the algorithm will push zeroes onto the
	// bitvector outside the bounds of the actual code.
	bits := make(bitvec, (len(code)+32+63)/64)
	for pc := uint64(0); pc < uint64(len(code)); {
		op := OpCode(code[pc])
		pc++
		if int8(op) < int8(PUSH1) { // If not PUSH (the int8(op) > int(PUSH32) is always false).
			continue
		}
		if op == PUSH1 {
			bits.set1(pc)
			pc += 1
			continue
		}

		numbits := uint64(op - PUSH1 + 1)
		bits.setN(uint64(1)<<numbits-1, pc)
		pc += numbits
	}
	return bits
}

<<<<<<< HEAD
// eofCodeBitmap collects data locations in code.
func eofCodeBitmap(code []byte) bitvec {
	// The bitmap is 4 bytes longer than necessary, in case the code
	// ends with a PUSH32, the algorithm will push zeroes onto the
	// bitvector outside the bounds of the actual code.
	bits := make(bitvec, len(code)/8+1+4)
	return eofCodeBitmapInternal(code, bits)
}

// eofCodeBitmapInternal is the internal implementation of codeBitmap for EOF
// code validation.
func eofCodeBitmapInternal(code, bits bitvec) bitvec {
	for pc := uint64(0); pc < uint64(len(code)); {
		var (
			op      = OpCode(code[pc])
			numbits uint8
		)
		pc++

		switch {
		case op >= PUSH1 && op <= PUSH32:
			numbits = uint8(op - PUSH1 + 1)
		case op == RJUMP || op == RJUMPI:
			numbits = 2
		case op == RJUMPV:
			// RJUMPV is unique as it has a variable sized operand.
			// The total size is determined by the count byte which
			// immediate proceeds RJUMPV. Truncation will be caught
			// in other validation steps -- for now, just return a
			// valid bitmap for as much of the code as is
			// available.
			end := uint64(len(code))
			if pc >= end {
				// Count missing, no more bits to mark.
				return bits
			}
			numbits = code[pc]*2 + 1
			if pc+uint64(numbits) > end {
				// Jump table is truncated, mark as many bits
				// as possible.
				numbits = uint8(end - pc)
			}
		default:
			// Op had no immediate operand, continue.
			continue
		}

		if numbits >= 8 {
			for ; numbits >= 16; numbits -= 16 {
				bits.set16(pc)
				pc += 16
			}
			for ; numbits >= 8; numbits -= 8 {
				bits.set8(pc)
				pc += 8
			}
		}
		switch numbits {
		case 1:
			bits.set1(pc)
			pc += 1
		case 2:
			bits.setN(set2BitsMask, pc)
			pc += 2
		case 3:
			bits.setN(set3BitsMask, pc)
			pc += 3
		case 4:
			bits.setN(set4BitsMask, pc)
			pc += 4
		case 5:
			bits.setN(set5BitsMask, pc)
			pc += 5
		case 6:
			bits.setN(set6BitsMask, pc)
			pc += 6
		case 7:
			bits.setN(set7BitsMask, pc)
			pc += 7
		}
	}
	return bits
=======
// bitvec is a bit vector which maps bytes in a program.
// An unset bit means the byte is an opcode, a set bit means
// it's data (i.e. argument of PUSHxx).
type bitvec []uint64

func (bits bitvec) set1(pos uint64) {
	bits[pos/64] |= 1 << (pos % 64)
}

func (bits bitvec) setN(flag uint64, pc uint64) {
	shift := pc % 64
	bits[pc/64] |= flag << shift
	if shift > 32 {
		bits[pc/64+1] = flag >> (64 - shift)
	}
}

// codeSegment checks if the position is in a code segment.
func (bits bitvec) codeSegment(pos uint64) bool {
	return ((bits[pos/64] >> (pos % 64)) & 1) == 0
>>>>>>> 2fceaeac
}<|MERGE_RESOLUTION|>--- conflicted
+++ resolved
@@ -20,48 +20,50 @@
 package vm
 
 const (
-	set2BitsMask = uint16(0b11)
-	set3BitsMask = uint16(0b111)
-	set4BitsMask = uint16(0b1111)
-	set5BitsMask = uint16(0b1_1111)
-	set6BitsMask = uint16(0b11_1111)
-	set7BitsMask = uint16(0b111_1111)
+	set2BitsMask = uint64(0b11)
+	set3BitsMask = uint64(0b111)
+	set4BitsMask = uint64(0b1111)
+	set5BitsMask = uint64(0b1_1111)
+	set6BitsMask = uint64(0b11_1111)
+	set7BitsMask = uint64(0b111_1111)
 )
+
+// TODO(racytech): fix this part. Make sure merge did not brake anything. If it did investigate.
 
 // bitvec is a bit vector which maps bytes in a program.
 // An unset bit means the byte is an opcode, a set bit means
 // it's data (i.e. argument of PUSHxx).
-type bitvec []byte
+// type bitvec []byte
 
-func (bits bitvec) set1(pos uint64) {
-	bits[pos/8] |= 1 << (pos % 8)
-}
+// func (bits bitvec) set1(pos uint64) {
+// 	bits[pos/8] |= 1 << (pos % 8)
+// }
 
-func (bits bitvec) setN(flag uint16, pos uint64) {
-	a := flag << (pos % 8)
-	bits[pos/8] |= byte(a)
-	if b := byte(a >> 8); b != 0 {
-		bits[pos/8+1] = b
-	}
-}
+// func (bits bitvec) setN(flag uint16, pos uint64) {
+// 	a := flag << (pos % 8)
+// 	bits[pos/8] |= byte(a)
+// 	if b := byte(a >> 8); b != 0 {
+// 		bits[pos/8+1] = b
+// 	}
+// }
 
 func (bits bitvec) set8(pos uint64) {
-	a := byte(0xFF << (pos % 8))
+	a := uint64(0xFF << (pos % 8))
 	bits[pos/8] |= a
 	bits[pos/8+1] = ^a
 }
 
-func (bits bitvec) set16(pos uint64) {
-	a := byte(0xFF << (pos % 8))
-	bits[pos/8] |= a
-	bits[pos/8+1] = 0xFF
-	bits[pos/8+2] = ^a
-}
+// func (bits bitvec) set16(pos uint64) {
+// 	a := byte(0xFF << (pos % 8))
+// 	bits[pos/8] |= a
+// 	bits[pos/8+1] = 0xFF
+// 	bits[pos/8+2] = ^a
+// }
 
-// codeSegment checks if the position is in a code segment.
-func (bits *bitvec) codeSegment(pos uint64) bool {
-	return (((*bits)[pos/8] >> (pos % 8)) & 1) == 0
-}
+// // codeSegment checks if the position is in a code segment.
+// func (bits *bitvec) codeSegment(pos uint64) bool {
+// 	return (((*bits)[pos/8] >> (pos % 8)) & 1) == 0
+// }
 
 // codeBitmap collects data locations in code.
 func codeBitmap(code []byte) bitvec {
@@ -88,7 +90,28 @@
 	return bits
 }
 
-<<<<<<< HEAD
+// bitvec is a bit vector which maps bytes in a program.
+// An unset bit means the byte is an opcode, a set bit means
+// it's data (i.e. argument of PUSHxx).
+type bitvec []uint64
+
+func (bits bitvec) set1(pos uint64) {
+	bits[pos/64] |= 1 << (pos % 64)
+}
+
+func (bits bitvec) setN(flag uint64, pc uint64) {
+	shift := pc % 64
+	bits[pc/64] |= flag << shift
+	if shift > 32 {
+		bits[pc/64+1] = flag >> (64 - shift)
+	}
+}
+
+// codeSegment checks if the position is in a code segment.
+func (bits bitvec) codeSegment(pos uint64) bool {
+	return ((bits[pos/64] >> (pos % 64)) & 1) == 0
+}
+
 // eofCodeBitmap collects data locations in code.
 func eofCodeBitmap(code []byte) bitvec {
 	// The bitmap is 4 bytes longer than necessary, in case the code
@@ -100,17 +123,17 @@
 
 // eofCodeBitmapInternal is the internal implementation of codeBitmap for EOF
 // code validation.
-func eofCodeBitmapInternal(code, bits bitvec) bitvec {
+func eofCodeBitmapInternal(code []byte, bits bitvec) bitvec {
 	for pc := uint64(0); pc < uint64(len(code)); {
 		var (
 			op      = OpCode(code[pc])
-			numbits uint8
+			numbits uint64
 		)
 		pc++
 
 		switch {
 		case op >= PUSH1 && op <= PUSH32:
-			numbits = uint8(op - PUSH1 + 1)
+			numbits = uint64(op - PUSH1 + 1)
 		case op == RJUMP || op == RJUMPI:
 			numbits = 2
 		case op == RJUMPV:
@@ -125,26 +148,26 @@
 				// Count missing, no more bits to mark.
 				return bits
 			}
-			numbits = code[pc]*2 + 1
+			numbits = uint64(code[pc]*2 + 1)
 			if pc+uint64(numbits) > end {
 				// Jump table is truncated, mark as many bits
 				// as possible.
-				numbits = uint8(end - pc)
+				numbits = uint64(end - pc)
 			}
 		default:
 			// Op had no immediate operand, continue.
 			continue
 		}
 
-		if numbits >= 8 {
-			for ; numbits >= 16; numbits -= 16 {
-				bits.set16(pc)
-				pc += 16
-			}
-			for ; numbits >= 8; numbits -= 8 {
-				bits.set8(pc)
-				pc += 8
-			}
+		if numbits >= 8 { // TODO(racytech): fix this
+			// for ; numbits >= 16; numbits -= 16 {
+			// 	bits.setN(pc)
+			// 	pc += 16
+			// }
+			// for ; numbits >= 8; numbits -= 8 {
+			// 	bits.set8(pc)
+			// 	pc += 8
+			// }
 		}
 		switch numbits {
 		case 1:
@@ -171,26 +194,4 @@
 		}
 	}
 	return bits
-=======
-// bitvec is a bit vector which maps bytes in a program.
-// An unset bit means the byte is an opcode, a set bit means
-// it's data (i.e. argument of PUSHxx).
-type bitvec []uint64
-
-func (bits bitvec) set1(pos uint64) {
-	bits[pos/64] |= 1 << (pos % 64)
-}
-
-func (bits bitvec) setN(flag uint64, pc uint64) {
-	shift := pc % 64
-	bits[pc/64] |= flag << shift
-	if shift > 32 {
-		bits[pc/64+1] = flag >> (64 - shift)
-	}
-}
-
-// codeSegment checks if the position is in a code segment.
-func (bits bitvec) codeSegment(pos uint64) bool {
-	return ((bits[pos/64] >> (pos % 64)) & 1) == 0
->>>>>>> 2fceaeac
 }