--- conflicted
+++ resolved
@@ -28,11 +28,8 @@
 )
 
 var activators = map[int]func(*JumpTable){
-<<<<<<< HEAD
 	4844: enable4844,
 	3855: enable3855,
-=======
->>>>>>> 9644e6d2
 	3860: enable3860,
 	3855: enable3855,
 	3529: enable3529,
