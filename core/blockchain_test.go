// Copyright 2014 The go-ethereum Authors
// This file is part of the go-ethereum library.
//
// The go-ethereum library is free software: you can redistribute it and/or modify
// it under the terms of the GNU Lesser General Public License as published by
// the Free Software Foundation, either version 3 of the License, or
// (at your option) any later version.
//
// The go-ethereum library is distributed in the hope that it will be useful,
// but WITHOUT ANY WARRANTY; without even the implied warranty of
// MERCHANTABILITY or FITNESS FOR A PARTICULAR PURPOSE. See the
// GNU Lesser General Public License for more details.
//
// You should have received a copy of the GNU Lesser General Public License
// along with the go-ethereum library. If not, see <http://www.gnu.org/licenses/>.

package core

import (
	"fmt"
	"math/big"
	"math/rand"
	"sync"
	"testing"
	"time"

	"context"

	"github.com/ledgerwatch/turbo-geth/common"
	"github.com/ledgerwatch/turbo-geth/consensus"
	"github.com/ledgerwatch/turbo-geth/consensus/ethash"
	"github.com/ledgerwatch/turbo-geth/core/rawdb"
	"github.com/ledgerwatch/turbo-geth/core/state"
	"github.com/ledgerwatch/turbo-geth/core/types"
	"github.com/ledgerwatch/turbo-geth/core/vm"
	"github.com/ledgerwatch/turbo-geth/crypto"
	"github.com/ledgerwatch/turbo-geth/ethdb"
	"github.com/ledgerwatch/turbo-geth/params"
)

// So we can deterministically seed different blockchains
var (
	canonicalSeed = 1
	forkSeed      = 2
)

// newCanonical creates a chain database, and injects a deterministic canonical
// chain. Depending on the full flag, if creates either a full block chain or a
// header only chain.
func newCanonical(engine consensus.Engine, n int, full bool) (context.Context, ethdb.Database, *BlockChain, error) {
	var (
		db      = ethdb.NewMemDatabase()
		genesis = (&Genesis{Config: params.AllEthashProtocolChanges}).MustCommit(db)
	)

	// Initialize a fresh chain with only a genesis block
	blockchain, _ := NewBlockChain(db, nil, params.AllEthashProtocolChanges, engine, vm.Config{}, nil)
	// Create and inject the requested chain
	if n == 0 {
		ctx := blockchain.WithContext(context.Background(), big.NewInt(blockchain.CurrentBlock().Number().Int64()+1))
		return ctx, db, blockchain, nil
	}

	if full {
		// Full block-chain requested
		ctx := blockchain.WithContext(context.Background(), big.NewInt(genesis.Number().Int64()+1))
		blocks := makeBlockChain(ctx, genesis, n, engine, db.MemCopy(), canonicalSeed)
		_, err := blockchain.InsertChain(blocks)
		return ctx, db, blockchain, err
	}
	// Header-only chain requested
	ctx := blockchain.WithContext(context.Background(), big.NewInt(genesis.Header().Number.Int64()+1))
	headers := makeHeaderChain(ctx, genesis.Header(), n, engine, db.MemCopy(), canonicalSeed)
	_, err := blockchain.InsertHeaderChain(headers, 1)
	return ctx, db, blockchain, err
}

// Test fork of length N starting from block i
func testFork(t *testing.T, blockchain *BlockChain, i, n int, full bool, comparator func(td1, td2 *big.Int)) {
	// Copy old chain up to #i into a new db
	ctx, db, blockchain2, err := newCanonical(ethash.NewFaker(), i, true)
	if err != nil {
		t.Fatal("could not make new canonical in testFork", err)
	}
	defer blockchain2.Stop()

	// Assert the chains have the same header/block at #i
	var hash1, hash2 common.Hash
	if full {
		hash1 = blockchain.GetBlockByNumber(uint64(i)).Hash()
		hash2 = blockchain2.GetBlockByNumber(uint64(i)).Hash()
	} else {
		hash1 = blockchain.GetHeaderByNumber(uint64(i)).Hash()
		hash2 = blockchain2.GetHeaderByNumber(uint64(i)).Hash()
	}
	if hash1 != hash2 {
		t.Errorf("chain content mismatch at %d: have hash %v, want hash %v", i, hash2, hash1)
	}
	// Extend the newly created chain
	var (
		blockChainB  []*types.Block
		headerChainB []*types.Header
	)
	var tdPre, tdPost *big.Int
	if full {
		blockChainB = makeBlockChain(ctx, blockchain2.CurrentBlock(), n, ethash.NewFaker(), db.MemCopy(), forkSeed)
		tdPre = blockchain.GetTdByHash(blockchain.CurrentBlock().Hash())
		if _, err := blockchain.InsertChain(blockChainB); err != nil {
			t.Fatalf("failed to insert forking chain: %v", err)
		}
		tdPost = blockchain.GetTdByHash(blockChainB[len(blockChainB)-1].Hash())
	} else {
		headerChainB = makeHeaderChain(ctx, blockchain2.CurrentHeader(), n, ethash.NewFaker(), db.MemCopy(), forkSeed)
		tdPre = blockchain.GetTdByHash(blockchain.CurrentHeader().Hash())
		if _, err := blockchain.InsertHeaderChain(headerChainB, 1); err != nil {
			t.Fatalf("failed to insert forking chain: %v", err)
		}
		tdPost = blockchain.GetTdByHash(headerChainB[len(headerChainB)-1].Hash())
	}
	// Sanity check that the forked chain can be imported into the original
	if full {
		if err := testBlockChainImport(blockChainB, blockchain2); err != nil {
			t.Fatalf("failed to import forked block chain: %v", err)
		}
	} else {
		if err := testHeaderChainImport(headerChainB, blockchain2); err != nil {
			t.Fatalf("failed to import forked header chain: %v", err)
		}
	}
	// Compare the total difficulties of the chains
	comparator(tdPre, tdPost)
}

func printChain(bc *BlockChain) {
	for i := bc.CurrentBlock().Number().Uint64(); i > 0; i-- {
		b := bc.GetBlockByNumber(uint64(i))
		fmt.Printf("\t%x %v\n", b.Hash(), b.Difficulty())
	}
}

// testBlockChainImport tries to process a chain of blocks, writing them into
// the database if successful.
func testBlockChainImport(chain types.Blocks, blockchain *BlockChain) error {
	for _, block := range chain {
		ctx := blockchain.WithContext(context.Background(), block.Number())

		// Try and process the block
		err := blockchain.engine.VerifyHeader(blockchain, block.Header(), true)
		if err == nil {
			err = blockchain.validator.ValidateBody(ctx, block)
		}
		if err != nil {
			if err == ErrKnownBlock {
				continue
			}
			return err
		}
		parent := blockchain.GetBlockByHash(block.ParentHash())
		tds, err := state.NewTrieDbState(parent.Root(), blockchain.db, parent.NumberU64())
		if err != nil {
			return err
		}
		tds.Rebuild()
		statedb := state.New(tds)
		if err = blockchain.db.DeleteTimestamp(block.NumberU64()); err != nil {
			return err
		}
		receipts, _, usedGas, err := blockchain.Processor().Process(block, statedb, tds, vm.Config{})
		if err != nil {
			blockchain.reportBlock(block, receipts, err)
			return err
		}
		//statedb.FinalizeTx(false, tds.TrieStateWriter())
		err = blockchain.validator.ValidateState(block, parent, statedb, tds, receipts, usedGas)
		if err != nil {
			blockchain.reportBlock(block, receipts, err)
			return err
		}
		blockchain.chainmu.Lock()
		tds.SetBlockNr(block.NumberU64())
		if err := statedb.CommitBlock(ctx, tds.DbStateWriter()); err != nil {
			return err
		}
		if _, err := blockchain.db.Commit(); err != nil {
			return err
		}
		rawdb.WriteTd(blockchain.db, block.Hash(), block.NumberU64(), new(big.Int).Add(block.Difficulty(), blockchain.GetTdByHash(block.ParentHash())))
		rawdb.WriteBlock(blockchain.db, block)
		blockchain.chainmu.Unlock()
	}
	return nil
}

// testHeaderChainImport tries to process a chain of header, writing them into
// the database if successful.
func testHeaderChainImport(chain []*types.Header, blockchain *BlockChain) error {
	for _, header := range chain {
		// Try and validate the header
		if err := blockchain.engine.VerifyHeader(blockchain, header, false); err != nil {
			return err
		}
		// Manually insert the header into the database, but don't reorganise (allows subsequent testing)
		blockchain.chainmu.Lock()
		rawdb.WriteTd(blockchain.db, header.Hash(), header.Number.Uint64(), new(big.Int).Add(header.Difficulty, blockchain.GetTdByHash(header.ParentHash)))
		rawdb.WriteHeader(blockchain.db, header)
		blockchain.chainmu.Unlock()
	}
	return nil
}

func insertChain(done chan bool, blockchain *BlockChain, chain types.Blocks, t *testing.T) {
	_, err := blockchain.InsertChain(chain)
	if err != nil {
		fmt.Println(err)
		t.FailNow()
	}
	done <- true
}

func TestLastBlock(t *testing.T) {
	ctx, db, blockchain, err := newCanonical(ethash.NewFaker(), 0, true)
	if err != nil {
		t.Fatalf("failed to create pristine chain: %v", err)
	}
	defer blockchain.Stop()

	dbCopy := db.MemCopy()
	blocks := makeBlockChain(ctx, blockchain.CurrentBlock(), 1, ethash.NewFullFaker(), dbCopy, 0)
	if _, err := blockchain.InsertChain(blocks); err != nil {
		t.Fatalf("Failed to insert block: %v", err)
	}
	if blocks[len(blocks)-1].Hash() != rawdb.ReadHeadBlockHash(db) {
		t.Fatalf("Write/Get HeadBlockHash failed")
	}
}

// Tests that given a starting canonical chain of a given size, it can be extended
// with various length chains.
func TestExtendCanonicalHeaders(t *testing.T) { testExtendCanonical(t, false) }
func TestExtendCanonicalBlocks(t *testing.T)  { testExtendCanonical(t, true) }

func testExtendCanonical(t *testing.T, full bool) {
	length := 5

	// Make first chain starting from genesis
	_, _, processor, err := newCanonical(ethash.NewFaker(), length, full)
	if err != nil {
		t.Fatalf("failed to make new canonical chain: %v", err)
	}
	defer processor.Stop()

	// Define the difficulty comparator
	better := func(td1, td2 *big.Int) {
		if td2.Cmp(td1) <= 0 {
			t.Errorf("total difficulty mismatch: have %v, expected more than %v", td2, td1)
		}
	}
	// Start fork from current height
	testFork(t, processor, length, 1, full, better)
	testFork(t, processor, length, 2, full, better)
	testFork(t, processor, length, 5, full, better)
	testFork(t, processor, length, 10, full, better)
}

// Tests that given a starting canonical chain of a given size, creating shorter
// forks do not take canonical ownership.
func TestShorterForkHeaders(t *testing.T) { testShorterFork(t, false) }
func TestShorterForkBlocks(t *testing.T)  { testShorterFork(t, true) }

func testShorterFork(t *testing.T, full bool) {
	length := 10

	// Make first chain starting from genesis
	_, _, processor, err := newCanonical(ethash.NewFaker(), length, full)
	if err != nil {
		t.Fatalf("failed to make new canonical chain: %v", err)
	}
	defer processor.Stop()

	// Define the difficulty comparator
	worse := func(td1, td2 *big.Int) {
		if td2.Cmp(td1) >= 0 {
			t.Errorf("total difficulty mismatch: have %v, expected less than %v", td2, td1)
		}
	}
	// Sum of numbers must be less than `length` for this to be a shorter fork
	testFork(t, processor, 5, 3, full, worse)
	testFork(t, processor, 5, 4, full, worse)
	testFork(t, processor, 1, 1, full, worse)
	testFork(t, processor, 1, 7, full, worse)
	testFork(t, processor, 0, 3, full, worse)
	testFork(t, processor, 0, 7, full, worse)
}

// Tests that given a starting canonical chain of a given size, creating longer
// forks do take canonical ownership.
func TestLongerForkHeaders(t *testing.T) { testLongerFork(t, false) }
func TestLongerForkBlocks(t *testing.T)  { testLongerFork(t, true) }

func testLongerFork(t *testing.T, full bool) {
	length := 10

	// Make first chain starting from genesis
	_, _, processor, err := newCanonical(ethash.NewFaker(), length, full)
	if err != nil {
		t.Fatalf("failed to make new canonical chain: %v", err)
	}
	defer processor.Stop()

	// Define the difficulty comparator
	better := func(td1, td2 *big.Int) {
		if td2.Cmp(td1) <= 0 {
			t.Errorf("total difficulty mismatch: have %v, expected more than %v", td2, td1)
		}
	}
	// Sum of numbers must be greater than `length` for this to be a longer fork
	testFork(t, processor, 5, 6, full, better)
	testFork(t, processor, 5, 8, full, better)
	testFork(t, processor, 1, 13, full, better)
	testFork(t, processor, 1, 14, full, better)
	testFork(t, processor, 0, 16, full, better)
	testFork(t, processor, 0, 17, full, better)
}

// Tests that given a starting canonical chain of a given size, creating equal
// forks do take canonical ownership.
func TestEqualForkHeaders(t *testing.T) { testEqualFork(t, false) }
func TestEqualForkBlocks(t *testing.T)  { testEqualFork(t, true) }

func testEqualFork(t *testing.T, full bool) {
	length := 10

	// Make first chain starting from genesis
	_, _, processor, err := newCanonical(ethash.NewFaker(), length, full)
	if err != nil {
		t.Fatalf("failed to make new canonical chain: %v", err)
	}
	defer processor.Stop()

	// Define the difficulty comparator
	equal := func(td1, td2 *big.Int) {
		if td2.Cmp(td1) != 0 {
			t.Errorf("total difficulty mismatch: have %v, want %v", td2, td1)
		}
	}
	// Sum of numbers must be equal to `length` for this to be an equal fork
	testFork(t, processor, 9, 1, full, equal)
	testFork(t, processor, 6, 4, full, equal)
	testFork(t, processor, 5, 5, full, equal)
	testFork(t, processor, 2, 8, full, equal)
	testFork(t, processor, 1, 9, full, equal)
	testFork(t, processor, 0, 10, full, equal)
}

// Tests that chains missing links do not get accepted by the processor.
func TestBrokenHeaderChain(t *testing.T) { testBrokenChain(t, false) }
func TestBrokenBlockChain(t *testing.T)  { testBrokenChain(t, true) }

func testBrokenChain(t *testing.T, full bool) {
	// Make chain starting from genesis
	ctx, db, blockchain, err := newCanonical(ethash.NewFaker(), 10, true)
	if err != nil {
		t.Fatalf("failed to make new canonical chain: %v", err)
	}
	defer blockchain.Stop()

	// Create a forked chain, and try to insert with a missing link
	if full {
		chain := makeBlockChain(ctx, blockchain.CurrentBlock(), 5, ethash.NewFaker(), db, forkSeed)[1:]
		if err := testBlockChainImport(chain, blockchain); err == nil {
			t.Errorf("broken block chain not reported")
		}
	} else {
		chain := makeHeaderChain(ctx, blockchain.CurrentHeader(), 5, ethash.NewFaker(), db, forkSeed)[1:]
		if err := testHeaderChainImport(chain, blockchain); err == nil {
			t.Errorf("broken header chain not reported")
		}
	}
}

// Tests that reorganising a long difficult chain after a short easy one
// overwrites the canonical numbers and links in the database.
func TestReorgLongHeaders(t *testing.T) { testReorgLong(t, false) }
func TestReorgLongBlocks(t *testing.T)  { testReorgLong(t, true) }

func testReorgLong(t *testing.T, full bool) {
	testReorg(t, []int64{0, 0, -9}, []int64{0, 0, 0, -9}, 393280, full)
}

// Tests that reorganising a short difficult chain after a long easy one
// overwrites the canonical numbers and links in the database.
func TestReorgShortHeaders(t *testing.T) { testReorgShort(t, false) }
func TestReorgShortBlocks(t *testing.T)  { testReorgShort(t, true) }

func testReorgShort(t *testing.T, full bool) {
	// Create a long easy chain vs. a short heavy one. Due to difficulty adjustment
	// we need a fairly long chain of blocks with different difficulties for a short
	// one to become heavyer than a long one. The 96 is an empirical value.
	easy := make([]int64, 96)
	for i := 0; i < len(easy); i++ {
		easy[i] = 60
	}
	diff := make([]int64, len(easy)-1)
	for i := 0; i < len(diff); i++ {
		diff[i] = -9
	}
	testReorg(t, easy, diff, 12615120, full)
}

func testReorg(t *testing.T, first, second []int64, td int64, full bool) {
	// Create a pristine chain and database
	ctx, db, blockchain, err := newCanonical(ethash.NewFaker(), 0, full)
	if err != nil {
		t.Fatalf("failed to create pristine chain: %v", err)
	}
	defer blockchain.Stop()

	// Insert an easy and a difficult chain afterwards
<<<<<<< HEAD
	easyBlocks, _ := GenerateChain(ctx, params.TestChainConfig, blockchain.CurrentBlock(), ethash.NewFaker(), db, len(first), func(i int, b *BlockGen) {
		b.OffsetTime(first[i])
	})
	diffBlocks, _ := GenerateChain(ctx, params.TestChainConfig, blockchain.CurrentBlock(), ethash.NewFaker(), db, len(second), func(i int, b *BlockGen) {
=======
	easyBlocks, _ := GenerateChain(params.TestChainConfig, blockchain.CurrentBlock(), ethash.NewFaker(), db.MemCopy(), len(first), func(i int, b *BlockGen) {
		b.OffsetTime(first[i])
	})
	diffBlocks, _ := GenerateChain(params.TestChainConfig, blockchain.CurrentBlock(), ethash.NewFaker(), db.MemCopy(), len(second), func(i int, b *BlockGen) {
>>>>>>> 74b58583
		b.OffsetTime(second[i])
	})
	if full {
		if _, err := blockchain.InsertChain(easyBlocks); err != nil {
			t.Fatalf("failed to insert easy chain: %v", err)
		}
		if _, err := blockchain.InsertChain(diffBlocks); err != nil {
			t.Fatalf("failed to insert difficult chain: %v", err)
		}
	} else {
		easyHeaders := make([]*types.Header, len(easyBlocks))
		for i, block := range easyBlocks {
			easyHeaders[i] = block.Header()
		}
		diffHeaders := make([]*types.Header, len(diffBlocks))
		for i, block := range diffBlocks {
			diffHeaders[i] = block.Header()
		}
		if _, err := blockchain.InsertHeaderChain(easyHeaders, 1); err != nil {
			t.Fatalf("failed to insert easy chain: %v", err)
		}
		if _, err := blockchain.InsertHeaderChain(diffHeaders, 1); err != nil {
			t.Fatalf("failed to insert difficult chain: %v", err)
		}
	}
	// Check that the chain is valid number and link wise
	if full {
		prev := blockchain.CurrentBlock()
		for block := blockchain.GetBlockByNumber(blockchain.CurrentBlock().NumberU64() - 1); block.NumberU64() != 0; prev, block = block, blockchain.GetBlockByNumber(block.NumberU64()-1) {
			if prev.ParentHash() != block.Hash() {
				t.Errorf("parent block hash mismatch: have %x, want %x", prev.ParentHash(), block.Hash())
			}
		}
	} else {
		prev := blockchain.CurrentHeader()
		for header := blockchain.GetHeaderByNumber(blockchain.CurrentHeader().Number.Uint64() - 1); header.Number.Uint64() != 0; prev, header = header, blockchain.GetHeaderByNumber(header.Number.Uint64()-1) {
			if prev.ParentHash != header.Hash() {
				t.Errorf("parent header hash mismatch: have %x, want %x", prev.ParentHash, header.Hash())
			}
		}
	}
	// Make sure the chain total difficulty is the correct one
	want := new(big.Int).Add(blockchain.genesisBlock.Difficulty(), big.NewInt(td))
	if full {
		if have := blockchain.GetTdByHash(blockchain.CurrentBlock().Hash()); have.Cmp(want) != 0 {
			t.Errorf("total difficulty mismatch: have %v, want %v", have, want)
		}
	} else {
		if have := blockchain.GetTdByHash(blockchain.CurrentHeader().Hash()); have.Cmp(want) != 0 {
			t.Errorf("total difficulty mismatch: have %v, want %v", have, want)
		}
	}
}

// Tests that the insertion functions detect banned hashes.
func TestBadHeaderHashes(t *testing.T) { testBadHashes(t, false) }
func TestBadBlockHashes(t *testing.T)  { testBadHashes(t, true) }

func testBadHashes(t *testing.T, full bool) {
	// Create a pristine chain and database
	ctx, db, blockchain, err := newCanonical(ethash.NewFaker(), 0, full)
	if err != nil {
		t.Fatalf("failed to create pristine chain: %v", err)
	}
	defer blockchain.Stop()

	// Create a chain, ban a hash and try to import
	if full {
<<<<<<< HEAD
		blocks := makeBlockChain(ctx, blockchain.CurrentBlock(), 3, ethash.NewFaker(), db, 10)
=======
		blocks := makeBlockChain(blockchain.CurrentBlock(), 3, ethash.NewFaker(), db.MemCopy(), 10)
>>>>>>> 74b58583

		BadHashes[blocks[2].Header().Hash()] = true
		defer func() { delete(BadHashes, blocks[2].Header().Hash()) }()

		_, err = blockchain.InsertChain(blocks)
	} else {
<<<<<<< HEAD
		headers := makeHeaderChain(ctx, blockchain.CurrentHeader(), 3, ethash.NewFaker(), db, 10)
=======
		headers := makeHeaderChain(blockchain.CurrentHeader(), 3, ethash.NewFaker(), db.MemCopy(), 10)
>>>>>>> 74b58583

		BadHashes[headers[2].Hash()] = true
		defer func() { delete(BadHashes, headers[2].Hash()) }()

		_, err = blockchain.InsertHeaderChain(headers, 1)
	}
	if err != ErrBlacklistedHash {
		t.Errorf("error mismatch: have: %v, want: %v", err, ErrBlacklistedHash)
	}
}

// Tests that bad hashes are detected on boot, and the chain rolled back to a
// good state prior to the bad hash.
func TestReorgBadHeaderHashes(t *testing.T) { testReorgBadHashes(t, false) }
func TestReorgBadBlockHashes(t *testing.T)  { testReorgBadHashes(t, true) }

func testReorgBadHashes(t *testing.T, full bool) {
	// Create a pristine chain and database
	ctx, db, blockchain, err := newCanonical(ethash.NewFaker(), 0, full)
	if err != nil {
		t.Fatalf("failed to create pristine chain: %v", err)
	}
	// Create a chain, import and ban afterwards
<<<<<<< HEAD
	headers := makeHeaderChain(ctx, blockchain.CurrentHeader(), 4, ethash.NewFaker(), db, 10)
	blocks := makeBlockChain(ctx, blockchain.CurrentBlock(), 4, ethash.NewFaker(), db, 10)
=======
	headers := makeHeaderChain(blockchain.CurrentHeader(), 4, ethash.NewFaker(), db.MemCopy(), 10)
	blocks := makeBlockChain(blockchain.CurrentBlock(), 4, ethash.NewFaker(), db.MemCopy(), 10)
>>>>>>> 74b58583

	if full {
		if _, err = blockchain.InsertChain(blocks); err != nil {
			t.Errorf("failed to import blocks: %v", err)
		}
		if blockchain.CurrentBlock().Hash() != blocks[3].Hash() {
			t.Errorf("last block hash mismatch: have: %x, want %x", blockchain.CurrentBlock().Hash(), blocks[3].Header().Hash())
		}
		BadHashes[blocks[3].Header().Hash()] = true
		defer func() { delete(BadHashes, blocks[3].Header().Hash()) }()
	} else {
		if _, err = blockchain.InsertHeaderChain(headers, 1); err != nil {
			t.Errorf("failed to import headers: %v", err)
		}
		if blockchain.CurrentHeader().Hash() != headers[3].Hash() {
			t.Errorf("last header hash mismatch: have: %x, want %x", blockchain.CurrentHeader().Hash(), headers[3].Hash())
		}
		BadHashes[headers[3].Hash()] = true
		defer func() { delete(BadHashes, headers[3].Hash()) }()
	}
	blockchain.Stop()

	// Create a new BlockChain and check that it rolled back the state.
	ncm, err := NewBlockChain(blockchain.db, nil, blockchain.chainConfig, ethash.NewFaker(), vm.Config{}, nil)
	if err != nil {
		t.Fatalf("failed to create new chain manager: %v", err)
	}
	if full {
		if ncm.CurrentBlock().Hash() != blocks[2].Header().Hash() {
			t.Errorf("last block hash mismatch: have: %x, want %x", ncm.CurrentBlock().Hash(), blocks[2].Header().Hash())
		}
		if blocks[2].Header().GasLimit != ncm.GasLimit() {
			t.Errorf("last  block gasLimit mismatch: have: %d, want %d", ncm.GasLimit(), blocks[2].Header().GasLimit)
		}
	} else {
		if ncm.CurrentHeader().Hash() != headers[2].Hash() {
			t.Errorf("last header hash mismatch: have: %x, want %x", ncm.CurrentHeader().Hash(), headers[2].Hash())
		}
	}
	ncm.Stop()
}

// Tests chain insertions in the face of one entity containing an invalid nonce.
func TestHeadersInsertNonceError(t *testing.T) { testInsertNonceError(t, false) }
func TestBlocksInsertNonceError(t *testing.T)  { testInsertNonceError(t, true) }

func testInsertNonceError(t *testing.T, full bool) {
	for i := 1; i < 25 && !t.Failed(); i++ {
		// Create a pristine chain and database
		ctx, db, blockchain, err := newCanonical(ethash.NewFaker(), 0, full)
		if err != nil {
			t.Fatalf("failed to create pristine chain: %v", err)
		}
		defer blockchain.Stop()

		// Create and insert a chain with a failing nonce
		var (
			failAt  int
			failRes int
			failNum uint64
		)
		if full {
<<<<<<< HEAD
			blocks := makeBlockChain(ctx, blockchain.CurrentBlock(), i, ethash.NewFaker(), db, 0)
=======
			blocks := makeBlockChain(blockchain.CurrentBlock(), i, ethash.NewFaker(), db.MemCopy(), 0)
>>>>>>> 74b58583

			failAt = rand.Int() % len(blocks)
			failNum = blocks[failAt].NumberU64()

			blockchain.engine = ethash.NewFakeFailer(failNum)
			failRes, err = blockchain.InsertChain(blocks)
		} else {
<<<<<<< HEAD
			headers := makeHeaderChain(ctx, blockchain.CurrentHeader(), i, ethash.NewFaker(), db, 0)
=======
			headers := makeHeaderChain(blockchain.CurrentHeader(), i, ethash.NewFaker(), db.MemCopy(), 0)
>>>>>>> 74b58583

			failAt = rand.Int() % len(headers)
			failNum = headers[failAt].Number.Uint64()

			blockchain.engine = ethash.NewFakeFailer(failNum)
			blockchain.hc.engine = blockchain.engine
			failRes, err = blockchain.InsertHeaderChain(headers, 1)
		}
		// Check that the returned error indicates the failure
		if failRes != failAt {
			t.Errorf("test %d: failure (%v) index mismatch: have %d, want %d", i, err, failRes, failAt)
		}
		// Check that all blocks after the failing block have been inserted
		for j := 0; j < i-failAt; j++ {
			if full {
				if block := blockchain.GetBlockByNumber(failNum + uint64(j)); block != nil {
					t.Errorf("test %d: invalid block in chain: %v", i, block)
				}
			} else {
				if header := blockchain.GetHeaderByNumber(failNum + uint64(j)); header != nil {
					t.Errorf("test %d: invalid header in chain: %v", i, header)
				}
			}
		}
	}
}

// Tests that fast importing a block chain produces the same chain data as the
// classical full block processing.
func TestFastVsFullChains(t *testing.T) {
	t.Skip("should be restored. skipped for turbo-geth")

	// Configure and generate a sample block chain
	var (
		gendb   = ethdb.NewMemDatabase()
		key, _  = crypto.HexToECDSA("b71c71a67e1177ad4e901695e1b4b9ee17ae16c6668d313eac2f96dbcda3f291")
		address = crypto.PubkeyToAddress(key.PublicKey)
		funds   = big.NewInt(1000000000)
		gspec   = &Genesis{
			Config: params.TestChainConfig,
			Alloc:  GenesisAlloc{address: {Balance: funds}},
		}
		genesis = gspec.MustCommit(gendb)
		signer  = types.NewEIP155Signer(gspec.Config.ChainID)
	)
	blocks, receipts := GenerateChain(context.TODO(), gspec.Config, genesis, ethash.NewFaker(), gendb, 1024, func(i int, block *BlockGen) {
		block.SetCoinbase(common.Address{0x00})

		// If the block number is multiple of 3, send a few bonus transactions to the miner
		if i%3 == 2 {
			for j := 0; j < i%4+1; j++ {
				tx, err := types.SignTx(types.NewTransaction(block.TxNonce(address), common.Address{0x00}, big.NewInt(1000), params.TxGas, nil, nil), signer, key)
				if err != nil {
					panic(err)
				}
				block.AddTx(tx)
			}
		}
		// If the block number is a multiple of 5, add a few bonus uncles to the block
		if i%5 == 5 {
			block.AddUncle(&types.Header{ParentHash: block.PrevBlock(i - 1).Hash(), Number: big.NewInt(int64(i - 1))})
		}
	})
	// Import the chain as an archive node for the comparison baseline
	archiveDb := ethdb.NewMemDatabase()
	gspec.MustCommit(archiveDb)
	archive, _ := NewBlockChain(archiveDb, nil, gspec.Config, ethash.NewFaker(), vm.Config{}, nil)
	defer archive.Stop()

	if n, err := archive.InsertChain(blocks); err != nil {
		t.Fatalf("failed to process block %d: %v", n, err)
	}
	// Fast import the chain as a non-archive node to test
	fastDb := ethdb.NewMemDatabase()
	gspec.MustCommit(fastDb)
	fast, _ := NewBlockChain(fastDb, nil, gspec.Config, ethash.NewFaker(), vm.Config{}, nil)
	defer fast.Stop()

	headers := make([]*types.Header, len(blocks))
	for i, block := range blocks {
		headers[i] = block.Header()
	}
	if n, err := fast.InsertHeaderChain(headers, 1); err != nil {
		t.Fatalf("failed to insert header %d: %v", n, err)
	}
	if n, err := fast.InsertReceiptChain(blocks, receipts); err != nil {
		t.Fatalf("failed to insert receipt %d: %v", n, err)
	}
	// Iterate over all chain data components, and cross reference
	for i := 0; i < len(blocks); i++ {
		num, hash := blocks[i].NumberU64(), blocks[i].Hash()

		if ftd, atd := fast.GetTdByHash(hash), archive.GetTdByHash(hash); ftd.Cmp(atd) != 0 {
			t.Errorf("block #%d [%x]: td mismatch: have %v, want %v", num, hash, ftd, atd)
		}
		if fheader, aheader := fast.GetHeaderByHash(hash), archive.GetHeaderByHash(hash); fheader.Hash() != aheader.Hash() {
			t.Errorf("block #%d [%x]: header mismatch: have %v, want %v", num, hash, fheader, aheader)
		}
		if fblock, ablock := fast.GetBlockByHash(hash), archive.GetBlockByHash(hash); fblock.Hash() != ablock.Hash() {
			t.Errorf("block #%d [%x]: block mismatch: have %v, want %v", num, hash, fblock, ablock)
		} else if types.DeriveSha(fblock.Transactions()) != types.DeriveSha(ablock.Transactions()) {
			t.Errorf("block #%d [%x]: transactions mismatch: have %v, want %v", num, hash, fblock.Transactions(), ablock.Transactions())
		} else if types.CalcUncleHash(fblock.Uncles()) != types.CalcUncleHash(ablock.Uncles()) {
			t.Errorf("block #%d [%x]: uncles mismatch: have %v, want %v", num, hash, fblock.Uncles(), ablock.Uncles())
		}
		if freceipts, areceipts := rawdb.ReadReceipts(fastDb, hash, *rawdb.ReadHeaderNumber(fastDb, hash)), rawdb.ReadReceipts(archiveDb, hash, *rawdb.ReadHeaderNumber(archiveDb, hash)); types.DeriveSha(freceipts) != types.DeriveSha(areceipts) {
			t.Errorf("block #%d [%x]: receipts mismatch: have %v, want %v", num, hash, freceipts, areceipts)
		}
	}
	// Check that the canonical chains are the same between the databases
	for i := 0; i < len(blocks)+1; i++ {
		if fhash, ahash := rawdb.ReadCanonicalHash(fastDb, uint64(i)), rawdb.ReadCanonicalHash(archiveDb, uint64(i)); fhash != ahash {
			t.Errorf("block #%d: canonical hash mismatch: have %v, want %v", i, fhash, ahash)
		}
	}
}

// Tests that various import methods move the chain head pointers to the correct
// positions.
func TestLightVsFastVsFullChainHeads(t *testing.T) {
	t.Skip("should be restored. skipped for turbo-geth")
	// Configure and generate a sample block chain
	var (
		gendb   = ethdb.NewMemDatabase()
		key, _  = crypto.HexToECDSA("b71c71a67e1177ad4e901695e1b4b9ee17ae16c6668d313eac2f96dbcda3f291")
		address = crypto.PubkeyToAddress(key.PublicKey)
		funds   = big.NewInt(1000000000)
		gspec   = &Genesis{Config: params.TestChainConfig, Alloc: GenesisAlloc{address: {Balance: funds}}}
		genesis = gspec.MustCommit(gendb)
	)
	height := uint64(1024)
	blocks, receipts := GenerateChain(context.TODO(), gspec.Config, genesis, ethash.NewFaker(), gendb, int(height), nil)

	// Configure a subchain to roll back
	remove := []common.Hash{}
	for _, block := range blocks[height/2:] {
		remove = append(remove, block.Hash())
	}
	// Create a small assertion method to check the three heads
	assert := func(t *testing.T, kind string, chain *BlockChain, header uint64, fast uint64, block uint64) {
		if num := chain.CurrentBlock().NumberU64(); num != block {
			t.Errorf("%s head block mismatch: have #%v, want #%v", kind, num, block)
		}
		if num := chain.CurrentFastBlock().NumberU64(); num != fast {
			t.Errorf("%s head fast-block mismatch: have #%v, want #%v", kind, num, fast)
		}
		if num := chain.CurrentHeader().Number.Uint64(); num != header {
			t.Errorf("%s head header mismatch: have #%v, want #%v", kind, num, header)
		}
	}
	// Import the chain as an archive node and ensure all pointers are updated
	archiveDb := ethdb.NewMemDatabase()
	gspec.MustCommit(archiveDb)

	archive, _ := NewBlockChain(archiveDb, nil, gspec.Config, ethash.NewFaker(), vm.Config{}, nil)
	if n, err := archive.InsertChain(blocks); err != nil {
		t.Fatalf("failed to process block %d: %v", n, err)
	}
	defer archive.Stop()

	assert(t, "archive", archive, height, height, height)
	archive.Rollback(remove)
	assert(t, "archive", archive, height/2, height/2, height/2)

	// Import the chain as a non-archive node and ensure all pointers are updated
	fastDb := ethdb.NewMemDatabase()
	gspec.MustCommit(fastDb)
	fast, _ := NewBlockChain(fastDb, nil, gspec.Config, ethash.NewFaker(), vm.Config{}, nil)
	defer fast.Stop()

	headers := make([]*types.Header, len(blocks))
	for i, block := range blocks {
		headers[i] = block.Header()
	}
	if n, err := fast.InsertHeaderChain(headers, 1); err != nil {
		t.Fatalf("failed to insert header %d: %v", n, err)
	}
	if n, err := fast.InsertReceiptChain(blocks, receipts); err != nil {
		t.Fatalf("failed to insert receipt %d: %v", n, err)
	}
	assert(t, "fast", fast, height, height, 0)
	fast.Rollback(remove)
	assert(t, "fast", fast, height/2, height/2, 0)

	// Import the chain as a light node and ensure all pointers are updated
	lightDb := ethdb.NewMemDatabase()
	gspec.MustCommit(lightDb)

	light, _ := NewBlockChain(lightDb, nil, gspec.Config, ethash.NewFaker(), vm.Config{}, nil)
	if n, err := light.InsertHeaderChain(headers, 1); err != nil {
		t.Fatalf("failed to insert header %d: %v", n, err)
	}
	defer light.Stop()

	assert(t, "light", light, height, 0, 0)
	light.Rollback(remove)
	assert(t, "light", light, height/2, 0, 0)
}

// Tests that chain reorganisations handle transaction removals and reinsertions.
func TestChainTxReorgs(t *testing.T) {
	var (
		key1, _ = crypto.HexToECDSA("b71c71a67e1177ad4e901695e1b4b9ee17ae16c6668d313eac2f96dbcda3f291")
		key2, _ = crypto.HexToECDSA("8a1f9a8f95be41cd7ccb6168179afb4504aefe388d1e14474d32c45c72ce7b7a")
		key3, _ = crypto.HexToECDSA("49a7b37aa6f6645917e7b807e9d1c00d4fa71f18343b0d4122a4d2df64dd6fee")
		addr1   = crypto.PubkeyToAddress(key1.PublicKey)
		addr2   = crypto.PubkeyToAddress(key2.PublicKey)
		addr3   = crypto.PubkeyToAddress(key3.PublicKey)
		db      = ethdb.NewMemDatabase()
		gspec   = &Genesis{
			Config:   params.TestChainConfig,
			GasLimit: 3141592,
			Alloc: GenesisAlloc{
				addr1: {Balance: big.NewInt(1000000)},
				addr2: {Balance: big.NewInt(1000000)},
				addr3: {Balance: big.NewInt(1000000)},
			},
		}
		genesis = gspec.MustCommit(db)
		signer  = types.NewEIP155Signer(gspec.Config.ChainID)
	)

	genesisDb := db.MemCopy()

	// Create two transactions shared between the chains:
	//  - postponed: transaction included at a later block in the forked chain
	//  - swapped: transaction included at the same block number in the forked chain
	postponed, _ := types.SignTx(types.NewTransaction(0, addr1, big.NewInt(1000), params.TxGas, nil, nil), signer, key1)
	swapped, _ := types.SignTx(types.NewTransaction(1, addr1, big.NewInt(1000), params.TxGas, nil, nil), signer, key1)

	// Create two transactions that will be dropped by the forked chain:
	//  - pastDrop: transaction dropped retroactively from a past block
	//  - freshDrop: transaction dropped exactly at the block where the reorg is detected
	var pastDrop, freshDrop *types.Transaction

	// Create three transactions that will be added in the forked chain:
	//  - pastAdd:   transaction added before the reorganization is detected
	//  - freshAdd:  transaction added at the exact block the reorg is detected
	//  - futureAdd: transaction added after the reorg has already finished
	var pastAdd, freshAdd, futureAdd *types.Transaction

	blockchain, _ := NewBlockChain(db, nil, gspec.Config, ethash.NewFaker(), vm.Config{}, nil)
	blockchain.EnableReceipts(true)

	ctx := blockchain.WithContext(context.Background(), big.NewInt(genesis.Number().Int64()+1))

	chain, _ := GenerateChain(ctx, gspec.Config, genesis, ethash.NewFaker(), genesisDb.MemCopy(), 3, func(i int, gen *BlockGen) {
		switch i {
		case 0:
			pastDrop, _ = types.SignTx(types.NewTransaction(gen.TxNonce(addr2), addr2, big.NewInt(1000), params.TxGas, nil, nil), signer, key2)

			gen.AddTx(pastDrop)  // This transaction will be dropped in the fork from below the split point
			gen.AddTx(postponed) // This transaction will be postponed till block #3 in the fork

		case 2:
			freshDrop, _ = types.SignTx(types.NewTransaction(gen.TxNonce(addr2), addr2, big.NewInt(1000), params.TxGas, nil, nil), signer, key2)

			gen.AddTx(freshDrop) // This transaction will be dropped in the fork from exactly at the split point
			gen.AddTx(swapped)   // This transaction will be swapped out at the exact height

			gen.OffsetTime(9) // Lower the block difficulty to simulate a weaker chain
		}
	})
	// Import the chain. This runs all block validation rules.
	if i, err := blockchain.InsertChain(chain); err != nil {
		t.Fatalf("failed to insert original chain[%d]: %v", i, err)
	}
	defer blockchain.Stop()

	// overwrite the old chain
	chain, _ = GenerateChain(ctx, gspec.Config, genesis, ethash.NewFaker(), genesisDb.MemCopy(), 5, func(i int, gen *BlockGen) {
		switch i {
		case 0:
			pastAdd, _ = types.SignTx(types.NewTransaction(gen.TxNonce(addr3), addr3, big.NewInt(1000), params.TxGas, nil, nil), signer, key3)
			gen.AddTx(pastAdd) // This transaction needs to be injected during reorg

		case 2:
			gen.AddTx(postponed) // This transaction was postponed from block #1 in the original chain
			gen.AddTx(swapped)   // This transaction was swapped from the exact current spot in the original chain

			freshAdd, _ = types.SignTx(types.NewTransaction(gen.TxNonce(addr3), addr3, big.NewInt(1000), params.TxGas, nil, nil), signer, key3)
			gen.AddTx(freshAdd) // This transaction will be added exactly at reorg time

		case 3:
			futureAdd, _ = types.SignTx(types.NewTransaction(gen.TxNonce(addr3), addr3, big.NewInt(1000), params.TxGas, nil, nil), signer, key3)
			gen.AddTx(futureAdd) // This transaction will be added after a full reorg
		}
	})
	if _, err := blockchain.InsertChain(chain); err != nil {
		t.Fatalf("failed to insert forked chain: %v", err)
	}

	// removed tx
	for i, tx := range (types.Transactions{pastDrop, freshDrop}) {
		if txn, _, _, _ := rawdb.ReadTransaction(db, tx.Hash()); txn != nil {
			t.Errorf("drop %d: tx %v found while shouldn't have been", i, txn)
		}
		if rcpt, _, _, _ := rawdb.ReadReceipt(db, tx.Hash()); rcpt != nil {
			t.Errorf("drop %d: receipt %v found while shouldn't have been", i, rcpt)
		}
	}
	// added tx
	for i, tx := range (types.Transactions{pastAdd, freshAdd, futureAdd}) {
		if txn, _, _, _ := rawdb.ReadTransaction(db, tx.Hash()); txn == nil {
			t.Errorf("add %d: expected tx to be found", i)
		}
		if rcpt, _, _, _ := rawdb.ReadReceipt(db, tx.Hash()); rcpt == nil {
			t.Errorf("add %d: expected receipt to be found", i)
		}
	}
	// shared tx
	for i, tx := range (types.Transactions{postponed, swapped}) {
		if txn, _, _, _ := rawdb.ReadTransaction(db, tx.Hash()); txn == nil {
			t.Errorf("share %d: expected tx to be found", i)
		}
		if rcpt, _, _, _ := rawdb.ReadReceipt(db, tx.Hash()); rcpt == nil {
			t.Errorf("share %d: expected receipt to be found", i)
		}
	}
}

func TestLogReorgs(t *testing.T) {

	var (
		key1, _ = crypto.HexToECDSA("b71c71a67e1177ad4e901695e1b4b9ee17ae16c6668d313eac2f96dbcda3f291")
		addr1   = crypto.PubkeyToAddress(key1.PublicKey)
		db      = ethdb.NewMemDatabase()
		// this code generates a log
		code      = common.Hex2Bytes("60606040525b7f24ec1d3ff24c2f6ff210738839dbc339cd45a5294d85c79361016243157aae7b60405180905060405180910390a15b600a8060416000396000f360606040526008565b00")
		gspec     = &Genesis{Config: params.TestChainConfig, Alloc: GenesisAlloc{addr1: {Balance: big.NewInt(10000000000000)}}}
		genesis   = gspec.MustCommit(db)
		genesisDb = db.MemCopy()
		signer    = types.NewEIP155Signer(gspec.Config.ChainID)
	)

	blockchain, _ := NewBlockChain(db, nil, gspec.Config, ethash.NewFaker(), vm.Config{}, nil)
	ctx := blockchain.WithContext(context.Background(), big.NewInt(genesis.Number().Int64()+1))
	blockchain.EnableReceipts(true)
	defer blockchain.Stop()

	rmLogsCh := make(chan RemovedLogsEvent)
	blockchain.SubscribeRemovedLogsEvent(rmLogsCh)
	chain, _ := GenerateChain(ctx, params.TestChainConfig, genesis, ethash.NewFaker(), genesisDb.MemCopy(), 2, func(i int, gen *BlockGen) {
		if i == 1 {
			tx, err := types.SignTx(types.NewContractCreation(gen.TxNonce(addr1), new(big.Int), 1000000, new(big.Int), code), signer, key1)
			if err != nil {
				t.Fatalf("failed to create tx: %v", err)
			}
			gen.AddTx(tx)
		}
	})
	if _, err := blockchain.InsertChain(chain); err != nil {
		t.Fatalf("failed to insert chain: %v", err)
	}

	chain, _ = GenerateChain(ctx, params.TestChainConfig, genesis, ethash.NewFaker(), genesisDb.MemCopy(), 3, func(i int, gen *BlockGen) {})
	if _, err := blockchain.InsertChain(chain); err != nil {
		t.Fatalf("failed to insert forked chain: %v", err)
	}

	timeout := time.NewTimer(1 * time.Second)
	select {
	case ev := <-rmLogsCh:
		if len(ev.Logs) == 0 {
			t.Error("expected logs")
		}
	case <-timeout.C:
		t.Fatal("Timeout. There is no RemovedLogsEvent has been sent.")
	}
}

func TestReorgSideEvent(t *testing.T) {
	t.Skip("should be restored. skipped for turbo-geth")
	var (
		db      = ethdb.NewMemDatabase()
		key1, _ = crypto.HexToECDSA("b71c71a67e1177ad4e901695e1b4b9ee17ae16c6668d313eac2f96dbcda3f291")
		addr1   = crypto.PubkeyToAddress(key1.PublicKey)
		gspec   = &Genesis{
			Config: params.TestChainConfig,
			Alloc:  GenesisAlloc{addr1: {Balance: big.NewInt(10000000000000)}},
		}
		genesis   = gspec.MustCommit(db)
		genesisDb = db.MemCopy()
		signer    = types.NewEIP155Signer(gspec.Config.ChainID)
	)

	blockchain, _ := NewBlockChain(db, nil, gspec.Config, ethash.NewFaker(), vm.Config{}, nil)
	ctx := blockchain.WithContext(context.Background(), big.NewInt(genesis.Number().Int64()+1))
	defer blockchain.Stop()

	chain, _ := GenerateChain(ctx, gspec.Config, genesis, ethash.NewFaker(), genesisDb.MemCopy(), 3, func(i int, gen *BlockGen) {})
	if _, err := blockchain.InsertChain(chain); err != nil {
		t.Fatalf("failed to insert chain: %v", err)
	}

	replacementBlocks, _ := GenerateChain(ctx, gspec.Config, genesis, ethash.NewFaker(), genesisDb.MemCopy(), 4, func(i int, gen *BlockGen) {
		tx, err := types.SignTx(types.NewContractCreation(gen.TxNonce(addr1), new(big.Int), 1000000, new(big.Int), nil), signer, key1)
		if i == 2 {
			gen.OffsetTime(-9)
		}
		if err != nil {
			t.Fatalf("failed to create tx: %v", err)
		}
		gen.AddTx(tx)
	})
	chainSideCh := make(chan ChainSideEvent, 64)
	blockchain.SubscribeChainSideEvent(chainSideCh)
	if _, err := blockchain.InsertChain(replacementBlocks); err != nil {
		t.Fatalf("failed to insert chain: %v", err)
	}

	// first two block of the secondary chain are for a brief moment considered
	// side chains because up to that point the first one is considered the
	// heavier chain.
	expectedSideHashes := map[common.Hash]bool{
		replacementBlocks[0].Hash(): true,
		replacementBlocks[1].Hash(): true,
		chain[0].Hash():             true,
		chain[1].Hash():             true,
		chain[2].Hash():             true,
	}

	i := 0

	const timeoutDura = 10 * time.Second
	timeout := time.NewTimer(timeoutDura)
done:
	for {
		select {
		case ev := <-chainSideCh:
			block := ev.Block
			if _, ok := expectedSideHashes[block.Hash()]; !ok {
				t.Errorf("%d: didn't expect %x to be in side chain", i, block.Hash())
			}
			i++

			if i == len(expectedSideHashes) {
				timeout.Stop()

				break done
			}
			timeout.Reset(timeoutDura)

		case <-timeout.C:
			t.Fatal("Timeout. Possibly not all blocks were triggered for sideevent")
		}
	}

	// make sure no more events are fired
	select {
	case e := <-chainSideCh:
		t.Errorf("unexpected event fired: %v", e)
	case <-time.After(250 * time.Millisecond):
	}

}

// Tests if the canonical block can be fetched from the database during chain insertion.
func TestCanonicalBlockRetrieval(t *testing.T) {
	ctx, db, blockchain, err := newCanonical(ethash.NewFaker(), 0, true)
	if err != nil {
		t.Fatalf("failed to create pristine chain: %v", err)
	}
	defer blockchain.Stop()

	chain, _ := GenerateChain(ctx, blockchain.chainConfig, blockchain.genesisBlock, ethash.NewFaker(), db.MemCopy(), 10, func(i int, gen *BlockGen) {})

	var pend sync.WaitGroup
	pend.Add(len(chain))

	for i := range chain {
		go func(block *types.Block) {
			defer pend.Done()

			// try to retrieve a block by its canonical hash and see if the block data can be retrieved.
			for {
				ch := rawdb.ReadCanonicalHash(blockchain.db, block.NumberU64())
				if ch == (common.Hash{}) {
					continue // busy wait for canonical hash to be written
				}
				if ch != block.Hash() {
					t.Fatalf("unknown canonical hash, want %s, got %s", block.Hash().Hex(), ch.Hex())
				}
				fb := rawdb.ReadBlock(blockchain.db, ch, block.NumberU64())
				if fb == nil {
					t.Fatalf("unable to retrieve block %d for canonical hash: %s", block.NumberU64(), ch.Hex())
				}
				if fb.Hash() != block.Hash() {
					t.Fatalf("invalid block hash for block %d, want %s, got %s", block.NumberU64(), block.Hash().Hex(), fb.Hash().Hex())
				}
				return
			}
		}(chain[i])

		if _, err := blockchain.InsertChain(types.Blocks{chain[i]}); err != nil {
			t.Fatalf("failed to insert block %d: %v", i, err)
		}
	}
	pend.Wait()
}

func TestEIP155Transition(t *testing.T) {
	// Configure and generate a sample block chain
	var (
		db         = ethdb.NewMemDatabase()
		key, _     = crypto.HexToECDSA("b71c71a67e1177ad4e901695e1b4b9ee17ae16c6668d313eac2f96dbcda3f291")
		address    = crypto.PubkeyToAddress(key.PublicKey)
		funds      = big.NewInt(1000000000)
		deleteAddr = common.Address{1}
		gspec      = &Genesis{
			Config: &params.ChainConfig{ChainID: big.NewInt(1), EIP155Block: big.NewInt(2), HomesteadBlock: new(big.Int)},
			Alloc:  GenesisAlloc{address: {Balance: funds}, deleteAddr: {Balance: new(big.Int)}},
		}
		genesis = gspec.MustCommit(db)
	)

	blockchain, _ := NewBlockChain(db, nil, gspec.Config, ethash.NewFaker(), vm.Config{}, nil)
	ctx := blockchain.WithContext(context.Background(), big.NewInt(genesis.Number().Int64()+1))
	defer blockchain.Stop()

	blocks, _ := GenerateChain(ctx, gspec.Config, genesis, ethash.NewFaker(), db.MemCopy(), 4, func(i int, block *BlockGen) {
		var (
			tx      *types.Transaction
			err     error
			basicTx = func(signer types.Signer) (*types.Transaction, error) {
				return types.SignTx(types.NewTransaction(block.TxNonce(address), common.Address{}, new(big.Int), 21000, new(big.Int), nil), signer, key)
			}
		)
		switch i {
		case 0:
			tx, err = basicTx(types.HomesteadSigner{})
			if err != nil {
				t.Fatal(err)
			}
			block.AddTx(tx)
		case 2:
			tx, err = basicTx(types.HomesteadSigner{})
			if err != nil {
				t.Fatal(err)
			}
			block.AddTx(tx)

			tx, err = basicTx(types.NewEIP155Signer(gspec.Config.ChainID))
			if err != nil {
				t.Fatal(err)
			}
			block.AddTx(tx)
		case 3:
			tx, err = basicTx(types.HomesteadSigner{})
			if err != nil {
				t.Fatal(err)
			}
			block.AddTx(tx)

			tx, err = basicTx(types.NewEIP155Signer(gspec.Config.ChainID))
			if err != nil {
				t.Fatal(err)
			}
			block.AddTx(tx)
		}
	})

	if _, err := blockchain.InsertChain(blocks); err != nil {
		t.Fatal(err)
	}
	block := blockchain.GetBlockByNumber(1)
	if block.Transactions()[0].Protected() {
		t.Error("Expected block[0].txs[0] to not be replay protected")
	}

	block = blockchain.GetBlockByNumber(3)
	if block.Transactions()[0].Protected() {
		t.Error("Expected block[3].txs[0] to not be replay protected")
	}
	if !block.Transactions()[1].Protected() {
		t.Error("Expected block[3].txs[1] to be replay protected")
	}
	if _, err := blockchain.InsertChain(blocks[4:]); err != nil {
		t.Fatal(err)
	}

	// generate an invalid chain id transaction
	config := &params.ChainConfig{ChainID: big.NewInt(2), EIP155Block: big.NewInt(2), HomesteadBlock: new(big.Int)}
	ctx = config.WithEIPsFlags(context.Background(), big.NewInt(blocks[len(blocks)-1].Number().Int64()+1))
	ctx = params.WithNoHistory(ctx, blockchain.NoHistory(), blockchain.IsNoHistory)
	blocks, _ = GenerateChain(ctx, config, blocks[len(blocks)-1], ethash.NewFaker(), db.MemCopy(), 4, func(i int, block *BlockGen) {
		var (
			tx      *types.Transaction
			err     error
			basicTx = func(signer types.Signer) (*types.Transaction, error) {
				return types.SignTx(types.NewTransaction(block.TxNonce(address), common.Address{}, new(big.Int), 21000, new(big.Int), nil), signer, key)
			}
		)
		if i == 0 {
			tx, err = basicTx(types.NewEIP155Signer(big.NewInt(2)))
			if err != nil {
				t.Fatal(err)
			}
			block.AddTx(tx)
		}
	})
	_, err := blockchain.InsertChain(blocks)
	if err != types.ErrInvalidChainId {
		t.Errorf("expected error: %v, got %v", types.ErrInvalidChainId, err)
	}
}

func TestEIP161AccountRemoval(t *testing.T) {
	// Configure and generate a sample block chain
	var (
		db      = ethdb.NewMemDatabase()
		key, _  = crypto.HexToECDSA("b71c71a67e1177ad4e901695e1b4b9ee17ae16c6668d313eac2f96dbcda3f291")
		address = crypto.PubkeyToAddress(key.PublicKey)
		funds   = big.NewInt(1000000000)
		theAddr = common.Address{1}
		gspec   = &Genesis{
			Config: &params.ChainConfig{
				ChainID:        big.NewInt(1),
				HomesteadBlock: new(big.Int),
				EIP155Block:    new(big.Int),
				EIP158Block:    big.NewInt(2),
			},
			Alloc: GenesisAlloc{address: {Balance: funds}},
		}
		genesis   = gspec.MustCommit(db)
		genesisDb = db.MemCopy()
	)
	blockchain, _ := NewBlockChain(db, nil, gspec.Config, ethash.NewFaker(), vm.Config{}, nil)
	ctx := blockchain.WithContext(context.Background(), big.NewInt(genesis.Number().Int64()+1))
	defer blockchain.Stop()

	blocks, _ := GenerateChain(ctx, gspec.Config, genesis, ethash.NewFaker(), genesisDb, 3, func(i int, block *BlockGen) {
		var (
			tx     *types.Transaction
			err    error
			signer = types.NewEIP155Signer(gspec.Config.ChainID)
		)
		switch i {
		case 0:
			tx, err = types.SignTx(types.NewTransaction(block.TxNonce(address), theAddr, new(big.Int), 21000, new(big.Int), nil), signer, key)
		case 1:
			tx, err = types.SignTx(types.NewTransaction(block.TxNonce(address), theAddr, new(big.Int), 21000, new(big.Int), nil), signer, key)
		case 2:
			tx, err = types.SignTx(types.NewTransaction(block.TxNonce(address), theAddr, new(big.Int), 21000, new(big.Int), nil), signer, key)
		}
		if err != nil {
			t.Fatal(err)
		}
		block.AddTx(tx)
	})
	// account must exist pre eip 161
	if _, err := blockchain.InsertChain(types.Blocks{blocks[0]}); err != nil {
		t.Fatal(err)
	}
	if st, _, _ := blockchain.State(); !st.Exist(theAddr) {
		t.Error("expected account to exist")
	}

	// account needs to be deleted post eip 161
	if _, err := blockchain.InsertChain(types.Blocks{blocks[1]}); err != nil {
		t.Fatal(err)
	}
	if st, _, _ := blockchain.State(); st.Exist(theAddr) {
		t.Error("account should not exist")
	}

	// account musn't be created post eip 161
	if _, err := blockchain.InsertChain(types.Blocks{blocks[2]}); err != nil {
		t.Fatal(err)
	}
	if st, _, _ := blockchain.State(); st.Exist(theAddr) {
		t.Error("account should not exist")
	}
}

// This is a regression test (i.e. as weird as it is, don't delete it ever), which
// tests that under weird reorg conditions the blockchain and its internal header-
// chain return the same latest block/header.
//
// https://github.com/ledgerwatch/turbo-geth/pull/15941
func TestBlockchainHeaderchainReorgConsistency(t *testing.T) {
	// Generate a canonical chain to act as the main dataset
	engine := ethash.NewFaker()

	db := ethdb.NewMemDatabase()
	genesis := (&Genesis{Config: params.TestChainConfig}).MustCommit(db)

	diskdb := ethdb.NewMemDatabase()
	(&Genesis{Config: params.TestChainConfig}).MustCommit(diskdb)

	chain, err := NewBlockChain(diskdb, nil, params.TestChainConfig, engine, vm.Config{}, nil)
	if err != nil {
		t.Fatalf("failed to create tester chain: %v", err)
	}
	ctx := chain.WithContext(context.Background(), big.NewInt(genesis.Number().Int64()+1))

	//genesisDb := db.MemCopy()
	blocks, _ := GenerateChain(ctx, params.TestChainConfig, genesis, engine, db.MemCopy(), 64, func(i int, b *BlockGen) { b.SetCoinbase(common.Address{1}) })

	// Generate a bunch of fork blocks, each side forking from the canonical chain
	forks := make([]*types.Block, len(blocks))
	for i := 0; i < len(forks); i++ {
		parent := genesis
		if i > 0 {
			parent = blocks[i-1]
		}
		ctx = chain.WithContext(ctx, big.NewInt(parent.Number().Int64()+1))
		fork, _ := GenerateChain(ctx, params.TestChainConfig, parent, engine, db.MemCopy(), 1, func(i int, b *BlockGen) {
			b.SetCoinbase(common.Address{2})
			b.OffsetTime(-2) // By reducing time, we increase difficulty of the fork, so that it can overwrite the canonical chain
		})
		forks[i] = fork[0]
		// Move db forward by 1 block
		GenerateChain(ctx, params.TestChainConfig, parent, engine, db, 1, func(i int, b *BlockGen) { b.SetCoinbase(common.Address{1}) })
	}
	// Import the canonical and fork chain side by side, verifying the current block
	// and current header consistency
	for i := 0; i < len(blocks); i++ {
		//fmt.Printf("inserting chain %d to %d\n", blocks[0].NumberU64(), blocks[i].NumberU64())
		if _, err := chain.InsertChain(blocks[0 : i+1]); err != nil {
			t.Fatalf("block %d: failed to insert into chain: %v", i, err)
		}
		if chain.CurrentBlock().Hash() != chain.CurrentHeader().Hash() {
			t.Errorf("block %d: current block/header mismatch: block #%d [%x…], header #%d [%x…]", i, chain.CurrentBlock().Number(), chain.CurrentBlock().Hash().Bytes()[:4], chain.CurrentHeader().Number, chain.CurrentHeader().Hash().Bytes()[:4])
		}
		//fmt.Printf("inserting fork %d to %d\n", blocks[i].NumberU64(), blocks[i].NumberU64())
		if _, err := chain.InsertChain(forks[i : i+1]); err != nil {
			t.Fatalf(" fork %d: failed to insert into chain: %v", i, err)
		}
		if chain.CurrentBlock().Hash() != chain.CurrentHeader().Hash() {
			t.Errorf(" fork %d: current block/header mismatch: block #%d [%x…], header #%d [%x…]", i, chain.CurrentBlock().Number(), chain.CurrentBlock().Hash().Bytes()[:4], chain.CurrentHeader().Number, chain.CurrentHeader().Hash().Bytes()[:4])
		}
	}
}

// Tests that doing large reorgs works even if the state associated with the
// forking point is not available any more.
func TestLargeReorgTrieGC(t *testing.T) {
	// Generate the original common chain segment and the two competing forks
	engine := ethash.NewFaker()

	db := ethdb.NewMemDatabase()
	config := params.TestChainConfig
	genesis := (&Genesis{Config: config}).MustCommit(db)

	diskdb := ethdb.NewMemDatabase()
	(&Genesis{Config: config}).MustCommit(diskdb)
	chain, err := NewBlockChain(diskdb, nil, config, engine, vm.Config{}, nil)
	if err != nil {
		t.Fatalf("failed to create tester chain: %v", err)
	}

	ctx := chain.WithContext(context.Background(), big.NewInt(genesis.Number().Int64()+1))
	shared, _ := GenerateChain(ctx, config, genesis, engine, db, 64, func(i int, b *BlockGen) { b.SetCoinbase(common.Address{1}) })

	ctx = chain.WithContext(context.Background(), big.NewInt(shared[len(shared)-1].Number().Int64()+1))
	original, _ := GenerateChain(ctx, config, shared[len(shared)-1], engine, db.MemCopy(), 2*triesInMemory, func(i int, b *BlockGen) { b.SetCoinbase(common.Address{2}) })

	ctx = chain.WithContext(context.Background(), big.NewInt(shared[len(shared)-1].Number().Int64()+1))
	competitor, _ := GenerateChain(ctx, config, shared[len(shared)-1], engine, db.MemCopy(), 2*triesInMemory+1, func(i int, b *BlockGen) {
		b.SetCoinbase(common.Address{3})
		b.OffsetTime(-2)
	})

	// Import the shared chain and the original canonical one
	if _, err := chain.InsertChain(shared); err != nil {
		t.Fatalf("failed to insert shared chain: %v", err)
	}
	if _, err := chain.InsertChain(original); err != nil {
		t.Fatalf("failed to insert original chain: %v", err)
	}
	// Import the competitor chain without exceeding the canonical's TD and ensure
	// we have not processed any of the blocks (protection against malicious blocks)
	if _, err := chain.InsertChain(competitor[:len(competitor)-2]); err != nil {
		t.Fatalf("failed to insert competitor chain: %v", err)
	}
	// Import the head of the competitor chain, triggering the reorg and ensure we
	// successfully reprocess all the stashed away blocks.
	if _, err := chain.InsertChain(competitor[len(competitor)-2:]); err != nil {
		t.Fatalf("failed to finalize competitor chain: %v", err)
	}
}

// Benchmarks large blocks with value transfers to non-existing accounts
func benchmarkLargeNumberOfValueToNonexisting(b *testing.B, numTxs, numBlocks int, recipientFn func(uint64) common.Address, dataFn func(uint64) []byte) {
	var (
		signer          = types.HomesteadSigner{}
		testBankKey, _  = crypto.HexToECDSA("b71c71a67e1177ad4e901695e1b4b9ee17ae16c6668d313eac2f96dbcda3f291")
		testBankAddress = crypto.PubkeyToAddress(testBankKey.PublicKey)
		bankFunds       = big.NewInt(100000000000000000)
		gspec           = Genesis{
			Config: params.TestChainConfig,
			Alloc: GenesisAlloc{
				testBankAddress: {Balance: bankFunds},
				common.HexToAddress("0xc0de"): {
					Code:    []byte{0x60, 0x01, 0x50},
					Balance: big.NewInt(0),
				}, // push 1, pop
			},
			GasLimit: 100e6, // 100 M
		}
	)
	// Generate the original common chain segment and the two competing forks
	engine := ethash.NewFaker()
	db := ethdb.NewMemDatabase()
	genesis := gspec.MustCommit(db)

	blockGenerator := func(i int, block *BlockGen) {
		block.SetCoinbase(common.Address{1})
		for txi := 0; txi < numTxs; txi++ {
			uniq := uint64(i*numTxs + txi)
			recipient := recipientFn(uniq)
			//recipient := common.BigToAddress(big.NewInt(0).SetUint64(1337 + uniq))
			tx, err := types.SignTx(types.NewTransaction(uniq, recipient, big.NewInt(1), params.TxGas, big.NewInt(1), nil), signer, testBankKey)
			if err != nil {
				b.Error(err)
			}
			block.AddTx(tx)
		}
	}

	diskdb := ethdb.NewMemDatabase()
	gspec.MustCommit(diskdb)
	chain, err := NewBlockChain(diskdb, nil, params.TestChainConfig, engine, vm.Config{}, nil)
	if err != nil {
		b.Fatalf("failed to create tester chain: %v", err)
	}
	ctx := chain.WithContext(context.Background(), big.NewInt(genesis.Number().Int64()+1))

	shared, _ := GenerateChain(ctx, params.TestChainConfig, genesis, engine, db, numBlocks, blockGenerator)
	b.StopTimer()
	b.ResetTimer()
	for i := 0; i < b.N; i++ {
		// Import the shared chain and the original canonical one
		diskdb := ethdb.NewMemDatabase()
		gspec.MustCommit(diskdb)

		chain, err := NewBlockChain(diskdb, nil, params.TestChainConfig, engine, vm.Config{}, nil)
		if err != nil {
			b.Fatalf("failed to create tester chain: %v", err)
		}
		b.StartTimer()
		if _, err := chain.InsertChain(shared); err != nil {
			b.Fatalf("failed to insert shared chain: %v", err)
		}
		b.StopTimer()
		if got := chain.CurrentBlock().Transactions().Len(); got != numTxs*numBlocks {
			b.Fatalf("Transactions were not included, expected %d, got %d", (numTxs * numBlocks), got)

		}
	}
}
func BenchmarkBlockChain_1x1000ValueTransferToNonexisting(b *testing.B) {
	var (
		numTxs    = 1000
		numBlocks = 1
	)

	recipientFn := func(nonce uint64) common.Address {
		return common.BigToAddress(big.NewInt(0).SetUint64(1337 + nonce))
	}
	dataFn := func(nonce uint64) []byte {
		return nil
	}

	benchmarkLargeNumberOfValueToNonexisting(b, numTxs, numBlocks, recipientFn, dataFn)
}
func BenchmarkBlockChain_1x1000ValueTransferToExisting(b *testing.B) {
	var (
		numTxs    = 1000
		numBlocks = 1
	)
	b.StopTimer()
	b.ResetTimer()

	recipientFn := func(nonce uint64) common.Address {
		return common.BigToAddress(big.NewInt(0).SetUint64(1337))
	}
	dataFn := func(nonce uint64) []byte {
		return nil
	}

	benchmarkLargeNumberOfValueToNonexisting(b, numTxs, numBlocks, recipientFn, dataFn)
}
func BenchmarkBlockChain_1x1000Executions(b *testing.B) {
	var (
		numTxs    = 1000
		numBlocks = 1
	)
	b.StopTimer()
	b.ResetTimer()

	recipientFn := func(nonce uint64) common.Address {
		return common.BigToAddress(big.NewInt(0).SetUint64(0xc0de))
	}
	dataFn := func(nonce uint64) []byte {
		return nil
	}

	benchmarkLargeNumberOfValueToNonexisting(b, numTxs, numBlocks, recipientFn, dataFn)
}<|MERGE_RESOLUTION|>--- conflicted
+++ resolved
@@ -416,17 +416,10 @@
 	defer blockchain.Stop()
 
 	// Insert an easy and a difficult chain afterwards
-<<<<<<< HEAD
-	easyBlocks, _ := GenerateChain(ctx, params.TestChainConfig, blockchain.CurrentBlock(), ethash.NewFaker(), db, len(first), func(i int, b *BlockGen) {
+	easyBlocks, _ := GenerateChain(ctx, params.TestChainConfig, blockchain.CurrentBlock(), ethash.NewFaker(), db.MemCopy(), len(first), func(i int, b *BlockGen) {
 		b.OffsetTime(first[i])
 	})
-	diffBlocks, _ := GenerateChain(ctx, params.TestChainConfig, blockchain.CurrentBlock(), ethash.NewFaker(), db, len(second), func(i int, b *BlockGen) {
-=======
-	easyBlocks, _ := GenerateChain(params.TestChainConfig, blockchain.CurrentBlock(), ethash.NewFaker(), db.MemCopy(), len(first), func(i int, b *BlockGen) {
-		b.OffsetTime(first[i])
-	})
-	diffBlocks, _ := GenerateChain(params.TestChainConfig, blockchain.CurrentBlock(), ethash.NewFaker(), db.MemCopy(), len(second), func(i int, b *BlockGen) {
->>>>>>> 74b58583
+	diffBlocks, _ := GenerateChain(ctx, params.TestChainConfig, blockchain.CurrentBlock(), ethash.NewFaker(), db.MemCopy(), len(second), func(i int, b *BlockGen) {
 		b.OffsetTime(second[i])
 	})
 	if full {
@@ -495,22 +488,14 @@
 
 	// Create a chain, ban a hash and try to import
 	if full {
-<<<<<<< HEAD
-		blocks := makeBlockChain(ctx, blockchain.CurrentBlock(), 3, ethash.NewFaker(), db, 10)
-=======
-		blocks := makeBlockChain(blockchain.CurrentBlock(), 3, ethash.NewFaker(), db.MemCopy(), 10)
->>>>>>> 74b58583
+		blocks := makeBlockChain(ctx, blockchain.CurrentBlock(), 3, ethash.NewFaker(), db.MemCopy(), 10)
 
 		BadHashes[blocks[2].Header().Hash()] = true
 		defer func() { delete(BadHashes, blocks[2].Header().Hash()) }()
 
 		_, err = blockchain.InsertChain(blocks)
 	} else {
-<<<<<<< HEAD
-		headers := makeHeaderChain(ctx, blockchain.CurrentHeader(), 3, ethash.NewFaker(), db, 10)
-=======
-		headers := makeHeaderChain(blockchain.CurrentHeader(), 3, ethash.NewFaker(), db.MemCopy(), 10)
->>>>>>> 74b58583
+		headers := makeHeaderChain(ctx, blockchain.CurrentHeader(), 3, ethash.NewFaker(), db.MemCopy(), 10)
 
 		BadHashes[headers[2].Hash()] = true
 		defer func() { delete(BadHashes, headers[2].Hash()) }()
@@ -534,13 +519,8 @@
 		t.Fatalf("failed to create pristine chain: %v", err)
 	}
 	// Create a chain, import and ban afterwards
-<<<<<<< HEAD
-	headers := makeHeaderChain(ctx, blockchain.CurrentHeader(), 4, ethash.NewFaker(), db, 10)
-	blocks := makeBlockChain(ctx, blockchain.CurrentBlock(), 4, ethash.NewFaker(), db, 10)
-=======
-	headers := makeHeaderChain(blockchain.CurrentHeader(), 4, ethash.NewFaker(), db.MemCopy(), 10)
-	blocks := makeBlockChain(blockchain.CurrentBlock(), 4, ethash.NewFaker(), db.MemCopy(), 10)
->>>>>>> 74b58583
+	headers := makeHeaderChain(ctx, blockchain.CurrentHeader(), 4, ethash.NewFaker(), db.MemCopy(), 10)
+	blocks := makeBlockChain(ctx, blockchain.CurrentBlock(), 4, ethash.NewFaker(), db.MemCopy(), 10)
 
 	if full {
 		if _, err = blockchain.InsertChain(blocks); err != nil {
@@ -603,11 +583,7 @@
 			failNum uint64
 		)
 		if full {
-<<<<<<< HEAD
-			blocks := makeBlockChain(ctx, blockchain.CurrentBlock(), i, ethash.NewFaker(), db, 0)
-=======
-			blocks := makeBlockChain(blockchain.CurrentBlock(), i, ethash.NewFaker(), db.MemCopy(), 0)
->>>>>>> 74b58583
+			blocks := makeBlockChain(ctx, blockchain.CurrentBlock(), i, ethash.NewFaker(), db.MemCopy(), 0)
 
 			failAt = rand.Int() % len(blocks)
 			failNum = blocks[failAt].NumberU64()
@@ -615,11 +591,7 @@
 			blockchain.engine = ethash.NewFakeFailer(failNum)
 			failRes, err = blockchain.InsertChain(blocks)
 		} else {
-<<<<<<< HEAD
-			headers := makeHeaderChain(ctx, blockchain.CurrentHeader(), i, ethash.NewFaker(), db, 0)
-=======
-			headers := makeHeaderChain(blockchain.CurrentHeader(), i, ethash.NewFaker(), db.MemCopy(), 0)
->>>>>>> 74b58583
+			headers := makeHeaderChain(ctx, blockchain.CurrentHeader(), i, ethash.NewFaker(), db.MemCopy(), 0)
 
 			failAt = rand.Int() % len(headers)
 			failNum = headers[failAt].Number.Uint64()
