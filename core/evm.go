// Copyright 2016 The go-ethereum Authors
// (original work)
// Copyright 2024 The Erigon Authors
// (modifications)
// This file is part of Erigon.
//
// Erigon is free software: you can redistribute it and/or modify
// it under the terms of the GNU Lesser General Public License as published by
// the Free Software Foundation, either version 3 of the License, or
// (at your option) any later version.
//
// Erigon is distributed in the hope that it will be useful,
// but WITHOUT ANY WARRANTY; without even the implied warranty of
// MERCHANTABILITY or FITNESS FOR A PARTICULAR PURPOSE. See the
// GNU Lesser General Public License for more details.
//
// You should have received a copy of the GNU Lesser General Public License
// along with Erigon. If not, see <http://www.gnu.org/licenses/>.

package core

import (
	"fmt"
	"math/big"
	"sync"

	lru "github.com/hashicorp/golang-lru/v2"
	"github.com/holiman/uint256"

	"github.com/erigontech/erigon-lib/chain"
	"github.com/erigontech/erigon-lib/common"
<<<<<<< HEAD

	"github.com/erigontech/erigon-lib/types"
=======
>>>>>>> 22878729
	"github.com/erigontech/erigon/core/vm/evmtypes"
	"github.com/erigontech/erigon/execution/consensus"
	"github.com/erigontech/erigon/execution/consensus/merge"
	"github.com/erigontech/erigon/execution/consensus/misc"
<<<<<<< HEAD
	lru "github.com/hashicorp/golang-lru/v2"
=======
	"github.com/erigontech/erigon/execution/types"
>>>>>>> 22878729
)

// NewEVMBlockContext creates a new context for use in the EVM.
func NewEVMBlockContext(header *types.Header, blockHashFunc func(n uint64) (common.Hash, error),
	engine consensus.EngineReader, author *common.Address, config *chain.Config) evmtypes.BlockContext {
	// If we don't have an explicit author (i.e. not mining), extract from the header
	var beneficiary common.Address
	if author == nil {
		beneficiary, _ = engine.Author(header) // Ignore error, we're past header validation
	} else {
		beneficiary = *author
	}
	var baseFee uint256.Int
	if header.BaseFee != nil {
		overflow := baseFee.SetFromBig(header.BaseFee)
		if overflow {
			panic("header.BaseFee higher than 2^256-1")
		}
	}

	var prevRandDao *common.Hash
	if header.Difficulty.Cmp(merge.ProofOfStakeDifficulty) == 0 {
		// EIP-4399. We use ProofOfStakeDifficulty (i.e. 0) as a telltale of Proof-of-Stake blocks.
		prevRandDao = new(common.Hash)
		*prevRandDao = header.MixDigest
	}

	var blobBaseFee *uint256.Int
	if header.ExcessBlobGas != nil {
		var err error
		blobBaseFee, err = misc.GetBlobGasPrice(config, *header.ExcessBlobGas, header.Time)
		if err != nil {
			panic(err)
		}
	}

	var transferFunc evmtypes.TransferFunc
	var postApplyMessageFunc evmtypes.PostApplyMessageFunc
	if engine != nil {
		transferFunc = engine.GetTransferFunc()
		postApplyMessageFunc = engine.GetPostApplyMessageFunc()
	} else {
		transferFunc = consensus.Transfer
		postApplyMessageFunc = nil
	}
	return evmtypes.BlockContext{
		CanTransfer:      CanTransfer,
		Transfer:         transferFunc,
		GetHash:          blockHashFunc,
		PostApplyMessage: postApplyMessageFunc,
		Coinbase:         beneficiary,
		BlockNumber:      header.Number.Uint64(),
		Time:             header.Time,
		Difficulty:       new(big.Int).Set(header.Difficulty),
		BaseFee:          &baseFee,
		GasLimit:         header.GasLimit,
		PrevRanDao:       prevRandDao,
		BlobBaseFee:      blobBaseFee,
	}
}

// NewEVMTxContext creates a new transaction context for a single transaction.
func NewEVMTxContext(msg Message) evmtypes.TxContext {
	return evmtypes.TxContext{
		Origin:     msg.From(),
		GasPrice:   msg.GasPrice(),
		BlobHashes: msg.BlobHashes(),
	}
}

// GetHashFn returns a GetHashFunc which retrieves header hashes by number
func GetHashFn(ref *types.Header, getHeader func(hash common.Hash, number uint64) (*types.Header, error)) func(n uint64) (common.Hash, error) {
	refNumber := ref.Number.Uint64() - 1
	refHash := ref.ParentHash
	lastKnownNumber := refNumber
	lastKnownHash := refHash

	// lru.New only returns err on -ve size
	hashLookupCache, _ := lru.New[uint64, common.Hash](8192)
	hashLookupCacheLock := sync.Mutex{}
	hashLookupCache.Add(refNumber, refHash)

	return func(n uint64) (common.Hash, error) {
		hashLookupCacheLock.Lock()
		defer hashLookupCacheLock.Unlock()

		if n == lastKnownNumber {
			//fmt.Println("GH-LN", n, refHash)
			return lastKnownHash, nil
<<<<<<< HEAD
		}

		if n == refNumber {
			//fmt.Println("GH-RF", n, refHash)
			return refHash, nil
		}

=======
		}

		if n == refNumber {
			//fmt.Println("GH-RF", n, refHash)
			return refHash, nil
		}

>>>>>>> 22878729
		if hash, ok := hashLookupCache.Get(n); ok {
			//fmt.Println("GH-CA", n, hash)
			return hash, nil
		}

		if n > lastKnownNumber {
			if n > refNumber {
				return common.Hash{}, fmt.Errorf("block number out of range: max=%d", refNumber)
			}
			lastKnownNumber = refNumber
			lastKnownHash = refHash
		}

		for {
			for {
				hash, ok := hashLookupCache.Get(lastKnownNumber - 1)

				if !ok {
					break
				}

				lastKnownHash = hash
				lastKnownNumber = lastKnownNumber - 1
				if n == lastKnownNumber {
					//fmt.Println("GH-CA1", lastKnownNumber, lastKnownHash)
					return lastKnownHash, nil
				}
			}

			header, err := func() (*types.Header, error) {
				hash, num := lastKnownHash, lastKnownNumber
				hashLookupCacheLock.Unlock()
				defer hashLookupCacheLock.Lock()
				return getHeader(hash, num)
			}()

			if err != nil {
				return common.Hash{}, err
			}
			if header == nil {
				break
			}
			lastKnownHash = header.ParentHash
			lastKnownNumber = header.Number.Uint64() - 1
			hashLookupCache.Add(lastKnownNumber, lastKnownHash)

			if n == lastKnownNumber {
				//fmt.Println("GH-DB", lastKnownNumber, lastKnownHash)
				return lastKnownHash, nil
			}
		}

		return common.Hash{}, nil
	}
}

// CanTransfer checks whether there are enough funds in the address' account to make a transfer.
// This does not take the necessary gas in to account to make the transfer valid.
func CanTransfer(db evmtypes.IntraBlockState, addr common.Address, amount *uint256.Int) (bool, error) {
	balance, err := db.GetBalance(addr)
	if err != nil {
		return false, err
	}
	return !balance.Lt(amount), nil
}<|MERGE_RESOLUTION|>--- conflicted
+++ resolved
@@ -24,25 +24,16 @@
 	"math/big"
 	"sync"
 
-	lru "github.com/hashicorp/golang-lru/v2"
 	"github.com/holiman/uint256"
 
 	"github.com/erigontech/erigon-lib/chain"
 	"github.com/erigontech/erigon-lib/common"
-<<<<<<< HEAD
-
-	"github.com/erigontech/erigon-lib/types"
-=======
->>>>>>> 22878729
 	"github.com/erigontech/erigon/core/vm/evmtypes"
 	"github.com/erigontech/erigon/execution/consensus"
 	"github.com/erigontech/erigon/execution/consensus/merge"
 	"github.com/erigontech/erigon/execution/consensus/misc"
-<<<<<<< HEAD
+	"github.com/erigontech/erigon/execution/types"
 	lru "github.com/hashicorp/golang-lru/v2"
-=======
-	"github.com/erigontech/erigon/execution/types"
->>>>>>> 22878729
 )
 
 // NewEVMBlockContext creates a new context for use in the EVM.
@@ -132,7 +123,6 @@
 		if n == lastKnownNumber {
 			//fmt.Println("GH-LN", n, refHash)
 			return lastKnownHash, nil
-<<<<<<< HEAD
 		}
 
 		if n == refNumber {
@@ -140,15 +130,6 @@
 			return refHash, nil
 		}
 
-=======
-		}
-
-		if n == refNumber {
-			//fmt.Println("GH-RF", n, refHash)
-			return refHash, nil
-		}
-
->>>>>>> 22878729
 		if hash, ok := hashLookupCache.Get(n); ok {
 			//fmt.Println("GH-CA", n, hash)
 			return hash, nil
