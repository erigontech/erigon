--- conflicted
+++ resolved
@@ -30,14 +30,10 @@
 )
 
 // NewEVMBlockContext creates a new context for use in the EVM.
-<<<<<<< HEAD
 //
 // excessDataGas must be set to the excessDataGas value from the *parent* block header, and can be
 // nil if the parent block is not of EIP-4844 type. It is read only.
-func NewEVMBlockContext(header *types.Header, excessDataGas *big.Int, blockHashFunc func(n uint64) common.Hash, engine consensus.Engine, author *common.Address) evmtypes.BlockContext {
-=======
-func NewEVMBlockContext(header *types.Header, blockHashFunc func(n uint64) common.Hash, engine consensus.EngineReader, author *common.Address) evmtypes.BlockContext {
->>>>>>> 27ec4f02
+func NewEVMBlockContext(header *types.Header, excessDataGas *big.Int, blockHashFunc func(n uint64) common.Hash, engine consensus.EngineReader, author *common.Address) evmtypes.BlockContext {
 	// If we don't have an explicit author (i.e. not mining), extract from the header
 	var beneficiary common.Address
 	if author == nil {
