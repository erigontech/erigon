--- conflicted
+++ resolved
@@ -115,11 +115,7 @@
 // further limitations on the content of transactions that can be
 // added. If contract code relies on the BLOCKHASH instruction,
 // the block in chain will be returned.
-<<<<<<< HEAD
 func (b *BlockGen) AddTxWithChain(getHeader func(hash libcommon.Hash, number uint64) (*types.Header, error), engine consensus.Engine, txn types.Transaction) {
-=======
-func (b *BlockGen) AddTxWithChain(getHeader func(hash common.Hash, number uint64) *types.Header, engine consensus.Engine, txn types.Transaction) {
->>>>>>> facffd54
 	if b.beforeAddTx != nil {
 		b.beforeAddTx()
 	}
@@ -135,11 +131,7 @@
 	b.receipts = append(b.receipts, receipt)
 }
 
-<<<<<<< HEAD
 func (b *BlockGen) AddFailedTxWithChain(getHeader func(hash libcommon.Hash, number uint64) (*types.Header, error), engine consensus.Engine, txn types.Transaction) {
-=======
-func (b *BlockGen) AddFailedTxWithChain(getHeader func(hash common.Hash, number uint64) *types.Header, engine consensus.Engine, txn types.Transaction) {
->>>>>>> facffd54
 	if b.beforeAddTx != nil {
 		b.beforeAddTx()
 	}
@@ -428,157 +420,6 @@
 	return &ChainPack{Headers: headers, Blocks: blocks, Receipts: receipts, TopBlock: blocks[n-1]}, nil
 }
 
-<<<<<<< HEAD
-func hashKeyAndAddIncarnation(k []byte, h *libcommon.Hasher) (newK []byte, err error) {
-	if len(k) == length.Addr {
-		newK = make([]byte, length.Hash)
-	} else {
-		newK = make([]byte, length.Hash*2+length.Incarnation)
-	}
-	h.Sha.Reset()
-	//nolint:errcheck
-	h.Sha.Write(k[:length.Addr])
-	//nolint:errcheck
-	h.Sha.Read(newK[:length.Hash])
-	if len(k) == length.Addr+length.Incarnation+length.Hash { // PlainState storage
-		copy(newK[length.Hash:], k[length.Addr:length.Addr+length.Incarnation])
-		h.Sha.Reset()
-		//nolint:errcheck
-		h.Sha.Write(k[length.Addr+length.Incarnation:])
-		//nolint:errcheck
-		h.Sha.Read(newK[length.Hash+length.Incarnation:])
-	} else if len(k) == length.Addr+length.Hash { // e4 Domain storage
-		binary.BigEndian.PutUint64(newK[length.Hash:], 1)
-		h.Sha.Reset()
-		//nolint:errcheck
-		h.Sha.Write(k[len(k)-length.Hash:])
-		//nolint:errcheck
-		h.Sha.Read(newK[length.Hash+length.Incarnation:])
-	}
-	return newK, nil
-}
-
-func CalcHashRootForTests(tx kv.RwTx, header *types.Header, histV4, trace bool) (hashRoot libcommon.Hash, err error) {
-	domains, err := libstate.NewSharedDomains(tx, log.New())
-	if err != nil {
-		return hashRoot, fmt.Errorf("NewSharedDomains: %w", err)
-	}
-	defer domains.Close()
-
-	if err := tx.ClearBucket(kv.HashedAccountsDeprecated); err != nil {
-		return hashRoot, fmt.Errorf("clear HashedAccounts bucket: %w", err)
-	}
-	if err := tx.ClearBucket(kv.HashedStorageDeprecated); err != nil {
-		return hashRoot, fmt.Errorf("clear HashedStorage bucket: %w", err)
-	}
-	if err := tx.ClearBucket(kv.TrieOfAccounts); err != nil {
-		return hashRoot, fmt.Errorf("clear TrieOfAccounts bucket: %w", err)
-	}
-	if err := tx.ClearBucket(kv.TrieOfStorage); err != nil {
-		return hashRoot, fmt.Errorf("clear TrieOfStorage bucket: %w", err)
-	}
-
-	h := libcommon.NewHasher()
-	defer libcommon.ReturnHasherToPool(h)
-
-	it, err := libstate.AggTx(tx).RangeLatest(tx, kv.AccountsDomain, nil, nil, -1)
-	if err != nil {
-		return libcommon.Hash{}, err
-	}
-
-	for it.HasNext() {
-		k, v, err := it.Next()
-		if err != nil {
-			return hashRoot, fmt.Errorf("interate over plain state: %w", err)
-		}
-		if len(v) > 0 {
-			v, err = accounts.ConvertV3toV2(v)
-			if err != nil {
-				return hashRoot, fmt.Errorf("interate over plain state: %w", err)
-			}
-		}
-		newK, err := hashKeyAndAddIncarnation(k, h)
-		if err != nil {
-			return hashRoot, fmt.Errorf("clear HashedAccounts bucket: %w", err)
-		}
-		if err := tx.Put(kv.HashedAccountsDeprecated, newK, v); err != nil {
-			return hashRoot, fmt.Errorf("clear HashedAccounts bucket: %w", err)
-		}
-	}
-
-	it, err = libstate.AggTx(tx).RangeLatest(tx, kv.StorageDomain, nil, nil, -1)
-	if err != nil {
-		return libcommon.Hash{}, err
-	}
-	for it.HasNext() {
-		k, v, err := it.Next()
-		if err != nil {
-			return hashRoot, fmt.Errorf("interate over plain state: %w", err)
-		}
-		newK, err := hashKeyAndAddIncarnation(k, h)
-		if err != nil {
-			return hashRoot, fmt.Errorf("clear HashedStorage bucket: %w", err)
-		}
-		fmt.Printf("storage %x -> %x\n", k, newK)
-		if err := tx.Put(kv.HashedStorageDeprecated, newK, v); err != nil {
-			return hashRoot, fmt.Errorf("clear HashedStorage bucket: %w", err)
-		}
-
-	}
-
-	if trace {
-		if GenerateTrace {
-			fmt.Printf("State after %d================\n", header.Number)
-			it, err := tx.Range(kv.HashedAccountsDeprecated, nil, nil, order.Asc, kv.Unlim)
-			if err != nil {
-				return hashRoot, err
-			}
-			for it.HasNext() {
-				k, v, err := it.Next()
-				if err != nil {
-					return hashRoot, err
-				}
-				fmt.Printf("%x: %x\n", k, v)
-			}
-			fmt.Printf("..................\n")
-			it, err = tx.Range(kv.HashedStorageDeprecated, nil, nil, order.Asc, kv.Unlim)
-			if err != nil {
-				return hashRoot, err
-			}
-			for it.HasNext() {
-				k, v, err := it.Next()
-				if err != nil {
-					return hashRoot, err
-				}
-				fmt.Printf("%x: %x\n", k, v)
-			}
-			fmt.Printf("===============================\n")
-		}
-		root, err := domains.ComputeCommitment(context.Background(), tx, true, domains.BlockNum(), "")
-		if err != nil {
-			return hashRoot, err
-		}
-		hashRoot.SetBytes(root)
-		return hashRoot, nil
-	}
-	root, err := domains.ComputeCommitment(context.Background(), tx, true, domains.BlockNum(), "")
-	if err != nil {
-		return hashRoot, err
-	}
-	hashRoot.SetBytes(root)
-	return hashRoot, nil
-
-	//var root libcommon.Hash
-	//rootB, err := tx.(*temporal.Tx).Agg().ComputeCommitment(false, false)
-	//if err != nil {
-	//	return root, err
-	//}
-	//root = libcommon.BytesToHash(rootB)
-	//return root, err
-}
-
-=======
->>>>>>> facffd54
 func MakeEmptyHeader(parent *types.Header, chainConfig *chain.Config, timestamp uint64, targetGasLimit *uint64) *types.Header {
 	header := types.NewEmptyHeaderForAssembling()
 	header.Root = parent.Root
