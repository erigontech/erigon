// Copyright 2015 The go-ethereum Authors
// (original work)
// Copyright 2024 The Erigon Authors
// (modifications)
// This file is part of Erigon.
//
// Erigon is free software: you can redistribute it and/or modify
// it under the terms of the GNU Lesser General Public License as published by
// the Free Software Foundation, either version 3 of the License, or
// (at your option) any later version.
//
// Erigon is distributed in the hope that it will be useful,
// but WITHOUT ANY WARRANTY; without even the implied warranty of
// MERCHANTABILITY or FITNESS FOR A PARTICULAR PURPOSE. See the
// GNU Lesser General Public License for more details.
//
// You should have received a copy of the GNU Lesser General Public License
// along with Erigon. If not, see <http://www.gnu.org/licenses/>.

package core

import (
	"context"
	"errors"
	"fmt"
	"math/big"

	"github.com/erigontech/erigon-lib/chain"
	"github.com/erigontech/erigon-lib/chain/params"
	"github.com/erigontech/erigon-lib/common"
	"github.com/erigontech/erigon-lib/kv"
	"github.com/erigontech/erigon-lib/log/v3"
	"github.com/erigontech/erigon-lib/rlp"
	libstate "github.com/erigontech/erigon-lib/state"
	"github.com/erigontech/erigon-lib/types"
	"github.com/erigontech/erigon/core/state"
	"github.com/erigontech/erigon/core/vm"
	"github.com/erigontech/erigon/execution/consensus"
	"github.com/erigontech/erigon/execution/consensus/merge"
	"github.com/erigontech/erigon/execution/consensus/misc"
	"github.com/erigontech/erigon/polygon/heimdall"
)

// BlockGen creates blocks for testing.
// See GenerateChain for a detailed explanation.
type BlockGen struct {
	i           int
	parent      *types.Block
	chain       []*types.Block
	header      *types.Header
	stateReader state.StateReader
	ibs         *state.IntraBlockState

	gasPool  *GasPool
	txs      []types.Transaction
	receipts []*types.Receipt
	uncles   []*types.Header

	config *chain.Config
	engine consensus.Engine

	beforeAddTx func()
}

// SetCoinbase sets the coinbase of the generated block.
// It can be called at most once.
func (b *BlockGen) SetCoinbase(addr common.Address) {
	if b.gasPool != nil {
		if len(b.txs) > 0 {
			panic("coinbase must be set before adding transactions")
		}
		panic("coinbase can only be set once")
	}
	b.header.Coinbase = addr
	b.gasPool = new(GasPool).AddGas(b.header.GasLimit)
}

// SetExtra sets the extra data field of the generated block.
func (b *BlockGen) SetExtra(data []byte) {
	b.header.Extra = data
}

// SetNonce sets the nonce field of the generated block.
func (b *BlockGen) SetNonce(nonce types.BlockNonce) {
	b.header.Nonce = nonce
}

// SetDifficulty sets the difficulty field of the generated block. This method is
// useful for Clique tests where the difficulty does not depend on time. For the
// ethash tests, please use OffsetTime, which implicitly recalculates the diff.
func (b *BlockGen) SetDifficulty(diff *big.Int) {
	b.header.Difficulty = diff
}

// AddTx adds a transaction to the generated block. If no coinbase has
// been set, the block's coinbase is set to the zero address.
//
// AddTx panics if the transaction cannot be executed. In addition to
// the protocol-imposed limitations (gas limit, etc.), there are some
// further limitations on the content of transactions that can be
// added. Notably, contract code relying on the BLOCKHASH instruction
// will panic during execution.
func (b *BlockGen) AddTx(tx types.Transaction) {
	b.AddTxWithChain(nil, nil, tx)
}
func (b *BlockGen) AddFailedTx(tx types.Transaction) {
	b.AddFailedTxWithChain(nil, nil, tx)
}

// AddTxWithChain adds a transaction to the generated block. If no coinbase has
// been set, the block's coinbase is set to the zero address.
//
// AddTxWithChain panics if the transaction cannot be executed. In addition to
// the protocol-imposed limitations (gas limit, etc.), there are some
// further limitations on the content of transactions that can be
// added. If contract code relies on the BLOCKHASH instruction,
// the block in chain will be returned.
func (b *BlockGen) AddTxWithChain(getHeader func(hash common.Hash, number uint64) (*types.Header, error), engine consensus.Engine, txn types.Transaction) {
	if b.beforeAddTx != nil {
		b.beforeAddTx()
	}
	if b.gasPool == nil {
		b.SetCoinbase(common.Address{})
	}
	b.ibs.SetTxContext(b.header.Number.Uint64(), len(b.txs))
	receipt, _, err := ApplyTransaction(b.config, GetHashFn(b.header, getHeader), engine, &b.header.Coinbase, b.gasPool, b.ibs, state.NewNoopWriter(), b.header, txn, &b.header.GasUsed, b.header.BlobGasUsed, vm.Config{})
	if err != nil {
		panic(err)
	}
	b.txs = append(b.txs, txn)
	b.receipts = append(b.receipts, receipt)
}

func (b *BlockGen) AddFailedTxWithChain(getHeader func(hash common.Hash, number uint64) (*types.Header, error), engine consensus.Engine, txn types.Transaction) {
	if b.beforeAddTx != nil {
		b.beforeAddTx()
	}
	if b.gasPool == nil {
		b.SetCoinbase(common.Address{})
	}
	b.ibs.SetTxContext(b.header.Number.Uint64(), len(b.txs))
	receipt, _, err := ApplyTransaction(b.config, GetHashFn(b.header, getHeader), engine, &b.header.Coinbase, b.gasPool, b.ibs, state.NewNoopWriter(), b.header, txn, &b.header.GasUsed, b.header.BlobGasUsed, vm.Config{})
	_ = err // accept failed transactions
	b.txs = append(b.txs, txn)
	b.receipts = append(b.receipts, receipt)
}

// AddUncheckedTx forcefully adds a transaction to the block without any
// validation.
//
// AddUncheckedTx will cause consensus failures when used during real
// chain processing. This is best used in conjunction with raw block insertion.
func (b *BlockGen) AddUncheckedTx(tx types.Transaction) {
	b.txs = append(b.txs, tx)
}

// Number returns the block number of the block being generated.
func (b *BlockGen) Number() *big.Int {
	return new(big.Int).Set(b.header.Number)
}

// AddUncheckedReceipt forcefully adds a receipts to the block without a
// backing transaction.
//
// AddUncheckedReceipt will cause consensus failures when used during real
// chain processing. This is best used in conjunction with raw block insertion.
func (b *BlockGen) AddUncheckedReceipt(receipt *types.Receipt) {
	b.receipts = append(b.receipts, receipt)
}

// TxNonce returns the next valid transaction nonce for the
// account at addr. It panics if the account does not exist.
func (b *BlockGen) TxNonce(addr common.Address) uint64 {
	exist, err := b.ibs.Exist(addr)
	if err != nil {
		panic(fmt.Sprintf("can't get account: %s", err))
	}
	if !exist {
		panic("account does not exist")
	}
	nonce, err := b.ibs.GetNonce(addr)
	if err != nil {
		panic(fmt.Sprintf("can't get account: %s", err))
	}
	return nonce
}

// AddUncle adds an uncle header to the generated block.
func (b *BlockGen) AddUncle(h *types.Header) {
	b.uncles = append(b.uncles, h)
}

// PrevBlock returns a previously generated block by number. It panics if
// num is greater or equal to the number of the block being generated.
// For index -1, PrevBlock returns the parent block given to GenerateChain.
func (b *BlockGen) PrevBlock(index int) *types.Block {
	if index >= b.i {
		panic(fmt.Errorf("block index %d out of range (%d,%d)", index, -1, b.i))
	}
	if index == -1 {
		return b.parent
	}
	return b.chain[index]
}

// OffsetTime modifies the time instance of a block, implicitly changing its
// associated difficulty. It's useful to test scenarios where forking is not
// tied to chain length directly.
func (b *BlockGen) OffsetTime(seconds int64) {
	b.header.Time += uint64(seconds)
	parent := b.parent
	if b.header.Time <= parent.Time() {
		panic("block time out of range")
	}
	chainreader := &FakeChainReader{Cfg: b.config}
	b.header.Difficulty = b.engine.CalcDifficulty(
		chainreader,
		b.header.Time,
		parent.Time(),
		parent.Difficulty(),
		parent.NumberU64(),
		parent.Hash(),
		parent.UncleHash(),
		parent.Header().AuRaStep,
	)
}

func (b *BlockGen) GetHeader() *types.Header {
	return b.header
}

func (b *BlockGen) GetParent() *types.Block {
	return b.parent
}

func (b *BlockGen) GetReceipts() []*types.Receipt {
	return b.receipts
}

var GenerateTrace bool

type ChainPack struct {
	Headers  []*types.Header
	Blocks   []*types.Block
	Receipts []types.Receipts
	TopBlock *types.Block // Convenience field to access the last block
}

func (cp *ChainPack) Length() int {
	return len(cp.Blocks)
}

// OneBlock returns a ChainPack which contains just one
// block with given index
func (cp *ChainPack) Slice(i, j int) *ChainPack {
	return &ChainPack{
		Headers:  cp.Headers[i:j],
		Blocks:   cp.Blocks[i:j],
		Receipts: cp.Receipts[i:j],
		TopBlock: cp.Blocks[j-1],
	}
}

// Copy creates a deep copy of the ChainPack.
func (cp *ChainPack) Copy() *ChainPack {
	headers := make([]*types.Header, 0, len(cp.Headers))
	for _, header := range cp.Headers {
		headers = append(headers, types.CopyHeader(header))
	}

	blocks := make([]*types.Block, 0, len(cp.Blocks))
	for _, block := range cp.Blocks {
		blocks = append(blocks, block.Copy())
	}

	receipts := make([]types.Receipts, 0, len(cp.Receipts))
	for _, receiptList := range cp.Receipts {
		receiptListCopy := make(types.Receipts, 0, len(receiptList))
		for _, receipt := range receiptList {
			receiptListCopy = append(receiptListCopy, receipt.Copy())
		}
		receipts = append(receipts, receiptListCopy)
	}

	topBlock := cp.TopBlock.Copy()

	return &ChainPack{
		Headers:  headers,
		Blocks:   blocks,
		Receipts: receipts,
		TopBlock: topBlock,
	}
}

func (cp *ChainPack) NumberOfPoWBlocks() int {
	for i, header := range cp.Headers {
		if header.Difficulty.Cmp(merge.ProofOfStakeDifficulty) == 0 {
			return i
		}
	}
	return len(cp.Headers)
}

// GenerateChain creates a chain of n blocks. The first block's
// parent will be the provided parent. db is used to store
// intermediate states and should contain the parent's state trie.
//
// The generator function is called with a new block generator for
// every block. Any transactions and uncles added to the generator
// become part of the block. If gen is nil, the blocks will be empty
// and their coinbase will be the zero address.
//
// Blocks created by GenerateChain do not contain valid proof of work
// values. Inserting them into BlockChain requires use of FakePow or
// a similar non-validating proof of work implementation.
func GenerateChain(config *chain.Config, parent *types.Block, engine consensus.Engine, db kv.TemporalRwDB, n int, gen func(int, *BlockGen)) (*ChainPack, error) {
	if config == nil {
		config = chain.TestChainConfig
	}
	headers, blocks, receipts := make([]*types.Header, n), make(types.Blocks, n), make([]types.Receipts, n)
	chainreader := &FakeChainReader{Cfg: config, current: parent}
	ctx := context.Background()
	tx, errBegin := db.BeginTemporalRw(context.Background())
	if errBegin != nil {
		return nil, errBegin
	}
	defer tx.Rollback()
	logger := log.New("generate-chain", config.ChainName)

	domains, err := libstate.NewSharedDomains(tx, logger)
	if err != nil {
		return nil, err
	}
	defer domains.Close()
<<<<<<< HEAD
	stateReader := state.NewReaderV3(domains, tx)
	stateWriter := state.NewWriterV4(domains, tx)
=======
	stateReader := state.NewReaderV3(domains)
	stateWriter := state.NewWriter(domains, nil)
>>>>>>> ef570e6e

	txNum := -1
	setBlockNum := func(blockNum uint64) {
		domains.SetBlockNum(blockNum)
	}
	txNumIncrement := func() {
		txNum++
		domains.SetTxNum(uint64(txNum))
	}
	genblock := func(i int, parent *types.Block, ibs *state.IntraBlockState, stateReader state.StateReader,
		stateWriter state.StateWriter) (*types.Block, types.Receipts, error) {
		txNumIncrement()

		b := &BlockGen{i: i, chain: blocks, parent: parent, ibs: ibs, stateReader: stateReader, config: config, engine: engine, txs: make([]types.Transaction, 0, 1), receipts: make([]*types.Receipt, 0, 1), uncles: make([]*types.Header, 0, 1),
			beforeAddTx: func() {
				txNumIncrement()
			},
		}
		b.header = makeHeader(chainreader, parent, ibs, b.engine)
		// Mutate the state and block according to any hard-fork specs
		if daoBlock := config.DAOForkBlock; daoBlock != nil {
			limit := new(big.Int).Add(daoBlock, misc.DAOForkExtraRange)
			if b.header.Number.Cmp(daoBlock) >= 0 && b.header.Number.Cmp(limit) < 0 {
				b.header.Extra = common.CopyBytes(misc.DAOForkBlockExtra)
			}
		}
		if b.engine != nil {
			err := InitializeBlockExecution(b.engine, nil, b.header, config, ibs, nil, logger, nil)
			if err != nil {
				return nil, nil, fmt.Errorf("call to InitializeBlockExecution: %w", err)
			}
		}
		// Execute any user modifications to the block
		if gen != nil {
			gen(i, b)
		}
		txNumIncrement()
		if b.engine != nil {
			// Finalize and seal the block
			if _, _, _, _, err := b.engine.FinalizeAndAssemble(config, b.header, ibs, b.txs, b.uncles, b.receipts, nil, nil, nil, nil, logger); err != nil {
				return nil, nil, fmt.Errorf("call to FinaliseAndAssemble: %w", err)
			}
			// Write state changes to db
			if err := ibs.CommitBlock(config.Rules(b.header.Number.Uint64(), b.header.Time), stateWriter); err != nil {
				return nil, nil, fmt.Errorf("call to CommitBlock to stateWriter: %w", err)
			}

			var err error
			//To use `CalcHashRootForTests` need flush before, but to use `domains.ComputeCommitment` need flush after
			//if err = domains.Flush(ctx, tx); err != nil {
			//	return nil, nil, err
			//}
			//b.header.Root, err = CalcHashRootForTests(tx, b.header, histV3, true)
			stateRoot, err := domains.ComputeCommitment(ctx, tx, true, b.header.Number.Uint64(), "")
			if err != nil {
				return nil, nil, fmt.Errorf("call to CalcTrieRoot: %w", err)
			}
			if err = domains.Flush(ctx, tx, 0); err != nil {
				return nil, nil, err
			}
			b.header.Root = common.BytesToHash(stateRoot)

			// Recreating block to make sure Root makes it into the header
			block := types.NewBlockForAsembling(b.header, b.txs, b.uncles, b.receipts, nil /* withdrawals */)
			return block, b.receipts, nil
		}
		return nil, nil, errors.New("no engine to generate blocks")
	}

	for i := 0; i < n; i++ {
		setBlockNum(uint64(i))
		ibs := state.New(stateReader)
		block, receipt, err := genblock(i, parent, ibs, stateReader, stateWriter)
		if err != nil {
			return nil, fmt.Errorf("generating block %d: %w", i, err)
		}
		headers[i] = block.Header()
		blocks[i] = block
		receipts[i] = receipt
		parent = block
	}
	tx.Rollback()

	return &ChainPack{Headers: headers, Blocks: blocks, Receipts: receipts, TopBlock: blocks[n-1]}, nil
}

func MakeEmptyHeader(parent *types.Header, chainConfig *chain.Config, timestamp uint64, targetGasLimit *uint64) *types.Header {
	header := types.NewEmptyHeaderForAssembling()
	header.Root = parent.Root
	header.ParentHash = parent.Hash()
	header.Number = new(big.Int).Add(parent.Number, common.Big1)
	header.Difficulty = common.Big0
	header.Time = timestamp

	parentGasLimit := parent.GasLimit
	// Set baseFee and GasLimit if we are on an EIP-1559 chain
	if chainConfig.IsLondon(header.Number.Uint64()) {
		header.BaseFee = misc.CalcBaseFee(chainConfig, parent)
		if !chainConfig.IsLondon(parent.Number.Uint64()) {
			parentGasLimit = parent.GasLimit * params.ElasticityMultiplier
		}
	}
	if targetGasLimit != nil {
		header.GasLimit = CalcGasLimit(parentGasLimit, *targetGasLimit)
	} else {
		header.GasLimit = parentGasLimit
	}

	if chainConfig.IsCancun(header.Time) {
		excessBlobGas := misc.CalcExcessBlobGas(chainConfig, parent, header.Time)
		header.ExcessBlobGas = &excessBlobGas
		header.BlobGasUsed = new(uint64)
	}

	return header
}

func makeHeader(chain consensus.ChainReader, parent *types.Block, state *state.IntraBlockState, engine consensus.Engine) *types.Header {
	var time uint64
	if parent.Time() == 0 {
		time = 10
	} else {
		time = parent.Time() + 10 // block time is fixed at 10 seconds
	}

	header := MakeEmptyHeader(parent.Header(), chain.Config(), time, nil)
	header.Coinbase = parent.Coinbase()
	header.Difficulty = engine.CalcDifficulty(chain, time,
		time-10,
		parent.Difficulty(),
		parent.NumberU64(),
		parent.Hash(),
		parent.UncleHash(),
		parent.Header().AuRaStep,
	)

	return header
}

type FakeChainReader struct {
	Cfg     *chain.Config
	current *types.Block
}

// Config returns the chain configuration.
func (cr *FakeChainReader) Config() *chain.Config {
	return cr.Cfg
}

func (cr *FakeChainReader) CurrentHeader() *types.Header { return cr.current.Header() }
func (cr *FakeChainReader) CurrentFinalizedHeader() *types.Header {
	return nil
}
func (cr *FakeChainReader) CurrentSafeHeader() *types.Header {
	return nil
}
func (cr *FakeChainReader) GetHeaderByNumber(number uint64) *types.Header           { return nil }
func (cr *FakeChainReader) GetHeaderByHash(hash common.Hash) *types.Header          { return nil }
func (cr *FakeChainReader) GetHeader(hash common.Hash, number uint64) *types.Header { return nil }
func (cr *FakeChainReader) GetBlock(hash common.Hash, number uint64) *types.Block   { return nil }
func (cr *FakeChainReader) HasBlock(hash common.Hash, number uint64) bool           { return false }
func (cr *FakeChainReader) GetTd(hash common.Hash, number uint64) *big.Int          { return nil }
func (cr *FakeChainReader) FrozenBlocks() uint64                                    { return 0 }
func (cr *FakeChainReader) FrozenBorBlocks() uint64                                 { return 0 }
func (cr *FakeChainReader) BorEventsByBlock(hash common.Hash, number uint64) []rlp.RawValue {
	return nil
}
func (cr *FakeChainReader) BorStartEventId(hash common.Hash, number uint64) uint64 {
	return 0
}
func (cr *FakeChainReader) BorSpan(spanId uint64) *heimdall.Span { return nil }<|MERGE_RESOLUTION|>--- conflicted
+++ resolved
@@ -332,13 +332,8 @@
 		return nil, err
 	}
 	defer domains.Close()
-<<<<<<< HEAD
-	stateReader := state.NewReaderV3(domains, tx)
-	stateWriter := state.NewWriterV4(domains, tx)
-=======
 	stateReader := state.NewReaderV3(domains)
 	stateWriter := state.NewWriter(domains, nil)
->>>>>>> ef570e6e
 
 	txNum := -1
 	setBlockNum := func(blockNum uint64) {
