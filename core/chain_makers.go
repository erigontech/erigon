// Copyright 2015 The go-ethereum Authors
// (original work)
// Copyright 2024 The Erigon Authors
// (modifications)
// This file is part of Erigon.
//
// Erigon is free software: you can redistribute it and/or modify
// it under the terms of the GNU Lesser General Public License as published by
// the Free Software Foundation, either version 3 of the License, or
// (at your option) any later version.
//
// Erigon is distributed in the hope that it will be useful,
// but WITHOUT ANY WARRANTY; without even the implied warranty of
// MERCHANTABILITY or FITNESS FOR A PARTICULAR PURPOSE. See the
// GNU Lesser General Public License for more details.
//
// You should have received a copy of the GNU Lesser General Public License
// along with Erigon. If not, see <http://www.gnu.org/licenses/>.

package core

import (
	"context"
	"errors"
	"fmt"
	"math/big"

	"github.com/erigontech/erigon-lib/chain"
<<<<<<< HEAD
	"github.com/erigontech/erigon-lib/common"
=======
	"github.com/erigontech/erigon-lib/chain/params"
>>>>>>> 776a2faa
	libcommon "github.com/erigontech/erigon-lib/common"
	"github.com/erigontech/erigon-lib/kv"
	"github.com/erigontech/erigon-lib/log/v3"
	"github.com/erigontech/erigon-lib/rlp"
	libstate "github.com/erigontech/erigon-lib/state"
	"github.com/erigontech/erigon/core/rawdb"
	"github.com/erigontech/erigon/core/state"
	"github.com/erigontech/erigon/core/types"
	"github.com/erigontech/erigon/core/vm"
	"github.com/erigontech/erigon/eth/consensuschain"
	"github.com/erigontech/erigon/execution/consensus"
	"github.com/erigontech/erigon/execution/consensus/merge"
	"github.com/erigontech/erigon/execution/consensus/misc"
	params2 "github.com/erigontech/erigon/params"
	"github.com/erigontech/erigon/polygon/heimdall"
	"github.com/erigontech/erigon/turbo/services"
)

// BlockGen creates blocks for testing.
// See GenerateChain for a detailed explanation.
type BlockGen struct {
	i           int
	parent      *types.Block
	chain       []*types.Block
	header      *types.Header
	stateReader state.StateReader
	ibs         *state.IntraBlockState

	gasPool  *GasPool
	txs      []types.Transaction
	receipts []*types.Receipt
	uncles   []*types.Header

	config *chain.Config
	engine consensus.Engine

	beforeAddTx func()
}

// SetCoinbase sets the coinbase of the generated block.
// It can be called at most once.
func (b *BlockGen) SetCoinbase(addr libcommon.Address) {
	if b.gasPool != nil {
		if len(b.txs) > 0 {
			panic("coinbase must be set before adding transactions")
		}
		panic("coinbase can only be set once")
	}
	b.header.Coinbase = addr
	b.gasPool = new(GasPool).AddGas(b.header.GasLimit)
}

// SetExtra sets the extra data field of the generated block.
func (b *BlockGen) SetExtra(data []byte) {
	b.header.Extra = data
}

// SetNonce sets the nonce field of the generated block.
func (b *BlockGen) SetNonce(nonce types.BlockNonce) {
	b.header.Nonce = nonce
}

// SetDifficulty sets the difficulty field of the generated block. This method is
// useful for Clique tests where the difficulty does not depend on time. For the
// ethash tests, please use OffsetTime, which implicitly recalculates the diff.
func (b *BlockGen) SetDifficulty(diff *big.Int) {
	b.header.Difficulty = diff
}

func (b *BlockGen) SetWithdrawalsHash(hash *common.Hash) {
	b.header.WithdrawalsHash = hash
}

// AddTx adds a transaction to the generated block. If no coinbase has
// been set, the block's coinbase is set to the zero address.
//
// AddTx panics if the transaction cannot be executed. In addition to
// the protocol-imposed limitations (gas limit, etc.), there are some
// further limitations on the content of transactions that can be
// added. Notably, contract code relying on the BLOCKHASH instruction
// will panic during execution.
func (b *BlockGen) AddTx(tx types.Transaction) {
	b.AddTxWithChain(nil, nil, tx)
}
func (b *BlockGen) AddFailedTx(tx types.Transaction) {
	b.AddFailedTxWithChain(nil, nil, tx)
}

// AddTxWithChain adds a transaction to the generated block. If no coinbase has
// been set, the block's coinbase is set to the zero address.
//
// AddTxWithChain panics if the transaction cannot be executed. In addition to
// the protocol-imposed limitations (gas limit, etc.), there are some
// further limitations on the content of transactions that can be
// added. If contract code relies on the BLOCKHASH instruction,
// the block in chain will be returned.
func (b *BlockGen) AddTxWithChain(getHeader func(hash libcommon.Hash, number uint64) *types.Header, engine consensus.Engine, txn types.Transaction) {
	if b.beforeAddTx != nil {
		b.beforeAddTx()
	}
	if b.gasPool == nil {
		b.SetCoinbase(libcommon.Address{})
	}
	b.ibs.SetTxContext(len(b.txs))
	receipt, _, err := ApplyTransaction(b.config, GetHashFn(b.header, getHeader), engine, &b.header.Coinbase, b.gasPool, b.ibs, state.NewNoopWriter(), b.header, txn, &b.header.GasUsed, b.header.BlobGasUsed, vm.Config{})
	if err != nil {
		panic(err)
	}
	b.txs = append(b.txs, txn)
	b.receipts = append(b.receipts, receipt)
}

func (b *BlockGen) AddFailedTxWithChain(getHeader func(hash libcommon.Hash, number uint64) *types.Header, engine consensus.Engine, txn types.Transaction) {
	if b.beforeAddTx != nil {
		b.beforeAddTx()
	}
	if b.gasPool == nil {
		b.SetCoinbase(libcommon.Address{})
	}
	b.ibs.SetTxContext(len(b.txs))
	receipt, _, err := ApplyTransaction(b.config, GetHashFn(b.header, getHeader), engine, &b.header.Coinbase, b.gasPool, b.ibs, state.NewNoopWriter(), b.header, txn, &b.header.GasUsed, b.header.BlobGasUsed, vm.Config{})
	_ = err // accept failed transactions
	b.txs = append(b.txs, txn)
	b.receipts = append(b.receipts, receipt)
}

// AddUncheckedTx forcefully adds a transaction to the block without any
// validation.
//
// AddUncheckedTx will cause consensus failures when used during real
// chain processing. This is best used in conjunction with raw block insertion.
func (b *BlockGen) AddUncheckedTx(tx types.Transaction) {
	b.txs = append(b.txs, tx)
}

// Number returns the block number of the block being generated.
func (b *BlockGen) Number() *big.Int {
	return new(big.Int).Set(b.header.Number)
}

// AddUncheckedReceipt forcefully adds a receipts to the block without a
// backing transaction.
//
// AddUncheckedReceipt will cause consensus failures when used during real
// chain processing. This is best used in conjunction with raw block insertion.
func (b *BlockGen) AddUncheckedReceipt(receipt *types.Receipt) {
	b.receipts = append(b.receipts, receipt)
}

// TxNonce returns the next valid transaction nonce for the
// account at addr. It panics if the account does not exist.
func (b *BlockGen) TxNonce(addr libcommon.Address) uint64 {
	exist, err := b.ibs.Exist(addr)
	if err != nil {
		panic(fmt.Sprintf("can't get account: %s", err))
	}
	if !exist {
		panic("account does not exist")
	}
	nonce, err := b.ibs.GetNonce(addr)
	if err != nil {
		panic(fmt.Sprintf("can't get account: %s", err))
	}
	return nonce
}

// AddUncle adds an uncle header to the generated block.
func (b *BlockGen) AddUncle(h *types.Header) {
	b.uncles = append(b.uncles, h)
}

// PrevBlock returns a previously generated block by number. It panics if
// num is greater or equal to the number of the block being generated.
// For index -1, PrevBlock returns the parent block given to GenerateChain.
func (b *BlockGen) PrevBlock(index int) *types.Block {
	if index >= b.i {
		panic(fmt.Errorf("block index %d out of range (%d,%d)", index, -1, b.i))
	}
	if index == -1 {
		return b.parent
	}
	return b.chain[index]
}

// OffsetTime modifies the time instance of a block, implicitly changing its
// associated difficulty. It's useful to test scenarios where forking is not
// tied to chain length directly.
func (b *BlockGen) OffsetTime(seconds int64) {
	b.header.Time += uint64(seconds)
	parent := b.parent
	if b.header.Time <= parent.Time() {
		panic("block time out of range")
	}
	chainreader := &FakeChainReader{Cfg: b.config}
	b.header.Difficulty = b.engine.CalcDifficulty(
		chainreader,
		b.header.Time,
		parent.Time(),
		parent.Difficulty(),
		parent.NumberU64(),
		parent.Hash(),
		parent.UncleHash(),
		parent.Header().AuRaStep,
	)
}

func (b *BlockGen) GetHeader() *types.Header {
	return b.header
}

func (b *BlockGen) GetParent() *types.Block {
	return b.parent
}

func (b *BlockGen) GetReceipts() []*types.Receipt {
	return b.receipts
}

var GenerateTrace bool

type ChainPack struct {
	Headers  []*types.Header
	Blocks   []*types.Block
	Receipts []types.Receipts
	TopBlock *types.Block // Convenience field to access the last block
}

func (cp *ChainPack) Length() int {
	return len(cp.Blocks)
}

// OneBlock returns a ChainPack which contains just one
// block with given index
func (cp *ChainPack) Slice(i, j int) *ChainPack {
	return &ChainPack{
		Headers:  cp.Headers[i:j],
		Blocks:   cp.Blocks[i:j],
		Receipts: cp.Receipts[i:j],
		TopBlock: cp.Blocks[j-1],
	}
}

// Copy creates a deep copy of the ChainPack.
func (cp *ChainPack) Copy() *ChainPack {
	headers := make([]*types.Header, 0, len(cp.Headers))
	for _, header := range cp.Headers {
		headers = append(headers, types.CopyHeader(header))
	}

	blocks := make([]*types.Block, 0, len(cp.Blocks))
	for _, block := range cp.Blocks {
		blocks = append(blocks, block.Copy())
	}

	receipts := make([]types.Receipts, 0, len(cp.Receipts))
	for _, receiptList := range cp.Receipts {
		receiptListCopy := make(types.Receipts, 0, len(receiptList))
		for _, receipt := range receiptList {
			receiptListCopy = append(receiptListCopy, receipt.Copy())
		}
		receipts = append(receipts, receiptListCopy)
	}

	topBlock := cp.TopBlock.Copy()

	return &ChainPack{
		Headers:  headers,
		Blocks:   blocks,
		Receipts: receipts,
		TopBlock: topBlock,
	}
}

func (cp *ChainPack) NumberOfPoWBlocks() int {
	for i, header := range cp.Headers {
		if header.Difficulty.Cmp(merge.ProofOfStakeDifficulty) == 0 {
			return i
		}
	}
	return len(cp.Headers)
}

// GenerateChain creates a chain of n blocks. The first block's
// parent will be the provided parent. db is used to store
// intermediate states and should contain the parent's state trie.
//
// The generator function is called with a new block generator for
// every block. Any transactions and uncles added to the generator
// become part of the block. If gen is nil, the blocks will be empty
// and their coinbase will be the zero address.
//
// Blocks created by GenerateChain do not contain valid proof of work
// values. Inserting them into BlockChain requires use of FakePow or
// a similar non-validating proof of work implementation.
func GenerateChain(config *chain.Config, parent *types.Block, engine consensus.Engine, db kv.TemporalRwDB, n int, gen func(int, *BlockGen)) (*ChainPack, error) {
	if config == nil {
		config = params2.TestChainConfig
	}
	headers, blocks, receipts := make([]*types.Header, n), make(types.Blocks, n), make([]types.Receipts, n)
	chainreader := &FakeChainReader{Cfg: config, current: parent}
	ctx := context.Background()
	tx, errBegin := db.BeginTemporalRw(context.Background())
	if errBegin != nil {
		return nil, errBegin
	}
	defer tx.Rollback()
	logger := log.New("generate-chain", config.ChainName)

	domains, err := libstate.NewSharedDomains(tx, logger)
	if err != nil {
		return nil, err
	}
	defer domains.Close()
	stateReader := state.NewReaderV3(domains)
	stateWriter := state.NewWriterV4(domains)

	txNum := -1
	setBlockNum := func(blockNum uint64) {
		domains.SetBlockNum(blockNum)
	}
	txNumIncrement := func() {
		txNum++
		domains.SetTxNum(uint64(txNum))
	}
	genblock := func(i int, parent *types.Block, ibs *state.IntraBlockState, stateReader state.StateReader,
		stateWriter state.StateWriter) (*types.Block, types.Receipts, error) {
		txNumIncrement()

		b := &BlockGen{i: i, chain: blocks, parent: parent, ibs: ibs, stateReader: stateReader, config: config, engine: engine, txs: make([]types.Transaction, 0, 1), receipts: make([]*types.Receipt, 0, 1), uncles: make([]*types.Header, 0, 1),
			beforeAddTx: func() {
				txNumIncrement()
			},
		}
		b.header = makeHeader(chainreader, parent, ibs, b.engine)
		// Mutate the state and block according to any hard-fork specs
		if daoBlock := config.DAOForkBlock; daoBlock != nil {
			limit := new(big.Int).Add(daoBlock, params2.DAOForkExtraRange)
			if b.header.Number.Cmp(daoBlock) >= 0 && b.header.Number.Cmp(limit) < 0 {
				b.header.Extra = libcommon.CopyBytes(params2.DAOForkBlockExtra)
			}
		}
		if b.engine != nil {
			err := InitializeBlockExecution(b.engine, nil, b.header, config, ibs, nil, logger, nil)
			if err != nil {
				return nil, nil, fmt.Errorf("call to InitializeBlockExecution: %w", err)
			}
		}
		// Execute any user modifications to the block
		if gen != nil {
			gen(i, b)
		}
		txNumIncrement()
		if b.engine != nil {
			// Finalize and seal the block
			if _, _, _, _, err := b.engine.FinalizeAndAssemble(config, b.header, ibs, b.txs, b.uncles, b.receipts, nil, nil, nil, nil, logger); err != nil {
				return nil, nil, fmt.Errorf("call to FinaliseAndAssemble: %w", err)
			}
			// Write state changes to db
			if err := ibs.CommitBlock(config.Rules(b.header.Number.Uint64(), b.header.Time), stateWriter); err != nil {
				return nil, nil, fmt.Errorf("call to CommitBlock to stateWriter: %w", err)
			}

			var err error
			//To use `CalcHashRootForTests` need flush before, but to use `domains.ComputeCommitment` need flush after
			//if err = domains.Flush(ctx, tx); err != nil {
			//	return nil, nil, err
			//}
			//b.header.Root, err = CalcHashRootForTests(tx, b.header, histV3, true)
			stateRoot, err := domains.ComputeCommitment(ctx, true, b.header.Number.Uint64(), "")
			if err != nil {
				return nil, nil, fmt.Errorf("call to CalcTrieRoot: %w", err)
			}
			if err = domains.Flush(ctx, tx); err != nil {
				return nil, nil, err
			}
			b.header.Root = libcommon.BytesToHash(stateRoot)

			var withdrawals []*types.Withdrawal   // by default nil
			if config.IsShanghai(b.header.Time) { // if shanghai is activated then empty list
				withdrawals = []*types.Withdrawal{}
			}

			// Recreating block to make sure Root makes it into the header
			block := types.NewBlockForAsembling(b.header, b.txs, b.uncles, b.receipts, withdrawals /* withdrawals */)
			return block, b.receipts, nil
		}
		return nil, nil, errors.New("no engine to generate blocks")
	}

	for i := 0; i < n; i++ {
		setBlockNum(uint64(i))
		ibs := state.New(stateReader)
		block, receipt, err := genblock(i, parent, ibs, stateReader, stateWriter)
		if err != nil {
			return nil, fmt.Errorf("generating block %d: %w", i, err)
		}
		headers[i] = block.Header()
		blocks[i] = block
		receipts[i] = receipt
		parent = block
	}
	tx.Rollback()

	return &ChainPack{Headers: headers, Blocks: blocks, Receipts: receipts, TopBlock: blocks[n-1]}, nil
}

func GenerateChainWithReader(config *chain.Config, parent *types.Block, blockReader services.FullBlockReader, engine consensus.Engine, db kv.RwDB, n int, gen func(int, *BlockGen)) (*ChainPack, error) {
	if config == nil {
		config = params.TestChainConfig
	}
	headers, blocks, receipts := make([]*types.Header, n), make(types.Blocks, n), make([]types.Receipts, n)
	ctx := context.Background()
	// roTx, err := db.BeginRo(ctx)
	// if err != nil {
	// 	return nil, err
	// }
	// defer roTx.Rollback()
	// chainreader := &FakeChainReader{Cfg: config, current: parent}
	tx, errBegin := db.BeginRw(ctx)
	if errBegin != nil {
		return nil, errBegin
	}
	defer tx.Rollback()
	chainreader := consensuschain.NewReader(config, tx, blockReader, log.New())
	logger := log.New("generate-chain", config.ChainName)

	domains, err := libstate.NewSharedDomains(tx, logger)
	if err != nil {
		return nil, err
	}
	defer domains.Close()
	stateReader := state.NewReaderV3(domains)
	stateWriter := state.NewWriterV4(domains)

	txNum := -1
	setBlockNum := func(blockNum uint64) {
		domains.SetBlockNum(blockNum)
	}
	txNumIncrement := func() {
		txNum++
		domains.SetTxNum(uint64(txNum))
	}
	genblock := func(i int, parent *types.Block, ibs *state.IntraBlockState, stateReader state.StateReader,
		stateWriter state.StateWriter) (*types.Block, types.Receipts, error) {
		txNumIncrement()

		b := &BlockGen{i: i, chain: blocks, parent: parent, ibs: ibs, stateReader: stateReader, config: config, engine: engine, txs: make([]types.Transaction, 0, 1), receipts: make([]*types.Receipt, 0, 1), uncles: make([]*types.Header, 0, 1),
			beforeAddTx: func() {
				txNumIncrement()
			},
		}
		b.header = makeHeader(chainreader, parent, ibs, b.engine)
		// Mutate the state and block according to any hard-fork specs
		if daoBlock := config.DAOForkBlock; daoBlock != nil {
			limit := new(big.Int).Add(daoBlock, params.DAOForkExtraRange)
			if b.header.Number.Cmp(daoBlock) >= 0 && b.header.Number.Cmp(limit) < 0 {
				b.header.Extra = libcommon.CopyBytes(params.DAOForkBlockExtra)
			}
		}
		if b.engine != nil {
			err := InitializeBlockExecution(b.engine, chainreader, b.header, config, ibs, nil, logger, nil)
			if err != nil {
				return nil, nil, fmt.Errorf("call to InitializeBlockExecution: %w", err)
			}
		}
		// Execute any user modifications to the block
		if gen != nil {
			gen(i, b)
		}
		txNumIncrement()
		if b.engine != nil {
			syscall := func(contract libcommon.Address, data []byte) ([]byte, error) {
				ret, _, err := SysCallContract(contract, data, config, ibs, b.header, engine, false /* constCall */, nil)
				return ret, err
			}

			var withdrawals = []*types.Withdrawal{}
			if config.IsShanghai(b.header.Time) {
				withdrawals = []*types.Withdrawal{}

			}

			// Finalize and seal the block
			if _, _, _, _, err := b.engine.FinalizeAndAssemble(config, b.header, ibs, b.txs, b.uncles, b.receipts, withdrawals, chainreader, syscall, nil, logger); err != nil {
				return nil, nil, fmt.Errorf("call to FinaliseAndAssemble: %w", err)
			}
			// Write state changes to db
			if err := ibs.CommitBlock(config.Rules(b.header.Number.Uint64(), b.header.Time), stateWriter); err != nil {
				return nil, nil, fmt.Errorf("call to CommitBlock to stateWriter: %w", err)
			}

			var err error
			//To use `CalcHashRootForTests` need flush before, but to use `domains.ComputeCommitment` need flush after
			//if err = domains.Flush(ctx, tx); err != nil {
			//	return nil, nil, err
			//}
			//b.header.Root, err = CalcHashRootForTests(tx, b.header, histV3, true)
			stateRoot, err := domains.ComputeCommitment(ctx, true, b.header.Number.Uint64(), "")
			if err != nil {
				return nil, nil, fmt.Errorf("call to CalcTrieRoot: %w", err)
			}
			if err = domains.Flush(ctx, tx); err != nil {
				return nil, nil, err
			}
			b.header.Root = libcommon.BytesToHash(stateRoot)

			// Recreating block to make sure Root makes it into the header
			block := types.NewBlockForAsembling(b.header, b.txs, b.uncles, b.receipts, withdrawals /* withdrawals */)

			blockNum := b.header.Number.Uint64()
			parentTd, err := rawdb.ReadTd(tx, parent.Hash(), b.header.Number.Uint64()-1)
			if err != nil || parentTd == nil {
				return nil, nil, fmt.Errorf("[GenerateChainWithReader] parent's total difficulty not found with hash %x and height %d for header %x %d: %v", b.header.ParentHash, blockNum-1, b.header.Hash(), blockNum, err)
			}
			td := new(big.Int).Add(parentTd, b.header.Difficulty)
			// if err = rawdb.WriteHeader(tx, header); err != nil {
			// 	return fmt.Errorf("[%s] failed to WriteHeader: %w", hi.logPrefix, err)
			// }
			if err = rawdb.WriteTd(tx, block.Hash(), blockNum, td); err != nil {
				return nil, nil, fmt.Errorf("[GenerateChainWithReader] failed to WriteTd: %w", err)
			}
			return block, b.receipts, nil
		}
		return nil, nil, errors.New("no engine to generate blocks")
	}

	for i := 0; i < n; i++ {
		setBlockNum(uint64(i))
		ibs := state.New(stateReader)
		block, receipt, err := genblock(i, parent, ibs, stateReader, stateWriter)
		if err != nil {
			return nil, fmt.Errorf("generating block %d: %w", i, err)
		}
		headers[i] = block.Header()
		blocks[i] = block
		receipts[i] = receipt
		parent = block
	}
	tx.Rollback()

	return &ChainPack{Headers: headers, Blocks: blocks, Receipts: receipts, TopBlock: blocks[n-1]}, nil
}

func MakeEmptyHeader(parent *types.Header, chainConfig *chain.Config, timestamp uint64, targetGasLimit *uint64) *types.Header {
	header := types.NewEmptyHeaderForAssembling()
	header.Root = parent.Root
	header.ParentHash = parent.Hash()
	header.Number = new(big.Int).Add(parent.Number, libcommon.Big1)
	header.Difficulty = libcommon.Big0
	header.Time = timestamp

	parentGasLimit := parent.GasLimit
	// Set baseFee and GasLimit if we are on an EIP-1559 chain
	if chainConfig.IsLondon(header.Number.Uint64()) {
		header.BaseFee = misc.CalcBaseFee(chainConfig, parent)
		if !chainConfig.IsLondon(parent.Number.Uint64()) {
			parentGasLimit = parent.GasLimit * params.ElasticityMultiplier
		}
	}
	if targetGasLimit != nil {
		header.GasLimit = CalcGasLimit(parentGasLimit, *targetGasLimit)
	} else {
		header.GasLimit = parentGasLimit
	}

	if chainConfig.IsCancun(header.Time) {
		excessBlobGas := misc.CalcExcessBlobGas(chainConfig, parent, header.Time)
		header.ExcessBlobGas = &excessBlobGas
		header.BlobGasUsed = new(uint64)
	}

	return header
}

func makeHeader(chain consensus.ChainReader, parent *types.Block, state *state.IntraBlockState, engine consensus.Engine) *types.Header {
	time := parent.Time() + 10 // block time is fixed at 10 seconds
	parentHeader := parent.Header()
	config := chain.Config()
	difficulty := engine.CalcDifficulty(chain, time,
		time-10,
		parent.Difficulty(),
		parent.NumberU64(),
		parent.Hash(),
		parent.UncleHash(),
		parent.Header().AuRaStep,
	)
	header := &types.Header{
		ParentHash: parent.Hash(),
		Coinbase:   parent.Coinbase(),
		Difficulty: difficulty,
		GasLimit:   parent.GasLimit(),
		Number:     new(big.Int).Add(parent.Number(), common.Big1),
		Time:       time,
	}

	if config.IsLondon(header.Number.Uint64()) {
		header.BaseFee = misc.CalcBaseFee(config, parentHeader)
		if !config.IsLondon(parent.Number().Uint64()) {
			parentGasLimit := parent.GasLimit() * params.ElasticityMultiplier
			header.GasLimit = CalcGasLimit(parentGasLimit, parentGasLimit)
		}
	}

	if config.IsShanghai(time) {
		header.WithdrawalsHash = &types.EmptyRootHash
	}

	if config.IsCancun(header.Time) {
		excessBlobGas := misc.CalcExcessBlobGas(config, parentHeader, time)
		header.ExcessBlobGas = &excessBlobGas
		header.BlobGasUsed = new(uint64)
		header.ParentBeaconBlockRoot = new(common.Hash)
	}
	return header
}

// func makeHeader(chain consensus.ChainReader, parent *types.Block, state *state.IntraBlockState, engine consensus.Engine) *types.Header {
// 	var time uint64
// 	if parent.Time() == 0 {
// 		time = 10
// 	} else {
// 		time = parent.Time() + 10 // block time is fixed at 10 seconds
// 	}

// 	header := MakeEmptyHeader(parent.Header(), chain.Config(), time, nil)
// 	header.Coinbase = parent.Coinbase()
// 	header.Difficulty = engine.CalcDifficulty(chain, time,
// 		time-10,
// 		parent.Difficulty(),
// 		parent.NumberU64(),
// 		parent.Hash(),
// 		parent.UncleHash(),
// 		parent.Header().AuRaStep,
// 	)

// 	return header
// }

type FakeChainReader struct {
	Cfg     *chain.Config
	current *types.Block
}

// Config returns the chain configuration.
func (cr *FakeChainReader) Config() *chain.Config {
	return cr.Cfg
}

func (cr *FakeChainReader) CurrentHeader() *types.Header { return cr.current.Header() }
func (cr *FakeChainReader) CurrentFinalizedHeader() *types.Header {
	return nil
}
func (cr *FakeChainReader) CurrentSafeHeader() *types.Header {
	return nil
}
func (cr *FakeChainReader) GetHeaderByNumber(number uint64) *types.Header              { return nil }
func (cr *FakeChainReader) GetHeaderByHash(hash libcommon.Hash) *types.Header          { return nil }
func (cr *FakeChainReader) GetHeader(hash libcommon.Hash, number uint64) *types.Header { return nil }
func (cr *FakeChainReader) GetBlock(hash libcommon.Hash, number uint64) *types.Block   { return nil }
func (cr *FakeChainReader) HasBlock(hash libcommon.Hash, number uint64) bool           { return false }
func (cr *FakeChainReader) GetTd(hash libcommon.Hash, number uint64) *big.Int          { return nil }
func (cr *FakeChainReader) FrozenBlocks() uint64                                       { return 0 }
func (cr *FakeChainReader) FrozenBorBlocks() uint64                                    { return 0 }
func (cr *FakeChainReader) BorEventsByBlock(hash libcommon.Hash, number uint64) []rlp.RawValue {
	return nil
}
func (cr *FakeChainReader) BorStartEventId(hash libcommon.Hash, number uint64) uint64 {
	return 0
}
func (cr *FakeChainReader) BorSpan(spanId uint64) *heimdall.Span { return nil }<|MERGE_RESOLUTION|>--- conflicted
+++ resolved
@@ -26,11 +26,8 @@
 	"math/big"
 
 	"github.com/erigontech/erigon-lib/chain"
-<<<<<<< HEAD
+	"github.com/erigontech/erigon-lib/chain/params"
 	"github.com/erigontech/erigon-lib/common"
-=======
-	"github.com/erigontech/erigon-lib/chain/params"
->>>>>>> 776a2faa
 	libcommon "github.com/erigontech/erigon-lib/common"
 	"github.com/erigontech/erigon-lib/kv"
 	"github.com/erigontech/erigon-lib/log/v3"
@@ -439,7 +436,7 @@
 
 func GenerateChainWithReader(config *chain.Config, parent *types.Block, blockReader services.FullBlockReader, engine consensus.Engine, db kv.RwDB, n int, gen func(int, *BlockGen)) (*ChainPack, error) {
 	if config == nil {
-		config = params.TestChainConfig
+		config = params2.TestChainConfig
 	}
 	headers, blocks, receipts := make([]*types.Header, n), make(types.Blocks, n), make([]types.Receipts, n)
 	ctx := context.Background()
@@ -457,7 +454,7 @@
 	chainreader := consensuschain.NewReader(config, tx, blockReader, log.New())
 	logger := log.New("generate-chain", config.ChainName)
 
-	domains, err := libstate.NewSharedDomains(tx, logger)
+	domains, err := libstate.NewSharedDomains(tx.(kv.TemporalTx), logger)
 	if err != nil {
 		return nil, err
 	}
@@ -485,9 +482,9 @@
 		b.header = makeHeader(chainreader, parent, ibs, b.engine)
 		// Mutate the state and block according to any hard-fork specs
 		if daoBlock := config.DAOForkBlock; daoBlock != nil {
-			limit := new(big.Int).Add(daoBlock, params.DAOForkExtraRange)
+			limit := new(big.Int).Add(daoBlock, params2.DAOForkExtraRange)
 			if b.header.Number.Cmp(daoBlock) >= 0 && b.header.Number.Cmp(limit) < 0 {
-				b.header.Extra = libcommon.CopyBytes(params.DAOForkBlockExtra)
+				b.header.Extra = libcommon.CopyBytes(params2.DAOForkBlockExtra)
 			}
 		}
 		if b.engine != nil {
@@ -622,7 +619,7 @@
 		Coinbase:   parent.Coinbase(),
 		Difficulty: difficulty,
 		GasLimit:   parent.GasLimit(),
-		Number:     new(big.Int).Add(parent.Number(), common.Big1),
+		Number:     new(big.Int).Add(parent.Number(), libcommon.Big1),
 		Time:       time,
 	}
 
@@ -642,7 +639,7 @@
 		excessBlobGas := misc.CalcExcessBlobGas(config, parentHeader, time)
 		header.ExcessBlobGas = &excessBlobGas
 		header.BlobGasUsed = new(uint64)
-		header.ParentBeaconBlockRoot = new(common.Hash)
+		header.ParentBeaconBlockRoot = new(libcommon.Hash)
 	}
 	return header
 }
