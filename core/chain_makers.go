// Copyright 2015 The go-ethereum Authors
// (original work)
// Copyright 2024 The Erigon Authors
// (modifications)
// This file is part of Erigon.
//
// Erigon is free software: you can redistribute it and/or modify
// it under the terms of the GNU Lesser General Public License as published by
// the Free Software Foundation, either version 3 of the License, or
// (at your option) any later version.
//
// Erigon is distributed in the hope that it will be useful,
// but WITHOUT ANY WARRANTY; without even the implied warranty of
// MERCHANTABILITY or FITNESS FOR A PARTICULAR PURPOSE. See the
// GNU Lesser General Public License for more details.
//
// You should have received a copy of the GNU Lesser General Public License
// along with Erigon. If not, see <http://www.gnu.org/licenses/>.

package core

import (
	"context"
	"errors"
	"fmt"
	"math/big"

	"github.com/erigontech/erigon-lib/chain"
	"github.com/erigontech/erigon-lib/chain/params"
	"github.com/erigontech/erigon-lib/common"
	"github.com/erigontech/erigon-lib/kv"
	"github.com/erigontech/erigon-lib/log/v3"
	"github.com/erigontech/erigon-lib/rlp"
	libstate "github.com/erigontech/erigon-lib/state"
	"github.com/erigontech/erigon-lib/types"
	"github.com/erigontech/erigon/core/state"
	"github.com/erigontech/erigon/core/vm"
	"github.com/erigontech/erigon/execution/consensus"
	"github.com/erigontech/erigon/execution/consensus/merge"
	"github.com/erigontech/erigon/execution/consensus/misc"
	"github.com/erigontech/erigon/polygon/heimdall"
)

// BlockGen creates blocks for testing.
// See GenerateChain for a detailed explanation.
type BlockGen struct {
	i           int
	parent      *types.Block
	chain       []*types.Block
	header      *types.Header
	stateReader state.StateReader
	ibs         *state.IntraBlockState

	gasPool  *GasPool
	txs      []types.Transaction
	receipts []*types.Receipt
	uncles   []*types.Header

	config *chain.Config
	engine consensus.Engine

	beforeAddTx func()
}

// SetCoinbase sets the coinbase of the generated block.
// It can be called at most once.
func (b *BlockGen) SetCoinbase(addr common.Address) {
	if b.gasPool != nil {
		if len(b.txs) > 0 {
			panic("coinbase must be set before adding transactions")
		}
		panic("coinbase can only be set once")
	}
	b.header.Coinbase = addr
	b.gasPool = new(GasPool).AddGas(b.header.GasLimit)
}

// SetExtra sets the extra data field of the generated block.
func (b *BlockGen) SetExtra(data []byte) {
	b.header.Extra = data
}

// SetNonce sets the nonce field of the generated block.
func (b *BlockGen) SetNonce(nonce types.BlockNonce) {
	b.header.Nonce = nonce
}

// SetDifficulty sets the difficulty field of the generated block. This method is
// useful for Clique tests where the difficulty does not depend on time. For the
// ethash tests, please use OffsetTime, which implicitly recalculates the diff.
func (b *BlockGen) SetDifficulty(diff *big.Int) {
	b.header.Difficulty = diff
}

// AddTx adds a transaction to the generated block. If no coinbase has
// been set, the block's coinbase is set to the zero address.
//
// AddTx panics if the transaction cannot be executed. In addition to
// the protocol-imposed limitations (gas limit, etc.), there are some
// further limitations on the content of transactions that can be
// added. Notably, contract code relying on the BLOCKHASH instruction
// will panic during execution.
func (b *BlockGen) AddTx(tx types.Transaction) {
	b.AddTxWithChain(nil, nil, tx)
}
func (b *BlockGen) AddFailedTx(tx types.Transaction) {
	b.AddFailedTxWithChain(nil, nil, tx)
}

// AddTxWithChain adds a transaction to the generated block. If no coinbase has
// been set, the block's coinbase is set to the zero address.
//
// AddTxWithChain panics if the transaction cannot be executed. In addition to
// the protocol-imposed limitations (gas limit, etc.), there are some
// further limitations on the content of transactions that can be
// added. If contract code relies on the BLOCKHASH instruction,
// the block in chain will be returned.
func (b *BlockGen) AddTxWithChain(getHeader func(hash common.Hash, number uint64) *types.Header, engine consensus.Engine, txn types.Transaction) {
	if b.beforeAddTx != nil {
		b.beforeAddTx()
	}
	if b.gasPool == nil {
		b.SetCoinbase(common.Address{})
	}
	b.ibs.SetTxContext(len(b.txs))
	receipt, _, err := ApplyTransaction(b.config, GetHashFn(b.header, getHeader), engine, &b.header.Coinbase, b.gasPool, b.ibs, state.NewNoopWriter(), b.header, txn, &b.header.GasUsed, b.header.BlobGasUsed, vm.Config{})
	if err != nil {
		panic(err)
	}
	b.txs = append(b.txs, txn)
	b.receipts = append(b.receipts, receipt)
}

func (b *BlockGen) AddFailedTxWithChain(getHeader func(hash common.Hash, number uint64) *types.Header, engine consensus.Engine, txn types.Transaction) {
	if b.beforeAddTx != nil {
		b.beforeAddTx()
	}
	if b.gasPool == nil {
		b.SetCoinbase(common.Address{})
	}
	b.ibs.SetTxContext(len(b.txs))
	receipt, _, err := ApplyTransaction(b.config, GetHashFn(b.header, getHeader), engine, &b.header.Coinbase, b.gasPool, b.ibs, state.NewNoopWriter(), b.header, txn, &b.header.GasUsed, b.header.BlobGasUsed, vm.Config{})
	_ = err // accept failed transactions
	b.txs = append(b.txs, txn)
	b.receipts = append(b.receipts, receipt)
}

// AddUncheckedTx forcefully adds a transaction to the block without any
// validation.
//
// AddUncheckedTx will cause consensus failures when used during real
// chain processing. This is best used in conjunction with raw block insertion.
func (b *BlockGen) AddUncheckedTx(tx types.Transaction) {
	b.txs = append(b.txs, tx)
}

// Number returns the block number of the block being generated.
func (b *BlockGen) Number() *big.Int {
	return new(big.Int).Set(b.header.Number)
}

// AddUncheckedReceipt forcefully adds a receipts to the block without a
// backing transaction.
//
// AddUncheckedReceipt will cause consensus failures when used during real
// chain processing. This is best used in conjunction with raw block insertion.
func (b *BlockGen) AddUncheckedReceipt(receipt *types.Receipt) {
	b.receipts = append(b.receipts, receipt)
}

// TxNonce returns the next valid transaction nonce for the
// account at addr. It panics if the account does not exist.
func (b *BlockGen) TxNonce(addr common.Address) uint64 {
	exist, err := b.ibs.Exist(addr)
	if err != nil {
		panic(fmt.Sprintf("can't get account: %s", err))
	}
	if !exist {
		panic("account does not exist")
	}
	nonce, err := b.ibs.GetNonce(addr)
	if err != nil {
		panic(fmt.Sprintf("can't get account: %s", err))
	}
	return nonce
}

// AddUncle adds an uncle header to the generated block.
func (b *BlockGen) AddUncle(h *types.Header) {
	b.uncles = append(b.uncles, h)
}

// PrevBlock returns a previously generated block by number. It panics if
// num is greater or equal to the number of the block being generated.
// For index -1, PrevBlock returns the parent block given to GenerateChain.
func (b *BlockGen) PrevBlock(index int) *types.Block {
	if index >= b.i {
		panic(fmt.Errorf("block index %d out of range (%d,%d)", index, -1, b.i))
	}
	if index == -1 {
		return b.parent
	}
	return b.chain[index]
}

// OffsetTime modifies the time instance of a block, implicitly changing its
// associated difficulty. It's useful to test scenarios where forking is not
// tied to chain length directly.
func (b *BlockGen) OffsetTime(seconds int64) {
	b.header.Time += uint64(seconds)
	parent := b.parent
	if b.header.Time <= parent.Time() {
		panic("block time out of range")
	}
	chainreader := &FakeChainReader{Cfg: b.config}
	b.header.Difficulty = b.engine.CalcDifficulty(
		chainreader,
		b.header.Time,
		parent.Time(),
		parent.Difficulty(),
		parent.NumberU64(),
		parent.Hash(),
		parent.UncleHash(),
		parent.Header().AuRaStep,
	)
}

func (b *BlockGen) GetHeader() *types.Header {
	return b.header
}

func (b *BlockGen) GetParent() *types.Block {
	return b.parent
}

func (b *BlockGen) GetReceipts() []*types.Receipt {
	return b.receipts
}

var GenerateTrace bool

type ChainPack struct {
	Headers  []*types.Header
	Blocks   []*types.Block
	Receipts []types.Receipts
	TopBlock *types.Block // Convenience field to access the last block
}

func (cp *ChainPack) Length() int {
	return len(cp.Blocks)
}

// OneBlock returns a ChainPack which contains just one
// block with given index
func (cp *ChainPack) Slice(i, j int) *ChainPack {
	return &ChainPack{
		Headers:  cp.Headers[i:j],
		Blocks:   cp.Blocks[i:j],
		Receipts: cp.Receipts[i:j],
		TopBlock: cp.Blocks[j-1],
	}
}

// Copy creates a deep copy of the ChainPack.
func (cp *ChainPack) Copy() *ChainPack {
	headers := make([]*types.Header, 0, len(cp.Headers))
	for _, header := range cp.Headers {
		headers = append(headers, types.CopyHeader(header))
	}

	blocks := make([]*types.Block, 0, len(cp.Blocks))
	for _, block := range cp.Blocks {
		blocks = append(blocks, block.Copy())
	}

	receipts := make([]types.Receipts, 0, len(cp.Receipts))
	for _, receiptList := range cp.Receipts {
		receiptListCopy := make(types.Receipts, 0, len(receiptList))
		for _, receipt := range receiptList {
			receiptListCopy = append(receiptListCopy, receipt.Copy())
		}
		receipts = append(receipts, receiptListCopy)
	}

	topBlock := cp.TopBlock.Copy()

	return &ChainPack{
		Headers:  headers,
		Blocks:   blocks,
		Receipts: receipts,
		TopBlock: topBlock,
	}
}

func (cp *ChainPack) NumberOfPoWBlocks() int {
	for i, header := range cp.Headers {
		if header.Difficulty.Cmp(merge.ProofOfStakeDifficulty) == 0 {
			return i
		}
	}
	return len(cp.Headers)
}

// GenerateChain creates a chain of n blocks. The first block's
// parent will be the provided parent. db is used to store
// intermediate states and should contain the parent's state trie.
//
// The generator function is called with a new block generator for
// every block. Any transactions and uncles added to the generator
// become part of the block. If gen is nil, the blocks will be empty
// and their coinbase will be the zero address.
//
// Blocks created by GenerateChain do not contain valid proof of work
// values. Inserting them into BlockChain requires use of FakePow or
// a similar non-validating proof of work implementation.
func GenerateChain(config *chain.Config, parent *types.Block, engine consensus.Engine, db kv.TemporalRwDB, n int, gen func(int, *BlockGen)) (*ChainPack, error) {
	if config == nil {
		config = chain.TestChainConfig
	}
	headers, blocks, receipts := make([]*types.Header, n), make(types.Blocks, n), make([]types.Receipts, n)
	chainreader := &FakeChainReader{Cfg: config, current: parent}
	ctx := context.Background()
	tx, errBegin := db.BeginTemporalRw(context.Background())
	if errBegin != nil {
		return nil, errBegin
	}
	defer tx.Rollback()
	logger := log.New("generate-chain", config.ChainName)

	domains, err := libstate.NewSharedDomains(tx, logger)
	if err != nil {
		return nil, err
	}
	defer domains.Close()
<<<<<<< HEAD
	stateReader := state.NewReaderV3(domains.AsGetter(tx))
	stateWriter := state.NewWriter(domains.AsPutDel(tx), nil)
=======

	stateReader := state.NewReaderV3(domains.AsGetter(tx))
	stateWriter := state.NewWriter(domains.AsPutDel(tx), nil, domains.TxNum())
>>>>>>> 26e9aea1

	txNum := -1
	setBlockNum := func(blockNum uint64) {
		domains.SetBlockNum(blockNum)
	}
	txNumIncrement := func() {
		txNum++
		stateWriter.SetTxNum(uint64(txNum))
		domains.SetTxNum(uint64(txNum))
	}
	genblock := func(i int, parent *types.Block, ibs *state.IntraBlockState, stateReader state.StateReader,
		stateWriter state.StateWriter) (*types.Block, types.Receipts, error) {
		txNumIncrement()

		b := &BlockGen{i: i, chain: blocks, parent: parent, ibs: ibs, stateReader: stateReader, config: config, engine: engine, txs: make([]types.Transaction, 0, 1), receipts: make([]*types.Receipt, 0, 1), uncles: make([]*types.Header, 0, 1),
			beforeAddTx: func() {
				txNumIncrement()
			},
		}
		b.header = makeHeader(chainreader, parent, ibs, b.engine)
		// Mutate the state and block according to any hard-fork specs
		if daoBlock := config.DAOForkBlock; daoBlock != nil {
			limit := new(big.Int).Add(daoBlock, misc.DAOForkExtraRange)
			if b.header.Number.Cmp(daoBlock) >= 0 && b.header.Number.Cmp(limit) < 0 {
				b.header.Extra = common.CopyBytes(misc.DAOForkBlockExtra)
			}
		}
		if b.engine != nil {
			err := InitializeBlockExecution(b.engine, nil, b.header, config, ibs, nil, logger, nil)
			if err != nil {
				return nil, nil, fmt.Errorf("call to InitializeBlockExecution: %w", err)
			}
		}
		// Execute any user modifications to the block
		if gen != nil {
			gen(i, b)
		}
		txNumIncrement()
		if b.engine != nil {
			// Finalize and seal the block
			if _, _, _, _, err := b.engine.FinalizeAndAssemble(config, b.header, ibs, b.txs, b.uncles, b.receipts, nil, nil, nil, nil, logger); err != nil {
				return nil, nil, fmt.Errorf("call to FinaliseAndAssemble: %w", err)
			}
			// Write state changes to db
			if err := ibs.CommitBlock(config.Rules(b.header.Number.Uint64(), b.header.Time), stateWriter); err != nil {
				return nil, nil, fmt.Errorf("call to CommitBlock to stateWriter: %w", err)
			}

			var err error
			//To use `CalcHashRootForTests` need flush before, but to use `domains.ComputeCommitment` need flush after
			//if err = domains.Flush(ctx, tx); err != nil {
			//	return nil, nil, err
			//}
			//b.header.Root, err = CalcHashRootForTests(tx, b.header, histV3, true)
			stateRoot, err := domains.ComputeCommitment(ctx, tx, true, b.header.Number.Uint64(), "")
			if err != nil {
				return nil, nil, fmt.Errorf("call to CalcTrieRoot: %w", err)
			}
			if err = domains.Flush(ctx, tx); err != nil {
				return nil, nil, err
			}
			b.header.Root = common.BytesToHash(stateRoot)

			// Recreating block to make sure Root makes it into the header
			block := types.NewBlockForAsembling(b.header, b.txs, b.uncles, b.receipts, nil /* withdrawals */)
			return block, b.receipts, nil
		}
		return nil, nil, errors.New("no engine to generate blocks")
	}

	for i := 0; i < n; i++ {
		setBlockNum(uint64(i))
		ibs := state.New(stateReader)
		block, receipt, err := genblock(i, parent, ibs, stateReader, stateWriter)
		if err != nil {
			return nil, fmt.Errorf("generating block %d: %w", i, err)
		}
		headers[i] = block.Header()
		blocks[i] = block
		receipts[i] = receipt
		parent = block
	}
	tx.Rollback()

	return &ChainPack{Headers: headers, Blocks: blocks, Receipts: receipts, TopBlock: blocks[n-1]}, nil
}

func MakeEmptyHeader(parent *types.Header, chainConfig *chain.Config, timestamp uint64, targetGasLimit *uint64) *types.Header {
	header := types.NewEmptyHeaderForAssembling()
	header.Root = parent.Root
	header.ParentHash = parent.Hash()
	header.Number = new(big.Int).Add(parent.Number, common.Big1)
	header.Difficulty = common.Big0
	header.Time = timestamp

	parentGasLimit := parent.GasLimit
	// Set baseFee and GasLimit if we are on an EIP-1559 chain
	if chainConfig.IsLondon(header.Number.Uint64()) {
		header.BaseFee = misc.CalcBaseFee(chainConfig, parent)
		if !chainConfig.IsLondon(parent.Number.Uint64()) {
			parentGasLimit = parent.GasLimit * params.ElasticityMultiplier
		}
	}
	if targetGasLimit != nil {
		header.GasLimit = CalcGasLimit(parentGasLimit, *targetGasLimit)
	} else {
		header.GasLimit = parentGasLimit
	}

	if chainConfig.IsCancun(header.Time) {
		excessBlobGas := misc.CalcExcessBlobGas(chainConfig, parent, header.Time)
		header.ExcessBlobGas = &excessBlobGas
		header.BlobGasUsed = new(uint64)
	}

	return header
}

func makeHeader(chain consensus.ChainReader, parent *types.Block, state *state.IntraBlockState, engine consensus.Engine) *types.Header {
	var time uint64
	if parent.Time() == 0 {
		time = 10
	} else {
		time = parent.Time() + 10 // block time is fixed at 10 seconds
	}

	header := MakeEmptyHeader(parent.Header(), chain.Config(), time, nil)
	header.Coinbase = parent.Coinbase()
	header.Difficulty = engine.CalcDifficulty(chain, time,
		time-10,
		parent.Difficulty(),
		parent.NumberU64(),
		parent.Hash(),
		parent.UncleHash(),
		parent.Header().AuRaStep,
	)

	return header
}

type FakeChainReader struct {
	Cfg     *chain.Config
	current *types.Block
}

// Config returns the chain configuration.
func (cr *FakeChainReader) Config() *chain.Config {
	return cr.Cfg
}

func (cr *FakeChainReader) CurrentHeader() *types.Header { return cr.current.Header() }
func (cr *FakeChainReader) CurrentFinalizedHeader() *types.Header {
	return nil
}
func (cr *FakeChainReader) CurrentSafeHeader() *types.Header {
	return nil
}
func (cr *FakeChainReader) GetHeaderByNumber(number uint64) *types.Header           { return nil }
func (cr *FakeChainReader) GetHeaderByHash(hash common.Hash) *types.Header          { return nil }
func (cr *FakeChainReader) GetHeader(hash common.Hash, number uint64) *types.Header { return nil }
func (cr *FakeChainReader) GetBlock(hash common.Hash, number uint64) *types.Block   { return nil }
func (cr *FakeChainReader) HasBlock(hash common.Hash, number uint64) bool           { return false }
func (cr *FakeChainReader) GetTd(hash common.Hash, number uint64) *big.Int          { return nil }
func (cr *FakeChainReader) FrozenBlocks() uint64                                    { return 0 }
func (cr *FakeChainReader) FrozenBorBlocks() uint64                                 { return 0 }
func (cr *FakeChainReader) BorEventsByBlock(hash common.Hash, number uint64) []rlp.RawValue {
	return nil
}
func (cr *FakeChainReader) BorStartEventId(hash common.Hash, number uint64) uint64 {
	return 0
}
func (cr *FakeChainReader) BorSpan(spanId uint64) *heimdall.Span { return nil }<|MERGE_RESOLUTION|>--- conflicted
+++ resolved
@@ -332,14 +332,9 @@
 		return nil, err
 	}
 	defer domains.Close()
-<<<<<<< HEAD
-	stateReader := state.NewReaderV3(domains.AsGetter(tx))
-	stateWriter := state.NewWriter(domains.AsPutDel(tx), nil)
-=======
 
 	stateReader := state.NewReaderV3(domains.AsGetter(tx))
 	stateWriter := state.NewWriter(domains.AsPutDel(tx), nil, domains.TxNum())
->>>>>>> 26e9aea1
 
 	txNum := -1
 	setBlockNum := func(blockNum uint64) {
