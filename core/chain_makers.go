--- conflicted
+++ resolved
@@ -30,12 +30,6 @@
 	"github.com/erigontech/erigon-lib/common"
 	"github.com/erigontech/erigon-lib/kv"
 	"github.com/erigontech/erigon-lib/log/v3"
-<<<<<<< HEAD
-	libstate "github.com/erigontech/erigon-lib/state"
-	"github.com/erigontech/erigon-lib/types"
-=======
-	"github.com/erigontech/erigon-lib/rlp"
->>>>>>> 26d43d57
 	"github.com/erigontech/erigon/core/state"
 	"github.com/erigontech/erigon/core/vm"
 	dbstate "github.com/erigontech/erigon/db/state"
@@ -499,14 +493,4 @@
 func (cr *FakeChainReader) HasBlock(hash common.Hash, number uint64) bool           { return false }
 func (cr *FakeChainReader) GetTd(hash common.Hash, number uint64) *big.Int          { return nil }
 func (cr *FakeChainReader) FrozenBlocks() uint64                                    { return 0 }
-<<<<<<< HEAD
-func (cr *FakeChainReader) FrozenBorBlocks() uint64                                 { return 0 }
-=======
-func (cr *FakeChainReader) FrozenBorBlocks(align bool) uint64                       { return 0 }
-func (cr *FakeChainReader) BorEventsByBlock(hash common.Hash, number uint64) []rlp.RawValue {
-	return nil
-}
->>>>>>> 26d43d57
-func (cr *FakeChainReader) BorStartEventId(hash common.Hash, number uint64) uint64 {
-	return 0
-}+func (cr *FakeChainReader) FrozenBorBlocks(align bool) uint64                       { return 0 }