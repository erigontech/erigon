--- conflicted
+++ resolved
@@ -38,10 +38,6 @@
 	"github.com/erigontech/erigon/execution/consensus"
 	"github.com/erigontech/erigon/execution/consensus/merge"
 	"github.com/erigontech/erigon/execution/consensus/misc"
-<<<<<<< HEAD
-	params2 "github.com/erigontech/erigon/params"
-=======
->>>>>>> 5729b000
 	"github.com/erigontech/erigon/polygon/heimdall"
 )
 
@@ -319,11 +315,7 @@
 // a similar non-validating proof of work implementation.
 func GenerateChain(config *chain.Config, parent *types.Block, engine consensus.Engine, db kv.TemporalRwDB, n int, gen func(int, *BlockGen)) (*ChainPack, error) {
 	if config == nil {
-<<<<<<< HEAD
-		config = params2.TestChainConfig
-=======
 		config = chain.TestChainConfig
->>>>>>> 5729b000
 	}
 	headers, blocks, receipts := make([]*types.Header, n), make(types.Blocks, n), make([]types.Receipts, n)
 	chainreader := &FakeChainReader{Cfg: config, current: parent}
@@ -363,15 +355,9 @@
 		b.header = makeHeader(chainreader, parent, ibs, b.engine)
 		// Mutate the state and block according to any hard-fork specs
 		if daoBlock := config.DAOForkBlock; daoBlock != nil {
-<<<<<<< HEAD
-			limit := new(big.Int).Add(daoBlock, params2.DAOForkExtraRange)
-			if b.header.Number.Cmp(daoBlock) >= 0 && b.header.Number.Cmp(limit) < 0 {
-				b.header.Extra = libcommon.CopyBytes(params2.DAOForkBlockExtra)
-=======
 			limit := new(big.Int).Add(daoBlock, misc.DAOForkExtraRange)
 			if b.header.Number.Cmp(daoBlock) >= 0 && b.header.Number.Cmp(limit) < 0 {
 				b.header.Extra = libcommon.CopyBytes(misc.DAOForkBlockExtra)
->>>>>>> 5729b000
 			}
 		}
 		if b.engine != nil {
