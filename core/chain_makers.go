--- conflicted
+++ resolved
@@ -332,14 +332,9 @@
 		return nil, err
 	}
 	defer domains.Close()
-<<<<<<< HEAD
-	stateReader := state.NewReaderV3(domains,tx)
-	stateWriter := state.NewWriter(domains.AsPutDel(tx), nil)
-=======
 
 	stateReader := state.NewReaderV3(domains.AsGetter(tx))
 	stateWriter := state.NewWriter(domains.AsPutDel(tx), nil, domains.TxNum())
->>>>>>> 731fc8d4
 
 	txNum := -1
 	setBlockNum := func(blockNum uint64) {
@@ -394,11 +389,7 @@
 			//	return nil, nil, err
 			//}
 			//b.header.Root, err = CalcHashRootForTests(tx, b.header, histV3, true)
-<<<<<<< HEAD
-			stateRoot, err := domains.ComputeCommitment(ctx, tx, true, b.header.Number.Uint64(), "")
-=======
-			stateRoot, err := domains.ComputeCommitment(ctx, true, b.header.Number.Uint64(), uint64(txNum), "")
->>>>>>> 731fc8d4
+			stateRoot, err := domains.ComputeCommitment(ctx, tx, true, b.header.Number.Uint64(), uint64(txNum), "")
 			if err != nil {
 				return nil, nil, fmt.Errorf("call to CalcTrieRoot: %w", err)
 			}
