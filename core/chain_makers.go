// Copyright 2015 The go-ethereum Authors
// (original work)
// Copyright 2024 The Erigon Authors
// (modifications)
// This file is part of Erigon.
//
// Erigon is free software: you can redistribute it and/or modify
// it under the terms of the GNU Lesser General Public License as published by
// the Free Software Foundation, either version 3 of the License, or
// (at your option) any later version.
//
// Erigon is distributed in the hope that it will be useful,
// but WITHOUT ANY WARRANTY; without even the implied warranty of
// MERCHANTABILITY or FITNESS FOR A PARTICULAR PURPOSE. See the
// GNU Lesser General Public License for more details.
//
// You should have received a copy of the GNU Lesser General Public License
// along with Erigon. If not, see <http://www.gnu.org/licenses/>.

package core

import (
	"context"
	"errors"
	"fmt"
	"math/big"

	"github.com/erigontech/erigon-lib/chain"
	"github.com/erigontech/erigon-lib/chain/params"
	"github.com/erigontech/erigon-lib/common"
<<<<<<< HEAD
	libcommon "github.com/erigontech/erigon-lib/common"
=======
>>>>>>> be87cbaa
	"github.com/erigontech/erigon-lib/kv"
	"github.com/erigontech/erigon-lib/log/v3"
	"github.com/erigontech/erigon-lib/rlp"
	libstate "github.com/erigontech/erigon-lib/state"
<<<<<<< HEAD
	"github.com/erigontech/erigon/core/rawdb"
=======
	"github.com/erigontech/erigon-lib/types"
>>>>>>> be87cbaa
	"github.com/erigontech/erigon/core/state"
	"github.com/erigontech/erigon/core/vm"
	"github.com/erigontech/erigon/eth/consensuschain"
	"github.com/erigontech/erigon/execution/consensus"
	"github.com/erigontech/erigon/execution/consensus/merge"
	"github.com/erigontech/erigon/execution/consensus/misc"
	"github.com/erigontech/erigon/polygon/heimdall"
	"github.com/erigontech/erigon/turbo/services"
)

// BlockGen creates blocks for testing.
// See GenerateChain for a detailed explanation.
type BlockGen struct {
	i           int
	parent      *types.Block
	chain       []*types.Block
	header      *types.Header
	stateReader state.StateReader
	ibs         *state.IntraBlockState

	gasPool  *GasPool
	txs      []types.Transaction
	receipts []*types.Receipt
	uncles   []*types.Header

	config *chain.Config
	engine consensus.Engine

	beforeAddTx func()
}

// SetCoinbase sets the coinbase of the generated block.
// It can be called at most once.
func (b *BlockGen) SetCoinbase(addr common.Address) {
	if b.gasPool != nil {
		if len(b.txs) > 0 {
			panic("coinbase must be set before adding transactions")
		}
		panic("coinbase can only be set once")
	}
	b.header.Coinbase = addr
	b.gasPool = new(GasPool).AddGas(b.header.GasLimit)
}

// SetExtra sets the extra data field of the generated block.
func (b *BlockGen) SetExtra(data []byte) {
	b.header.Extra = data
}

// SetNonce sets the nonce field of the generated block.
func (b *BlockGen) SetNonce(nonce types.BlockNonce) {
	b.header.Nonce = nonce
}

// SetDifficulty sets the difficulty field of the generated block. This method is
// useful for Clique tests where the difficulty does not depend on time. For the
// ethash tests, please use OffsetTime, which implicitly recalculates the diff.
func (b *BlockGen) SetDifficulty(diff *big.Int) {
	b.header.Difficulty = diff
}

func (b *BlockGen) SetWithdrawalsHash(hash *common.Hash) {
	b.header.WithdrawalsHash = hash
}

// AddTx adds a transaction to the generated block. If no coinbase has
// been set, the block's coinbase is set to the zero address.
//
// AddTx panics if the transaction cannot be executed. In addition to
// the protocol-imposed limitations (gas limit, etc.), there are some
// further limitations on the content of transactions that can be
// added. Notably, contract code relying on the BLOCKHASH instruction
// will panic during execution.
func (b *BlockGen) AddTx(tx types.Transaction) {
	b.AddTxWithChain(nil, nil, tx)
}
func (b *BlockGen) AddFailedTx(tx types.Transaction) {
	b.AddFailedTxWithChain(nil, nil, tx)
}

// AddTxWithChain adds a transaction to the generated block. If no coinbase has
// been set, the block's coinbase is set to the zero address.
//
// AddTxWithChain panics if the transaction cannot be executed. In addition to
// the protocol-imposed limitations (gas limit, etc.), there are some
// further limitations on the content of transactions that can be
// added. If contract code relies on the BLOCKHASH instruction,
// the block in chain will be returned.
func (b *BlockGen) AddTxWithChain(getHeader func(hash common.Hash, number uint64) *types.Header, engine consensus.Engine, txn types.Transaction) {
	if b.beforeAddTx != nil {
		b.beforeAddTx()
	}
	if b.gasPool == nil {
		b.SetCoinbase(common.Address{})
	}
	b.ibs.SetTxContext(len(b.txs))
	receipt, _, err := ApplyTransaction(b.config, GetHashFn(b.header, getHeader), engine, &b.header.Coinbase, b.gasPool, b.ibs, state.NewNoopWriter(), b.header, txn, &b.header.GasUsed, b.header.BlobGasUsed, vm.Config{})
	if err != nil {
		panic(err)
	}
	b.txs = append(b.txs, txn)
	b.receipts = append(b.receipts, receipt)
}

func (b *BlockGen) AddFailedTxWithChain(getHeader func(hash common.Hash, number uint64) *types.Header, engine consensus.Engine, txn types.Transaction) {
	if b.beforeAddTx != nil {
		b.beforeAddTx()
	}
	if b.gasPool == nil {
		b.SetCoinbase(common.Address{})
	}
	b.ibs.SetTxContext(len(b.txs))
	receipt, _, err := ApplyTransaction(b.config, GetHashFn(b.header, getHeader), engine, &b.header.Coinbase, b.gasPool, b.ibs, state.NewNoopWriter(), b.header, txn, &b.header.GasUsed, b.header.BlobGasUsed, vm.Config{})
	_ = err // accept failed transactions
	b.txs = append(b.txs, txn)
	b.receipts = append(b.receipts, receipt)
}

// AddUncheckedTx forcefully adds a transaction to the block without any
// validation.
//
// AddUncheckedTx will cause consensus failures when used during real
// chain processing. This is best used in conjunction with raw block insertion.
func (b *BlockGen) AddUncheckedTx(tx types.Transaction) {
	b.txs = append(b.txs, tx)
}

// Number returns the block number of the block being generated.
func (b *BlockGen) Number() *big.Int {
	return new(big.Int).Set(b.header.Number)
}

// AddUncheckedReceipt forcefully adds a receipts to the block without a
// backing transaction.
//
// AddUncheckedReceipt will cause consensus failures when used during real
// chain processing. This is best used in conjunction with raw block insertion.
func (b *BlockGen) AddUncheckedReceipt(receipt *types.Receipt) {
	b.receipts = append(b.receipts, receipt)
}

// TxNonce returns the next valid transaction nonce for the
// account at addr. It panics if the account does not exist.
func (b *BlockGen) TxNonce(addr common.Address) uint64 {
	exist, err := b.ibs.Exist(addr)
	if err != nil {
		panic(fmt.Sprintf("can't get account: %s", err))
	}
	if !exist {
		panic("account does not exist")
	}
	nonce, err := b.ibs.GetNonce(addr)
	if err != nil {
		panic(fmt.Sprintf("can't get account: %s", err))
	}
	return nonce
}

// AddUncle adds an uncle header to the generated block.
func (b *BlockGen) AddUncle(h *types.Header) {
	b.uncles = append(b.uncles, h)
}

// PrevBlock returns a previously generated block by number. It panics if
// num is greater or equal to the number of the block being generated.
// For index -1, PrevBlock returns the parent block given to GenerateChain.
func (b *BlockGen) PrevBlock(index int) *types.Block {
	if index >= b.i {
		panic(fmt.Errorf("block index %d out of range (%d,%d)", index, -1, b.i))
	}
	if index == -1 {
		return b.parent
	}
	return b.chain[index]
}

// OffsetTime modifies the time instance of a block, implicitly changing its
// associated difficulty. It's useful to test scenarios where forking is not
// tied to chain length directly.
func (b *BlockGen) OffsetTime(seconds int64) {
	b.header.Time += uint64(seconds)
	parent := b.parent
	if b.header.Time <= parent.Time() {
		panic("block time out of range")
	}
	chainreader := &FakeChainReader{Cfg: b.config}
	b.header.Difficulty = b.engine.CalcDifficulty(
		chainreader,
		b.header.Time,
		parent.Time(),
		parent.Difficulty(),
		parent.NumberU64(),
		parent.Hash(),
		parent.UncleHash(),
		parent.Header().AuRaStep,
	)
}

func (b *BlockGen) GetHeader() *types.Header {
	return b.header
}

func (b *BlockGen) GetParent() *types.Block {
	return b.parent
}

func (b *BlockGen) GetReceipts() []*types.Receipt {
	return b.receipts
}

var GenerateTrace bool

type ChainPack struct {
	Headers  []*types.Header
	Blocks   []*types.Block
	Receipts []types.Receipts
	TopBlock *types.Block // Convenience field to access the last block
}

func (cp *ChainPack) Length() int {
	return len(cp.Blocks)
}

// OneBlock returns a ChainPack which contains just one
// block with given index
func (cp *ChainPack) Slice(i, j int) *ChainPack {
	return &ChainPack{
		Headers:  cp.Headers[i:j],
		Blocks:   cp.Blocks[i:j],
		Receipts: cp.Receipts[i:j],
		TopBlock: cp.Blocks[j-1],
	}
}

// Copy creates a deep copy of the ChainPack.
func (cp *ChainPack) Copy() *ChainPack {
	headers := make([]*types.Header, 0, len(cp.Headers))
	for _, header := range cp.Headers {
		headers = append(headers, types.CopyHeader(header))
	}

	blocks := make([]*types.Block, 0, len(cp.Blocks))
	for _, block := range cp.Blocks {
		blocks = append(blocks, block.Copy())
	}

	receipts := make([]types.Receipts, 0, len(cp.Receipts))
	for _, receiptList := range cp.Receipts {
		receiptListCopy := make(types.Receipts, 0, len(receiptList))
		for _, receipt := range receiptList {
			receiptListCopy = append(receiptListCopy, receipt.Copy())
		}
		receipts = append(receipts, receiptListCopy)
	}

	topBlock := cp.TopBlock.Copy()

	return &ChainPack{
		Headers:  headers,
		Blocks:   blocks,
		Receipts: receipts,
		TopBlock: topBlock,
	}
}

func (cp *ChainPack) NumberOfPoWBlocks() int {
	for i, header := range cp.Headers {
		if header.Difficulty.Cmp(merge.ProofOfStakeDifficulty) == 0 {
			return i
		}
	}
	return len(cp.Headers)
}

// GenerateChain creates a chain of n blocks. The first block's
// parent will be the provided parent. db is used to store
// intermediate states and should contain the parent's state trie.
//
// The generator function is called with a new block generator for
// every block. Any transactions and uncles added to the generator
// become part of the block. If gen is nil, the blocks will be empty
// and their coinbase will be the zero address.
//
// Blocks created by GenerateChain do not contain valid proof of work
// values. Inserting them into BlockChain requires use of FakePow or
// a similar non-validating proof of work implementation.
func GenerateChain(config *chain.Config, parent *types.Block, engine consensus.Engine, db kv.TemporalRwDB, n int, gen func(int, *BlockGen)) (*ChainPack, error) {
	if config == nil {
		config = chain.TestChainConfig
	}
	headers, blocks, receipts := make([]*types.Header, n), make(types.Blocks, n), make([]types.Receipts, n)
	chainreader := &FakeChainReader{Cfg: config, current: parent}
	ctx := context.Background()
	tx, errBegin := db.BeginTemporalRw(context.Background())
	if errBegin != nil {
		return nil, errBegin
	}
	defer tx.Rollback()
	logger := log.New("generate-chain", config.ChainName)

	domains, err := libstate.NewSharedDomains(tx, logger)
	if err != nil {
		return nil, err
	}
	defer domains.Close()
	stateReader := state.NewReaderV3(domains)
	stateWriter := state.NewWriterV4(domains)

	txNum := -1
	setBlockNum := func(blockNum uint64) {
		domains.SetBlockNum(blockNum)
	}
	txNumIncrement := func() {
		txNum++
		domains.SetTxNum(uint64(txNum))
	}
	genblock := func(i int, parent *types.Block, ibs *state.IntraBlockState, stateReader state.StateReader,
		stateWriter state.StateWriter) (*types.Block, types.Receipts, error) {
		txNumIncrement()

		b := &BlockGen{i: i, chain: blocks, parent: parent, ibs: ibs, stateReader: stateReader, config: config, engine: engine, txs: make([]types.Transaction, 0, 1), receipts: make([]*types.Receipt, 0, 1), uncles: make([]*types.Header, 0, 1),
			beforeAddTx: func() {
				txNumIncrement()
			},
		}
		b.header = makeHeader(chainreader, parent, ibs, b.engine)
		// Mutate the state and block according to any hard-fork specs
		if daoBlock := config.DAOForkBlock; daoBlock != nil {
			limit := new(big.Int).Add(daoBlock, misc.DAOForkExtraRange)
			if b.header.Number.Cmp(daoBlock) >= 0 && b.header.Number.Cmp(limit) < 0 {
				b.header.Extra = common.CopyBytes(misc.DAOForkBlockExtra)
			}
		}
		if b.engine != nil {
			err := InitializeBlockExecution(b.engine, nil, b.header, config, ibs, nil, logger, nil)
			if err != nil {
				return nil, nil, fmt.Errorf("call to InitializeBlockExecution: %w", err)
			}
		}
		// Execute any user modifications to the block
		if gen != nil {
			gen(i, b)
		}
		txNumIncrement()
		if b.engine != nil {
			// Finalize and seal the block
			if _, _, _, _, err := b.engine.FinalizeAndAssemble(config, b.header, ibs, b.txs, b.uncles, b.receipts, nil, nil, nil, nil, logger); err != nil {
				return nil, nil, fmt.Errorf("call to FinaliseAndAssemble: %w", err)
			}
			// Write state changes to db
			if err := ibs.CommitBlock(config.Rules(b.header.Number.Uint64(), b.header.Time), stateWriter); err != nil {
				return nil, nil, fmt.Errorf("call to CommitBlock to stateWriter: %w", err)
			}

			var err error
			//To use `CalcHashRootForTests` need flush before, but to use `domains.ComputeCommitment` need flush after
			//if err = domains.Flush(ctx, tx); err != nil {
			//	return nil, nil, err
			//}
			//b.header.Root, err = CalcHashRootForTests(tx, b.header, histV3, true)
			stateRoot, err := domains.ComputeCommitment(ctx, true, b.header.Number.Uint64(), "")
			if err != nil {
				return nil, nil, fmt.Errorf("call to CalcTrieRoot: %w", err)
			}
			if err = domains.Flush(ctx, tx); err != nil {
				return nil, nil, err
			}
			b.header.Root = common.BytesToHash(stateRoot)

			var withdrawals []*types.Withdrawal   // by default nil
			if config.IsShanghai(b.header.Time) { // if shanghai is activated then empty list
				withdrawals = []*types.Withdrawal{}
			}

			// Recreating block to make sure Root makes it into the header
			block := types.NewBlockForAsembling(b.header, b.txs, b.uncles, b.receipts, withdrawals /* withdrawals */)
			return block, b.receipts, nil
		}
		return nil, nil, errors.New("no engine to generate blocks")
	}

	for i := 0; i < n; i++ {
		setBlockNum(uint64(i))
		ibs := state.New(stateReader)
		block, receipt, err := genblock(i, parent, ibs, stateReader, stateWriter)
		if err != nil {
			return nil, fmt.Errorf("generating block %d: %w", i, err)
		}
		headers[i] = block.Header()
		blocks[i] = block
		receipts[i] = receipt
		parent = block
	}
	tx.Rollback()

	return &ChainPack{Headers: headers, Blocks: blocks, Receipts: receipts, TopBlock: blocks[n-1]}, nil
}

func GenerateChainWithReader(config *chain.Config, parent *types.Block, blockReader services.FullBlockReader, engine consensus.Engine, db kv.RwDB, n int, gen func(int, *BlockGen)) (*ChainPack, error) {
	if config == nil {
		config = params2.TestChainConfig
	}
	headers, blocks, receipts := make([]*types.Header, n), make(types.Blocks, n), make([]types.Receipts, n)
	ctx := context.Background()
	// roTx, err := db.BeginRo(ctx)
	// if err != nil {
	// 	return nil, err
	// }
	// defer roTx.Rollback()
	// chainreader := &FakeChainReader{Cfg: config, current: parent}
	tx, errBegin := db.BeginRw(ctx)
	if errBegin != nil {
		return nil, errBegin
	}
	defer tx.Rollback()
	chainreader := consensuschain.NewReader(config, tx, blockReader, log.New())
	logger := log.New("generate-chain", config.ChainName)

	domains, err := libstate.NewSharedDomains(tx.(kv.TemporalTx), logger)
	if err != nil {
		return nil, err
	}
	defer domains.Close()
	stateReader := state.NewReaderV3(domains)
	stateWriter := state.NewWriterV4(domains)

	txNum := -1
	setBlockNum := func(blockNum uint64) {
		domains.SetBlockNum(blockNum)
	}
	txNumIncrement := func() {
		txNum++
		domains.SetTxNum(uint64(txNum))
	}
	genblock := func(i int, parent *types.Block, ibs *state.IntraBlockState, stateReader state.StateReader,
		stateWriter state.StateWriter) (*types.Block, types.Receipts, error) {
		txNumIncrement()

		b := &BlockGen{i: i, chain: blocks, parent: parent, ibs: ibs, stateReader: stateReader, config: config, engine: engine, txs: make([]types.Transaction, 0, 1), receipts: make([]*types.Receipt, 0, 1), uncles: make([]*types.Header, 0, 1),
			beforeAddTx: func() {
				txNumIncrement()
			},
		}
		b.header = makeHeader(chainreader, parent, ibs, b.engine)
		// Mutate the state and block according to any hard-fork specs
		if daoBlock := config.DAOForkBlock; daoBlock != nil {
			limit := new(big.Int).Add(daoBlock, params2.DAOForkExtraRange)
			if b.header.Number.Cmp(daoBlock) >= 0 && b.header.Number.Cmp(limit) < 0 {
				b.header.Extra = libcommon.CopyBytes(params2.DAOForkBlockExtra)
			}
		}
		if b.engine != nil {
			err := InitializeBlockExecution(b.engine, chainreader, b.header, config, ibs, nil, logger, nil)
			if err != nil {
				return nil, nil, fmt.Errorf("call to InitializeBlockExecution: %w", err)
			}
		}
		// Execute any user modifications to the block
		if gen != nil {
			gen(i, b)
		}
		txNumIncrement()
		if b.engine != nil {
			syscall := func(contract libcommon.Address, data []byte) ([]byte, error) {
				ret, _, err := SysCallContract(contract, data, config, ibs, b.header, engine, false /* constCall */, nil)
				return ret, err
			}

			var withdrawals = []*types.Withdrawal{}
			if config.IsShanghai(b.header.Time) {
				withdrawals = []*types.Withdrawal{}

			}

			// Finalize and seal the block
			if _, _, _, _, err := b.engine.FinalizeAndAssemble(config, b.header, ibs, b.txs, b.uncles, b.receipts, withdrawals, chainreader, syscall, nil, logger); err != nil {
				return nil, nil, fmt.Errorf("call to FinaliseAndAssemble: %w", err)
			}
			// Write state changes to db
			if err := ibs.CommitBlock(config.Rules(b.header.Number.Uint64(), b.header.Time), stateWriter); err != nil {
				return nil, nil, fmt.Errorf("call to CommitBlock to stateWriter: %w", err)
			}

			var err error
			//To use `CalcHashRootForTests` need flush before, but to use `domains.ComputeCommitment` need flush after
			//if err = domains.Flush(ctx, tx); err != nil {
			//	return nil, nil, err
			//}
			//b.header.Root, err = CalcHashRootForTests(tx, b.header, histV3, true)
			stateRoot, err := domains.ComputeCommitment(ctx, true, b.header.Number.Uint64(), "")
			if err != nil {
				return nil, nil, fmt.Errorf("call to CalcTrieRoot: %w", err)
			}
			if err = domains.Flush(ctx, tx); err != nil {
				return nil, nil, err
			}
			b.header.Root = libcommon.BytesToHash(stateRoot)

			// Recreating block to make sure Root makes it into the header
			block := types.NewBlockForAsembling(b.header, b.txs, b.uncles, b.receipts, withdrawals /* withdrawals */)

			blockNum := b.header.Number.Uint64()
			parentTd, err := rawdb.ReadTd(tx, parent.Hash(), b.header.Number.Uint64()-1)
			if err != nil || parentTd == nil {
				return nil, nil, fmt.Errorf("[GenerateChainWithReader] parent's total difficulty not found with hash %x and height %d for header %x %d: %v", b.header.ParentHash, blockNum-1, b.header.Hash(), blockNum, err)
			}
			td := new(big.Int).Add(parentTd, b.header.Difficulty)
			// if err = rawdb.WriteHeader(tx, header); err != nil {
			// 	return fmt.Errorf("[%s] failed to WriteHeader: %w", hi.logPrefix, err)
			// }
			if err = rawdb.WriteTd(tx, block.Hash(), blockNum, td); err != nil {
				return nil, nil, fmt.Errorf("[GenerateChainWithReader] failed to WriteTd: %w", err)
			}
			return block, b.receipts, nil
		}
		return nil, nil, errors.New("no engine to generate blocks")
	}

	for i := 0; i < n; i++ {
		setBlockNum(uint64(i))
		ibs := state.New(stateReader)
		block, receipt, err := genblock(i, parent, ibs, stateReader, stateWriter)
		if err != nil {
			return nil, fmt.Errorf("generating block %d: %w", i, err)
		}
		headers[i] = block.Header()
		blocks[i] = block
		receipts[i] = receipt
		parent = block
	}
	tx.Rollback()

	return &ChainPack{Headers: headers, Blocks: blocks, Receipts: receipts, TopBlock: blocks[n-1]}, nil
}

func MakeEmptyHeader(parent *types.Header, chainConfig *chain.Config, timestamp uint64, targetGasLimit *uint64) *types.Header {
	header := types.NewEmptyHeaderForAssembling()
	header.Root = parent.Root
	header.ParentHash = parent.Hash()
	header.Number = new(big.Int).Add(parent.Number, common.Big1)
	header.Difficulty = common.Big0
	header.Time = timestamp

	parentGasLimit := parent.GasLimit
	// Set baseFee and GasLimit if we are on an EIP-1559 chain
	if chainConfig.IsLondon(header.Number.Uint64()) {
		header.BaseFee = misc.CalcBaseFee(chainConfig, parent)
		if !chainConfig.IsLondon(parent.Number.Uint64()) {
			parentGasLimit = parent.GasLimit * params.ElasticityMultiplier
		}
	}
	if targetGasLimit != nil {
		header.GasLimit = CalcGasLimit(parentGasLimit, *targetGasLimit)
	} else {
		header.GasLimit = parentGasLimit
	}

	if chainConfig.IsCancun(header.Time) {
		excessBlobGas := misc.CalcExcessBlobGas(chainConfig, parent, header.Time)
		header.ExcessBlobGas = &excessBlobGas
		header.BlobGasUsed = new(uint64)
	}

	return header
}

func makeHeader(chain consensus.ChainReader, parent *types.Block, state *state.IntraBlockState, engine consensus.Engine) *types.Header {
	time := parent.Time() + 10 // block time is fixed at 10 seconds
	parentHeader := parent.Header()
	config := chain.Config()
	difficulty := engine.CalcDifficulty(chain, time,
		time-10,
		parent.Difficulty(),
		parent.NumberU64(),
		parent.Hash(),
		parent.UncleHash(),
		parent.Header().AuRaStep,
	)
	header := &types.Header{
		ParentHash: parent.Hash(),
		Coinbase:   parent.Coinbase(),
		Difficulty: difficulty,
		GasLimit:   parent.GasLimit(),
		Number:     new(big.Int).Add(parent.Number(), libcommon.Big1),
		Time:       time,
	}

	if config.IsLondon(header.Number.Uint64()) {
		header.BaseFee = misc.CalcBaseFee(config, parentHeader)
		if !config.IsLondon(parent.Number().Uint64()) {
			parentGasLimit := parent.GasLimit() * params.ElasticityMultiplier
			header.GasLimit = CalcGasLimit(parentGasLimit, parentGasLimit)
		}
	}

	if config.IsShanghai(time) {
		header.WithdrawalsHash = &types.EmptyRootHash
	}

	if config.IsCancun(header.Time) {
		excessBlobGas := misc.CalcExcessBlobGas(config, parentHeader, time)
		header.ExcessBlobGas = &excessBlobGas
		header.BlobGasUsed = new(uint64)
		header.ParentBeaconBlockRoot = new(libcommon.Hash)
	}
	return header
}

// func makeHeader(chain consensus.ChainReader, parent *types.Block, state *state.IntraBlockState, engine consensus.Engine) *types.Header {
// 	var time uint64
// 	if parent.Time() == 0 {
// 		time = 10
// 	} else {
// 		time = parent.Time() + 10 // block time is fixed at 10 seconds
// 	}

// 	header := MakeEmptyHeader(parent.Header(), chain.Config(), time, nil)
// 	header.Coinbase = parent.Coinbase()
// 	header.Difficulty = engine.CalcDifficulty(chain, time,
// 		time-10,
// 		parent.Difficulty(),
// 		parent.NumberU64(),
// 		parent.Hash(),
// 		parent.UncleHash(),
// 		parent.Header().AuRaStep,
// 	)

// 	return header
// }

type FakeChainReader struct {
	Cfg     *chain.Config
	current *types.Block
}

// Config returns the chain configuration.
func (cr *FakeChainReader) Config() *chain.Config {
	return cr.Cfg
}

func (cr *FakeChainReader) CurrentHeader() *types.Header { return cr.current.Header() }
func (cr *FakeChainReader) CurrentFinalizedHeader() *types.Header {
	return nil
}
func (cr *FakeChainReader) CurrentSafeHeader() *types.Header {
	return nil
}
func (cr *FakeChainReader) GetHeaderByNumber(number uint64) *types.Header           { return nil }
func (cr *FakeChainReader) GetHeaderByHash(hash common.Hash) *types.Header          { return nil }
func (cr *FakeChainReader) GetHeader(hash common.Hash, number uint64) *types.Header { return nil }
func (cr *FakeChainReader) GetBlock(hash common.Hash, number uint64) *types.Block   { return nil }
func (cr *FakeChainReader) HasBlock(hash common.Hash, number uint64) bool           { return false }
func (cr *FakeChainReader) GetTd(hash common.Hash, number uint64) *big.Int          { return nil }
func (cr *FakeChainReader) FrozenBlocks() uint64                                    { return 0 }
func (cr *FakeChainReader) FrozenBorBlocks() uint64                                 { return 0 }
func (cr *FakeChainReader) BorEventsByBlock(hash common.Hash, number uint64) []rlp.RawValue {
	return nil
}
func (cr *FakeChainReader) BorStartEventId(hash common.Hash, number uint64) uint64 {
	return 0
}
func (cr *FakeChainReader) BorSpan(spanId uint64) *heimdall.Span { return nil }<|MERGE_RESOLUTION|>--- conflicted
+++ resolved
@@ -28,21 +28,14 @@
 	"github.com/erigontech/erigon-lib/chain"
 	"github.com/erigontech/erigon-lib/chain/params"
 	"github.com/erigontech/erigon-lib/common"
-<<<<<<< HEAD
-	libcommon "github.com/erigontech/erigon-lib/common"
-=======
->>>>>>> be87cbaa
 	"github.com/erigontech/erigon-lib/kv"
 	"github.com/erigontech/erigon-lib/log/v3"
 	"github.com/erigontech/erigon-lib/rlp"
 	libstate "github.com/erigontech/erigon-lib/state"
-<<<<<<< HEAD
-	"github.com/erigontech/erigon/core/rawdb"
-=======
 	"github.com/erigontech/erigon-lib/types"
->>>>>>> be87cbaa
 	"github.com/erigontech/erigon/core/state"
 	"github.com/erigontech/erigon/core/vm"
+	"github.com/erigontech/erigon/erigon-db/rawdb"
 	"github.com/erigontech/erigon/eth/consensuschain"
 	"github.com/erigontech/erigon/execution/consensus"
 	"github.com/erigontech/erigon/execution/consensus/merge"
@@ -441,7 +434,7 @@
 
 func GenerateChainWithReader(config *chain.Config, parent *types.Block, blockReader services.FullBlockReader, engine consensus.Engine, db kv.RwDB, n int, gen func(int, *BlockGen)) (*ChainPack, error) {
 	if config == nil {
-		config = params2.TestChainConfig
+		config = chain.TestChainConfig
 	}
 	headers, blocks, receipts := make([]*types.Header, n), make(types.Blocks, n), make([]types.Receipts, n)
 	ctx := context.Background()
@@ -487,9 +480,9 @@
 		b.header = makeHeader(chainreader, parent, ibs, b.engine)
 		// Mutate the state and block according to any hard-fork specs
 		if daoBlock := config.DAOForkBlock; daoBlock != nil {
-			limit := new(big.Int).Add(daoBlock, params2.DAOForkExtraRange)
+			limit := new(big.Int).Add(daoBlock, misc.DAOForkExtraRange)
 			if b.header.Number.Cmp(daoBlock) >= 0 && b.header.Number.Cmp(limit) < 0 {
-				b.header.Extra = libcommon.CopyBytes(params2.DAOForkBlockExtra)
+				b.header.Extra = common.CopyBytes(misc.DAOForkBlockExtra)
 			}
 		}
 		if b.engine != nil {
@@ -504,7 +497,7 @@
 		}
 		txNumIncrement()
 		if b.engine != nil {
-			syscall := func(contract libcommon.Address, data []byte) ([]byte, error) {
+			syscall := func(contract common.Address, data []byte) ([]byte, error) {
 				ret, _, err := SysCallContract(contract, data, config, ibs, b.header, engine, false /* constCall */, nil)
 				return ret, err
 			}
@@ -537,7 +530,7 @@
 			if err = domains.Flush(ctx, tx); err != nil {
 				return nil, nil, err
 			}
-			b.header.Root = libcommon.BytesToHash(stateRoot)
+			b.header.Root = common.BytesToHash(stateRoot)
 
 			// Recreating block to make sure Root makes it into the header
 			block := types.NewBlockForAsembling(b.header, b.txs, b.uncles, b.receipts, withdrawals /* withdrawals */)
@@ -624,7 +617,7 @@
 		Coinbase:   parent.Coinbase(),
 		Difficulty: difficulty,
 		GasLimit:   parent.GasLimit(),
-		Number:     new(big.Int).Add(parent.Number(), libcommon.Big1),
+		Number:     new(big.Int).Add(parent.Number(), common.Big1),
 		Time:       time,
 	}
 
@@ -644,7 +637,7 @@
 		excessBlobGas := misc.CalcExcessBlobGas(config, parentHeader, time)
 		header.ExcessBlobGas = &excessBlobGas
 		header.BlobGasUsed = new(uint64)
-		header.ParentBeaconBlockRoot = new(libcommon.Hash)
+		header.ParentBeaconBlockRoot = new(common.Hash)
 	}
 	return header
 }
