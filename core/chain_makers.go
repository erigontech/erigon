--- conflicted
+++ resolved
@@ -131,13 +131,8 @@
 	if b.gasPool == nil {
 		b.SetCoinbase(libcommon.Address{})
 	}
-<<<<<<< HEAD
-	b.ibs.Prepare(tx.Hash(), common.Hash{}, len(b.txs))
+	b.ibs.Prepare(tx.Hash(), libcommon.Hash{}, len(b.txs))
 	receipt, _, err := ApplyTransaction(b.config, GetHashFn(b.header, getHeader), engine, &b.header.Coinbase, b.gasPool, b.ibs, state.NewNoopWriter(), b.header, tx, &b.header.GasUsed, vm.Config{}, b.parent.Header().ExcessDataGas)
-=======
-	b.ibs.Prepare(tx.Hash(), libcommon.Hash{}, len(b.txs))
-	receipt, _, err := ApplyTransaction(b.config, GetHashFn(b.header, getHeader), engine, &b.header.Coinbase, b.gasPool, b.ibs, state.NewNoopWriter(), b.header, tx, &b.header.GasUsed, vm.Config{})
->>>>>>> 57b1bdd5
 	if err != nil {
 		panic(err)
 	}
@@ -149,13 +144,8 @@
 	if b.gasPool == nil {
 		b.SetCoinbase(libcommon.Address{})
 	}
-<<<<<<< HEAD
-	b.ibs.Prepare(tx.Hash(), common.Hash{}, len(b.txs))
+	b.ibs.Prepare(tx.Hash(), libcommon.Hash{}, len(b.txs))
 	receipt, _, err := ApplyTransaction(b.config, GetHashFn(b.header, getHeader), engine, &b.header.Coinbase, b.gasPool, b.ibs, state.NewNoopWriter(), b.header, tx, &b.header.GasUsed, vm.Config{}, b.parent.Header().ExcessDataGas)
-=======
-	b.ibs.Prepare(tx.Hash(), libcommon.Hash{}, len(b.txs))
-	receipt, _, err := ApplyTransaction(b.config, GetHashFn(b.header, getHeader), engine, &b.header.Coinbase, b.gasPool, b.ibs, state.NewNoopWriter(), b.header, tx, &b.header.GasUsed, vm.Config{})
->>>>>>> 57b1bdd5
 	_ = err // accept failed transactions
 	b.txs = append(b.txs, tx)
 	b.receipts = append(b.receipts, receipt)
@@ -357,7 +347,7 @@
 			gen(i, b)
 		}
 		if b.engine != nil {
-			shanghai := config.IsShanghai(b.header.TimeBig())
+			shanghai := config.IsShanghai(b.header.Time)
 			if shanghai && b.withdrawals == nil {
 				// need to make empty list to denote non-nil, but empty withdrawals to calc withdrawals hash
 				b.withdrawals = make([]*types.Withdrawal, 0)
@@ -369,7 +359,7 @@
 				return nil, nil, fmt.Errorf("call to FinaliseAndAssemble: %w", err)
 			}
 			// Write state changes to db
-			if err := ibs.CommitBlock(config.Rules(b.header.Number.Uint64(), b.header.TimeBig()), plainStateWriter); err != nil {
+			if err := ibs.CommitBlock(config.Rules(b.header.Number.Uint64(), b.header.Time), plainStateWriter); err != nil {
 				return nil, nil, fmt.Errorf("call to CommitBlock to plainStateWriter: %w", err)
 			}
 
@@ -542,25 +532,10 @@
 	return cr.Cfg
 }
 
-<<<<<<< HEAD
-func (cr *FakeChainReader) CurrentHeader() *types.Header                            { return cr.current.Header() }
-func (cr *FakeChainReader) GetHeaderByNumber(number uint64) *types.Header           { return nil }
-func (cr *FakeChainReader) GetHeaderByHash(hash common.Hash) *types.Header          { return nil }
-func (cr *FakeChainReader) GetHeader(hash common.Hash, number uint64) *types.Header { return nil }
-func (cr *FakeChainReader) GetBlock(hash common.Hash, number uint64) *types.Block   { return nil }
-func (cr *FakeChainReader) HasBlock(hash common.Hash, number uint64) bool           { return false }
-func (cr *FakeChainReader) GetTd(hash common.Hash, number uint64) *big.Int {
-	if cr.Cfg.TerminalTotalDifficultyPassed {
-		return cr.Cfg.TerminalTotalDifficulty
-	}
-	return nil
-}
-=======
 func (cr *FakeChainReader) CurrentHeader() *types.Header                               { return cr.current.Header() }
 func (cr *FakeChainReader) GetHeaderByNumber(number uint64) *types.Header              { return nil }
 func (cr *FakeChainReader) GetHeaderByHash(hash libcommon.Hash) *types.Header          { return nil }
 func (cr *FakeChainReader) GetHeader(hash libcommon.Hash, number uint64) *types.Header { return nil }
 func (cr *FakeChainReader) GetBlock(hash libcommon.Hash, number uint64) *types.Block   { return nil }
 func (cr *FakeChainReader) HasBlock(hash libcommon.Hash, number uint64) bool           { return false }
-func (cr *FakeChainReader) GetTd(hash libcommon.Hash, number uint64) *big.Int          { return nil }
->>>>>>> 57b1bdd5
+func (cr *FakeChainReader) GetTd(hash libcommon.Hash, number uint64) *big.Int          { return nil }