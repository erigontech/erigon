--- conflicted
+++ resolved
@@ -498,19 +498,11 @@
 	for i := 1; i < 3; i++ {
 		addr[0] = byte(i)
 
-<<<<<<< HEAD
-		err = domains.DomainPut(kv.AccountsDomain, tx, addr, nil, buf, nil, 0)
+		err = domains.DomainPut(kv.AccountsDomain, tx, addr, buf, nil, 0)
 		require.NoError(t, err)
 		loc[0] = byte(i)
 
-		err = domains.DomainPut(kv.StorageDomain, tx, append(common.Copy(addr), loc...), nil, []byte("0401"), nil, 0)
-=======
-		err = domains.DomainPut(kv.AccountsDomain, addr, buf, nil, 0)
-		require.NoError(t, err)
-		loc[0] = byte(i)
-
-		err = domains.DomainPut(kv.StorageDomain, append(common.Copy(addr), loc...), []byte("0401"), nil, 0)
->>>>>>> de3e2b7b
+		err = domains.DomainPut(kv.StorageDomain, tx, append(common.Copy(addr), loc...), []byte("0401"), nil, 0)
 		require.NoError(t, err)
 	}
 
