--- conflicted
+++ resolved
@@ -498,19 +498,11 @@
 	for i := 1; i < 3; i++ {
 		addr[0] = byte(i)
 
-<<<<<<< HEAD
-		err = domains.DomainPut(kv.AccountsDomain, tx, addr, buf, nil, 0)
+		err = domains.DomainPut(kv.AccountsDomain, tx, addr, buf, domains.TxNum(), nil, 0)
 		require.NoError(t, err)
 		loc[0] = byte(i)
 
-		err = domains.DomainPut(kv.StorageDomain, tx, append(common.Copy(addr), loc...), []byte("0401"), nil, 0)
-=======
-		err = domains.DomainPut(kv.AccountsDomain, addr, buf, domains.TxNum(), nil, 0)
-		require.NoError(t, err)
-		loc[0] = byte(i)
-
-		err = domains.DomainPut(kv.StorageDomain, append(common.Copy(addr), loc...), []byte("0401"), domains.TxNum(), nil, 0)
->>>>>>> 43082dbe
+		err = domains.DomainPut(kv.StorageDomain, tx, append(common.Copy(addr), loc...), []byte("0401"), domains.TxNum(), nil, 0)
 		require.NoError(t, err)
 	}
 
