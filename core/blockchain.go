--- conflicted
+++ resolved
@@ -20,12 +20,10 @@
 import (
 	"errors"
 	"fmt"
-<<<<<<< HEAD
 	"math/big"
-=======
+	"time"
+
 	"github.com/ledgerwatch/erigon-lib/metrics"
->>>>>>> 714fa0fd
-	"time"
 
 	"golang.org/x/crypto/sha3"
 	"golang.org/x/exp/slices"
