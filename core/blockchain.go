--- conflicted
+++ resolved
@@ -28,11 +28,7 @@
 
 	metrics2 "github.com/VictoriaMetrics/metrics"
 	"github.com/ledgerwatch/erigon/common"
-<<<<<<< HEAD
 	"github.com/ledgerwatch/erigon/common/math"
-	"github.com/ledgerwatch/erigon/common/mclock"
-=======
->>>>>>> f0fde269
 	"github.com/ledgerwatch/erigon/common/u256"
 	"github.com/ledgerwatch/erigon/consensus"
 	"github.com/ledgerwatch/erigon/consensus/misc"
@@ -57,7 +53,6 @@
 // always print out progress. This avoids the user wondering what's going on.
 const statsReportLimit = 8 * time.Second
 
-<<<<<<< HEAD
 type RejectedTx struct {
 	Index int    `json:"index"    gencodec:"required"`
 	Err   string `json:"error"    gencodec:"required"`
@@ -78,43 +73,6 @@
 	ReceiptForStorage *types.ReceiptForStorage `json:"-"`
 }
 
-// report prints statistics if some number of blocks have been processed
-// or more than a few seconds have passed since the last message.
-func (st *InsertStats) Report(logPrefix string, chain []*types.Block, index int, toCommit bool) {
-	// Fetch the timings for the batch
-	var (
-		now     = mclock.Now()
-		elapsed = time.Duration(now) - time.Duration(st.StartTime)
-	)
-	// If we're at the last block of the batch or report period reached, log
-	if index == len(chain)-1 || elapsed >= statsReportLimit || toCommit {
-		// Count the number of transactions in this segment
-		var txs int
-		for _, block := range chain[st.lastIndex : index+1] {
-			txs += len(block.Transactions())
-		}
-		end := chain[index]
-		context := []interface{}{
-			"blocks", st.Processed, "txs", txs,
-			"elapsed", common.PrettyDuration(elapsed),
-			"number", end.Number(), "hash", end.Hash(),
-		}
-		if timestamp := time.Unix(int64(end.Time()), 0); time.Since(timestamp) > time.Minute {
-			context = append(context, []interface{}{"age", common.PrettyAge(timestamp)}...)
-		}
-		if st.queued > 0 {
-			context = append(context, []interface{}{"queued", st.queued}...)
-		}
-		if st.ignored > 0 {
-			context = append(context, []interface{}{"ignored", st.ignored}...)
-		}
-		log.Info(fmt.Sprintf("[%s] Imported new chain segment", logPrefix), context...)
-		*st = InsertStats{StartTime: now, lastIndex: index + 1}
-	}
-}
-
-=======
->>>>>>> f0fde269
 // ExecuteBlockEphemerally runs a block from provided stateReader and
 // writes the result to the provided stateWriter
 func ExecuteBlockEphemerallyForBSC(
