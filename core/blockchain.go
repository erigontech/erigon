--- conflicted
+++ resolved
@@ -40,6 +40,7 @@
 	"github.com/ledgerwatch/erigon/core/state"
 	"github.com/ledgerwatch/erigon/core/types"
 	"github.com/ledgerwatch/erigon/core/vm"
+	"github.com/ledgerwatch/erigon/params"
 )
 
 var (
@@ -165,13 +166,8 @@
 		// that used gas by block is always equal to original's block header gas, and it's checked by receipts root verification
 		// otherwise it causes block verification error.
 		header.GasUsed = *usedGas
-<<<<<<< HEAD
-		syscall := func(contract common.Address, data []byte) ([]byte, error) {
+		syscall := func(contract libcommon.Address, data []byte) ([]byte, error) {
 			return SysCallContract(contract, data, *chainConfig, ibs, header, excessDataGas, engine, false /* constCall */)
-=======
-		syscall := func(contract libcommon.Address, data []byte) ([]byte, error) {
-			return SysCallContract(contract, data, *chainConfig, ibs, header, engine, false /* constCall */)
->>>>>>> a6f75bdd
 		}
 		outTxs, outReceipts, err := engine.Finalize(chainConfig, header, ibs, block.Transactions(), block.Uncles(), receipts, block.Withdrawals(), epochReader, chainReader, syscall)
 		if err != nil {
@@ -490,11 +486,7 @@
 	return h
 }
 
-<<<<<<< HEAD
-func SysCallContract(contract common.Address, data []byte, chainConfig params.ChainConfig, ibs *state.IntraBlockState, header *types.Header, excessDataGas *big.Int, engine consensus.EngineReader, constCall bool) (result []byte, err error) {
-=======
-func SysCallContract(contract libcommon.Address, data []byte, chainConfig chain.Config, ibs *state.IntraBlockState, header *types.Header, engine consensus.EngineReader, constCall bool) (result []byte, err error) {
->>>>>>> a6f75bdd
+func SysCallContract(contract libcommon.Address, data []byte, chainConfig chain.Config, ibs *state.IntraBlockState, header *types.Header, excessDataGas *big.Int, engine consensus.EngineReader, constCall bool) (result []byte, err error) {
 	if chainConfig.DAOForkSupport && chainConfig.DAOForkBlock != nil && chainConfig.DAOForkBlock.Cmp(header.Number) == 0 {
 		misc.ApplyDAOHardFork(ibs)
 	}
@@ -538,11 +530,7 @@
 }
 
 // SysCreate is a special (system) contract creation methods for genesis constructors.
-<<<<<<< HEAD
-func SysCreate(contract common.Address, data []byte, chainConfig params.ChainConfig, ibs *state.IntraBlockState, header *types.Header, excessDataGas *big.Int) (result []byte, err error) {
-=======
-func SysCreate(contract libcommon.Address, data []byte, chainConfig chain.Config, ibs *state.IntraBlockState, header *types.Header) (result []byte, err error) {
->>>>>>> a6f75bdd
+func SysCreate(contract libcommon.Address, data []byte, chainConfig chain.Config, ibs *state.IntraBlockState, header *types.Header, excessDataGas *big.Int) (result []byte, err error) {
 	if chainConfig.DAOForkSupport && chainConfig.DAOForkBlock != nil && chainConfig.DAOForkBlock.Cmp(header.Number) == 0 {
 		misc.ApplyDAOHardFork(ibs)
 	}
@@ -573,11 +561,7 @@
 	return ret, err
 }
 
-<<<<<<< HEAD
-func CallContract(contract common.Address, data []byte, chainConfig params.ChainConfig, ibs *state.IntraBlockState, header *types.Header, excessDataGas *big.Int, engine consensus.Engine) (result []byte, err error) {
-=======
-func CallContract(contract libcommon.Address, data []byte, chainConfig chain.Config, ibs *state.IntraBlockState, header *types.Header, engine consensus.Engine) (result []byte, err error) {
->>>>>>> a6f75bdd
+func CallContract(contract libcommon.Address, data []byte, chainConfig chain.Config, ibs *state.IntraBlockState, header *types.Header, excessDataGas *big.Int, engine consensus.Engine) (result []byte, err error) {
 	gp := new(GasPool)
 	gp.AddGas(50_000_000)
 	var gasUsed uint64
@@ -606,21 +590,12 @@
 	return tx.FakeSign(from)
 }
 
-<<<<<<< HEAD
 func FinalizeBlockExecution(engine consensus.Engine, stateReader state.StateReader, header *types.Header, excessDataGas *big.Int,
-	txs types.Transactions, uncles []*types.Header, stateWriter state.WriterWithChangeSets, cc *params.ChainConfig, ibs *state.IntraBlockState,
-	receipts types.Receipts, withdrawals []*types.Withdrawal, e consensus.EpochReader, headerReader consensus.ChainHeaderReader, isMining bool,
-) (newBlock *types.Block, newTxs types.Transactions, newReceipt types.Receipts, err error) {
-	syscall := func(contract common.Address, data []byte) ([]byte, error) {
-		return SysCallContract(contract, data, *cc, ibs, header, excessDataGas, engine, false /* constCall */)
-=======
-func FinalizeBlockExecution(engine consensus.Engine, stateReader state.StateReader, header *types.Header,
 	txs types.Transactions, uncles []*types.Header, stateWriter state.WriterWithChangeSets, cc *chain.Config, ibs *state.IntraBlockState,
 	receipts types.Receipts, withdrawals []*types.Withdrawal, e consensus.EpochReader, headerReader consensus.ChainHeaderReader, isMining bool,
 ) (newBlock *types.Block, newTxs types.Transactions, newReceipt types.Receipts, err error) {
 	syscall := func(contract libcommon.Address, data []byte) ([]byte, error) {
-		return SysCallContract(contract, data, *cc, ibs, header, engine, false /* constCall */)
->>>>>>> a6f75bdd
+		return SysCallContract(contract, data, *cc, ibs, header, excessDataGas, engine, false /* constCall */)
 	}
 	if isMining {
 		newBlock, newTxs, newReceipt, err = engine.FinalizeAndAssemble(cc, header, ibs, txs, uncles, receipts, withdrawals, e, headerReader, syscall, nil)
@@ -641,15 +616,9 @@
 	return newBlock, newTxs, newReceipt, nil
 }
 
-<<<<<<< HEAD
-func InitializeBlockExecution(engine consensus.Engine, chain consensus.ChainHeaderReader, epochReader consensus.EpochReader, header *types.Header, excessDataGas *big.Int, txs types.Transactions, uncles []*types.Header, cc *params.ChainConfig, ibs *state.IntraBlockState) error {
-	engine.Initialize(cc, chain, epochReader, header, ibs, txs, uncles, func(contract common.Address, data []byte) ([]byte, error) {
+func InitializeBlockExecution(engine consensus.Engine, chain consensus.ChainHeaderReader, epochReader consensus.EpochReader, header *types.Header, excessDataGas *big.Int, txs types.Transactions, uncles []*types.Header, cc *chain.Config, ibs *state.IntraBlockState) error {
+	engine.Initialize(cc, chain, epochReader, header, ibs, txs, uncles, func(contract libcommon.Address, data []byte) ([]byte, error) {
 		return SysCallContract(contract, data, *cc, ibs, header, excessDataGas, engine, false /* constCall */)
-=======
-func InitializeBlockExecution(engine consensus.Engine, chain consensus.ChainHeaderReader, epochReader consensus.EpochReader, header *types.Header, txs types.Transactions, uncles []*types.Header, cc *chain.Config, ibs *state.IntraBlockState) error {
-	engine.Initialize(cc, chain, epochReader, header, ibs, txs, uncles, func(contract libcommon.Address, data []byte) ([]byte, error) {
-		return SysCallContract(contract, data, *cc, ibs, header, engine, false /* constCall */)
->>>>>>> a6f75bdd
 	})
 	noop := state.NewNoopWriter()
 	ibs.FinalizeTx(cc.Rules(header.Number.Uint64(), header.Time), noop)
