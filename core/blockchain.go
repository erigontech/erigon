--- conflicted
+++ resolved
@@ -374,17 +374,8 @@
 		return nil, nil, err
 	}
 
-<<<<<<< HEAD
-	var arbosVersion int
-	if cc.IsArbitrum() {
-		arbosVersion = int(types.DeserializeHeaderExtraInformation(header).ArbOSFormatVersion)
-	}
-
-	if err := ibs.CommitBlock(cc.Rules(header.Number.Uint64(), header.Time, uint64(arbosVersion)), stateWriter); err != nil {
-=======
 	blockContext := NewEVMBlockContext(header, GetHashFn(header, nil), engine, nil, cc)
 	if err := ibs.CommitBlock(blockContext.Rules(cc), stateWriter); err != nil {
->>>>>>> aa122971
 		return nil, nil, fmt.Errorf("committing block %d failed: %w", header.Number.Uint64(), err)
 	}
 
@@ -401,17 +392,8 @@
 	if stateWriter == nil {
 		stateWriter = state.NewNoopWriter()
 	}
-<<<<<<< HEAD
-
-	var arbosVersion uint64
-	if cc.IsArbitrum() {
-		arbosVersion = types.DeserializeHeaderExtraInformation(header).ArbOSFormatVersion
-	}
-	ibs.FinalizeTx(cc.Rules(header.Number.Uint64(), header.Time, arbosVersion), stateWriter)
-=======
 	blockContext := NewEVMBlockContext(header, GetHashFn(header, nil), engine, nil, cc)
 	ibs.FinalizeTx(blockContext.Rules(cc), stateWriter)
->>>>>>> aa122971
 	return nil
 }
 
