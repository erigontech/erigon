--- conflicted
+++ resolved
@@ -108,11 +108,7 @@
 
 // IntrinsicGas computes the 'intrinsic gas' for a message with the given data.
 // TODO: convert the input to a struct
-<<<<<<< HEAD
-func IntrinsicGas(data []byte, accessList types.AccessList, isContractCreation bool, isHomestead, isEIP2028, isEIP3860, isAATxn bool, authorizationsLen uint64) (uint64, error) {
-=======
-func IntrinsicGas(data []byte, accessList types.AccessList, isContractCreation bool, isHomestead, isEIP2028, isEIP3860, isPrague bool, authorizationsLen uint64) (uint64, uint64, error) {
->>>>>>> 0af73b72
+func IntrinsicGas(data []byte, accessList types.AccessList, isContractCreation bool, isHomestead, isEIP2028, isEIP3860, isPrague, isAATxn bool, authorizationsLen uint64) (uint64, uint64, error) {
 	// Zero and non-zero bytes are priced differently
 	dataLen := uint64(len(data))
 	dataNonZeroLen := uint64(0)
@@ -122,11 +118,7 @@
 		}
 	}
 
-<<<<<<< HEAD
-	gas, status := txpoolcfg.CalcIntrinsicGas(dataLen, dataNonZeroLen, authorizationsLen, accessList, isContractCreation, isHomestead, isEIP2028, isEIP3860, isAATxn)
-=======
-	gas, floorGas7623, status := txpoolcfg.CalcIntrinsicGas(dataLen, dataNonZeroLen, authorizationsLen, accessList, isContractCreation, isHomestead, isEIP2028, isEIP3860, isPrague)
->>>>>>> 0af73b72
+	gas, floorGas7623, status := txpoolcfg.CalcIntrinsicGas(dataLen, dataNonZeroLen, authorizationsLen, accessList, isContractCreation, isHomestead, isEIP2028, isEIP3860, isPrague, isAATxn)
 	if status != txpoolcfg.Success {
 		return 0, 0, ErrGasUintOverflow
 	}
@@ -636,11 +628,7 @@
 	}
 
 	// Check clauses 4-5, subtract intrinsic gas if everything is correct
-<<<<<<< HEAD
-	gas, err := IntrinsicGas(st.data, accessTuples, contractCreation, rules.IsHomestead, rules.IsIstanbul, isEIP3860, false, uint64(len(auths)))
-=======
-	gas, floorGas7623, err := IntrinsicGas(st.data, accessTuples, contractCreation, rules.IsHomestead, rules.IsIstanbul, isEIP3860, rules.IsPrague, uint64(len(auths)))
->>>>>>> 0af73b72
+	gas, floorGas7623, err := IntrinsicGas(st.data, accessTuples, contractCreation, rules.IsHomestead, rules.IsIstanbul, isEIP3860, rules.IsPrague, false, uint64(len(auths)))
 	if err != nil {
 		return nil, err
 	}
