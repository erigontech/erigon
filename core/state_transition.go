--- conflicted
+++ resolved
@@ -530,19 +530,6 @@
 		return nil, err
 	}
 
-<<<<<<< HEAD
-	var (
-		msg       = st.msg
-		sender    = vm.AccountRef(msg.From())
-		rules     = st.evm.ChainRules()
-		vmConfig  = st.evm.Config()
-		isEIP3860 = vmConfig.HasEip3860(rules)
-
-		accessTuples     = slices.Clone[types.AccessList](msg.AccessList())
-		contractCreation = msg.To() == nil
-	)
-	// coinbase = st.msg.From() // arbitrum
-=======
 	msg := st.msg
 	sender := vm.AccountRef(msg.From())
 	contractCreation := msg.To() == nil
@@ -551,7 +538,6 @@
 	isEIP3860 := vmConfig.HasEip3860(rules)
 	isEIP7907 := rules.IsOsaka
 	accessTuples := slices.Clone[types.AccessList](msg.AccessList())
->>>>>>> 5015a0d9
 
 	if !contractCreation {
 		// Increment the nonce for the next transaction
