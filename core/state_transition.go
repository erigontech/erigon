// Copyright 2014 The go-ethereum Authors
// This file is part of the go-ethereum library.
//
// The go-ethereum library is free software: you can redistribute it and/or modify
// it under the terms of the GNU Lesser General Public License as published by
// the Free Software Foundation, either version 3 of the License, or
// (at your option) any later version.
//
// The go-ethereum library is distributed in the hope that it will be useful,
// but WITHOUT ANY WARRANTY; without even the implied warranty of
// MERCHANTABILITY or FITNESS FOR A PARTICULAR PURPOSE. See the
// GNU Lesser General Public License for more details.
//
// You should have received a copy of the GNU Lesser General Public License
// along with the go-ethereum library. If not, see <http://www.gnu.org/licenses/>.

package core

import (
	"fmt"

	"github.com/holiman/uint256"
	libcommon "github.com/ledgerwatch/erigon-lib/common"
	"github.com/ledgerwatch/erigon-lib/txpool/txpoolcfg"
	types2 "github.com/ledgerwatch/erigon-lib/types"

	cmath "github.com/ledgerwatch/erigon/common/math"
	"github.com/ledgerwatch/erigon/common/u256"
	"github.com/ledgerwatch/erigon/consensus/misc"
	"github.com/ledgerwatch/erigon/core/vm"
	"github.com/ledgerwatch/erigon/core/vm/evmtypes"
	"github.com/ledgerwatch/erigon/crypto"
	"github.com/ledgerwatch/erigon/params"
	zktypes "github.com/ledgerwatch/erigon/zk/types"
)

var emptyCodeHash = crypto.Keccak256Hash(nil)

/*
The State Transitioning Model

A state transition is a change made when a transaction is applied to the current world state
The state transitioning model does all the necessary work to work out a valid new state root.

1) Nonce handling
2) Pre pay gas
3) Create a new state object if the recipient is \0*32
4) Value transfer
== If contract creation ==

	4a) Attempt to run transaction data
	4b) If valid, use result as code for the new state object

== end ==
5) Run Script section
6) Derive new state root
*/
type StateTransition struct {
	gp           *GasPool
	msg          Message
	gasRemaining uint64
	gasPrice     *uint256.Int
	gasFeeCap    *uint256.Int
	tip          *uint256.Int
	initialGas   uint64
	value        *uint256.Int
	data         []byte
	state        evmtypes.IntraBlockState
	evm          *vm.EVM

	//some pre-allocated intermediate variables
	sharedBuyGas        *uint256.Int
	sharedBuyGasBalance *uint256.Int

	effectiveGasPricePercentage *uint8

	isBor bool
}

// Message represents a message sent to a contract.
type Message interface {
	From() libcommon.Address
	To() *libcommon.Address

	GasPrice() *uint256.Int
	FeeCap() *uint256.Int
	Tip() *uint256.Int
	Gas() uint64
	BlobGas() uint64
	MaxFeePerBlobGas() *uint256.Int
	Value() *uint256.Int

	Nonce() uint64
	CheckNonce() bool
	Data() []byte
	AccessList() types2.AccessList
	BlobHashes() []libcommon.Hash

	IsFree() bool
	EffectiveGasPricePercentage() uint8
}

// ExecutionResult includes all output after executing given evm
// message no matter the execution itself is successful or not.
type ExecutionResult struct {
	UsedGas    uint64 // Total used gas but include the refunded gas
	Err        error  // Any error encountered during the execution(listed in core/vm/errors.go)
	ReturnData []byte // Returned data from evm(function result or data supplied with revert opcode)
}

// Unwrap returns the internal evm error which allows us for further
// analysis outside.
func (result *ExecutionResult) Unwrap() error {
	return result.Err
}

// Failed returns the indicator whether the execution is successful or not
func (result *ExecutionResult) Failed() bool { return result.Err != nil }

// Return is a helper function to help caller distinguish between revert reason
// and function return. Return returns the data after execution if no error occurs.
func (result *ExecutionResult) Return() []byte {
	if result.Err != nil {
		return nil
	}
	return libcommon.CopyBytes(result.ReturnData)
}

// Revert returns the concrete revert reason if the execution is aborted by `REVERT`
// opcode. Note the reason can be nil if no data supplied with revert opcode.
func (result *ExecutionResult) Revert() []byte {
	if result.Err != vm.ErrExecutionReverted {
		return nil
	}
	return libcommon.CopyBytes(result.ReturnData)
}

// IntrinsicGas computes the 'intrinsic gas' for a message with the given data.
func IntrinsicGas(data []byte, accessList types2.AccessList, isContractCreation bool, isHomestead, isEIP2028, isEIP3860 bool) (uint64, error) {
	// Zero and non-zero bytes are priced differently
	dataLen := uint64(len(data))
	dataNonZeroLen := uint64(0)
	for _, byt := range data {
		if byt != 0 {
			dataNonZeroLen++
		}
	}

	gas, status := txpoolcfg.CalcIntrinsicGas(dataLen, dataNonZeroLen, accessList, isContractCreation, isHomestead, isEIP2028, isEIP3860)
	if status != txpoolcfg.Success {
		return 0, ErrGasUintOverflow
	}
	return gas, nil
}

// NewStateTransition initialises and returns a new state transition object.
func NewStateTransition(evm *vm.EVM, msg Message, gp *GasPool) *StateTransition {
	isBor := evm.ChainConfig().Bor != nil

	gas := msg.GasPrice()

	return &StateTransition{
		gp:        gp,
		evm:       evm,
		msg:       msg,
		gasPrice:  gas,
		gasFeeCap: msg.FeeCap(),
		tip:       msg.Tip(),
		value:     msg.Value(),
		data:      msg.Data(),
		state:     evm.IntraBlockState(),

		sharedBuyGas:        uint256.NewInt(0),
		sharedBuyGasBalance: uint256.NewInt(0),

		isBor: isBor,
	}
}

func CalculateEffectiveGas(gas *uint256.Int, ep uint8) *uint256.Int {
	val := gas.Clone()
	epi := new(uint256.Int).SetUint64(uint64(ep))
	epi = epi.Add(epi, u256.Num1)
	val = val.Mul(val, epi)
	gas = gas.Div(val, zktypes.EFFECTIVE_GAS_PRICE_MAX_VAL)

	return gas
}

// ApplyMessage computes the new state by applying the given message
// against the old state within the environment.
//
// ApplyMessage returns the bytes returned by any EVM execution (if it took place),
// the gas used (which includes gas refunds) and an error if it failed. An error always
// indicates a core error meaning that the message would always fail for that particular
// state and would never be accepted within a block.
// `refunds` is false when it is not required to apply gas refunds
// `gasBailout` is true when it is not required to fail transaction if the balance is not enough to pay gas.
// for trace_call to replicate OE/Parity behaviour
func ApplyMessage(evm *vm.EVM, msg Message, gp *GasPool, refunds bool, gasBailout bool) (*ExecutionResult, error) {
	return NewStateTransition(evm, msg, gp).TransitionDb(refunds, gasBailout)
}

// to returns the recipient of the message.
func (st *StateTransition) to() libcommon.Address {
	if st.msg == nil || st.msg.To() == nil /* contract creation */ {
		return libcommon.Address{}
	}
	return *st.msg.To()
}

func (st *StateTransition) buyGas(gasBailout bool) error {
	gasVal := st.sharedBuyGas
	gasVal.SetUint64(st.msg.Gas())
	gasVal, overflow := gasVal.MulOverflow(gasVal, st.gasPrice)
	if overflow {
		return fmt.Errorf("%w: address %v", ErrInsufficientFunds, st.msg.From().Hex())
	}

	// compute blob fee for eip-4844 data blobs if any
	blobGasVal := new(uint256.Int)
	if st.evm.ChainRules().IsCancun {
		if st.evm.Context.ExcessBlobGas == nil {
			return fmt.Errorf("%w: Cancun is active but ExcessBlobGas is nil", ErrInternalFailure)
		}
		blobGasPrice, err := misc.GetBlobGasPrice(st.evm.ChainConfig(), *st.evm.Context.ExcessBlobGas)
		if err != nil {
			return err
		}
		blobGasVal, overflow = blobGasVal.MulOverflow(blobGasPrice, new(uint256.Int).SetUint64(st.msg.BlobGas()))
		if overflow {
			return fmt.Errorf("%w: overflow converting blob gas: %v", ErrInsufficientFunds, blobGasVal)
		}
		if err := st.gp.SubBlobGas(st.msg.BlobGas()); err != nil {
			return err
		}
	}

	balanceCheck := gasVal
	if st.gasFeeCap != nil {
		balanceCheck = st.sharedBuyGasBalance.SetUint64(st.msg.Gas())
		balanceCheck, overflow = balanceCheck.MulOverflow(balanceCheck, st.gasFeeCap)
		if overflow {
			return fmt.Errorf("%w: address %v", ErrInsufficientFunds, st.msg.From().Hex())
		}
		balanceCheck, overflow = balanceCheck.AddOverflow(balanceCheck, st.value)
		if overflow {
			return fmt.Errorf("%w: address %v", ErrInsufficientFunds, st.msg.From().Hex())
		}
		if st.evm.ChainRules().IsCancun {
			maxBlobFee, overflow := new(uint256.Int).MulOverflow(st.msg.MaxFeePerBlobGas(), new(uint256.Int).SetUint64(st.msg.BlobGas()))
			if overflow {
				return fmt.Errorf("%w: address %v", ErrInsufficientFunds, st.msg.From().Hex())
			}
			balanceCheck, overflow = balanceCheck.AddOverflow(balanceCheck, maxBlobFee)
			if overflow {
				return fmt.Errorf("%w: address %v", ErrInsufficientFunds, st.msg.From().Hex())
			}
		}
	}
	var subBalance = false
	if have, want := st.state.GetBalance(st.msg.From()), balanceCheck; have.Cmp(want) < 0 {
		if !gasBailout {
			return fmt.Errorf("%w: address %v have %v want %v", ErrInsufficientFunds, st.msg.From().Hex(), have, want)
		}
	} else {
		subBalance = true
	}
	if err := st.gp.SubGas(st.msg.Gas()); err != nil {
		if !gasBailout {
			return err
		}
	}
	st.gasRemaining += st.msg.Gas()
	st.initialGas = st.msg.Gas()

	if subBalance {
		st.state.SubBalance(st.msg.From(), gasVal)
		st.state.SubBalance(st.msg.From(), blobGasVal)
	}
	return nil
}

func CheckEip1559TxGasFeeCap(from libcommon.Address, gasFeeCap, tip, baseFee *uint256.Int, isFree bool) error {
	if gasFeeCap.Lt(tip) {
		return fmt.Errorf("%w: address %v, tip: %s, gasFeeCap: %s", ErrTipAboveFeeCap,
			from.Hex(), tip, gasFeeCap)
	}
	if baseFee != nil && gasFeeCap.Lt(baseFee) && !isFree {
		return fmt.Errorf("%w: address %v, gasFeeCap: %s baseFee: %s", ErrFeeCapTooLow,
			from.Hex(), gasFeeCap, baseFee)
	}
	return nil
}

// DESCRIBED: docs/programmers_guide/guide.md#nonce
func (st *StateTransition) preCheck(gasBailout bool) error {
	// Make sure this transaction's nonce is correct.
	if st.msg.CheckNonce() {
		stNonce := st.state.GetNonce(st.msg.From())
		if msgNonce := st.msg.Nonce(); stNonce < msgNonce {
			return fmt.Errorf("%w: address %v, tx: %d state: %d", ErrNonceTooHigh,
				st.msg.From().Hex(), msgNonce, stNonce)
		} else if stNonce > msgNonce {
			return fmt.Errorf("%w: address %v, tx: %d state: %d", ErrNonceTooLow,
				st.msg.From().Hex(), msgNonce, stNonce)
		} else if stNonce+1 < stNonce {
			return fmt.Errorf("%w: address %v, nonce: %d", ErrNonceMax,
				st.msg.From().Hex(), stNonce)
		}

		// Make sure the sender is an EOA (EIP-3607)
		if codeHash := st.state.GetCodeHash(st.msg.From()); codeHash != emptyCodeHash && codeHash != (libcommon.Hash{}) {
			// libcommon.Hash{} means that the sender is not in the state.
			// Historically there were transactions with 0 gas price and non-existing sender,
			// so we have to allow that.
			return fmt.Errorf("%w: address %v, codehash: %s", ErrSenderNoEOA,
				st.msg.From().Hex(), codeHash)
		}
	}

	// Make sure the transaction gasFeeCap is greater than the block's baseFee.
	if st.evm.ChainRules().IsLondon {
		// Skip the checks if gas fields are zero and baseFee was explicitly disabled (eth_call)
		if !st.evm.Config().NoBaseFee || !st.gasFeeCap.IsZero() || !st.tip.IsZero() {
			if err := CheckEip1559TxGasFeeCap(st.msg.From(), st.gasFeeCap, st.tip, st.evm.Context.BaseFee, st.msg.IsFree()); err != nil {
				return err
			}
		}
	}
	if st.msg.BlobGas() > 0 && st.evm.ChainRules().IsCancun {
		if st.evm.Context.ExcessBlobGas == nil {
			return fmt.Errorf("%w: Cancun is active but ExcessBlobGas is nil", ErrInternalFailure)
		}
		blobGasPrice, err := misc.GetBlobGasPrice(st.evm.ChainConfig(), *st.evm.Context.ExcessBlobGas)
		if err != nil {
			return err
		}
		maxFeePerBlobGas := st.msg.MaxFeePerBlobGas()
		if blobGasPrice.Cmp(maxFeePerBlobGas) > 0 {
			return fmt.Errorf("%w: address %v, maxFeePerBlobGas: %v blobGasPrice: %v, excessBlobGas: %v",
				ErrMaxFeePerBlobGas,
				st.msg.From().Hex(), st.msg.MaxFeePerBlobGas(), blobGasPrice, st.evm.Context.ExcessBlobGas)
		}
	}

	return st.buyGas(gasBailout)
}

// TransitionDb will transition the state by applying the current message and
// returning the evm execution result with following fields.
//
//   - used gas:
//     total gas used (including gas being refunded)
//   - returndata:
//     the returned data from evm
//   - concrete execution error:
//     various **EVM** error which aborts the execution,
//     e.g. ErrOutOfGas, ErrExecutionReverted
//
// However if any consensus issue encountered, return the error directly with
// nil evm execution result.
func (st *StateTransition) TransitionDb(refunds bool, gasBailout bool) (*ExecutionResult, error) {
	coinbase := st.evm.Context.Coinbase

	var input1 *uint256.Int
	var input2 *uint256.Int
	if st.isBor {
		input1 = st.state.GetBalance(st.msg.From()).Clone()
		input2 = st.state.GetBalance(coinbase).Clone()
	}

	// First check this message satisfies all consensus rules before
	// applying the message. The rules include these clauses
	//
	// 1. the nonce of the message caller is correct
	// 2. caller has enough balance to cover transaction fee(gaslimit * gasprice)
	// 3. the amount of gas required is available in the block
	// 4. the purchased gas is enough to cover intrinsic usage
	// 5. there is no overflow when calculating intrinsic gas
	// 6. caller has enough balance to cover asset transfer for **topmost** call

	// Check clauses 1-3 and 6, buy gas if everything is correct
	if err := st.preCheck(gasBailout); err != nil {
		return nil, err
	}
	if st.evm.Config().Debug {
		st.evm.Config().Tracer.CaptureTxStart(st.initialGas)
		defer func() {
			st.evm.Config().Tracer.CaptureTxEnd(st.gasRemaining)
		}()
	}

	msg := st.msg
	sender := vm.AccountRef(msg.From())
	contractCreation := msg.To() == nil
	rules := st.evm.ChainRules()
	vmConfig := st.evm.Config()
	isEIP3860 := vmConfig.HasEip3860(rules)

	// Check clauses 4-5, subtract intrinsic gas if everything is correct
	intrinsicGas, err := IntrinsicGas(st.data, st.msg.AccessList(), contractCreation, rules.IsHomestead, rules.IsIstanbul, isEIP3860)
	if err != nil {
		return nil, err
	}
<<<<<<< HEAD
	if st.gas < intrinsicGas {
		return nil, fmt.Errorf("%w: have %d, want %d", ErrIntrinsicGas, st.gas, intrinsicGas)
	}
	st.gas -= intrinsicGas
=======
	if st.gasRemaining < gas {
		return nil, fmt.Errorf("%w: have %d, want %d", ErrIntrinsicGas, st.gasRemaining, gas)
	}
	st.gasRemaining -= gas
>>>>>>> b29d1377

	var bailout bool
	// Gas bailout (for trace_call) should only be applied if there is not sufficient balance to perform value transfer
	if gasBailout {
		if !msg.Value().IsZero() && !st.evm.Context.CanTransfer(st.state, msg.From(), msg.Value()) {
			bailout = true
		}
	}

	// Check whether the init code size has been exceeded.
	if isEIP3860 && contractCreation && len(st.data) > params.MaxInitCodeSize {
		return nil, fmt.Errorf("%w: code size %v limit %v", ErrMaxInitCodeSizeExceeded, len(st.data), params.MaxInitCodeSize)
	}

	// Execute the preparatory steps for state transition which includes:
	// - prepare accessList(post-berlin)
	// - reset transient storage(eip 1153)
	st.state.Prepare(rules, msg.From(), coinbase, msg.To(), vm.ActivePrecompiles(rules), msg.AccessList())

	var (
		ret   []byte
		vmerr error // vm errors do not effect consensus and are therefore not assigned to err
	)
	if contractCreation {
		// The reason why we don't increment nonce here is that we need the original
		// nonce to calculate the address of the contract that is being created
		// It does get incremented inside the `Create` call, after the computation
		// of the contract's address, but before the execution of the code.
<<<<<<< HEAD
		ret, _, st.gas, vmerr = st.evm.Create(sender, st.data, st.gas, st.value, intrinsicGas)
	} else {
		// Increment the nonce for the next transaction
		st.state.SetNonce(msg.From(), st.state.GetNonce(sender.Address())+1)
		ret, st.gas, vmerr = st.evm.Call(sender, st.to(), st.data, st.gas, st.value, bailout, intrinsicGas)
=======
		ret, _, st.gasRemaining, vmerr = st.evm.Create(sender, st.data, st.gasRemaining, st.value)
	} else {
		// Increment the nonce for the next transaction
		st.state.SetNonce(msg.From(), st.state.GetNonce(sender.Address())+1)
		ret, st.gasRemaining, vmerr = st.evm.Call(sender, st.to(), st.data, st.gasRemaining, st.value, bailout)
>>>>>>> b29d1377
	}
	if refunds {
		if rules.IsLondon {
			// After EIP-3529: refunds are capped to gasUsed / 5
			st.refundGas(params.RefundQuotientEIP3529)
		} else {
			// Before EIP-3529: refunds were capped to gasUsed / 2
			st.refundGas(params.RefundQuotient)
		}
	}

	effectiveTip := st.gasPrice

	if rules.IsLondon {
		if st.gasFeeCap.Gt(st.evm.Context.BaseFee) {
			effectiveTip = cmath.Min256(st.tip, new(uint256.Int).Sub(st.gasFeeCap, st.evm.Context.BaseFee))
		} else {
			effectiveTip = u256.Num0
		}
	}
	amount := new(uint256.Int).SetUint64(st.gasUsed())
	amount.Mul(amount, effectiveTip) // gasUsed * effectiveTip = how much goes to the block producer (miner, validator)
	st.state.AddBalance(coinbase, amount)
	if !msg.IsFree() && rules.IsLondon {
		burntContractAddress := st.evm.ChainConfig().GetBurntContract(st.evm.Context.BlockNumber)
		if burntContractAddress != nil {
			burnAmount := new(uint256.Int).Mul(new(uint256.Int).SetUint64(st.gasUsed()), st.evm.Context.BaseFee)
			st.state.AddBalance(*burntContractAddress, burnAmount)
		}
	}
	if st.isBor {
		// Deprecating transfer log and will be removed in future fork. PLEASE DO NOT USE this transfer log going forward. Parameters won't get updated as expected going forward with EIP1559
		// add transfer log
		output1 := input1.Clone()
		output2 := input2.Clone()
		AddFeeTransferLog(
			st.state,

			msg.From(),
			coinbase,

			amount,
			input1,
			input2,
			output1.Sub(output1, amount),
			output2.Add(output2, amount),
		)
	}

	return &ExecutionResult{
		UsedGas:    st.gasUsed(),
		Err:        vmerr,
		ReturnData: ret,
	}, nil
}

func (st *StateTransition) refundGas(refundQuotient uint64) {
	// Apply refund counter, capped to half of the used gas.
	refund := st.gasUsed() / refundQuotient
	if refund > st.state.GetRefund() {
		refund = st.state.GetRefund()
	}
	st.gasRemaining += refund

	// Return ETH for remaining gas, exchanged at the original rate.
	remaining := new(uint256.Int).Mul(new(uint256.Int).SetUint64(st.gasRemaining), st.gasPrice)
	st.state.AddBalance(st.msg.From(), remaining)

	// Also return remaining gas to the block gas counter so it is
	// available for the next transaction.
	st.gp.AddGas(st.gasRemaining)
}

// gasUsed returns the amount of gas used up by the state transition.
func (st *StateTransition) gasUsed() uint64 {
	return st.initialGas - st.gasRemaining
}<|MERGE_RESOLUTION|>--- conflicted
+++ resolved
@@ -399,21 +399,14 @@
 	isEIP3860 := vmConfig.HasEip3860(rules)
 
 	// Check clauses 4-5, subtract intrinsic gas if everything is correct
-	intrinsicGas, err := IntrinsicGas(st.data, st.msg.AccessList(), contractCreation, rules.IsHomestead, rules.IsIstanbul, isEIP3860)
+	gas, err := IntrinsicGas(st.data, st.msg.AccessList(), contractCreation, rules.IsHomestead, rules.IsIstanbul, isEIP3860)
 	if err != nil {
 		return nil, err
 	}
-<<<<<<< HEAD
-	if st.gas < intrinsicGas {
-		return nil, fmt.Errorf("%w: have %d, want %d", ErrIntrinsicGas, st.gas, intrinsicGas)
-	}
-	st.gas -= intrinsicGas
-=======
 	if st.gasRemaining < gas {
 		return nil, fmt.Errorf("%w: have %d, want %d", ErrIntrinsicGas, st.gasRemaining, gas)
 	}
 	st.gasRemaining -= gas
->>>>>>> b29d1377
 
 	var bailout bool
 	// Gas bailout (for trace_call) should only be applied if there is not sufficient balance to perform value transfer
@@ -442,19 +435,11 @@
 		// nonce to calculate the address of the contract that is being created
 		// It does get incremented inside the `Create` call, after the computation
 		// of the contract's address, but before the execution of the code.
-<<<<<<< HEAD
-		ret, _, st.gas, vmerr = st.evm.Create(sender, st.data, st.gas, st.value, intrinsicGas)
+		ret, _, st.gasRemaining, vmerr = st.evm.Create(sender, st.data, st.gasRemaining, st.value, gas)
 	} else {
 		// Increment the nonce for the next transaction
 		st.state.SetNonce(msg.From(), st.state.GetNonce(sender.Address())+1)
-		ret, st.gas, vmerr = st.evm.Call(sender, st.to(), st.data, st.gas, st.value, bailout, intrinsicGas)
-=======
-		ret, _, st.gasRemaining, vmerr = st.evm.Create(sender, st.data, st.gasRemaining, st.value)
-	} else {
-		// Increment the nonce for the next transaction
-		st.state.SetNonce(msg.From(), st.state.GetNonce(sender.Address())+1)
-		ret, st.gasRemaining, vmerr = st.evm.Call(sender, st.to(), st.data, st.gasRemaining, st.value, bailout)
->>>>>>> b29d1377
+		ret, st.gasRemaining, vmerr = st.evm.Call(sender, st.to(), st.data, st.gasRemaining, st.value, bailout, gas)
 	}
 	if refunds {
 		if rules.IsLondon {
