--- conflicted
+++ resolved
@@ -33,6 +33,7 @@
 	"github.com/erigontech/erigon-lib/common/u256"
 	"github.com/erigontech/erigon-lib/crypto"
 	"github.com/erigontech/erigon-lib/log/v3"
+	evmonego "github.com/erigontech/erigon/core/evmone-go"
 	"github.com/erigontech/erigon/core/tracing"
 	"github.com/erigontech/erigon/core/types"
 	"github.com/erigontech/erigon/core/vm"
@@ -493,54 +494,54 @@
 		return nil, fmt.Errorf("%w: %w", ErrStateTransitionFailed, err)
 	}
 	var (
-		ret   []byte
-		vmerr error // vm errors do not effect consensus and are therefore not assigned to err
-		// gasLeft   int64
-		// gasRefund int64
+		ret       []byte
+		vmerr     error // vm errors do not effect consensus and are therefore not assigned to err
+		gasLeft   int64
+		gasRefund int64
 	)
 	fmt.Println("----------------> Start Transition")
 	fmt.Println("----------------> Start Gasss: ", st.gasRemaining)
 	fmt.Println("Refunds: ", refunds)
 
-	// host := evmonego.NewEvmOneHost(st, bailout) // TODO: may be we shouldn't recreate it and destroy it every time we do transition?
-	// err = host.SetOption("validate_eof", "true")
-	// fmt.Println("Setoption err: ", err)
+	host := evmonego.NewEvmOneHost(st, bailout) // TODO: may be we shouldn't recreate it and destroy it every time we do transition?
+	err = host.SetOption("validate_eof", "true")
+	fmt.Println("Setoption err: ", err)
+	if contractCreation {
+		ret, gasLeft, gasRefund, _, vmerr = host.Call(evmonego.Create, st.to(), sender.Address(), st.value.Bytes32(), st.data, int64(st.gasRemaining), 0, false, libcommon.Hash{}, st.to(), nil)
+		st.gasRemaining = uint64(gasLeft)
+	} else {
+		// Increment the nonce for the next transaction
+		// st.state.SetNonce(msg.From(), st.state.GetNonce(sender.Address())+1)
+		ret, gasLeft, gasRefund, _, vmerr = host.Call(evmonego.Call, st.to(), sender.Address(), st.value.Bytes32(), st.data, int64(st.gasRemaining), 0, false, libcommon.Hash{}, st.to(), nil)
+		st.gasRemaining = uint64(gasLeft)
+	}
+	host.DestroyVM() // TODO: should we destroy it everytime?
+	if refunds {
+		if rules.IsLondon {
+			// After EIP-3529: refunds are capped to gasUsed / 5
+			st.refundGasEVMONE(params.RefundQuotientEIP3529, uint64(gasRefund))
+		} else {
+			// Before EIP-3529: refunds were capped to gasUsed / 2
+			st.refundGasEVMONE(params.RefundQuotient, uint64(gasRefund))
+		}
+	}
+
 	// if contractCreation {
-	// 	ret, gasLeft, gasRefund, _, vmerr = host.Call(evmonego.Create, st.to(), sender.Address(), st.value.Bytes32(), st.data, int64(st.gasRemaining), 0, false, libcommon.Hash{}, st.to(), nil)
-	// 	st.gasRemaining = uint64(gasLeft)
+	// 	// The reason why we don't increment nonce here is that we need the original
+	// 	// nonce to calculate the address of the contract that is being created
+	// 	// It does get incremented inside the `Create` call, after the computation
+	// 	// of the contract's address, but before the execution of the code.
+	// 	fmt.Println("CALLING CREATE")
+	// 	ret, _, st.gasRemaining, vmerr = st.evm.Create(sender, st.data, st.gasRemaining, st.value, bailout)
+	// 	nonce, vmerr := st.state.GetNonce(sender.Address())
+	// 	if errors.Is(vmerr, vm.ErrInvalidEOFInitcode) {
+	// 		st.state.SetNonce(msg.From(), nonce+1)
+	// 	}
 	// } else {
 	// 	// Increment the nonce for the next transaction
-	// 	// st.state.SetNonce(msg.From(), st.state.GetNonce(sender.Address())+1)
-	// 	ret, gasLeft, gasRefund, _, vmerr = host.Call(evmonego.Call, st.to(), sender.Address(), st.value.Bytes32(), st.data, int64(st.gasRemaining), 0, false, libcommon.Hash{}, st.to(), nil)
-	// 	st.gasRemaining = uint64(gasLeft)
+	// 	fmt.Println("CALLING CALL")
+	// 	ret, st.gasRemaining, vmerr = st.evm.Call(sender, st.to(), st.data, st.gasRemaining, st.value, bailout)
 	// }
-	// host.DestroyVM() // TODO: should we destroy it everytime?
-	// if refunds {
-	// 	if rules.IsLondon {
-	// 		// After EIP-3529: refunds are capped to gasUsed / 5
-	// 		st.refundGasEVMONE(params.RefundQuotientEIP3529, uint64(gasRefund))
-	// 	} else {
-	// 		// Before EIP-3529: refunds were capped to gasUsed / 2
-	// 		st.refundGasEVMONE(params.RefundQuotient, uint64(gasRefund))
-	// 	}
-	// }
-
-	if contractCreation {
-		// The reason why we don't increment nonce here is that we need the original
-		// nonce to calculate the address of the contract that is being created
-		// It does get incremented inside the `Create` call, after the computation
-		// of the contract's address, but before the execution of the code.
-		fmt.Println("CALLING CREATE")
-		ret, _, st.gasRemaining, vmerr = st.evm.Create(sender, st.data, st.gasRemaining, st.value, bailout)
-
-		if errors.Is(vmerr, vm.ErrInvalidEOFInitcode) {
-			st.state.SetNonce(msg.From(), st.state.GetNonce(sender.Address())+1)
-		}
-	} else {
-		// Increment the nonce for the next transaction
-		fmt.Println("CALLING CALL")
-		ret, st.gasRemaining, vmerr = st.evm.Call(sender, st.to(), st.data, st.gasRemaining, st.value, bailout)
-	}
 	gasUsed := st.gasUsed()
 	if gasUsed < floorGas7623 && rules.IsPrague {
 		gasUsed = floorGas7623
@@ -568,14 +569,9 @@
 	}
 	amount := new(uint256.Int).SetUint64(st.gasUsed())
 	amount.Mul(amount, effectiveTip) // gasUsed * effectiveTip = how much goes to the block producer (miner, validator)
-<<<<<<< HEAD
-	st.state.AddBalance(coinbase, amount, tracing.BalanceIncreaseRewardTransactionFee)
-	fmt.Printf("FEE ADDR: 0x%x\n", coinbase)
-=======
 	if err := st.state.AddBalance(coinbase, amount, tracing.BalanceIncreaseRewardTransactionFee); err != nil {
 		return nil, fmt.Errorf("%w: %w", ErrStateTransitionFailed, err)
 	}
->>>>>>> 8e51a093
 	if !msg.IsFree() && rules.IsLondon {
 		burntContractAddress := st.evm.ChainConfig().GetBurntContract(st.evm.Context.BlockNumber)
 		if burntContractAddress != nil {
