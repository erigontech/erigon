// Copyright 2014 The go-ethereum Authors
// (original work)
// Copyright 2024 The Erigon Authors
// (modifications)
// This file is part of Erigon.
//
// Erigon is free software: you can redistribute it and/or modify
// it under the terms of the GNU Lesser General Public License as published by
// the Free Software Foundation, either version 3 of the License, or
// (at your option) any later version.
//
// Erigon is distributed in the hope that it will be useful,
// but WITHOUT ANY WARRANTY; without even the implied warranty of
// MERCHANTABILITY or FITNESS FOR A PARTICULAR PURPOSE. See the
// GNU Lesser General Public License for more details.
//
// You should have received a copy of the GNU Lesser General Public License
// along with Erigon. If not, see <http://www.gnu.org/licenses/>.

package core

import (
	"bytes"
	"fmt"
	"slices"

	"github.com/holiman/uint256"

	libcommon "github.com/erigontech/erigon-lib/common"
	"github.com/erigontech/erigon-lib/common/fixedgas"
	"github.com/erigontech/erigon-lib/log/v3"
	"github.com/erigontech/erigon-lib/txpool/txpoolcfg"
	types2 "github.com/erigontech/erigon-lib/types"

	cmath "github.com/erigontech/erigon/common/math"
	"github.com/erigontech/erigon/common/u256"
	"github.com/erigontech/erigon/core/tracing"
	"github.com/erigontech/erigon/core/types"
	"github.com/erigontech/erigon/core/vm"
	"github.com/erigontech/erigon/core/vm/evmtypes"
	"github.com/erigontech/erigon/crypto"
	"github.com/erigontech/erigon/params"
)

var emptyCodeHash = crypto.Keccak256Hash(nil)

/*
The State Transitioning Model

A state transition is a change made when a transaction is applied to the current world state
The state transitioning model does all the necessary work to work out a valid new state root.

1) Nonce handling
2) Pre pay gas
3) Create a new state object if the recipient is \0*32
4) Value transfer
== If contract creation ==

	4a) Attempt to run transaction data
	4b) If valid, use result as code for the new state object

== end ==
5) Run Script section
6) Derive new state root
*/
type StateTransition struct {
	gp           *GasPool
	msg          Message
	gasRemaining uint64
	gasPrice     *uint256.Int
	gasFeeCap    *uint256.Int
	tip          *uint256.Int
	initialGas   uint64
	value        *uint256.Int
	data         []byte
	state        evmtypes.IntraBlockState
	evm          *vm.EVM

	//some pre-allocated intermediate variables
	sharedBuyGas        *uint256.Int
	sharedBuyGasBalance *uint256.Int

	isBor bool
}

// Message represents a message sent to a contract.
type Message interface {
	From() libcommon.Address
	To() *libcommon.Address

	GasPrice() *uint256.Int
	FeeCap() *uint256.Int
	Tip() *uint256.Int
	Gas() uint64
	BlobGas() uint64
	MaxFeePerBlobGas() *uint256.Int
	Value() *uint256.Int

	Nonce() uint64
	CheckNonce() bool
	Data() []byte
	AccessList() types2.AccessList
	BlobHashes() []libcommon.Hash
	Authorizations() []types.Authorization
	Initcodes() map[[32]byte][]byte

	IsFree() bool
}

// IntrinsicGas computes the 'intrinsic gas' for a message with the given data.
// TODO: convert the input to a struct
func IntrinsicGas(data []byte, accessList types2.AccessList, isContractCreation bool, isHomestead, isEIP2028, isEIP3860 bool, authorizationsLen uint64) (uint64, error) {
	// Zero and non-zero bytes are priced differently
	dataLen := uint64(len(data))
	dataNonZeroLen := uint64(0)
	for _, byt := range data {
		if byt != 0 {
			dataNonZeroLen++
		}
	}

	gas, status := txpoolcfg.CalcIntrinsicGas(dataLen, dataNonZeroLen, authorizationsLen, accessList, isContractCreation, isHomestead, isEIP2028, isEIP3860)
	if status != txpoolcfg.Success {
		return 0, ErrGasUintOverflow
	}
	return gas, nil
}

// NewStateTransition initialises and returns a new state transition object.
func NewStateTransition(evm *vm.EVM, msg Message, gp *GasPool) *StateTransition {
	isBor := evm.ChainConfig().Bor != nil
	return &StateTransition{
		gp:        gp,
		evm:       evm,
		msg:       msg,
		gasPrice:  msg.GasPrice(),
		gasFeeCap: msg.FeeCap(),
		tip:       msg.Tip(),
		value:     msg.Value(),
		data:      msg.Data(),
		state:     evm.IntraBlockState(),

		sharedBuyGas:        uint256.NewInt(0),
		sharedBuyGasBalance: uint256.NewInt(0),

		isBor: isBor,
	}
}

// ApplyMessage computes the new state by applying the given message
// against the old state within the environment.
//
// ApplyMessage returns the bytes returned by any EVM execution (if it took place),
// the gas used (which includes gas refunds) and an error if it failed. An error always
// indicates a core error meaning that the message would always fail for that particular
// state and would never be accepted within a block.
// `refunds` is false when it is not required to apply gas refunds
// `gasBailout` is true when it is not required to fail transaction if the balance is not enough to pay gas.
// for trace_call to replicate OE/Parity behaviour
func ApplyMessage(evm *vm.EVM, msg Message, gp *GasPool, refunds bool, gasBailout bool) (*evmtypes.ExecutionResult, error) {
	return NewStateTransition(evm, msg, gp).TransitionDb(refunds, gasBailout)
}

// to returns the recipient of the message.
func (st *StateTransition) to() libcommon.Address {
	if st.msg == nil || st.msg.To() == nil /* contract creation */ {
		return libcommon.Address{}
	}
	return *st.msg.To()
}

func (st *StateTransition) buyGas(gasBailout bool) error {
	gasVal := st.sharedBuyGas
	gasVal.SetUint64(st.msg.Gas())
	gasVal, overflow := gasVal.MulOverflow(gasVal, st.gasPrice)
	if overflow {
		return fmt.Errorf("%w: address %v", ErrInsufficientFunds, st.msg.From().Hex())
	}

	// compute blob fee for eip-4844 data blobs if any
	blobGasVal := new(uint256.Int)
	if st.evm.ChainRules().IsCancun {
		blobGasPrice := st.evm.Context.BlobBaseFee
		if blobGasPrice == nil {
			return fmt.Errorf("%w: Cancun is active but ExcessBlobGas is nil", ErrInternalFailure)
		}
		blobGasVal, overflow = blobGasVal.MulOverflow(blobGasPrice, new(uint256.Int).SetUint64(st.msg.BlobGas()))
		if overflow {
			return fmt.Errorf("%w: overflow converting blob gas: %v", ErrInsufficientFunds, blobGasVal)
		}
		if err := st.gp.SubBlobGas(st.msg.BlobGas()); err != nil {
			return err
		}
	}

	if !gasBailout {
		balanceCheck := gasVal
		if st.gasFeeCap != nil {
			balanceCheck = st.sharedBuyGasBalance.SetUint64(st.msg.Gas())
			balanceCheck, overflow = balanceCheck.MulOverflow(balanceCheck, st.gasFeeCap)
			if overflow {
				return fmt.Errorf("%w: address %v", ErrInsufficientFunds, st.msg.From().Hex())
			}
			balanceCheck, overflow = balanceCheck.AddOverflow(balanceCheck, st.value)
			if overflow {
				return fmt.Errorf("%w: address %v", ErrInsufficientFunds, st.msg.From().Hex())
			}
			if st.evm.ChainRules().IsCancun {
				maxBlobFee, overflow := new(uint256.Int).MulOverflow(st.msg.MaxFeePerBlobGas(), new(uint256.Int).SetUint64(st.msg.BlobGas()))
				if overflow {
					return fmt.Errorf("%w: address %v", ErrInsufficientFunds, st.msg.From().Hex())
				}
				balanceCheck, overflow = balanceCheck.AddOverflow(balanceCheck, maxBlobFee)
				if overflow {
					return fmt.Errorf("%w: address %v", ErrInsufficientFunds, st.msg.From().Hex())
				}
			}
		}
		if have, want := st.state.GetBalance(st.msg.From()), balanceCheck; have.Cmp(want) < 0 {
			return fmt.Errorf("%w: address %v have %v want %v", ErrInsufficientFunds, st.msg.From().Hex(), have, want)
		}
		st.state.SubBalance(st.msg.From(), gasVal, tracing.BalanceDecreaseGasBuy)
		st.state.SubBalance(st.msg.From(), blobGasVal, tracing.BalanceDecreaseGasBuy)
	}

	if err := st.gp.SubGas(st.msg.Gas()); err != nil {
		return err
	}
	st.gasRemaining += st.msg.Gas()
	st.initialGas = st.msg.Gas()
	st.evm.BlobFee = blobGasVal
	return nil
}

func CheckEip1559TxGasFeeCap(from libcommon.Address, gasFeeCap, tip, baseFee *uint256.Int, isFree bool) error {
	if gasFeeCap.Lt(tip) {
		return fmt.Errorf("%w: address %v, tip: %s, gasFeeCap: %s", ErrTipAboveFeeCap,
			from.Hex(), tip, gasFeeCap)
	}
	if baseFee != nil && gasFeeCap.Lt(baseFee) && !isFree {
		return fmt.Errorf("%w: address %v, gasFeeCap: %s baseFee: %s", ErrFeeCapTooLow,
			from.Hex(), gasFeeCap, baseFee)
	}
	return nil
}

// DESCRIBED: docs/programmers_guide/guide.md#nonce
func (st *StateTransition) preCheck(gasBailout bool) error {
	// Make sure this transaction's nonce is correct.
	if st.msg.CheckNonce() {
		stNonce := st.state.GetNonce(st.msg.From())
		if msgNonce := st.msg.Nonce(); stNonce < msgNonce {
			return fmt.Errorf("%w: address %v, tx: %d state: %d", ErrNonceTooHigh,
				st.msg.From().Hex(), msgNonce, stNonce)
		} else if stNonce > msgNonce {
			return fmt.Errorf("%w: address %v, tx: %d state: %d", ErrNonceTooLow,
				st.msg.From().Hex(), msgNonce, stNonce)
		} else if stNonce+1 < stNonce {
			return fmt.Errorf("%w: address %v, nonce: %d", ErrNonceMax,
				st.msg.From().Hex(), stNonce)
		}

		// Make sure the sender is an EOA (EIP-3607)
		if codeHash := st.state.GetCodeHash(st.msg.From()); codeHash != emptyCodeHash && codeHash != (libcommon.Hash{}) {
			// libcommon.Hash{} means that the sender is not in the state.
			// Historically there were transactions with 0 gas price and non-existing sender,
			// so we have to allow that.

			// eip-7702 allows tx origination from accounts having delegated designation code.
			if _, ok := st.state.GetDelegatedDesignation(st.msg.From()); !ok {
				return fmt.Errorf("%w: address %v, codehash: %s", ErrSenderNoEOA,
					st.msg.From().Hex(), codeHash)
			}
		}
	}

	// Make sure the transaction gasFeeCap is greater than the block's baseFee.
	if st.evm.ChainRules().IsLondon {
		// Skip the checks if gas fields are zero and baseFee was explicitly disabled (eth_call)
		skipCheck := st.evm.Config().NoBaseFee && st.gasFeeCap.IsZero() && st.tip.IsZero()
		if !skipCheck {
			if err := CheckEip1559TxGasFeeCap(st.msg.From(), st.gasFeeCap, st.tip, st.evm.Context.BaseFee, st.msg.IsFree()); err != nil {
				return err
			}
		}
	}
	if st.msg.BlobGas() > 0 && st.evm.ChainRules().IsCancun {
		blobGasPrice := st.evm.Context.BlobBaseFee
		if blobGasPrice == nil {
			return fmt.Errorf("%w: Cancun is active but ExcessBlobGas is nil", ErrInternalFailure)
		}
		maxFeePerBlobGas := st.msg.MaxFeePerBlobGas()
		if !st.evm.Config().NoBaseFee && blobGasPrice.Cmp(maxFeePerBlobGas) > 0 {
			return fmt.Errorf("%w: address %v, maxFeePerBlobGas: %v < blobGasPrice: %v",
				ErrMaxFeePerBlobGas, st.msg.From().Hex(), st.msg.MaxFeePerBlobGas(), blobGasPrice)
		}
	}

	return st.buyGas(gasBailout)
}

// TransitionDb will transition the state by applying the current message and
// returning the evm execution result with following fields.
//
//   - used gas:
//     total gas used (including gas being refunded)
//   - returndata:
//     the returned data from evm
//   - concrete execution error:
//     various **EVM** error which aborts the execution,
//     e.g. ErrOutOfGas, ErrExecutionReverted
//
// However if any consensus issue encountered, return the error directly with
// nil evm execution result.
func (st *StateTransition) TransitionDb(refunds bool, gasBailout bool) (*evmtypes.ExecutionResult, error) {
	coinbase := st.evm.Context.Coinbase
	senderInitBalance := st.state.GetBalance(st.msg.From()).Clone()
	coinbaseInitBalance := st.state.GetBalance(coinbase).Clone()

	// First check this message satisfies all consensus rules before
	// applying the message. The rules include these clauses
	//
	// 1. the nonce of the message caller is correct
	// 2. caller has enough balance to cover transaction fee(gaslimit * gasprice)
	// 3. the amount of gas required is available in the block
	// 4. the purchased gas is enough to cover intrinsic usage
	// 5. there is no overflow when calculating intrinsic gas
	// 6. caller has enough balance to cover asset transfer for **topmost** call

	// Check clauses 1-3 and 6, buy gas if everything is correct
	if err := st.preCheck(gasBailout); err != nil {
		return nil, err
	}
	if st.evm.Config().Debug {
		st.evm.Config().Tracer.CaptureTxStart(st.initialGas)
		defer func() {
			st.evm.Config().Tracer.CaptureTxEnd(st.gasRemaining)
		}()
	}

	msg := st.msg
	sender := vm.AccountRef(msg.From())
	contractCreation := msg.To() == nil
	rules := st.evm.ChainRules()
	vmConfig := st.evm.Config()
	isEIP3860 := vmConfig.HasEip3860(rules)
	accessTuples := slices.Clone[types2.AccessList](msg.AccessList())

	if !contractCreation {
		// Increment the nonce for the next transaction
		st.state.SetNonce(msg.From(), st.state.GetNonce(sender.Address())+1)
	}

	// set code tx
	auths := msg.Authorizations()
	verifiedAuthorities := make([]libcommon.Address, 0)
	if len(auths) > 0 {
		var b [33]byte
		data := bytes.NewBuffer(nil)
		for i, auth := range auths {
			data.Reset()

			// 1. chainId check
			if auth.ChainID != nil && !auth.ChainID.IsZero() && auth.ChainID.CmpBig(st.evm.ChainRules().ChainID) != 0 {
				log.Debug("invalid chainID, skipping", "chainId", auth.ChainID, "auth index", i)
				continue
			}

			// 2. authority recover
			authorityPtr, err := auth.RecoverSigner(data, b[:])
			if err != nil {
				log.Debug("authority recover failed, skipping", "err", err, "auth index", i)
				continue
			}
			authority := *authorityPtr

			// 3. add authority account to accesses_addresses
			verifiedAuthorities = append(verifiedAuthorities, authority)
			// authority is added to accessed_address in prepare step

			// 4. authority code should be empty or already delegated
			if codeHash := st.state.GetCodeHash(authority); codeHash != emptyCodeHash && codeHash != (libcommon.Hash{}) {
				// check for delegation
				if _, ok := st.state.GetDelegatedDesignation(authority); ok {
					// noop: has delegated designation
				} else {
					log.Debug("authority code is not empty or not delegated, skipping", "auth index", i)
					continue
				}
			}

			// 5. nonce check
			authorityNonce := st.state.GetNonce(authority)
			if authorityNonce != auth.Nonce {
				log.Debug("invalid nonce, skipping", "auth index", i)
				continue
			}

			// 6. Add PER_EMPTY_ACCOUNT_COST - PER_AUTH_BASE_COST gas to the global refund counter if authority exists in the trie.
			if st.state.Exist(authority) {
				st.state.AddRefund(fixedgas.PerEmptyAccountCost - fixedgas.PerAuthBaseCost)
			}

			// 7. set authority code
			st.state.SetCode(authority, types.AddressToDelegation(auth.Address))

			// 8. increase the nonce of authority
			st.state.SetNonce(authority, authorityNonce+1)
		}
	}

	// Check clauses 4-5, subtract intrinsic gas if everything is correct
	gas, err := IntrinsicGas(st.data, accessTuples, contractCreation, rules.IsHomestead, rules.IsIstanbul, isEIP3860, uint64(len(auths)))
	if err != nil {
		return nil, err
	}
	if st.gasRemaining < gas {
		return nil, fmt.Errorf("%w: have %d, want %d", ErrIntrinsicGas, st.gasRemaining, gas)
	}
	st.gasRemaining -= gas

	var bailout bool
	// Gas bailout (for trace_call) should only be applied if there is not sufficient balance to perform value transfer
	if gasBailout {
		if !msg.Value().IsZero() && !st.evm.Context.CanTransfer(st.state, msg.From(), msg.Value()) {
			bailout = true
		}
	}

	// Check whether the init code size has been exceeded.
	if isEIP3860 && contractCreation && len(st.data) > params.MaxInitCodeSize {
		return nil, fmt.Errorf("%w: code size %v limit %v", ErrMaxInitCodeSizeExceeded, len(st.data), params.MaxInitCodeSize)
	}

	// Execute the preparatory steps for state transition which includes:
	// - prepare accessList(post-berlin; eip-7702)
	// - reset transient storage(eip 1153)
	st.state.Prepare(rules, msg.From(), coinbase, msg.To(), vm.ActivePrecompiles(rules), accessTuples, verifiedAuthorities)

	var (
		ret   []byte
		vmerr error // vm errors do not effect consensus and are therefore not assigned to err
		// gasLeft   int64
		// gasRefund int64
	)
	fmt.Println("----------------> Start Transition")
	fmt.Println("----------------> Start Gass: ", st.gasRemaining)
	fmt.Println("Refunds: ", refunds)

	// host := evmonego.NewEvmOneHost(st, bailout) // TODO: may be we shouldn't recreate it and destroy it every time we do transition?
	// err = host.SetOption("validate_eof", "true")
	// fmt.Println("Setoption err: ", err)
	// if contractCreation {
	// 	ret, gasLeft, gasRefund, _, vmerr = host.Call(evmonego.Create, st.to(), sender.Address(), st.value.Bytes32(), st.data, int64(st.gasRemaining), 0, false, libcommon.Hash{}, st.to())
	// 	st.gasRemaining = uint64(gasLeft)
	// } else {
	// 	// Increment the nonce for the next transaction
	// 	st.state.SetNonce(msg.From(), st.state.GetNonce(sender.Address())+1)
	// 	ret, gasLeft, gasRefund, _, vmerr = host.Call(evmonego.Call, st.to(), sender.Address(), st.value.Bytes32(), st.data, int64(st.gasRemaining), 0, false, libcommon.Hash{}, st.to())
	// 	st.gasRemaining = uint64(gasLeft)
	// }
	// host.DestroyVM() // TODO: should we destroy it everytime?
	// if refunds {
	// 	if rules.IsLondon {
	// 		// After EIP-3529: refunds are capped to gasUsed / 5
	// 		st.refundGasEVMONE(params.RefundQuotientEIP3529, uint64(gasRefund))
	// 	} else {
	// 		// Before EIP-3529: refunds were capped to gasUsed / 2
	// 		st.refundGasEVMONE(params.RefundQuotient, uint64(gasRefund))
	// 	}
	// }

	if contractCreation {
		// The reason why we don't increment nonce here is that we need the original
		// nonce to calculate the address of the contract that is being created
		// It does get incremented inside the `Create` call, after the computation
		// of the contract's address, but before the execution of the code.
		fmt.Println("CALLING CREATE")
		ret, _, st.gasRemaining, vmerr = st.evm.Create(sender, st.data, st.gasRemaining, st.value, bailout)
	} else {
<<<<<<< HEAD
		// Increment the nonce for the next transaction
		fmt.Println("CALLING CALL")
		st.state.SetNonce(msg.From(), st.state.GetNonce(sender.Address())+1)
=======
>>>>>>> 73ef0d29
		ret, st.gasRemaining, vmerr = st.evm.Call(sender, st.to(), st.data, st.gasRemaining, st.value, bailout)
	}
	if refunds && !gasBailout {
		if rules.IsLondon {
			// After EIP-3529: refunds are capped to gasUsed / 5
			st.refundGas(params.RefundQuotientEIP3529)
		} else {
			// Before EIP-3529: refunds were capped to gasUsed / 2
			st.refundGas(params.RefundQuotient)
		}
	}

	fmt.Println("----------------> End Gas: ", st.gasRemaining)

	effectiveTip := st.gasPrice
	if rules.IsLondon {
		if st.gasFeeCap.Gt(st.evm.Context.BaseFee) {
			effectiveTip = cmath.Min256(st.tip, new(uint256.Int).Sub(st.gasFeeCap, st.evm.Context.BaseFee))
		} else {
			effectiveTip = u256.Num0
		}
	}
	amount := new(uint256.Int).SetUint64(st.gasUsed())
	amount.Mul(amount, effectiveTip) // gasUsed * effectiveTip = how much goes to the block producer (miner, validator)
	st.state.AddBalance(coinbase, amount, tracing.BalanceIncreaseRewardTransactionFee)
	if !msg.IsFree() && rules.IsLondon {
		burntContractAddress := st.evm.ChainConfig().GetBurntContract(st.evm.Context.BlockNumber)
		if burntContractAddress != nil {
			burnAmount := new(uint256.Int).Mul(new(uint256.Int).SetUint64(st.gasUsed()), st.evm.Context.BaseFee)
			st.state.AddBalance(*burntContractAddress, burnAmount, tracing.BalanceChangeUnspecified)
		}
	}

	result := &evmtypes.ExecutionResult{
		UsedGas:             st.gasUsed(),
		Err:                 vmerr,
		Reverted:            vmerr == vm.ErrExecutionReverted,
		ReturnData:          ret,
		SenderInitBalance:   senderInitBalance,
		CoinbaseInitBalance: coinbaseInitBalance,
		FeeTipped:           amount,
	}
	fmt.Println("result.UsedGas:             ", result.UsedGas)
	fmt.Println("result.Err:                 ", result.Err)
	fmt.Println("result.Reverted:            ", result.Reverted)
	fmt.Println("SenderInitBalance:          ", result.SenderInitBalance)
	fmt.Println("result.CoinbaseInitBalance: ", result.CoinbaseInitBalance)
	fmt.Println("result.FeeTipped:           ", result.FeeTipped)
	fmt.Println("result.ReturnData:          ", result.ReturnData)

	if st.evm.Context.PostApplyMessage != nil {
		fmt.Println("Hittin this")
		st.evm.Context.PostApplyMessage(st.state, msg.From(), coinbase, result)
	}
	fmt.Println("----------------> End Transition")
	return result, nil
}

func (st *StateTransition) refundGas(refundQuotient uint64) {
	// Apply refund counter, capped to half of the used gas.
	refund := st.gasUsed() / refundQuotient
	if refund > st.state.GetRefund() {
		refund = st.state.GetRefund()
	}
	fmt.Println("GAS REFUND:    ", refund)
	st.gasRemaining += refund
	fmt.Println("GAS REMAINING: ", st.gasRemaining)
	// Return ETH for remaining gas, exchanged at the original rate.
	remaining := new(uint256.Int).Mul(new(uint256.Int).SetUint64(st.gasRemaining), st.gasPrice)
	st.state.AddBalance(st.msg.From(), remaining, tracing.BalanceIncreaseGasReturn)
	fmt.Println("REMAINING: ", remaining.Uint64())
	// Also return remaining gas to the block gas counter so it is
	// available for the next transaction.
	st.gp.AddGas(st.gasRemaining)
}

func (st *StateTransition) refundGasEVMONE(refundQuotient, gasRefund uint64) {
	// Apply refund counter, capped to half of the used gas.
	refund := st.gasUsed() / refundQuotient
	if refund > gasRefund {
		refund = gasRefund
	}
	fmt.Println("GAS REFUND EVMONE:    ", refund)
	st.gasRemaining += refund
	fmt.Println("GAS REMAINING EVMONE: ", st.gasRemaining)
	// Return ETH for remaining gas, exchanged at the original rate.
	remaining := new(uint256.Int).Mul(new(uint256.Int).SetUint64(st.gasRemaining), st.gasPrice)
	st.state.AddBalance(st.msg.From(), remaining, tracing.BalanceIncreaseGasReturn)
	fmt.Println("REMAINING EVMONE: ", remaining.Uint64())
	// Also return remaining gas to the block gas counter so it is
	// available for the next transaction.
	st.gp.AddGas(st.gasRemaining)
}

// gasUsed returns the amount of gas used up by the state transition.
func (st *StateTransition) gasUsed() uint64 {
	return st.initialGas - st.gasRemaining
}

// ------ interface functions to get necessary info for evmone ---
func (st *StateTransition) GetEnvEVM() *vm.EVM {
	return st.evm
}

func (st *StateTransition) GetEnvIntraBlockState() evmtypes.IntraBlockState {
	return st.state
}<|MERGE_RESOLUTION|>--- conflicted
+++ resolved
@@ -478,12 +478,9 @@
 		fmt.Println("CALLING CREATE")
 		ret, _, st.gasRemaining, vmerr = st.evm.Create(sender, st.data, st.gasRemaining, st.value, bailout)
 	} else {
-<<<<<<< HEAD
 		// Increment the nonce for the next transaction
 		fmt.Println("CALLING CALL")
 		st.state.SetNonce(msg.From(), st.state.GetNonce(sender.Address())+1)
-=======
->>>>>>> 73ef0d29
 		ret, st.gasRemaining, vmerr = st.evm.Call(sender, st.to(), st.data, st.gasRemaining, st.value, bailout)
 	}
 	if refunds && !gasBailout {
