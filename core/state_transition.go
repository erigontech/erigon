--- conflicted
+++ resolved
@@ -559,13 +559,8 @@
 
 	effectiveTip := st.gasPrice
 	if rules.IsLondon {
-<<<<<<< HEAD
 		if st.feeCap.Gt(&st.evm.Context.BaseFee) {
-			effectiveTip = math.U256Min(st.tipCap, new(uint256.Int).Sub(st.feeCap, &st.evm.Context.BaseFee))
-=======
-		if st.feeCap.Gt(st.evm.Context.BaseFee) {
-			effectiveTip = math.U256Min(st.tipCap, (&uint256.Int{}).Sub(st.feeCap, st.evm.Context.BaseFee))
->>>>>>> cbbe67d0
+			effectiveTip = math.U256Min(st.tipCap, (&uint256.Int{}).Sub(st.feeCap, &st.evm.Context.BaseFee))
 		} else {
 			effectiveTip = u256.Num0
 		}
@@ -586,13 +581,6 @@
 	if !msg.IsFree() && rules.IsLondon {
 		burntContractAddress = st.evm.ChainConfig().GetBurntContract(st.evm.Context.BlockNumber)
 		if burntContractAddress != nil {
-<<<<<<< HEAD
-			burnAmount := new(uint256.Int).Mul(new(uint256.Int).SetUint64(st.gasUsed()), &st.evm.Context.BaseFee)
-			st.state.AddBalance(*burntContractAddress, *burnAmount, tracing.BalanceChangeUnspecified)
-			if rules.IsAura && rules.IsPrague {
-				// https://github.com/gnosischain/specs/blob/master/network-upgrades/pectra.md#eip-4844-pectra
-				st.state.AddBalance(*burntContractAddress, st.evm.BlobFee, tracing.BalanceChangeUnspecified)
-=======
 			burnAmount = *(&uint256.Int{}).Mul((&uint256.Int{}).SetUint64(st.gasUsed()), st.evm.Context.BaseFee)
 
 			if rules.IsAura && rules.IsPrague {
@@ -602,7 +590,6 @@
 
 			if !st.noFeeBurnAndTip {
 				st.state.AddBalance(*burntContractAddress, burnAmount, tracing.BalanceChangeUnspecified)
->>>>>>> cbbe67d0
 			}
 		}
 	}
