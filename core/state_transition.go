// Copyright 2014 The go-ethereum Authors
// This file is part of the go-ethereum library.
//
// The go-ethereum library is free software: you can redistribute it and/or modify
// it under the terms of the GNU Lesser General Public License as published by
// the Free Software Foundation, either version 3 of the License, or
// (at your option) any later version.
//
// The go-ethereum library is distributed in the hope that it will be useful,
// but WITHOUT ANY WARRANTY; without even the implied warranty of
// MERCHANTABILITY or FITNESS FOR A PARTICULAR PURPOSE. See the
// GNU Lesser General Public License for more details.
//
// You should have received a copy of the GNU Lesser General Public License
// along with the go-ethereum library. If not, see <http://www.gnu.org/licenses/>.

package core

import (
	"bytes"
	"errors"
	"fmt"
	"slices"

	"github.com/holiman/uint256"
<<<<<<< HEAD
	libcommon "github.com/ledgerwatch/erigon-lib/common"
	"github.com/ledgerwatch/erigon-lib/txpool/txpoolcfg"
	types2 "github.com/ledgerwatch/erigon-lib/types"

	cmath "github.com/ledgerwatch/erigon/common/math"
	"github.com/ledgerwatch/erigon/common/u256"
	"github.com/ledgerwatch/erigon/consensus/misc"
	"github.com/ledgerwatch/erigon/core/vm"
	"github.com/ledgerwatch/erigon/core/vm/evmtypes"
	"github.com/ledgerwatch/erigon/crypto"
	"github.com/ledgerwatch/erigon/params"
	zktypes "github.com/ledgerwatch/erigon/zk/types"
=======

	cmath "github.com/erigontech/erigon-lib/common/math"
	"github.com/erigontech/erigon-lib/log/v3"

	libcommon "github.com/erigontech/erigon-lib/common"
	"github.com/erigontech/erigon-lib/common/fixedgas"
	"github.com/erigontech/erigon-lib/txpool/txpoolcfg"
	types2 "github.com/erigontech/erigon-lib/types"

	"github.com/erigontech/erigon-lib/crypto"

	"github.com/erigontech/erigon/common/u256"
	"github.com/erigontech/erigon/core/types"
	"github.com/erigontech/erigon/core/vm"
	"github.com/erigontech/erigon/core/vm/evmtypes"
	"github.com/erigontech/erigon/params"
>>>>>>> 59f21d50
)

var emptyCodeHash = crypto.Keccak256Hash(nil)

/*
The State Transitioning Model

A state transition is a change made when a transaction is applied to the current world state
The state transitioning model does all the necessary work to work out a valid new state root.

1) Nonce handling
2) Pre pay gas
3) Create a new state object if the recipient is \0*32
4) Value transfer
== If contract creation ==

	4a) Attempt to run transaction data
	4b) If valid, use result as code for the new state object

== end ==
5) Run Script section
6) Derive new state root
*/
type StateTransition struct {
	gp           *GasPool
	msg          Message
	gasRemaining uint64
	gasPrice     *uint256.Int
	gasFeeCap    *uint256.Int
	tip          *uint256.Int
	initialGas   uint64
	value        *uint256.Int
	data         []byte
	state        evmtypes.IntraBlockState
	evm          *vm.EVM

	//some pre-allocated intermediate variables
	sharedBuyGas        *uint256.Int
	sharedBuyGasBalance *uint256.Int
<<<<<<< HEAD

	effectiveGasPricePercentage *uint8

	isBor bool
=======
>>>>>>> 59f21d50
}

// Message represents a message sent to a contract.
type Message interface {
	From() libcommon.Address
	To() *libcommon.Address

	GasPrice() *uint256.Int
	FeeCap() *uint256.Int
	Tip() *uint256.Int
	Gas() uint64
	BlobGas() uint64
	MaxFeePerBlobGas() *uint256.Int
	Value() *uint256.Int

	Nonce() uint64
	CheckNonce() bool
	Data() []byte
	AccessList() types2.AccessList
	BlobHashes() []libcommon.Hash
	Authorizations() []types.Authorization

	IsFree() bool
	EffectiveGasPricePercentage() uint8
}

// IntrinsicGas computes the 'intrinsic gas' for a message with the given data.
// TODO: convert the input to a struct
func IntrinsicGas(data []byte, accessList types2.AccessList, isContractCreation bool, isHomestead, isEIP2028, isEIP3860, isPrague bool, authorizationsLen uint64) (uint64, uint64, error) {
	// Zero and non-zero bytes are priced differently
	dataLen := uint64(len(data))
	dataNonZeroLen := uint64(0)
	for _, byt := range data {
		if byt != 0 {
			dataNonZeroLen++
		}
	}

	gas, floorGas7623, status := txpoolcfg.CalcIntrinsicGas(dataLen, dataNonZeroLen, authorizationsLen, uint64(len(accessList)), uint64(accessList.StorageKeys()), isContractCreation, isHomestead, isEIP2028, isEIP3860, isPrague)
	if status != txpoolcfg.Success {
		return 0, 0, ErrGasUintOverflow
	}
	return gas, floorGas7623, nil
}

// NewStateTransition initialises and returns a new state transition object.
func NewStateTransition(evm *vm.EVM, msg Message, gp *GasPool) *StateTransition {
<<<<<<< HEAD
	isBor := evm.ChainConfig().Bor != nil

	gas := msg.GasPrice()

=======
>>>>>>> 59f21d50
	return &StateTransition{
		gp:        gp,
		evm:       evm,
		msg:       msg,
		gasPrice:  gas,
		gasFeeCap: msg.FeeCap(),
		tip:       msg.Tip(),
		value:     msg.Value(),
		data:      msg.Data(),
		state:     evm.IntraBlockState(),

		sharedBuyGas:        uint256.NewInt(0),
		sharedBuyGasBalance: uint256.NewInt(0),
	}
}

func CalculateEffectiveGas(gas *uint256.Int, ep uint8) *uint256.Int {
	val := gas.Clone()
	epi := new(uint256.Int).SetUint64(uint64(ep))
	epi = epi.Add(epi, u256.Num1)
	val = val.Mul(val, epi)
	gas = gas.Div(val, zktypes.EFFECTIVE_GAS_PRICE_MAX_VAL)

	return gas
}

// ApplyMessage computes the new state by applying the given message
// against the old state within the environment.
//
// ApplyMessage returns the bytes returned by any EVM execution (if it took place),
// the gas used (which includes gas refunds) and an error if it failed. An error always
// indicates a core error meaning that the message would always fail for that particular
// state and would never be accepted within a block.
// `refunds` is false when it is not required to apply gas refunds
// `gasBailout` is true when it is not required to fail transaction if the balance is not enough to pay gas.
// for trace_call to replicate OE/Parity behaviour
func ApplyMessage(evm *vm.EVM, msg Message, gp *GasPool, refunds bool, gasBailout bool) (*evmtypes.ExecutionResult, error) {
	return NewStateTransition(evm, msg, gp).TransitionDb(refunds, gasBailout)
}

// to returns the recipient of the message.
func (st *StateTransition) to() libcommon.Address {
	if st.msg == nil || st.msg.To() == nil /* contract creation */ {
		return libcommon.Address{}
	}
	return *st.msg.To()
}

func (st *StateTransition) buyGas(gasBailout bool) error {
	gasVal := st.sharedBuyGas
	gasVal.SetUint64(st.msg.Gas())
	gasVal, overflow := gasVal.MulOverflow(gasVal, st.gasPrice)
	if overflow {
		return fmt.Errorf("%w: address %v", ErrInsufficientFunds, st.msg.From().Hex())
	}

	// compute blob fee for eip-4844 data blobs if any
	blobGasVal := new(uint256.Int)
	if st.evm.ChainRules().IsCancun {
		blobGasPrice := st.evm.Context.BlobBaseFee
		if blobGasPrice == nil {
			return fmt.Errorf("%w: Cancun is active but ExcessBlobGas is nil", ErrInternalFailure)
		}
		blobGasVal, overflow = blobGasVal.MulOverflow(blobGasPrice, new(uint256.Int).SetUint64(st.msg.BlobGas()))
		if overflow {
			return fmt.Errorf("%w: overflow converting blob gas: %v", ErrInsufficientFunds, blobGasVal)
		}
		if err := st.gp.SubBlobGas(st.msg.BlobGas()); err != nil {
			return err
		}
	}

	if !gasBailout {
		balanceCheck := gasVal
		if st.gasFeeCap != nil {
			balanceCheck = st.sharedBuyGasBalance.SetUint64(st.msg.Gas())
			balanceCheck, overflow = balanceCheck.MulOverflow(balanceCheck, st.gasFeeCap)
			if overflow {
				return fmt.Errorf("%w: address %v", ErrInsufficientFunds, st.msg.From().Hex())
			}
			balanceCheck, overflow = balanceCheck.AddOverflow(balanceCheck, st.value)
			if overflow {
				return fmt.Errorf("%w: address %v", ErrInsufficientFunds, st.msg.From().Hex())
			}
			if st.evm.ChainRules().IsCancun {
				maxBlobFee, overflow := new(uint256.Int).MulOverflow(st.msg.MaxFeePerBlobGas(), new(uint256.Int).SetUint64(st.msg.BlobGas()))
				if overflow {
					return fmt.Errorf("%w: address %v", ErrInsufficientFunds, st.msg.From().Hex())
				}
				balanceCheck, overflow = balanceCheck.AddOverflow(balanceCheck, maxBlobFee)
				if overflow {
					return fmt.Errorf("%w: address %v", ErrInsufficientFunds, st.msg.From().Hex())
				}
			}
		}
		balance := st.state.GetBalance(st.msg.From())
		if have, want := balance, balanceCheck; have.Cmp(want) < 0 {
			return fmt.Errorf("%w: address %v have %v want %v", ErrInsufficientFunds, st.msg.From().Hex(), have, want)
		}
		st.state.SubBalance(st.msg.From(), gasVal)
		st.state.SubBalance(st.msg.From(), blobGasVal)
	}

	if err := st.gp.SubGas(st.msg.Gas()); err != nil {
		return err
	}
	st.gasRemaining += st.msg.Gas()
	st.initialGas = st.msg.Gas()
	st.evm.BlobFee = blobGasVal
	return nil
}

func CheckEip1559TxGasFeeCap(from libcommon.Address, gasFeeCap, tip, baseFee *uint256.Int, isFree bool) error {
	if gasFeeCap.Lt(tip) {
		return fmt.Errorf("%w: address %v, tip: %s, gasFeeCap: %s", ErrTipAboveFeeCap,
			from.Hex(), tip, gasFeeCap)
	}
	if baseFee != nil && gasFeeCap.Lt(baseFee) && !isFree {
		return fmt.Errorf("%w: address %v, gasFeeCap: %s baseFee: %s", ErrFeeCapTooLow,
			from.Hex(), gasFeeCap, baseFee)
	}
	return nil
}

// DESCRIBED: docs/programmers_guide/guide.md#nonce
func (st *StateTransition) preCheck(gasBailout bool) error {
	// Make sure this transaction's nonce is correct.
	if st.msg.CheckNonce() {
		stNonce := st.state.GetNonce(st.msg.From())
		if msgNonce := st.msg.Nonce(); stNonce < msgNonce {
			return fmt.Errorf("%w: address %v, tx: %d state: %d", ErrNonceTooHigh,
				st.msg.From().Hex(), msgNonce, stNonce)
		} else if stNonce > msgNonce {
			return fmt.Errorf("%w: address %v, tx: %d state: %d", ErrNonceTooLow,
				st.msg.From().Hex(), msgNonce, stNonce)
		} else if stNonce+1 < stNonce {
			return fmt.Errorf("%w: address %v, nonce: %d", ErrNonceMax,
				st.msg.From().Hex(), stNonce)
		}

		// Make sure the sender is an EOA (EIP-3607)
		if codeHash := st.state.GetCodeHash(st.msg.From()); codeHash != emptyCodeHash && codeHash != (libcommon.Hash{}) {
			// libcommon.Hash{} means that the sender is not in the state.
			// Historically there were transactions with 0 gas price and non-existing sender,
			// so we have to allow that.

			// eip-7702 allows tx origination from accounts having delegated designation code.
			if _, ok := st.state.GetDelegatedDesignation(st.msg.From()); !ok {
				return fmt.Errorf("%w: address %v, codehash: %s", ErrSenderNoEOA,
					st.msg.From().Hex(), codeHash)
			}
		}
	}

	// Make sure the transaction gasFeeCap is greater than the block's baseFee.
	if st.evm.ChainRules().IsLondon {
		// Skip the checks if gas fields are zero and baseFee was explicitly disabled (eth_call)
		skipCheck := st.evm.Config().NoBaseFee && st.gasFeeCap.IsZero() && st.tip.IsZero()
		if !skipCheck {
			if err := CheckEip1559TxGasFeeCap(st.msg.From(), st.gasFeeCap, st.tip, st.evm.Context.BaseFee, st.msg.IsFree()); err != nil {
				return err
			}
		}
	}
	if st.msg.BlobGas() > 0 && st.evm.ChainRules().IsCancun {
		blobGasPrice := st.evm.Context.BlobBaseFee
		if blobGasPrice == nil {
			return fmt.Errorf("%w: Cancun is active but ExcessBlobGas is nil", ErrInternalFailure)
		}
		maxFeePerBlobGas := st.msg.MaxFeePerBlobGas()
		if !st.evm.Config().NoBaseFee && blobGasPrice.Cmp(maxFeePerBlobGas) > 0 {
			return fmt.Errorf("%w: address %v, maxFeePerBlobGas: %v < blobGasPrice: %v",
				ErrMaxFeePerBlobGas, st.msg.From().Hex(), st.msg.MaxFeePerBlobGas(), blobGasPrice)
		}
	}

	return st.buyGas(gasBailout)
}

// TransitionDb will transition the state by applying the current message and
// returning the evm execution result with following fields.
//
//   - used gas:
//     total gas used (including gas being refunded)
//   - returndata:
//     the returned data from evm
//   - concrete execution error:
//     various **EVM** error which aborts the execution,
//     e.g. ErrOutOfGas, ErrExecutionReverted
//
// However if any consensus issue encountered, return the error directly with
// nil evm execution result.
func (st *StateTransition) TransitionDb(refunds bool, gasBailout bool) (*evmtypes.ExecutionResult, error) {
	coinbase := st.evm.Context.Coinbase

	senderInitBalance := st.state.GetBalance(st.msg.From()).Clone()
	coinbaseInitBalance := st.state.GetBalance(coinbase).Clone()

	// First check this message satisfies all consensus rules before
	// applying the message. The rules include these clauses
	//
	// 1. the nonce of the message caller is correct
	// 2. caller has enough balance to cover transaction fee(gaslimit * gasprice)
	// 3. the amount of gas required is available in the block
	// 4. the purchased gas is enough to cover intrinsic usage
	// 5. there is no overflow when calculating intrinsic gas
	// 6. caller has enough balance to cover asset transfer for **topmost** call

	// Check clauses 1-3 and 6, buy gas if everything is correct
	if err := st.preCheck(gasBailout); err != nil {
		return nil, err
	}
	if st.evm.Config().Debug {
		st.evm.Config().Tracer.CaptureTxStart(st.initialGas)
		defer func() {
			st.evm.Config().Tracer.CaptureTxEnd(st.gasRemaining)
		}()
	}

	msg := st.msg
	sender := vm.AccountRef(msg.From())
	contractCreation := msg.To() == nil
	rules := st.evm.ChainRules()
	vmConfig := st.evm.Config()
	isEIP3860 := vmConfig.HasEip3860(rules)
	accessTuples := slices.Clone[types2.AccessList](msg.AccessList())

	if !contractCreation {
		// Increment the nonce for the next transaction
		st.state.SetNonce(msg.From(), st.state.GetNonce(sender.Address())+1)
	}

	// set code tx
	auths := msg.Authorizations()
	verifiedAuthorities := make([]libcommon.Address, 0)
	if len(auths) > 0 {
		if contractCreation {
			return nil, errors.New("contract creation not allowed with type4 txs")
		}
		var b [32]byte
		data := bytes.NewBuffer(nil)
		for i, auth := range auths {
			data.Reset()

			// 1. chainId check
			if !auth.ChainID.IsZero() && rules.ChainID.String() != auth.ChainID.String() {
				log.Debug("invalid chainID, skipping", "chainId", auth.ChainID, "auth index", i)
				continue
			}

			// 2. authority recover
			authorityPtr, err := auth.RecoverSigner(data, b[:])
			if err != nil {
				log.Debug("authority recover failed, skipping", "err", err, "auth index", i)
				continue
			}
			authority := *authorityPtr

			// 3. add authority account to accesses_addresses
			verifiedAuthorities = append(verifiedAuthorities, authority)
			// authority is added to accessed_address in prepare step

			// 4. authority code should be empty or already delegated
			if codeHash := st.state.GetCodeHash(authority); codeHash != emptyCodeHash && codeHash != (libcommon.Hash{}) {
				// check for delegation
				if _, ok := st.state.GetDelegatedDesignation(authority); ok {
					// noop: has delegated designation
				} else {
					log.Debug("authority code is not empty or not delegated, skipping", "auth index", i)
					continue
				}
			}

			// 5. nonce check
			authorityNonce := st.state.GetNonce(authority)
			if authorityNonce != auth.Nonce {
				log.Debug("invalid nonce, skipping", "auth index", i)
				continue
			}

			// 6. Add PER_EMPTY_ACCOUNT_COST - PER_AUTH_BASE_COST gas to the global refund counter if authority exists in the trie.
			if st.state.Exist(authority) {
				st.state.AddRefund(fixedgas.PerEmptyAccountCost - fixedgas.PerAuthBaseCost)
			}

			// 7. set authority code
			if auth.Address == (libcommon.Address{}) {
				st.state.SetCode(authority, nil)
			} else {
				st.state.SetCode(authority, types.AddressToDelegation(auth.Address))
			}

			// 8. increase the nonce of authority
			st.state.SetNonce(authority, authorityNonce+1)
		}
	}

	// Check clauses 4-5, subtract intrinsic gas if everything is correct
<<<<<<< HEAD
	intrinsicGas, err := IntrinsicGas(st.data, st.msg.AccessList(), contractCreation, rules.IsHomestead, rules.IsIstanbul, isEIP3860)
	if err != nil {
		return nil, err
	}
	if st.gasRemaining < intrinsicGas {
		return nil, fmt.Errorf("%w: have %d, want %d", ErrIntrinsicGas, st.gasRemaining, intrinsicGas)
=======
	gas, floorGas7623, err := IntrinsicGas(st.data, accessTuples, contractCreation, rules.IsHomestead, rules.IsIstanbul, isEIP3860, rules.IsPrague, uint64(len(auths)))
	if err != nil {
		return nil, err
	}
	if st.gasRemaining < gas || st.gasRemaining < floorGas7623 {
		return nil, fmt.Errorf("%w: have %d, want %d", ErrIntrinsicGas, st.gasRemaining, max(gas, floorGas7623))
>>>>>>> 59f21d50
	}
	st.gasRemaining -= intrinsicGas

	var bailout bool
	// Gas bailout (for trace_call) should only be applied if there is not sufficient balance to perform value transfer
	if gasBailout {
		if !msg.Value().IsZero() && !st.evm.Context.CanTransfer(st.state, msg.From(), msg.Value()) {
			bailout = true
		}
	}

	// Check whether the init code size has been exceeded.
	if isEIP3860 && contractCreation && len(st.data) > params.MaxInitCodeSize {
		return nil, fmt.Errorf("%w: code size %v limit %v", ErrMaxInitCodeSizeExceeded, len(st.data), params.MaxInitCodeSize)
	}

<<<<<<< HEAD
	// Set up the initial access list.
	if rules.IsBerlin {
		st.state.Prepare(rules, msg.From(), st.evm.Context.Coinbase, msg.To(), vm.ActivePrecompiles(rules), msg.AccessList())
		// EIP-3651 warm COINBASE
		if rules.IsShanghai {
			st.state.AddAddressToAccessList(st.evm.Context.Coinbase)
		}
	}
=======
	// Execute the preparatory steps for state transition which includes:
	// - prepare accessList(post-berlin; eip-7702)
	// - reset transient storage(eip 1153)
	st.state.Prepare(rules, msg.From(), coinbase, msg.To(), vm.ActivePrecompiles(rules), accessTuples, verifiedAuthorities)
>>>>>>> 59f21d50

	var (
		ret   []byte
		vmerr error // vm errors do not effect consensus and are therefore not assigned to err
	)
	if contractCreation {
		// The reason why we don't increment nonce here is that we need the original
		// nonce to calculate the address of the contract that is being created
		// It does get incremented inside the `Create` call, after the computation
		// of the contract's address, but before the execution of the code.
<<<<<<< HEAD
		ret, _, st.gasRemaining, vmerr = st.evm.Deploy(sender, st.data, st.gasRemaining, st.value, intrinsicGas)
	} else {
		// Increment the nonce for the next transaction
		st.state.SetNonce(msg.From(), st.state.GetNonce(sender.Address())+1)
		ret, st.gasRemaining, vmerr = st.evm.Call(sender, st.to(), st.data, st.gasRemaining, st.value, bailout, intrinsicGas)
=======
		ret, _, st.gasRemaining, vmerr = st.evm.Create(sender, st.data, st.gasRemaining, st.value, bailout)
	} else {
		ret, st.gasRemaining, vmerr = st.evm.Call(sender, st.to(), st.data, st.gasRemaining, st.value, bailout)
>>>>>>> 59f21d50
	}

	if refunds && !gasBailout {
		refundQuotient := params.RefundQuotient
		if rules.IsLondon {
			refundQuotient = params.RefundQuotientEIP3529
		}
		gasUsed := st.gasUsed()
		refund := min(gasUsed/refundQuotient, st.state.GetRefund())
		gasUsed = gasUsed - refund
		if rules.IsPrague {
			gasUsed = max(floorGas7623, gasUsed)
		}
		st.gasRemaining = st.initialGas - gasUsed
		st.refundGas()
	} else if rules.IsPrague {
		st.gasRemaining = st.initialGas - max(floorGas7623, st.gasUsed())
	}

	effectiveTip := st.gasPrice

	if rules.IsLondon {
		if st.gasFeeCap.Gt(st.evm.Context.BaseFee) {
			effectiveTip = cmath.Min256(st.tip, new(uint256.Int).Sub(st.gasFeeCap, st.evm.Context.BaseFee))
		} else {
			effectiveTip = u256.Num0
		}
	}
	amount := new(uint256.Int).SetUint64(st.gasUsed())
	amount.Mul(amount, effectiveTip) // gasUsed * effectiveTip = how much goes to the block producer (miner, validator)
	st.state.AddBalance(coinbase, amount)
	if !msg.IsFree() && rules.IsLondon {
		burntContractAddress := st.evm.ChainConfig().GetBurntContract(st.evm.Context.BlockNumber)
		if burntContractAddress != nil {
			burnAmount := new(uint256.Int).Mul(new(uint256.Int).SetUint64(st.gasUsed()), st.evm.Context.BaseFee)
			st.state.AddBalance(*burntContractAddress, burnAmount)
			if rules.IsAura && rules.IsPrague {
				// https://github.com/gnosischain/specs/blob/master/network-upgrades/pectra.md#eip-4844-pectra
				st.state.AddBalance(*burntContractAddress, st.evm.BlobFee)
			}
		}
	}

	result := &evmtypes.ExecutionResult{
		UsedGas:             st.gasUsed(),
		Err:                 vmerr,
		Reverted:            vmerr == vm.ErrExecutionReverted,
		ReturnData:          ret,
		SenderInitBalance:   senderInitBalance,
		CoinbaseInitBalance: coinbaseInitBalance,
		FeeTipped:           amount,
	}

	if st.evm.Context.PostApplyMessage != nil {
		st.evm.Context.PostApplyMessage(st.state, msg.From(), coinbase, result)
	}

	return result, nil
}

func (st *StateTransition) refundGas() {
	// Return ETH for remaining gas, exchanged at the original rate.
	remaining := new(uint256.Int).Mul(new(uint256.Int).SetUint64(st.gasRemaining), st.gasPrice)
	st.state.AddBalance(st.msg.From(), remaining)

	// Also return remaining gas to the block gas counter so it is
	// available for the next transaction.
	st.gp.AddGas(st.gasRemaining)
}

// gasUsed returns the amount of gas used up by the state transition.
func (st *StateTransition) gasUsed() uint64 {
	return st.initialGas - st.gasRemaining
}<|MERGE_RESOLUTION|>--- conflicted
+++ resolved
@@ -23,20 +23,6 @@
 	"slices"
 
 	"github.com/holiman/uint256"
-<<<<<<< HEAD
-	libcommon "github.com/ledgerwatch/erigon-lib/common"
-	"github.com/ledgerwatch/erigon-lib/txpool/txpoolcfg"
-	types2 "github.com/ledgerwatch/erigon-lib/types"
-
-	cmath "github.com/ledgerwatch/erigon/common/math"
-	"github.com/ledgerwatch/erigon/common/u256"
-	"github.com/ledgerwatch/erigon/consensus/misc"
-	"github.com/ledgerwatch/erigon/core/vm"
-	"github.com/ledgerwatch/erigon/core/vm/evmtypes"
-	"github.com/ledgerwatch/erigon/crypto"
-	"github.com/ledgerwatch/erigon/params"
-	zktypes "github.com/ledgerwatch/erigon/zk/types"
-=======
 
 	cmath "github.com/erigontech/erigon-lib/common/math"
 	"github.com/erigontech/erigon-lib/log/v3"
@@ -53,7 +39,8 @@
 	"github.com/erigontech/erigon/core/vm"
 	"github.com/erigontech/erigon/core/vm/evmtypes"
 	"github.com/erigontech/erigon/params"
->>>>>>> 59f21d50
+	"github.com/ledgerwatch/erigon/params"
+	zktypes "github.com/ledgerwatch/erigon/zk/types"
 )
 
 var emptyCodeHash = crypto.Keccak256Hash(nil)
@@ -93,13 +80,10 @@
 	//some pre-allocated intermediate variables
 	sharedBuyGas        *uint256.Int
 	sharedBuyGasBalance *uint256.Int
-<<<<<<< HEAD
 
 	effectiveGasPricePercentage *uint8
 
 	isBor bool
-=======
->>>>>>> 59f21d50
 }
 
 // Message represents a message sent to a contract.
@@ -124,6 +108,41 @@
 
 	IsFree() bool
 	EffectiveGasPricePercentage() uint8
+}
+
+// ExecutionResult includes all output after executing given evm
+// message no matter the execution itself is successful or not.
+type ExecutionResult struct {
+	UsedGas    uint64 // Total used gas but include the refunded gas
+	Err        error  // Any error encountered during the execution(listed in core/vm/errors.go)
+	ReturnData []byte // Returned data from evm(function result or data supplied with revert opcode)
+}
+
+// Unwrap returns the internal evm error which allows us for further
+// analysis outside.
+func (result *ExecutionResult) Unwrap() error {
+	return result.Err
+}
+
+// Failed returns the indicator whether the execution is successful or not
+func (result *ExecutionResult) Failed() bool { return result.Err != nil }
+
+// Return is a helper function to help caller distinguish between revert reason
+// and function return. Return returns the data after execution if no error occurs.
+func (result *ExecutionResult) Return() []byte {
+	if result.Err != nil {
+		return nil
+	}
+	return libcommon.CopyBytes(result.ReturnData)
+}
+
+// Revert returns the concrete revert reason if the execution is aborted by `REVERT`
+// opcode. Note the reason can be nil if no data supplied with revert opcode.
+func (result *ExecutionResult) Revert() []byte {
+	if result.Err != vm.ErrExecutionReverted {
+		return nil
+	}
+	return libcommon.CopyBytes(result.ReturnData)
 }
 
 // IntrinsicGas computes the 'intrinsic gas' for a message with the given data.
@@ -147,13 +166,10 @@
 
 // NewStateTransition initialises and returns a new state transition object.
 func NewStateTransition(evm *vm.EVM, msg Message, gp *GasPool) *StateTransition {
-<<<<<<< HEAD
 	isBor := evm.ChainConfig().Bor != nil
 
 	gas := msg.GasPrice()
 
-=======
->>>>>>> 59f21d50
 	return &StateTransition{
 		gp:        gp,
 		evm:       evm,
@@ -452,21 +468,12 @@
 	}
 
 	// Check clauses 4-5, subtract intrinsic gas if everything is correct
-<<<<<<< HEAD
-	intrinsicGas, err := IntrinsicGas(st.data, st.msg.AccessList(), contractCreation, rules.IsHomestead, rules.IsIstanbul, isEIP3860)
-	if err != nil {
-		return nil, err
-	}
-	if st.gasRemaining < intrinsicGas {
-		return nil, fmt.Errorf("%w: have %d, want %d", ErrIntrinsicGas, st.gasRemaining, intrinsicGas)
-=======
 	gas, floorGas7623, err := IntrinsicGas(st.data, accessTuples, contractCreation, rules.IsHomestead, rules.IsIstanbul, isEIP3860, rules.IsPrague, uint64(len(auths)))
 	if err != nil {
 		return nil, err
 	}
 	if st.gasRemaining < gas || st.gasRemaining < floorGas7623 {
 		return nil, fmt.Errorf("%w: have %d, want %d", ErrIntrinsicGas, st.gasRemaining, max(gas, floorGas7623))
->>>>>>> 59f21d50
 	}
 	st.gasRemaining -= intrinsicGas
 
@@ -483,21 +490,10 @@
 		return nil, fmt.Errorf("%w: code size %v limit %v", ErrMaxInitCodeSizeExceeded, len(st.data), params.MaxInitCodeSize)
 	}
 
-<<<<<<< HEAD
-	// Set up the initial access list.
-	if rules.IsBerlin {
-		st.state.Prepare(rules, msg.From(), st.evm.Context.Coinbase, msg.To(), vm.ActivePrecompiles(rules), msg.AccessList())
-		// EIP-3651 warm COINBASE
-		if rules.IsShanghai {
-			st.state.AddAddressToAccessList(st.evm.Context.Coinbase)
-		}
-	}
-=======
 	// Execute the preparatory steps for state transition which includes:
 	// - prepare accessList(post-berlin; eip-7702)
 	// - reset transient storage(eip 1153)
 	st.state.Prepare(rules, msg.From(), coinbase, msg.To(), vm.ActivePrecompiles(rules), accessTuples, verifiedAuthorities)
->>>>>>> 59f21d50
 
 	var (
 		ret   []byte
@@ -508,17 +504,11 @@
 		// nonce to calculate the address of the contract that is being created
 		// It does get incremented inside the `Create` call, after the computation
 		// of the contract's address, but before the execution of the code.
-<<<<<<< HEAD
 		ret, _, st.gasRemaining, vmerr = st.evm.Deploy(sender, st.data, st.gasRemaining, st.value, intrinsicGas)
 	} else {
 		// Increment the nonce for the next transaction
 		st.state.SetNonce(msg.From(), st.state.GetNonce(sender.Address())+1)
 		ret, st.gasRemaining, vmerr = st.evm.Call(sender, st.to(), st.data, st.gasRemaining, st.value, bailout, intrinsicGas)
-=======
-		ret, _, st.gasRemaining, vmerr = st.evm.Create(sender, st.data, st.gasRemaining, st.value, bailout)
-	} else {
-		ret, st.gasRemaining, vmerr = st.evm.Call(sender, st.to(), st.data, st.gasRemaining, st.value, bailout)
->>>>>>> 59f21d50
 	}
 
 	if refunds && !gasBailout {
