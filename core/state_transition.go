--- conflicted
+++ resolved
@@ -435,13 +435,6 @@
 	if err != nil {
 		return nil, fmt.Errorf("%w: %w", ErrStateTransitionFailed, err)
 	}
-<<<<<<< HEAD
-=======
-	coinbaseInitBalance, err := st.state.GetBalance(coinbase)
-	if err != nil {
-		return nil, fmt.Errorf("%w: %w", ErrStateTransitionFailed, err)
-	}
->>>>>>> 7c81a1d4
 
 	var coinbaseInitBalance uint256.Int
 	if !st.noFeeBurnAndTip {
@@ -567,7 +560,6 @@
 			effectiveTip = u256.Num0
 		}
 	}
-<<<<<<< HEAD
 
 	tipAmount := (&uint256.Int{}).SetUint64(st.gasUsed())
 	tipAmount.Mul(tipAmount, effectiveTip) // gasUsed * effectiveTip = how much goes to the block producer (miner, validator)
@@ -576,12 +568,6 @@
 		if err := st.state.AddBalance(coinbase, *tipAmount, tracing.BalanceIncreaseRewardTransactionFee); err != nil {
 			return nil, fmt.Errorf("%w: %w", ErrStateTransitionFailed, err)
 		}
-=======
-	amount := new(uint256.Int).SetUint64(st.gasUsed())
-	amount.Mul(amount, effectiveTip) // gasUsed * effectiveTip = how much goes to the block producer (miner, validator)
-	if err := st.state.AddBalance(coinbase, *amount, tracing.BalanceIncreaseRewardTransactionFee); err != nil {
-		return nil, fmt.Errorf("%w: %w", ErrStateTransitionFailed, err)
->>>>>>> 7c81a1d4
 	}
 
 	var burnAmount *uint256.Int
@@ -590,7 +576,6 @@
 	if !msg.IsFree() && rules.IsLondon {
 		burntContractAddress = st.evm.ChainConfig().GetBurntContract(st.evm.Context.BlockNumber)
 		if burntContractAddress != nil {
-<<<<<<< HEAD
 			burnAmount = (&uint256.Int{}).Mul((&uint256.Int{}).SetUint64(st.gasUsed()), st.evm.Context.BaseFee)
 
 			if rules.IsAura && rules.IsPrague {
@@ -600,13 +585,6 @@
 
 			if !st.noFeeBurnAndTip {
 				st.state.AddBalance(*burntContractAddress, *burnAmount, tracing.BalanceChangeUnspecified)
-=======
-			burnAmount := new(uint256.Int).Mul(new(uint256.Int).SetUint64(st.gasUsed()), st.evm.Context.BaseFee)
-			st.state.AddBalance(*burntContractAddress, *burnAmount, tracing.BalanceChangeUnspecified)
-			if rules.IsAura && rules.IsPrague {
-				// https://github.com/gnosischain/specs/blob/master/network-upgrades/pectra.md#eip-4844-pectra
-				st.state.AddBalance(*burntContractAddress, *st.evm.BlobFee, tracing.BalanceChangeUnspecified)
->>>>>>> 7c81a1d4
 			}
 		}
 	}
@@ -620,16 +598,10 @@
 		Err:                 vmerr,
 		Reverted:            vmerr == vm.ErrExecutionReverted,
 		ReturnData:          ret,
-<<<<<<< HEAD
-		SenderInitBalance:   &senderInitBalance,
-		CoinbaseInitBalance: &coinbaseInitBalance,
+		SenderInitBalance:   senderInitBalance,
+		CoinbaseInitBalance: coinbaseInitBalance,
 		FeeTipped:           tipAmount,
 		FeeBurnt:            burnAmount,
-=======
-		SenderInitBalance:   senderInitBalance,
-		CoinbaseInitBalance: coinbaseInitBalance,
-		FeeTipped:           *amount,
->>>>>>> 7c81a1d4
 		EvmRefund:           st.state.GetRefund(),
 	}
 
@@ -734,13 +706,10 @@
 func (st *StateTransition) refundGas() {
 	// Return ETH for remaining gas, exchanged at the original rate.
 	remaining := new(uint256.Int).Mul(new(uint256.Int).SetUint64(st.gasRemaining), st.gasPrice)
-<<<<<<< HEAD
 	if st.state.Trace() || st.state.TraceAccount(st.msg.From()) {
 		fmt.Printf("(%d.%d) Refund %x: remaining: %d, price: %d val: %d\n", st.state.TxIndex(), st.state.Incarnation(), st.msg.From(), st.gasRemaining, st.gasPrice, remaining)
 	}
 
-=======
->>>>>>> 7c81a1d4
 	st.state.AddBalance(st.msg.From(), *remaining, tracing.BalanceIncreaseGasReturn)
 
 	// Also return remaining gas to the block gas counter so it is
