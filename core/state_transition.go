// Copyright 2014 The go-ethereum Authors
// (original work)
// Copyright 2024 The Erigon Authors
// (modifications)
// This file is part of Erigon.
//
// Erigon is free software: you can redistribute it and/or modify
// it under the terms of the GNU Lesser General Public License as published by
// the Free Software Foundation, either version 3 of the License, or
// (at your option) any later version.
//
// Erigon is distributed in the hope that it will be useful,
// but WITHOUT ANY WARRANTY; without even the implied warranty of
// MERCHANTABILITY or FITNESS FOR A PARTICULAR PURPOSE. See the
// GNU Lesser General Public License for more details.
//
// You should have received a copy of the GNU Lesser General Public License
// along with Erigon. If not, see <http://www.gnu.org/licenses/>.

package core

import (
	"bytes"
	"errors"
	"fmt"
	"github.com/erigontech/erigon-lib/chain"
	"slices"

	"github.com/holiman/uint256"

	"github.com/erigontech/erigon-lib/chain/params"
	"github.com/erigontech/erigon-lib/common"
	"github.com/erigontech/erigon-lib/common/dbg"
	"github.com/erigontech/erigon-lib/common/empty"
	"github.com/erigontech/erigon-lib/common/fixedgas"
	"github.com/erigontech/erigon-lib/common/math"
	"github.com/erigontech/erigon-lib/common/u256"
	"github.com/erigontech/erigon-lib/log/v3"
	"github.com/erigontech/erigon-lib/types"
	"github.com/erigontech/erigon/core/state"
	"github.com/erigontech/erigon/core/tracing"
	"github.com/erigontech/erigon/core/vm"
	"github.com/erigontech/erigon/core/vm/evmtypes"
	"github.com/erigontech/erigon/execution/consensus"
)

<<<<<<< HEAD
var arbTrace bool

func init() {
	arbTrace = dbg.EnvBool("ARB_TRACE", false)
}

=======
>>>>>>> cf916078
/*
The State Transitioning Model

A state transition is a change made when a transaction is applied to the current world state
The state transitioning model does all the necessary work to work out a valid new state root.

1) Nonce handling
2) Pre pay gas
3) Create a new state object if the recipient is \0*32
4) Value transfer
== If contract creation ==

	4a) Attempt to run transaction data
	4b) If valid, use result as code for the new state object

== end ==
5) Run Script section
6) Derive new state root
*/

var ErrStateTransitionFailed = errors.New("state transition failed")

type ErrExecAbortError struct {
	DependencyTxIndex int
	OriginError       error
}

func (e ErrExecAbortError) Error() string {
	if e.DependencyTxIndex >= 0 {
		return fmt.Sprintf("execution aborted due to dependency %d", e.DependencyTxIndex)
	} else {
		if e.OriginError != nil {
			return fmt.Sprintf("execution aborted: %s", e.OriginError)
		}
		return "execution aborted"
	}
}

type StateTransition struct {
	gp           *GasPool
	msg          Message
	gasRemaining uint64
	gasPrice     *uint256.Int
	feeCap       *uint256.Int
	tipCap       *uint256.Int
	initialGas   uint64
	value        *uint256.Int
	data         []byte
	state        *state.IntraBlockState
	evm          *vm.EVM

	// If true, fee burning and tipping won't happen during transition. Instead, their values will be included in the
	// ExecutionResult, which caller can use the values to update the balance of burner and coinbase account.
	// This is useful during parallel state transition, where the common account read/write should be minimized.
	noFeeBurnAndTip bool
}

// Message represents a message sent to a contract.
type Message interface {
	From() common.Address
	To() *common.Address

	GasPrice() *uint256.Int
	FeeCap() *uint256.Int
	TipCap() *uint256.Int
	Gas() uint64
	BlobGas() uint64
	MaxFeePerBlobGas() *uint256.Int
	Value() *uint256.Int

	Nonce() uint64
	CheckNonce() bool
	Data() []byte
	AccessList() types.AccessList
	BlobHashes() []common.Hash
	Authorizations() []types.Authorization

	IsFree() bool // service transactions on Gnosis are exempt from EIP-1559 mandatory fees
	SetIsFree(bool)
}

// NewStateTransition initialises and returns a new state transition object.
func NewStateTransition(evm *vm.EVM, msg Message, gp *GasPool) *StateTransition {
	return &StateTransition{
		gp:       gp,
		evm:      evm,
		msg:      msg,
		gasPrice: msg.GasPrice(),
		feeCap:   msg.FeeCap(),
		tipCap:   msg.TipCap(),
		value:    msg.Value(),
		data:     msg.Data(),
		state:    evm.IntraBlockState(),
	}
}

// ApplyMessage computes the new state by applying the given message
// against the old state within the environment.
//
// ApplyMessage returns the bytes returned by any EVM execution (if it took place),
// the gas used (which includes gas refunds) and an error if it failed. An error always
// indicates a core error meaning that the message would always fail for that particular
// state and would never be accepted within a block.
// `refunds` is false when it is not required to apply gas refunds
// `gasBailout` is true when it is not required to fail transaction if the balance is not enough to pay gas.
// for trace_call to replicate OE/Parity behaviour
func ApplyMessage(evm *vm.EVM, msg Message, gp *GasPool, refunds bool, gasBailout bool, engine consensus.EngineReader) (*evmtypes.ExecutionResult, error) {
	return applyMessage(evm, msg, gp, refunds, gasBailout, false, engine)
}

func applyMessage(evm *vm.EVM, msg Message, gp *GasPool, refunds bool, gasBailout bool, noFeeBurnAndTip bool, engine consensus.EngineReader) (
	*evmtypes.ExecutionResult, error) {
	// Only zero-gas transactions may be service ones
	if msg.FeeCap().IsZero() && !msg.IsFree() && engine != nil {
		blockContext := evm.Context
		blockContext.Coinbase = state.SystemAddress
		syscall := func(contract common.Address, data []byte) ([]byte, error) {
			ret, err := SysCallContractWithBlockContext(contract, data, evm.ChainConfig(), evm.IntraBlockState(), blockContext, true, nil, evm.Config())
			return ret, err
		}
		msg.SetIsFree(engine.IsServiceTransaction(msg.From(), syscall))
	}
	st := NewStateTransition(evm, msg, gp)
	st.noFeeBurnAndTip = noFeeBurnAndTip
	return st.TransitionDb(refunds, gasBailout)
}

func ApplyMessageNoFeeBurnOrTip(evm *vm.EVM, msg Message, gp *GasPool, refunds bool, gasBailout bool, engine consensus.EngineReader) (*evmtypes.ExecutionResult, error) {
	return applyMessage(evm, msg, gp, refunds, gasBailout, true, engine)
}

func ApplyFrame(evm *vm.EVM, msg Message, gp *GasPool) (*evmtypes.ExecutionResult, error) {
	return NewStateTransition(evm, msg, gp).ApplyFrame()
}

// to returns the recipient of the message.
func (st *StateTransition) to() common.Address {
	if st.msg == nil || st.msg.To() == nil /* contract creation */ {
		return common.Address{}
	}
	return *st.msg.To()
}

func (st *StateTransition) buyGas(gasBailout bool) error {
	gasVal := &uint256.Int{}
	gasVal.SetUint64(st.msg.Gas())
	gasVal, overflow := gasVal.MulOverflow(gasVal, st.gasPrice)
	if overflow {
		return fmt.Errorf("%w: address %v", ErrInsufficientFunds, st.msg.From().Hex())
	}

	// compute blob fee for eip-4844 data blobs if any
<<<<<<< HEAD
	blobGasVal := new(uint256.Int)
	if st.evm.ChainRules().IsCancun && !st.evm.ChainRules().IsArbitrum {
=======
	blobGasVal := &uint256.Int{}
	if st.evm.ChainRules().IsCancun {
>>>>>>> cf916078
		blobGasPrice := st.evm.Context.BlobBaseFee
		if blobGasPrice == nil {
			return fmt.Errorf("%w: Cancun is active but ExcessBlobGas is nil", ErrInternalFailure)
		}
		blobGasVal, overflow = blobGasVal.MulOverflow(blobGasPrice, new(uint256.Int).SetUint64(st.msg.BlobGas()))
		if overflow {
			return fmt.Errorf("%w: overflow converting blob gas: %v", ErrInsufficientFunds, blobGasVal)
		}
		if err := st.gp.SubBlobGas(st.msg.BlobGas()); err != nil {
			return err
		}
	}

	if !gasBailout {
		balanceCheck := gasVal

		if st.feeCap != nil {
			balanceCheck = (&uint256.Int{}).SetUint64(st.msg.Gas())
			balanceCheck, overflow = balanceCheck.MulOverflow(balanceCheck, st.feeCap)
			if overflow {
				return fmt.Errorf("%w: address %v", ErrInsufficientFunds, st.msg.From().Hex())
			}
			balanceCheck, overflow = balanceCheck.AddOverflow(balanceCheck, st.value)
			if overflow {
				return fmt.Errorf("%w: address %v", ErrInsufficientFunds, st.msg.From().Hex())
			}

			isCancun := st.evm.ChainRules().IsCancun
			if st.evm.ChainRules().IsArbitrum {
				isCancun = isCancun && st.evm.Context.ArbOSVersion >= chain.ArbosVersion_20
			}
			if isCancun {
				maxBlobFee, overflow := new(uint256.Int).MulOverflow(st.msg.MaxFeePerBlobGas(), new(uint256.Int).SetUint64(st.msg.BlobGas()))
				if overflow {
					return fmt.Errorf("%w: address %v", ErrInsufficientFunds, st.msg.From().Hex())
				}
				balanceCheck, overflow = balanceCheck.AddOverflow(balanceCheck, maxBlobFee)
				if overflow {
					return fmt.Errorf("%w: address %v", ErrInsufficientFunds, st.msg.From().Hex())
				}
			}
		}
		balance, err := st.state.GetBalance(st.msg.From())
		if err != nil {
			return err
		}
		if have, want := balance, balanceCheck; have.Cmp(want) < 0 {
			return fmt.Errorf("%w: address %v have %v want %v", ErrInsufficientFunds, st.msg.From().Hex(), &have, want)
		}
		st.state.SubBalance(st.msg.From(), *gasVal, tracing.BalanceDecreaseGasBuy)
		st.state.SubBalance(st.msg.From(), *blobGasVal, tracing.BalanceDecreaseGasBuy)
	}

	if err := st.gp.SubGas(st.msg.Gas()); err != nil {
		return err
	}

	if st.evm.Config().Tracer != nil && st.evm.Config().Tracer.OnGasChange != nil {
		st.evm.Config().Tracer.OnGasChange(0, st.msg.Gas(), tracing.GasChangeTxInitialBalance)
	}

<<<<<<< HEAD
	if tracer := st.evm.Config().Tracer; tracer != nil && tracer.CaptureArbitrumTransfer != nil {
		var from = st.msg.From()
		tracer.CaptureArbitrumTransfer(&from, nil, gasVal, true, "feePayment")
	}

=======
>>>>>>> cf916078
	st.gasRemaining += st.msg.Gas()
	st.initialGas = st.msg.Gas()
	st.evm.BlobFee = blobGasVal
	return nil
}

func CheckEip1559TxGasFeeCap(from common.Address, feeCap, tipCap, baseFee *uint256.Int, isFree bool) error {
	if feeCap.Lt(tipCap) {
		return fmt.Errorf("%w: address %v, tipCap: %s, feeCap: %s", ErrTipAboveFeeCap,
			from.Hex(), tipCap, feeCap)
	}
	if baseFee != nil && feeCap.Lt(baseFee) && !isFree {
		return fmt.Errorf("%w: address %v, feeCap: %s baseFee: %s", ErrFeeCapTooLow,
			from.Hex(), feeCap, baseFee)
	}
	return nil
}

// DESCRIBED: docs/programmers_guide/guide.md#nonce
func (st *StateTransition) preCheck(gasBailout bool) error {
	// Make sure this transaction's nonce is correct.
	if st.msg.CheckNonce() {
		stNonce, err := st.state.GetNonce(st.msg.From())
		if err != nil {
			return fmt.Errorf("%w: %w", ErrStateTransitionFailed, err)
		}
		if msgNonce := st.msg.Nonce(); stNonce < msgNonce {
			return fmt.Errorf("%w: address %v, tx: %d state: %d", ErrNonceTooHigh,
				st.msg.From().Hex(), msgNonce, stNonce)
		} else if stNonce > msgNonce {
			return fmt.Errorf("%w: address %v, tx: %d state: %d", ErrNonceTooLow,
				st.msg.From().Hex(), msgNonce, stNonce)
		} else if stNonce+1 < stNonce {
			return fmt.Errorf("%w: address %v, nonce: %d", ErrNonceMax,
				st.msg.From().Hex(), stNonce)
		}

		// Make sure the sender is an EOA (EIP-3607)
		codeHash, err := st.state.GetCodeHash(st.msg.From())
		if err != nil {
			return fmt.Errorf("%w: %w", ErrStateTransitionFailed, err)
		}
		if codeHash != empty.CodeHash && codeHash != (common.Hash{}) {
			// common.Hash{} means that the sender is not in the state.
			// Historically there were transactions with 0 gas price and non-existing sender,
			// so we have to allow that.

			// eip-7702 allows tx origination from accounts having delegated designation code.
			_, ok, err := st.state.GetDelegatedDesignation(st.msg.From())
			if err != nil {
				return fmt.Errorf("%w: %w", ErrStateTransitionFailed, err)
			}
			if !ok {
				return fmt.Errorf("%w: address %v, codehash: %s", ErrSenderNoEOA,
					st.msg.From().Hex(), codeHash)
			}
		}
	}

	// Make sure the transaction feeCap is greater than the block's baseFee.
	if st.evm.ChainRules().IsLondon {
		// Skip the checks if gas fields are zero and baseFee was explicitly disabled (eth_call)
		skipCheck := st.evm.Config().NoBaseFee && st.feeCap.IsZero() && st.tipCap.IsZero()
		if !skipCheck {
			if err := CheckEip1559TxGasFeeCap(st.msg.From(), st.feeCap, st.tipCap, st.evm.Context.BaseFee, st.msg.IsFree()); err != nil {
				return err
			}
		}
	}
	isCancun := st.evm.ChainRules().IsCancun
	if st.evm.ChainConfig().IsArbitrum() {
		isCancun = false
	}

	if st.msg.BlobGas() > 0 && isCancun {
		blobGasPrice := st.evm.Context.BlobBaseFee
		if blobGasPrice == nil {
			return fmt.Errorf("%w: Cancun is active but ExcessBlobGas is nil", ErrInternalFailure)
		}
		maxFeePerBlobGas := st.msg.MaxFeePerBlobGas()
		if !st.evm.Config().NoBaseFee && blobGasPrice.Cmp(maxFeePerBlobGas) > 0 {
			return fmt.Errorf("%w: address %v, maxFeePerBlobGas: %v < blobGasPrice: %v",
				ErrMaxFeePerBlobGas, st.msg.From().Hex(), st.msg.MaxFeePerBlobGas(), blobGasPrice)
		}
	}

<<<<<<< HEAD
	// TODO arbitrum
	// Check that the user is paying at least the current blob fee
	// if st.evm.ChainConfig().IsCancun(st.evm.Context.BlockNumber, st.evm.Context.Time, st.evm.Context.ArbOSVersion) {
	// 	if st.blobGasUsed() > 0 {
	// 		// Skip the checks if gas fields are zero and blobBaseFee was explicitly disabled (eth_call)
	// 		skipCheck := st.evm.Config.NoBaseFee && msg.BlobGasFeeCap.BitLen() == 0
	// 		if !skipCheck {
	// 			// This will panic if blobBaseFee is nil, but blobBaseFee presence
	// 			// is verified as part of header validation.
	// 			if msg.BlobGasFeeCap.Cmp(st.evm.Context.BlobBaseFee) < 0 {
	// 				return fmt.Errorf("%w: address %v blobGasFeeCap: %v, blobBaseFee: %v", ErrBlobFeeCapTooLow,
	// 					msg.From.Hex(), msg.BlobGasFeeCap, st.evm.Context.BlobBaseFee)
	// 			}
	// 		}
	// 	}
	// }
=======
>>>>>>> cf916078
	// EIP-7825: Transaction Gas Limit Cap
	if st.evm.ChainRules().IsOsaka && st.msg.Gas() > params.MaxTxnGasLimit {
		return fmt.Errorf("%w: address %v, gas limit %d", ErrGasLimitTooHigh, st.msg.From().Hex(), st.msg.Gas())
	}

	return st.buyGas(gasBailout)
}

// ApplyFrame is similar to TransitionDb but without gas accounting, for use in RIP-7560 transactions
func (st *StateTransition) ApplyFrame() (*evmtypes.ExecutionResult, error) {
	coinbase := st.evm.Context.Coinbase
	senderInitBalance, err := st.state.GetBalance(st.msg.From())
	if err != nil {
		return nil, fmt.Errorf("%w: %w", ErrStateTransitionFailed, err)
	}
	coinbaseInitBalance, err := st.state.GetBalance(coinbase)
	if err != nil {
		return nil, fmt.Errorf("%w: %w", ErrStateTransitionFailed, err)
	}

	msg := st.msg
	st.gasRemaining += st.msg.Gas()
	st.initialGas = st.msg.Gas()
	sender := vm.AccountRef(msg.From())
	contractCreation := msg.To() == nil
	rules := st.evm.ChainRules()
	vmConfig := st.evm.Config()
	isEIP3860 := vmConfig.HasEip3860(rules)
	accessTuples := slices.Clone[types.AccessList](msg.AccessList())

	// set code tx
	auths := msg.Authorizations()
	verifiedAuthorities, err := st.verifyAuthorities(auths, contractCreation, rules.ChainID.String())
	if err != nil {
		return nil, err
	}

	// Check whether the init code size has been exceeded.
	if isEIP3860 && contractCreation && len(st.data) > params.MaxInitCodeSize {
		return nil, fmt.Errorf("%w: code size %v limit %v", ErrMaxInitCodeSizeExceeded, len(st.data), params.MaxInitCodeSize)
	}

	// Execute the preparatory steps for state transition which includes:
	// - prepare accessList(post-berlin; eip-7702)
	// - reset transient storage(eip 1153)
	st.state.Prepare(rules, msg.From(), coinbase, msg.To(), vm.ActivePrecompiles(rules), accessTuples, verifiedAuthorities)

	var (
		ret   []byte
		vmerr error // vm errors do not effect consensus and are therefore not assigned to err
	)

	ret, st.gasRemaining, vmerr = st.evm.Call(sender, st.to(), st.data, st.gasRemaining, st.value, false)

	result := &evmtypes.ExecutionResult{
		GasUsed:             st.gasUsed(),
		Err:                 vmerr,
		Reverted:            errors.Is(vmerr, vm.ErrExecutionReverted),
		ReturnData:          ret,
		SenderInitBalance:   senderInitBalance,
		CoinbaseInitBalance: coinbaseInitBalance,
	}

	if st.evm.Context.PostApplyMessage != nil {
		st.evm.Context.PostApplyMessage(st.state, msg.From(), coinbase, result)
	}

	return result, nil
}

// TransitionDb will transition the state by applying the current message and
// returning the evm execution result with following fields.
//
//   - used gas:
//     total gas used (including gas being refunded)
//   - returndata:
//     the returned data from evm
//   - concrete execution error:
//     various **EVM** error which aborts the execution,
//     e.g. ErrOutOfGas, ErrExecutionReverted
//
// However if any consensus issue encountered, return the error directly with
// nil evm execution result.
func (st *StateTransition) TransitionDb(refunds bool, gasBailout bool) (result *evmtypes.ExecutionResult, err error) {
<<<<<<< HEAD
	endTxNow, startHookUsedGas, err, returnData := st.evm.ProcessingHook.StartTxHook()
	if endTxNow {
		return &evmtypes.ExecutionResult{
			GasUsed:       startHookUsedGas,
			Err:           err,
			ReturnData:    returnData,
			ScheduledTxes: st.evm.ProcessingHook.ScheduledTxes(),
		}, nil
	}

=======
>>>>>>> cf916078
	defer func() {
		if r := recover(); r != nil {
			// Recover from dependency panic and retry the execution.
			if r != state.ErrDependency {
				log.Debug("Recovered from transition exec failure.", "Error:", r, "stack", dbg.Stack())
			}
			st.gp.AddGas(st.gasUsed())
			depTxIndex := st.evm.IntraBlockState().DepTxIndex()
			if depTxIndex < 0 {
				err = fmt.Errorf("transition exec failure: %s at: %s", r, dbg.Stack())
			}
			err = ErrExecAbortError{
				DependencyTxIndex: depTxIndex,
				OriginError:       err}
		}
	}()

	coinbase := st.evm.Context.Coinbase
	senderInitBalance, err := st.state.GetBalance(st.msg.From())
	if err != nil {
		return nil, fmt.Errorf("%w: %w", ErrStateTransitionFailed, err)
	}

	var coinbaseInitBalance uint256.Int
	if !st.noFeeBurnAndTip {
		coinbaseInitBalance, err = st.state.GetBalance(coinbase)
		if err != nil {
			return nil, fmt.Errorf("%w: %w", ErrStateTransitionFailed, err)
		}
	}
	// First check this message satisfies all consensus rules before
	// applying the message. The rules include these clauses
	//
	// 1. the nonce of the message caller is correct
	// 2. caller has enough balance to cover transaction fee(gaslimit * gasprice)
	// 3. the amount of gas required is available in the block
	// 4. the purchased gas is enough to cover intrinsic usage
	// 5. there is no overflow when calculating intrinsic gas
	// 6. caller has enough balance to cover asset transfer for **topmost** call

	// Arbitrum: drop tip for delayed (and old) messages
	if st.evm.ProcessingHook.DropTip() && st.msg.GasPrice().Cmp(st.evm.Context.BaseFee) > 0 {
		mmsg := st.msg.(*types.Message)
		mmsg.SetGasPrice(st.evm.Context.BaseFee)
		mmsg.SetFeeCap(common.Num0)
		mmsg.SetTip(common.Num0)

		st.gasPrice = st.evm.Context.BaseFee
		st.feeCap = common.Num0
		st.tipCap = common.Num0
		st.msg = mmsg
	}
	// Check clauses 1-3 and 6, buy gas if everything is correct
	if err := st.preCheck(gasBailout); err != nil {
		return nil, err
	}

	var (
		msg       = st.msg
		sender    = vm.AccountRef(msg.From())
		rules     = st.evm.ChainRules()
		vmConfig  = st.evm.Config()
		isEIP3860 = vmConfig.HasEip3860(rules)

		accessTuples     = slices.Clone[types.AccessList](msg.AccessList())
		contractCreation = msg.To() == nil
	)
	// coinbase = st.msg.From() // arbitrum

	if !contractCreation {
		// Increment the nonce for the next transaction
		nonce, err := st.state.GetNonce(sender.Address())
		if err != nil {
			return nil, fmt.Errorf("%w: %w", ErrStateTransitionFailed, err)
		}
		st.state.SetNonce(msg.From(), nonce+1)
	}

	// set code tx
	auths := msg.Authorizations()

	// Check clauses 4-5, subtract intrinsic gas if everything is correct
	gas, floorGas7623, overflow := fixedgas.IntrinsicGas(st.data, uint64(len(accessTuples)), uint64(accessTuples.StorageKeys()), contractCreation, rules.IsHomestead, rules.IsIstanbul, isEIP3860, rules.IsPrague, false, uint64(len(auths)))
	if overflow {
		return nil, ErrGasUintOverflow
	}
	// TODO check on !arb looks scary, review back
	if st.gasRemaining < gas || (!rules.IsArbitrum && st.gasRemaining < floorGas7623) {
		return nil, fmt.Errorf("%w: have %d, want %d", ErrIntrinsicGas, st.gasRemaining, max(gas, floorGas7623))
	}

	verifiedAuthorities, err := st.verifyAuthorities(auths, contractCreation, rules.ChainID.String())
	if err != nil {
		return nil, err
	}

	if t := st.evm.Config().Tracer; t != nil && t.OnGasChange != nil {
		t.OnGasChange(st.gasRemaining, st.gasRemaining-gas, tracing.GasChangeTxIntrinsicGas)
	}
	st.gasRemaining -= gas

	tipReceipient, err := st.evm.ProcessingHook.GasChargingHook(&st.gasRemaining)
	if err != nil {
		return nil, err
	}

	var bailout bool
	// Gas bailout (for trace_call) should only be applied if there is not sufficient balance to perform value transfer
	if gasBailout {
		canTransfer, err := st.evm.Context.CanTransfer(st.state, msg.From(), msg.Value())
		if err != nil {
			return nil, fmt.Errorf("%w: %w", ErrStateTransitionFailed, err)
		}
		if !msg.Value().IsZero() && !canTransfer {
			bailout = true
		}
	}

	// Check whether the init code size has been exceeded.
	if isEIP3860 && contractCreation && len(st.data) > params.MaxInitCodeSize {
		return nil, fmt.Errorf("%w: code size %v limit %v", ErrMaxInitCodeSizeExceeded, len(st.data), params.MaxInitCodeSize)
	}

	// Execute the preparatory steps for state transition which includes:
	// - prepare accessList(post-berlin; eip-7702)
	// - reset transient storage(eip 1153)
	if err = st.state.Prepare(rules, msg.From(), coinbase, msg.To(), vm.ActivePrecompiles(rules), accessTuples, verifiedAuthorities); err != nil {
		return nil, fmt.Errorf("%w: %w", ErrStateTransitionFailed, err)
	}
	var (
		ret   []byte
		vmerr error // vm errors do not effect consensus and are therefore not assigned to err

		deployedContract = new(common.Address)
	)

	if contractCreation {
		// The reason why we don't increment nonce here is that we need the original
		// nonce to calculate the address of the contract that is being created
		// It does get incremented inside the `Create` call, after the computation
		// of the contract's address, but before the execution of the code.
		ret, *deployedContract, st.gasRemaining, vmerr = st.evm.Create(sender, st.data, st.gasRemaining, st.value, bailout)
	} else {
		ret, st.gasRemaining, vmerr = st.evm.Call(sender, st.to(), st.data, st.gasRemaining, st.value, bailout)
	}

	if refunds && !gasBailout {
		refundQuotient := params.RefundQuotient
		if rules.IsLondon {
			refundQuotient = params.RefundQuotientEIP3529
		}

		if st.evm.ProcessingHook.IsArbitrum() {
			st.gasRemaining += st.evm.ProcessingHook.ForceRefundGas()
			nonrefundable := st.evm.ProcessingHook.NonrefundableGas()
			if nonrefundable < st.gasUsed() {
				// Apply refund counter, capped to a refund quotient
				refund := (st.gasUsed() - nonrefundable) / refundQuotient // Before EIP-3529
				if refund > st.state.GetRefund() {
					refund = st.state.GetRefund()
				}
				st.gasRemaining += refund
			}

			if rules.IsPrague && st.evm.ProcessingHook.IsCalldataPricingIncreaseEnabled() {
				// After EIP-7623: Data-heavy transactions pay the floor gas.
				if st.gasUsed() < floorGas7623 {
					//prev := st.gasRemaining
					st.gasRemaining = st.initialGas - floorGas7623
					//if t := st.evm.Config.Tracer; t != nil && t.OnGasChange != nil {
					//	t.OnGasChange(prev, st.gasRemaining, tracing.GasChangeTxDataFloor)
					//}
				}
			}
		} else { // Other networks
			gasUsed := st.gasUsed()
			refund := min(gasUsed/refundQuotient, st.state.GetRefund())
			gasUsed = gasUsed - refund

			if rules.IsPrague {
				gasUsed = max(floorGas7623, gasUsed)
			}
			st.gasRemaining = st.initialGas - gasUsed
		}

		st.refundGas()
	} else if rules.IsPrague {
		st.gasRemaining = st.initialGas - max(floorGas7623, st.gasUsed())
	}

	effectiveTip := st.gasPrice
	if rules.IsLondon {
		if st.feeCap.Gt(st.evm.Context.BaseFee) {
			effectiveTip = math.U256Min(st.tipCap, (&uint256.Int{}).Sub(st.feeCap, st.evm.Context.BaseFee))
		} else {
			effectiveTip = u256.Num0
		}
	}

	tipAmount := (&uint256.Int{}).SetUint64(st.gasUsed())
	tipAmount.Mul(tipAmount, effectiveTip) // gasUsed * effectiveTip = how much goes to the block producer (miner, validator)

	if !st.noFeeBurnAndTip {
		if err := st.state.AddBalance(coinbase, *tipAmount, tracing.BalanceIncreaseRewardTransactionFee); err != nil {
			return nil, fmt.Errorf("%w: %w", ErrStateTransitionFailed, err)
		}
	}
<<<<<<< HEAD
	if st.evm.Config().NoBaseFee && msg.FeeCap().Sign() == 0 && msg.TipCap().Sign() == 0 {
	} else {
		if err := st.state.AddBalance(tipReceipient, *tipAmount, tracing.BalanceIncreaseRewardTransactionFee); err != nil {
			return nil, fmt.Errorf("%w: %w", ErrStateTransitionFailed, err)
		}
	}

	var burnAmount uint256.Int
	var burntContractAddress *common.Address
	var tracingTipAmount *uint256.Int
=======

	var burnAmount uint256.Int
	var burntContractAddress *common.Address
>>>>>>> cf916078

	if !msg.IsFree() && rules.IsLondon {
		burntContractAddress = st.evm.ChainConfig().GetBurntContract(st.evm.Context.BlockNumber)
		if burntContractAddress != nil {
			burnAmount = *(&uint256.Int{}).Mul((&uint256.Int{}).SetUint64(st.gasUsed()), st.evm.Context.BaseFee)

<<<<<<< HEAD
			if arbTrace {
				fmt.Printf("burnAddr %x tipAddr %x\n", burntContractAddress, tipReceipient)
			}
			tracingTipAmount = burnAmount.Clone()

=======
>>>>>>> cf916078
			if rules.IsAura && rules.IsPrague {
				// https://github.com/gnosischain/specs/blob/master/network-upgrades/pectra.md#eip-4844-pectra
				burnAmount = *(&uint256.Int{}).Add(&burnAmount, st.evm.BlobFee)
			}

			if !st.noFeeBurnAndTip {
				st.state.AddBalance(*burntContractAddress, burnAmount, tracing.BalanceChangeUnspecified)
			}
		}
	}
	if st.state.Trace() || st.state.TraceAccount(st.msg.From()) {
		fmt.Printf("(%d.%d) Fees %x: tipped: %d, burnt: %d, price: %d, gas: %d\n", st.state.TxIndex(), st.state.Incarnation(), st.msg.From(), tipAmount, burnAmount, st.gasPrice, st.gasUsed())
	}
	// Arbitrum: record the tip
	if tracer := st.evm.Config().Tracer; tracer != nil && tracer.CaptureArbitrumTransfer != nil && !st.evm.ProcessingHook.DropTip() {
		if !tracingTipAmount.IsZero() {
			tracer.CaptureArbitrumTransfer(nil, &tipReceipient, tracingTipAmount, false, "tip")
		}
	}

<<<<<<< HEAD
	st.evm.ProcessingHook.EndTxHook(st.gasRemaining, vmerr == nil)
=======
	if st.state.Trace() || st.state.TraceAccount(st.msg.From()) {
		fmt.Printf("(%d.%d) Fees %x: tipped: %d, burnt: %d, price: %d, gas: %d\n", st.state.TxIndex(), st.state.Incarnation(), st.msg.From(), tipAmount, burnAmount, st.gasPrice, st.gasUsed())
	}
>>>>>>> cf916078

	result = &evmtypes.ExecutionResult{
		GasUsed:             st.gasUsed(),
		Err:                 vmerr,
		Reverted:            vmerr == vm.ErrExecutionReverted,
		ReturnData:          ret,
		SenderInitBalance:   senderInitBalance,
		CoinbaseInitBalance: coinbaseInitBalance,
		FeeTipped:           *tipAmount,
		FeeBurnt:            burnAmount,
		EvmRefund:           st.state.GetRefund(),
<<<<<<< HEAD

		// Arbitrum
		ScheduledTxes:    st.evm.ProcessingHook.ScheduledTxes(),
		TopLevelDeployed: deployedContract,
=======
>>>>>>> cf916078
	}

	if burntContractAddress != nil {
		result.BurntContractAddress = *burntContractAddress
	}

	if st.evm.Context.PostApplyMessage != nil {
		st.evm.Context.PostApplyMessage(st.state, msg.From(), coinbase, result)
	}

	return result, nil
}

func (st *StateTransition) verifyAuthorities(auths []types.Authorization, contractCreation bool, chainID string) ([]common.Address, error) {
	verifiedAuthorities := make([]common.Address, 0)
	if len(auths) > 0 {
		if contractCreation {
			return nil, errors.New("contract creation not allowed with type4 txs")
		}
		var b [32]byte
		data := bytes.NewBuffer(nil)
		for i, auth := range auths {
			data.Reset()

			// 1. chainId check
			if !auth.ChainID.IsZero() && chainID != auth.ChainID.String() {
				log.Debug("invalid chainID, skipping", "chainId", auth.ChainID, "auth index", i)
				continue
			}

			// 2. authority recover
			authorityPtr, err := auth.RecoverSigner(data, b[:])
			if err != nil {
				log.Debug("authority recover failed, skipping", "err", err, "auth index", i)
				continue
			}
			authority := *authorityPtr

			// 3. add authority account to accesses_addresses
			verifiedAuthorities = append(verifiedAuthorities, authority)
			// authority is added to accessed_address in prepare step

			// 4. authority code should be empty or already delegated
			codeHash, err := st.state.GetCodeHash(authority)
			if err != nil {
				return nil, fmt.Errorf("%w: %w", ErrStateTransitionFailed, err)
			}
			if codeHash != empty.CodeHash && codeHash != (common.Hash{}) {
				// check for delegation
				_, ok, err := st.state.GetDelegatedDesignation(authority)
				if err != nil {
					return nil, fmt.Errorf("%w: %w", ErrStateTransitionFailed, err)
				}
				if !ok {
					log.Debug("authority code is not empty or not delegated, skipping", "auth index", i)
					continue
				}
				// noop: has delegated designation
			}

			// 5. nonce check
			authorityNonce, err := st.state.GetNonce(authority)
			if err != nil {
				return nil, fmt.Errorf("%w: %w", ErrStateTransitionFailed, err)
			}
			if authorityNonce != auth.Nonce {
				log.Debug("invalid nonce, skipping", "auth index", i)
				continue
			}

			// 6. Add PER_EMPTY_ACCOUNT_COST - PER_AUTH_BASE_COST gas to the global refund counter if authority exists in the trie.
			exists, err := st.state.Exist(authority)
			if err != nil {
				return nil, fmt.Errorf("%w: %w", ErrStateTransitionFailed, err)
			}
			if exists {
				st.state.AddRefund(params.PerEmptyAccountCost - params.PerAuthBaseCost)
			}

			// 7. set authority code
			if auth.Address == (common.Address{}) {
				if err := st.state.SetCode(authority, nil); err != nil {
					return nil, fmt.Errorf("%w: %w", ErrStateTransitionFailed, err)
				}
			} else {
				if err := st.state.SetCode(authority, types.AddressToDelegation(auth.Address)); err != nil {
					return nil, fmt.Errorf("%w: %w", ErrStateTransitionFailed, err)
				}
			}

			// 8. increase the nonce of authority
			if err := st.state.SetNonce(authority, authorityNonce+1); err != nil {
				return nil, fmt.Errorf("%w: %w", ErrStateTransitionFailed, err)
			}
		}
	}

	return verifiedAuthorities, nil
}

func (st *StateTransition) refundGas() {
	// Return ETH for remaining gas, exchanged at the original rate.
	remaining := new(uint256.Int).Mul(new(uint256.Int).SetUint64(st.gasRemaining), st.gasPrice)
	if st.state.Trace() || st.state.TraceAccount(st.msg.From()) {
		fmt.Printf("(%d.%d) Refund %x: remaining: %d, price: %d val: %d\n", st.state.TxIndex(), st.state.Incarnation(), st.msg.From(), st.gasRemaining, st.gasPrice, remaining)
	}
<<<<<<< HEAD
	if arbTrace {
		fmt.Printf("[ST] refund remaining gas %d to %x\n", remaining, st.msg.From())
	}

	st.state.AddBalance(st.msg.From(), *remaining, tracing.BalanceIncreaseGasReturn)

	// Arbitrum: record the gas refund
	if tracer := st.evm.Config().Tracer; tracer != nil && tracer.CaptureArbitrumTransfer != nil {
		from := st.msg.From()
		tracer.CaptureArbitrumTransfer(nil, &from, remaining, false, "gasRefund")
	}
=======

	st.state.AddBalance(st.msg.From(), *remaining, tracing.BalanceIncreaseGasReturn)
>>>>>>> cf916078

	// Also return remaining gas to the block gas counter so it is
	// available for the next transaction.
	st.gp.AddGas(st.gasRemaining)
}

// gasUsed returns the amount of gas used up by the state transition.
func (st *StateTransition) gasUsed() uint64 {
	return st.initialGas - st.gasRemaining
}

// IntrinsicGas computes the 'intrinsic gas' for a message with the given data.
// TODO: convert the input to a struct
func IntrinsicGas(data []byte, accessList types.AccessList, isContractCreation bool, isHomestead, isEIP2028, isEIP3860, isPrague bool, authorizationsLen uint64) (uint64, uint64, error) {
	// Zero and non-zero bytes are priced differently
	dataLen := uint64(len(data))
	dataNonZeroLen := uint64(0)
	for _, byt := range data {
		if byt != 0 {
			dataNonZeroLen++
		}
	}

	// TODO arbitrum - do we need a separate one intrinsic estimator
	gas, floorGas7623, overflow := fixedgas.CalcIntrinsicGas(dataLen, dataNonZeroLen, authorizationsLen, uint64(len(accessList)), uint64(accessList.StorageKeys()), isContractCreation, isHomestead, isEIP2028, isEIP3860, isPrague, false /*isAAtxn*/)
	if overflow != false {
		return 0, 0, ErrGasUintOverflow
	}
	return gas, floorGas7623, nil
}<|MERGE_RESOLUTION|>--- conflicted
+++ resolved
@@ -23,8 +23,9 @@
 	"bytes"
 	"errors"
 	"fmt"
+	"slices"
+
 	"github.com/erigontech/erigon-lib/chain"
-	"slices"
 
 	"github.com/holiman/uint256"
 
@@ -44,15 +45,12 @@
 	"github.com/erigontech/erigon/execution/consensus"
 )
 
-<<<<<<< HEAD
 var arbTrace bool
 
 func init() {
 	arbTrace = dbg.EnvBool("ARB_TRACE", false)
 }
 
-=======
->>>>>>> cf916078
 /*
 The State Transitioning Model
 
@@ -205,13 +203,8 @@
 	}
 
 	// compute blob fee for eip-4844 data blobs if any
-<<<<<<< HEAD
 	blobGasVal := new(uint256.Int)
 	if st.evm.ChainRules().IsCancun && !st.evm.ChainRules().IsArbitrum {
-=======
-	blobGasVal := &uint256.Int{}
-	if st.evm.ChainRules().IsCancun {
->>>>>>> cf916078
 		blobGasPrice := st.evm.Context.BlobBaseFee
 		if blobGasPrice == nil {
 			return fmt.Errorf("%w: Cancun is active but ExcessBlobGas is nil", ErrInternalFailure)
@@ -273,14 +266,11 @@
 		st.evm.Config().Tracer.OnGasChange(0, st.msg.Gas(), tracing.GasChangeTxInitialBalance)
 	}
 
-<<<<<<< HEAD
 	if tracer := st.evm.Config().Tracer; tracer != nil && tracer.CaptureArbitrumTransfer != nil {
 		var from = st.msg.From()
 		tracer.CaptureArbitrumTransfer(&from, nil, gasVal, true, "feePayment")
 	}
 
-=======
->>>>>>> cf916078
 	st.gasRemaining += st.msg.Gas()
 	st.initialGas = st.msg.Gas()
 	st.evm.BlobFee = blobGasVal
@@ -367,7 +357,6 @@
 		}
 	}
 
-<<<<<<< HEAD
 	// TODO arbitrum
 	// Check that the user is paying at least the current blob fee
 	// if st.evm.ChainConfig().IsCancun(st.evm.Context.BlockNumber, st.evm.Context.Time, st.evm.Context.ArbOSVersion) {
@@ -384,8 +373,6 @@
 	// 		}
 	// 	}
 	// }
-=======
->>>>>>> cf916078
 	// EIP-7825: Transaction Gas Limit Cap
 	if st.evm.ChainRules().IsOsaka && st.msg.Gas() > params.MaxTxnGasLimit {
 		return fmt.Errorf("%w: address %v, gas limit %d", ErrGasLimitTooHigh, st.msg.From().Hex(), st.msg.Gas())
@@ -470,7 +457,6 @@
 // However if any consensus issue encountered, return the error directly with
 // nil evm execution result.
 func (st *StateTransition) TransitionDb(refunds bool, gasBailout bool) (result *evmtypes.ExecutionResult, err error) {
-<<<<<<< HEAD
 	endTxNow, startHookUsedGas, err, returnData := st.evm.ProcessingHook.StartTxHook()
 	if endTxNow {
 		return &evmtypes.ExecutionResult{
@@ -481,8 +467,6 @@
 		}, nil
 	}
 
-=======
->>>>>>> cf916078
 	defer func() {
 		if r := recover(); r != nil {
 			// Recover from dependency panic and retry the execution.
@@ -618,7 +602,6 @@
 
 		deployedContract = new(common.Address)
 	)
-
 	if contractCreation {
 		// The reason why we don't increment nonce here is that we need the original
 		// nonce to calculate the address of the contract that is being created
@@ -690,7 +673,6 @@
 			return nil, fmt.Errorf("%w: %w", ErrStateTransitionFailed, err)
 		}
 	}
-<<<<<<< HEAD
 	if st.evm.Config().NoBaseFee && msg.FeeCap().Sign() == 0 && msg.TipCap().Sign() == 0 {
 	} else {
 		if err := st.state.AddBalance(tipReceipient, *tipAmount, tracing.BalanceIncreaseRewardTransactionFee); err != nil {
@@ -701,25 +683,17 @@
 	var burnAmount uint256.Int
 	var burntContractAddress *common.Address
 	var tracingTipAmount *uint256.Int
-=======
-
-	var burnAmount uint256.Int
-	var burntContractAddress *common.Address
->>>>>>> cf916078
 
 	if !msg.IsFree() && rules.IsLondon {
 		burntContractAddress = st.evm.ChainConfig().GetBurntContract(st.evm.Context.BlockNumber)
 		if burntContractAddress != nil {
 			burnAmount = *(&uint256.Int{}).Mul((&uint256.Int{}).SetUint64(st.gasUsed()), st.evm.Context.BaseFee)
 
-<<<<<<< HEAD
 			if arbTrace {
 				fmt.Printf("burnAddr %x tipAddr %x\n", burntContractAddress, tipReceipient)
 			}
 			tracingTipAmount = burnAmount.Clone()
 
-=======
->>>>>>> cf916078
 			if rules.IsAura && rules.IsPrague {
 				// https://github.com/gnosischain/specs/blob/master/network-upgrades/pectra.md#eip-4844-pectra
 				burnAmount = *(&uint256.Int{}).Add(&burnAmount, st.evm.BlobFee)
@@ -740,13 +714,7 @@
 		}
 	}
 
-<<<<<<< HEAD
 	st.evm.ProcessingHook.EndTxHook(st.gasRemaining, vmerr == nil)
-=======
-	if st.state.Trace() || st.state.TraceAccount(st.msg.From()) {
-		fmt.Printf("(%d.%d) Fees %x: tipped: %d, burnt: %d, price: %d, gas: %d\n", st.state.TxIndex(), st.state.Incarnation(), st.msg.From(), tipAmount, burnAmount, st.gasPrice, st.gasUsed())
-	}
->>>>>>> cf916078
 
 	result = &evmtypes.ExecutionResult{
 		GasUsed:             st.gasUsed(),
@@ -758,13 +726,10 @@
 		FeeTipped:           *tipAmount,
 		FeeBurnt:            burnAmount,
 		EvmRefund:           st.state.GetRefund(),
-<<<<<<< HEAD
 
 		// Arbitrum
 		ScheduledTxes:    st.evm.ProcessingHook.ScheduledTxes(),
 		TopLevelDeployed: deployedContract,
-=======
->>>>>>> cf916078
 	}
 
 	if burntContractAddress != nil {
@@ -865,13 +830,99 @@
 	return verifiedAuthorities, nil
 }
 
+func (st *StateTransition) verifyAuthorities(auths []types.Authorization, contractCreation bool, chainID string) ([]common.Address, error) {
+	verifiedAuthorities := make([]common.Address, 0)
+	if len(auths) > 0 {
+		if contractCreation {
+			return nil, errors.New("contract creation not allowed with type4 txs")
+		}
+		var b [32]byte
+		data := bytes.NewBuffer(nil)
+		for i, auth := range auths {
+			data.Reset()
+
+			// 1. chainId check
+			if !auth.ChainID.IsZero() && chainID != auth.ChainID.String() {
+				log.Debug("invalid chainID, skipping", "chainId", auth.ChainID, "auth index", i)
+				continue
+			}
+
+			// 2. authority recover
+			authorityPtr, err := auth.RecoverSigner(data, b[:])
+			if err != nil {
+				log.Debug("authority recover failed, skipping", "err", err, "auth index", i)
+				continue
+			}
+			authority := *authorityPtr
+
+			// 3. add authority account to accesses_addresses
+			verifiedAuthorities = append(verifiedAuthorities, authority)
+			// authority is added to accessed_address in prepare step
+
+			// 4. authority code should be empty or already delegated
+			codeHash, err := st.state.GetCodeHash(authority)
+			if err != nil {
+				return nil, fmt.Errorf("%w: %w", ErrStateTransitionFailed, err)
+			}
+			if codeHash != empty.CodeHash && codeHash != (common.Hash{}) {
+				// check for delegation
+				_, ok, err := st.state.GetDelegatedDesignation(authority)
+				if err != nil {
+					return nil, fmt.Errorf("%w: %w", ErrStateTransitionFailed, err)
+				}
+				if !ok {
+					log.Debug("authority code is not empty or not delegated, skipping", "auth index", i)
+					continue
+				}
+				// noop: has delegated designation
+			}
+
+			// 5. nonce check
+			authorityNonce, err := st.state.GetNonce(authority)
+			if err != nil {
+				return nil, fmt.Errorf("%w: %w", ErrStateTransitionFailed, err)
+			}
+			if authorityNonce != auth.Nonce {
+				log.Debug("invalid nonce, skipping", "auth index", i)
+				continue
+			}
+
+			// 6. Add PER_EMPTY_ACCOUNT_COST - PER_AUTH_BASE_COST gas to the global refund counter if authority exists in the trie.
+			exists, err := st.state.Exist(authority)
+			if err != nil {
+				return nil, fmt.Errorf("%w: %w", ErrStateTransitionFailed, err)
+			}
+			if exists {
+				st.state.AddRefund(params.PerEmptyAccountCost - params.PerAuthBaseCost)
+			}
+
+			// 7. set authority code
+			if auth.Address == (common.Address{}) {
+				if err := st.state.SetCode(authority, nil); err != nil {
+					return nil, fmt.Errorf("%w: %w", ErrStateTransitionFailed, err)
+				}
+			} else {
+				if err := st.state.SetCode(authority, types.AddressToDelegation(auth.Address)); err != nil {
+					return nil, fmt.Errorf("%w: %w", ErrStateTransitionFailed, err)
+				}
+			}
+
+			// 8. increase the nonce of authority
+			if err := st.state.SetNonce(authority, authorityNonce+1); err != nil {
+				return nil, fmt.Errorf("%w: %w", ErrStateTransitionFailed, err)
+			}
+		}
+	}
+
+	return verifiedAuthorities, nil
+}
+
 func (st *StateTransition) refundGas() {
 	// Return ETH for remaining gas, exchanged at the original rate.
 	remaining := new(uint256.Int).Mul(new(uint256.Int).SetUint64(st.gasRemaining), st.gasPrice)
 	if st.state.Trace() || st.state.TraceAccount(st.msg.From()) {
 		fmt.Printf("(%d.%d) Refund %x: remaining: %d, price: %d val: %d\n", st.state.TxIndex(), st.state.Incarnation(), st.msg.From(), st.gasRemaining, st.gasPrice, remaining)
 	}
-<<<<<<< HEAD
 	if arbTrace {
 		fmt.Printf("[ST] refund remaining gas %d to %x\n", remaining, st.msg.From())
 	}
@@ -883,10 +934,6 @@
 		from := st.msg.From()
 		tracer.CaptureArbitrumTransfer(nil, &from, remaining, false, "gasRefund")
 	}
-=======
-
-	st.state.AddBalance(st.msg.From(), *remaining, tracing.BalanceIncreaseGasReturn)
->>>>>>> cf916078
 
 	// Also return remaining gas to the block gas counter so it is
 	// available for the next transaction.
