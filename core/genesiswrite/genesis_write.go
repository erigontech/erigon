--- conflicted
+++ resolved
@@ -303,23 +303,9 @@
 	head, withdrawals := GenesisWithoutStateToBlock(g)
 
 	ctx := context.Background()
-<<<<<<< HEAD
-=======
-	wg, ctx := errgroup.WithContext(ctx)
-	// we may run inside write tx, can't open 2nd write tx in same goroutine
-	wg.Go(func() (err error) {
-		defer func() {
-			if rec := recover(); rec != nil {
-				err = fmt.Errorf("panic: %v, %s", rec, dbg.Stack())
-			}
-		}()
-		// some users creating > 1Gb custome genesis by `erigon init`
-		genesisTmpDB := mdbx.New(dbcfg.TemporaryDB, logger).InMem(tb, dirs.Tmp).MapSize(2 * datasize.TB).GrowthStep(1 * datasize.MB).MustOpen()
-		defer genesisTmpDB.Close()
->>>>>>> 537dc534
 
 	// some users creating > 1Gb custome genesis by `erigon init`
-	genesisTmpDB := mdbx.New(kv.TemporaryDB, logger).InMem(tb, dirs.Tmp).MapSize(2 * datasize.TB).GrowthStep(1 * datasize.MB).MustOpen()
+	genesisTmpDB := mdbx.New(dbcfg.TemporaryDB, logger).InMem(tb, dirs.Tmp).MapSize(2 * datasize.TB).GrowthStep(1 * datasize.MB).MustOpen()
 	defer genesisTmpDB.Close()
 
 	salt, err := dbstate.GetStateIndicesSalt(dirs, false, logger)
