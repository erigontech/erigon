// Copyright 2019 The go-ethereum Authors
// (original work)
// Copyright 2024 The Erigon Authors
// (modifications)
// This file is part of Erigon.
//
// Erigon is free software: you can redistribute it and/or modify
// it under the terms of the GNU Lesser General Public License as published by
// the Free Software Foundation, either version 3 of the License, or
// (at your option) any later version.
//
// Erigon is distributed in the hope that it will be useful,
// but WITHOUT ANY WARRANTY; without even the implied warranty of
// MERCHANTABILITY or FITNESS FOR A PARTICULAR PURPOSE. See the
// GNU Lesser General Public License for more details.
//
// You should have received a copy of the GNU Lesser General Public License
// along with Erigon. If not, see <http://www.gnu.org/licenses/>.

// Package state provides a caching layer atop the Ethereum state trie.
package state

import (
	"errors"
	"fmt"
	"slices"
	"sort"
	"strings"
	"sync"
	"time"

	"github.com/holiman/uint256"

	"github.com/erigontech/erigon/common"
	"github.com/erigontech/erigon/common/crypto"
	"github.com/erigontech/erigon/common/dbg"
	"github.com/erigontech/erigon/common/u256"
	"github.com/erigontech/erigon/execution/chain"
	"github.com/erigontech/erigon/execution/commitment/trie"
	"github.com/erigontech/erigon/execution/tracing"
	"github.com/erigontech/erigon/execution/types"
	"github.com/erigontech/erigon/execution/types/accounts"
	"github.com/erigontech/erigon/execution/vm/evmtypes"
)

var _ evmtypes.IntraBlockState = new(IntraBlockState) // compile-time interface-check

type revision struct {
	id           int
	journalIndex int
}

type revisions struct {
	nextId int
	valid  []revision
}

func (r *revisions) snapshot(journal *journal) int {
	id := r.nextId
	r.nextId++
	r.valid = append(r.valid, revision{id, journal.length()})
	return id
}

func (r *revisions) returnSnapshot(id int) {
	if r == nil {
		return
	}
	if lv := len(r.valid); lv > 0 && r.valid[lv-1].id == id {
		r.valid = r.valid[0 : lv-1]
		if r.nextId == id+1 {
			r.nextId = id
		}
	}
}

func (r *revisions) reset() {
	if r != nil {
		r.valid = r.valid[:0]
		r.nextId = 0
	}
}

func (r *revisions) put() *revisions {
	if r != nil {
		r.reset()
		if len(r.valid) < 128 {
			revisionsPool.Put(r)
		}
	}
	return nil
}

func (r *revisions) revertToSnapshot(revid int) int {
	// Find the snapshot in the stack of valid snapshots.
	idx := sort.Search(len(r.valid), func(i int) bool {
		return r.valid[i].id >= revid
	})
	if idx == len(r.valid) || r.valid[idx].id != revid {
		var id int
		if idx < len(r.valid) {
			id = r.valid[idx].id
		}
		panic(fmt.Errorf("revision id %v cannot be reverted (idx=%v,len=%v,id=%v)", revid, idx, len(r.valid), id))
	}
	snapshot := r.valid[idx]
	r.valid = r.valid[:idx]
	if r.nextId == snapshot.id+1 {
		r.nextId = snapshot.id
	}
	return snapshot.journalIndex
}

var revisionsPool = sync.Pool{
	New: func() interface{} {
		return &revisions{0, make([]revision, 0, 2048)}
	},
}

// SystemAddress - sender address for internal state updates.
var SystemAddress = accounts.InternAddress(common.HexToAddress("0xfffffffffffffffffffffffffffffffffffffffe"))

// BalanceIncrease represents the increase of balance of an account that did not require
// reading the account first
type BalanceIncrease struct {
	increase    uint256.Int
	transferred bool // Set to true when the corresponding stateObject is created and balance increase is transferred to the stateObject
	count       int  // Number of increases - this needs tracking for proper reversion
}

// IntraBlockState is responsible for caching and managing state changes
// that occur during block's execution.
// NOT THREAD SAFE!
type IntraBlockState struct {
	stateReader StateReader

	// This map holds 'live' objects, which will get modified while processing a state transition.
	stateObjects      map[accounts.Address]*stateObject
	stateObjectsDirty map[accounts.Address]struct{}

	nilAccounts map[accounts.Address]struct{} // Remember non-existent account to avoid reading them again

	// The refund counter, also used by state transitioning.
	refund uint64

	txIndex  int
	blockNum uint64
	logs     []types.Logs
	logSize  uint

	// Per-transaction access list
	accessList *accessList

	// Transient storage
	transientStorage transientStorage

	// Journal of state modifications. This is the backbone of
	// Snapshot and RevertToSnapshot.
<<<<<<< HEAD
	journal      *journal
	revisions    *revisions
	trace        bool
	tracingHooks *tracing.Hooks
	balanceInc   map[accounts.Address]*BalanceIncrease // Map of balance increases (without first reading the account)
=======
	journal        *journal
	validRevisions []revision
	nextRevisionId int
	trace          bool
	tracingHooks   *tracing.Hooks
	balanceInc     map[common.Address]*BalanceIncrease // Map of balance increases (without first reading the account)
	addressAccess  map[common.Address]struct{}
	recordAccess   bool
>>>>>>> 0dcd1c3d

	// Versioned storage used for parallel tx processing, versions
	// are maintaned across transactions until they are reset
	// at the block level
	versionMap          *VersionMap
	versionedWrites     WriteSet
	versionedReads      ReadSet
	accountReadDuration time.Duration
	accountReadCount    int64
	storageReadDuration time.Duration
	storageReadCount    int64
	codeReadDuration    time.Duration
	codeReadCount       int64
	version             int
	dep                 int
}

// Create a new state from a given trie
func New(stateReader StateReader) *IntraBlockState {
	return &IntraBlockState{
		stateReader:       stateReader,
		stateObjects:      map[accounts.Address]*stateObject{},
		stateObjectsDirty: map[accounts.Address]struct{}{},
		nilAccounts:       map[accounts.Address]struct{}{},
		logs:              []types.Logs{},
		journal:           newJournal(),
		accessList:        newAccessList(),
		transientStorage:  newTransientStorage(),
<<<<<<< HEAD
		balanceInc:        map[accounts.Address]*BalanceIncrease{},
=======
		balanceInc:        map[common.Address]*BalanceIncrease{},
		addressAccess:     nil,
		recordAccess:      false,
>>>>>>> 0dcd1c3d
		txIndex:           0,
		trace:             false,
		dep:               UnknownDep,
	}
}

func NewWithVersionMap(stateReader StateReader, mvhm *VersionMap) *IntraBlockState {
	ibs := New(stateReader)
	ibs.versionMap = mvhm
	return ibs
}

func (sdb *IntraBlockState) ReadDuration() time.Duration {
	return sdb.accountReadDuration + sdb.storageReadDuration + sdb.codeReadDuration
}

func (sdb *IntraBlockState) ReadCount() int64 {
	return sdb.accountReadCount + sdb.storageReadCount + sdb.codeReadCount
}

func (sdb *IntraBlockState) AccountReadDuration() time.Duration {
	return sdb.accountReadDuration
}

func (sdb *IntraBlockState) AccountReadCount() int64 {
	return sdb.accountReadCount
}

func (sdb *IntraBlockState) StorageReadDuration() time.Duration {
	return sdb.storageReadDuration
}

func (sdb *IntraBlockState) StorageReadCount() int64 {
	return sdb.storageReadCount
}

func (sdb *IntraBlockState) CodeReadDuration() time.Duration {
	return sdb.codeReadDuration
}

func (sdb *IntraBlockState) CodeReadCount() int64 {
	return sdb.codeReadCount
}

func (sdb *IntraBlockState) SetVersionMap(versionMap *VersionMap) {
	sdb.versionMap = versionMap
}

func (sdb *IntraBlockState) IsVersioned() bool {
	return sdb.versionMap != nil
}

func (sdb *IntraBlockState) SetHooks(hooks *tracing.Hooks) {
	sdb.tracingHooks = hooks
}

func (sdb *IntraBlockState) SetTrace(trace bool) {
	sdb.trace = trace
}

func (sdb *IntraBlockState) hasWrite(addr accounts.Address, path AccountPath, key accounts.StorageKey) bool {
	_, ok := sdb.versionedWrites[addr][AccountKey{path, key}]
	return ok
}

func (sdb *IntraBlockState) HasStorage(addr accounts.Address) (bool, error) {
	so, err := sdb.getStateObject(addr)
	if err != nil {
		return false, err
	}
	if so == nil || so.selfdestructed || so.deleted {
		return false, nil
	}

	// If the fake storage is set, only lookup the state here(in the debugging mode)
	if len(so.fakeStorage) > 0 {
		for _, v := range so.fakeStorage {
			if !v.IsZero() {
				return true, nil
			}
		}

		return false, nil
	}

	// If we know of at least one non-empty cached storage slot, then the object has storage
	for _, v := range so.originStorage {
		if !v.IsZero() {
			return true, nil
		}
	}

	// If we know of at least one non-empty dirty storage slot, then the object has storage
	for _, v := range so.dirtyStorage {
		if !v.IsZero() {
			return true, nil
		}
	}

	// Otherwise check in the DB
	return sdb.stateReader.HasStorage(addr)
}

// Reset clears out all ephemeral state objects from the state db, but keeps
// the underlying state trie to avoid reloading data for the next operations.
func (sdb *IntraBlockState) Reset() {
	sdb.nilAccounts = map[accounts.Address]struct{}{}
	sdb.stateObjects = map[accounts.Address]*stateObject{}
	sdb.stateObjectsDirty = map[accounts.Address]struct{}{}
	for i := range sdb.logs {
		clear(sdb.logs[i]) // free p¬ointers
		sdb.logs[i] = sdb.logs[i][:0]
	}
	sdb.balanceInc = map[accounts.Address]*BalanceIncrease{}
	sdb.journal.Reset()
	sdb.revisions = sdb.revisions.put()
	sdb.refund = 0
	sdb.txIndex = 0
	sdb.logSize = 0
	sdb.versionMap = nil
	sdb.versionedReads = nil
	sdb.versionedWrites = nil
	sdb.accountReadDuration = 0
	sdb.accountReadCount = 0
	sdb.storageReadDuration = 0
	sdb.storageReadCount = 0
	sdb.codeReadDuration = 0
	sdb.codeReadCount = 0
	sdb.dep = UnknownDep
}

func (sdb *IntraBlockState) AddLog(log *types.Log) {
	sdb.journal.append(addLogChange{txIndex: sdb.txIndex})
	log.TxIndex = uint(sdb.txIndex)
	log.Index = sdb.logSize
	if dbg.TraceLogs && (sdb.trace || dbg.TraceAccount(accounts.InternAddress(log.Address).Handle())) {
		fmt.Printf("%d (%d.%d) Log: Index:%d Account:%x Data:%x\n", sdb.blockNum, sdb.txIndex, sdb.version, log.Index, log.Address, log.Data)
	}
	if sdb.tracingHooks != nil && sdb.tracingHooks.OnLog != nil {
		sdb.tracingHooks.OnLog(log)
	}
	sdb.logSize++
	for len(sdb.logs) <= sdb.txIndex {
		sdb.logs = append(sdb.logs, nil)
	}
	sdb.logs[sdb.txIndex] = append(sdb.logs[sdb.txIndex], log)
}

func (sdb *IntraBlockState) GetLogs(txIndex int, txnHash common.Hash, blockNumber uint64, blockHash common.Hash) types.Logs {
	if txIndex >= len(sdb.logs) {
		return nil
	}
	logs := sdb.logs[txIndex]
	for _, l := range logs {
		l.TxHash = txnHash
		l.BlockNumber = blockNumber
		l.BlockHash = blockHash
	}
	return slices.Clone(logs)
}

// GetRawLogs - is like GetLogs, but allow postpone calculation of `txn.Hash()`.
// Example: if you need filter logs and only then set `txn.Hash()` for filtered logs - then no reason to calc for all transactions.
func (sdb *IntraBlockState) GetRawLogs(txIndex int) types.Logs {
	if txIndex >= len(sdb.logs) {
		return nil
	}
	return slices.Clone(sdb.logs[txIndex])
}

func (sdb *IntraBlockState) Logs() types.Logs {
	var logs types.Logs
	for _, lgs := range sdb.logs {
		logs = append(logs, lgs...)
	}
	return logs
}

// AddRefund adds gas to the refund counter
func (sdb *IntraBlockState) AddRefund(gas uint64) {
	sdb.journal.append(refundChange{prev: sdb.refund})
	sdb.refund += gas
}

// SubRefund removes gas from the refund counter.
// This method will panic if the refund counter goes below zero
func (sdb *IntraBlockState) SubRefund(gas uint64) error {
	sdb.journal.append(refundChange{prev: sdb.refund})
	if gas > sdb.refund {
		return errors.New("refund counter below zero")
	}
	sdb.refund -= gas
	return nil
}

// Exist reports whether the given account address exists in the state.
// Notably this also returns true for self destructed accounts.
func (sdb *IntraBlockState) Exist(addr accounts.Address) (exists bool, err error) {
	if dbg.TraceTransactionIO && (sdb.trace || dbg.TraceAccount(addr.Handle())) {
		defer func() {
			fmt.Printf("%d (%d.%d) Exists %x: %v\n", sdb.blockNum, sdb.txIndex, sdb.version, addr, exists)
		}()
	}
	if sdb.versionMap == nil {
		s, err := sdb.getStateObject(addr)
		if err != nil {
			return false, err
		}
		return s != nil && !s.deleted, nil
	}

	if s, ok := sdb.stateObjects[addr]; ok {
		return s != nil && !s.deleted, nil
	}

	readAccount, _, _, err := sdb.getVersionedAccount(addr, true)
	if err != nil {
		return false, err
	}

	destructed, _, _, err := versionedRead(sdb, addr, SelfDestructPath, accounts.NilKey, false, false, nil, nil)
	if err != nil {
		return false, err
	}

	return readAccount != nil && !destructed, nil
}

// Empty returns whether the state object is either non-existent
// or empty according to the EIP161 specification (balance = nonce = code = 0)
func (sdb *IntraBlockState) Empty(addr accounts.Address) (empty bool, err error) {
	if dbg.TraceTransactionIO && (sdb.trace || dbg.TraceAccount(addr.Handle())) {
		defer func() {
			fmt.Printf("%d (%d.%d) Empty %x: %v\n", sdb.blockNum, sdb.txIndex, sdb.version, addr, empty)
		}()
	}
	if sdb.versionMap == nil {
		so, err := sdb.getStateObject(addr)
		if err != nil {
			return false, err
		}

		return so == nil || so.deleted || so.data.Empty(), nil
	}
	if so, ok := sdb.stateObjects[addr]; ok {
		return so == nil || so.deleted || so.data.Empty(), nil
	}

	account, _, _, err := sdb.getVersionedAccount(addr, true)
	if err != nil {
		return false, err
	}
	destructed, _, _, err := versionedRead(sdb, addr, SelfDestructPath, accounts.NilKey, false, false, nil, nil)
	if err != nil {
		return false, err
	}
	return account == nil || destructed || account.Empty(), nil
}

// GetBalance retrieves the balance from the given address or 0 if object not found
// DESCRIBED: docs/programmers_guide/guide.md#address---identifier-of-an-account
func (sdb *IntraBlockState) GetBalance(addr accounts.Address) (uint256.Int, error) {
	balance, _, err := sdb.getBalance(addr)
	return balance, err
}

func (sdb *IntraBlockState) getBalance(addr accounts.Address) (uint256.Int, bool, error) {
	if sdb.versionMap == nil {
		stateObject, err := sdb.getStateObject(addr)
		if err != nil {
			return u256.Num0, false, err
		}
		if stateObject != nil && !stateObject.deleted {
			if dbg.TraceTransactionIO && (sdb.trace || dbg.TraceAccount(addr.Handle())) {
				balance := stateObject.Balance()
				fmt.Printf("%d (%d.%d) GetBalance %x: %d\n", sdb.blockNum, sdb.txIndex, sdb.version, addr, &balance)
			}
			return stateObject.Balance(), true, nil
		}
		return u256.Num0, false, nil
	}

	balance, source, _, err := versionedRead(sdb, addr, BalancePath, accounts.NilKey, false, uint256.Int{},
		func(v uint256.Int) uint256.Int {
			return v
		},
		func(s *stateObject) (uint256.Int, error) {
			if s != nil && !s.deleted {
				return s.Balance(), nil
			}
			return uint256.Int{}, nil
		})

	if dbg.TraceTransactionIO && (sdb.trace || dbg.TraceAccount(addr.Handle())) {
		fmt.Printf("%d (%d.%d) GetBalance %x: %d\n", sdb.blockNum, sdb.txIndex, sdb.version, addr, &balance)
	}
	return balance, source == StorageRead || source == MapRead, err
}

// DESCRIBED: docs/programmers_guide/guide.md#address---identifier-of-an-account
func (sdb *IntraBlockState) GetNonce(addr accounts.Address) (uint64, error) {
	if sdb.versionMap == nil {
		stateObject, err := sdb.getStateObject(addr)
		if err != nil {
			return 0, err
		}
		if stateObject != nil && !stateObject.deleted {
			return stateObject.Nonce(), nil
		}
		return 0, nil
	}

	nonce, _, _, err := versionedRead(sdb, addr, NoncePath, accounts.NilKey, false, 0,
		func(v uint64) uint64 { return v },
		func(s *stateObject) (uint64, error) {
			if s != nil && !s.deleted {
				return s.Nonce(), nil
			}
			return 0, nil
		})

	if dbg.TraceTransactionIO && (sdb.trace || dbg.TraceAccount(addr.Handle())) {
		fmt.Printf("%d (%d.%d) GetNonce %x: %d\n", sdb.blockNum, sdb.txIndex, sdb.version, addr, nonce)
	}

	return nonce, err
}

// TxIndex returns the current transaction index set by Prepare.
func (sdb *IntraBlockState) TxnIndex() int {
	return sdb.txIndex
}

// DESCRIBED: docs/programmers_guide/guide.md#address---identifier-of-an-account
func (sdb *IntraBlockState) GetCode(addr accounts.Address) ([]byte, error) {
	if sdb.versionMap == nil {
		stateObject, err := sdb.getStateObject(addr)
		if err != nil {
			return nil, err
		}
		if stateObject != nil && !stateObject.deleted {
			code, err := stateObject.Code()
			if dbg.TraceTransactionIO && (sdb.trace || dbg.TraceAccount(addr.Handle())) {
				if err != nil {
					fmt.Printf("%d (%d.%d) GetCode (%s) %x: err: %s\n", sdb.blockNum, sdb.txIndex, sdb.version, StorageRead, addr, err)
				} else {
					fmt.Printf("%d (%d.%d) GetCode (%s) %x: size: %d\n", sdb.blockNum, sdb.txIndex, sdb.version, StorageRead, addr, len(code))
				}
			}
			return code, err
		}
		if dbg.TraceTransactionIO && (sdb.trace || dbg.TraceAccount(addr.Handle())) {
			fmt.Printf("%d (%d.%d) GetCode (%s) %x: size: %d\n", sdb.blockNum, sdb.txIndex, sdb.version, StorageRead, addr, 0)
		}
		return nil, nil
	}
	code, source, _, err := versionedRead(sdb, addr, CodePath, accounts.NilKey, false, nil,
		func(v []byte) []byte {
			return v
		},
		func(s *stateObject) ([]byte, error) {
			if s != nil && !s.deleted {
				code, err := s.Code()
				return code, err
			}
			return nil, nil
		})

	if dbg.TraceTransactionIO && (sdb.trace || dbg.TraceAccount(addr.Handle())) {
		if err != nil {
			fmt.Printf("%d (%d.%d) GetCode (%s) %x: err: %s\n", sdb.blockNum, sdb.txIndex, sdb.version, source, addr, err)
		} else {
			fmt.Printf("%d (%d.%d) GetCode (%s) %x: size: %d\n", sdb.blockNum, sdb.txIndex, sdb.version, source, addr, len(code))
		}
	}

	return code, err
}

// DESCRIBED: docs/programmers_guide/guide.md#address---identifier-of-an-account
func (sdb *IntraBlockState) GetCodeSize(addr accounts.Address) (int, error) {
	if sdb.versionMap == nil {
		stateObject, err := sdb.getStateObject(addr)
		if err != nil {
			return 0, err
		}
		if stateObject == nil || stateObject.deleted {
			return 0, nil
		}
		if stateObject.code != nil {
			return len(stateObject.code), nil
		}
		if stateObject.data.CodeHash.IsEmpty() {
			return 0, nil
		}
		return sdb.stateReader.ReadAccountCodeSize(addr)
	}

	size, source, _, err := versionedRead(sdb, addr, CodeSizePath, accounts.NilKey, false, 0,
		func(v int) int { return v },
		func(s *stateObject) (int, error) {
			if s == nil || s.deleted {
				return 0, nil
			}
			if s.code != nil {
				return len(s.code), nil
			}
			if s.data.CodeHash.IsEmpty() {
				return 0, nil
			}
			if dbg.TraceTransactionIO && (sdb.trace || dbg.TraceAccount(addr.Handle())) {
				sdb.stateReader.SetTrace(true, fmt.Sprintf("%d (%d.%d)", sdb.blockNum, sdb.txIndex, sdb.version))
			}
			readStart := time.Now()
			l, err := sdb.stateReader.ReadAccountCodeSize(addr)
			sdb.codeReadDuration += time.Since(readStart)
			sdb.codeReadCount++
			sdb.stateReader.SetTrace(false, "")
			if err != nil {
				return l, err
			}
			return l, err
		})

	if dbg.TraceTransactionIO && (sdb.trace || dbg.TraceAccount(addr.Handle())) {
		fmt.Printf("%d (%d.%d) GetCodeSize (%s) %x: %d\n", sdb.blockNum, sdb.txIndex, sdb.version, source, addr, size)
	}

	return size, err
}

// DESCRIBED: docs/programmers_guide/guide.md#address---identifier-of-an-account
func (sdb *IntraBlockState) GetCodeHash(addr accounts.Address) (accounts.CodeHash, error) {
	if sdb.versionMap == nil {
		stateObject, err := sdb.getStateObject(addr)
		if err != nil {
			return accounts.NilCodeHash, err
		}
		if stateObject == nil || stateObject.deleted {
			return accounts.NilCodeHash, nil
		}
		return stateObject.data.CodeHash, nil
	}

	hash, _, _, err := versionedRead(sdb, addr, CodeHashPath, accounts.NilKey, false, accounts.NilCodeHash,
		func(v accounts.CodeHash) accounts.CodeHash { return v },
		func(s *stateObject) (accounts.CodeHash, error) {
			if s == nil || s.deleted {
				return accounts.NilCodeHash, nil
			}
			return s.data.CodeHash, nil
		})
	return hash, err
}

func (sdb *IntraBlockState) ResolveCodeHash(addr accounts.Address) (accounts.CodeHash, error) {
	// eip-7702
	dd, ok, err := sdb.GetDelegatedDesignation(addr)

	if ok {
		return sdb.GetCodeHash(dd)
	}

	if err != nil {
		return accounts.NilCodeHash, err
	}

	return sdb.GetCodeHash(addr)
}

func (sdb *IntraBlockState) ResolveCode(addr accounts.Address) ([]byte, error) {
	// eip-7702
	dd, ok, err := sdb.GetDelegatedDesignation(addr)
	if ok {
		return sdb.GetCode(dd)
	}
	if err != nil {
		return nil, err
	}
	return sdb.GetCode(addr)
}

func (sdb *IntraBlockState) GetDelegatedDesignation(addr accounts.Address) (accounts.Address, bool, error) {
	// eip-7702
	code, err := sdb.GetCode(addr)
	if err != nil {
		return accounts.ZeroAddress, false, err
	}
	if delegation, ok := types.ParseDelegation(code); ok {
		return delegation, true, nil
	}
	return accounts.ZeroAddress, false, nil
}

// GetState retrieves a value from the given account's storage trie.
// DESCRIBED: docs/programmers_guide/guide.md#address---identifier-of-an-account
<<<<<<< HEAD
func (sdb *IntraBlockState) GetState(addr accounts.Address, key accounts.StorageKey) (uint256.Int, error) {
	versionedValue, source, _, err := versionedRead(sdb, addr, StatePath, key, false, u256.N0,
=======
func (sdb *IntraBlockState) GetState(addr common.Address, key common.Hash, value *uint256.Int) error {
	versionedValue, source, _, err := versionedRead(sdb, addr, StoragePath, key, false, *u256.N0,
>>>>>>> 0dcd1c3d
		func(v uint256.Int) uint256.Int {
			return v
		},
		func(s *stateObject) (uint256.Int, error) {
			var value uint256.Int
			if s != nil && !s.deleted {
				value, _ = s.GetState(key)
			}
			return value, nil
		})

	if dbg.TraceTransactionIO && (sdb.trace || (dbg.TraceAccount(addr.Handle()) && traceKey(key))) {
		fmt.Printf("%d (%d.%d) GetState (%s) %x, %x=%x\n", sdb.blockNum, sdb.txIndex, sdb.version, source, addr, key, versionedValue)
	}

	return versionedValue, err
}

// GetCommittedState retrieves a value from the given account's committed storage trie.
// DESCRIBED: docs/programmers_guide/guide.md#address---identifier-of-an-account
<<<<<<< HEAD
func (sdb *IntraBlockState) GetCommittedState(addr accounts.Address, key accounts.StorageKey) (uint256.Int, error) {
	versionedValue, source, _, err := versionedRead(sdb, addr, StatePath, key, true, u256.N0,
=======
func (sdb *IntraBlockState) GetCommittedState(addr common.Address, key common.Hash, value *uint256.Int) error {
	versionedValue, source, _, err := versionedRead(sdb, addr, StoragePath, key, true, *u256.N0,
>>>>>>> 0dcd1c3d
		func(v uint256.Int) uint256.Int {
			return v
		},
		func(s *stateObject) (uint256.Int, error) {
			var value uint256.Int
			if s != nil && !s.deleted {
				return s.GetCommittedState(key)
			}
			return value, nil
		})

	if dbg.TraceTransactionIO && (sdb.trace || dbg.TraceAccount(addr.Handle())) {
		fmt.Printf("%d (%d.%d) GetCommittedState (%s) %x, %x=%x\n", sdb.blockNum, sdb.txIndex, sdb.version, source, addr, key, versionedValue)
	}

	return versionedValue, err
}

func (sdb *IntraBlockState) HasSelfdestructed(addr accounts.Address) (bool, error) {
	destructed, _, _, err := versionedRead(sdb, addr, SelfDestructPath, accounts.NilKey, false, false,
		func(v bool) bool { return v },
		func(s *stateObject) (bool, error) {
			if s == nil {
				return false, nil
			}
			if s.deleted {
				return false, nil
			}
			if s.createdContract {
				return false, nil
			}
			return s.selfdestructed, nil
		})

	return destructed, err
}

func (sdb *IntraBlockState) ReadVersion(addr accounts.Address, path AccountPath, key accounts.StorageKey, txIdx int) ReadResult {
	return sdb.versionMap.Read(addr, path, key, txIdx)
}

// AddBalance adds amount to the account associated with addr.
// DESCRIBED: docs/programmers_guide/guide.md#address---identifier-of-an-account
func (sdb *IntraBlockState) AddBalance(addr accounts.Address, amount uint256.Int, reason tracing.BalanceChangeReason) error {
	if sdb.versionMap == nil {
		// If this account has not been read, add to the balance increment map
		if _, needAccount := sdb.stateObjects[addr]; !needAccount && addr == ripemd && amount.IsZero() {
			sdb.journal.append(balanceIncrease{
				account:  addr,
				increase: amount,
			})

			bi, ok := sdb.balanceInc[addr]
			if !ok {
				bi = &BalanceIncrease{}
				sdb.balanceInc[addr] = bi
			}

			if sdb.tracingHooks != nil && sdb.tracingHooks.OnBalanceChange != nil {
				// TODO: discuss if we should ignore error
				prev := new(uint256.Int)
				amount := amount
				if dbg.TraceTransactionIO && (sdb.trace || dbg.TraceAccount(addr.Handle())) {
					sdb.stateReader.SetTrace(true, fmt.Sprintf("%d (%d.%d)", sdb.blockNum, sdb.txIndex, sdb.version))
				}
				readStart := time.Now()
				account, _ := sdb.stateReader.ReadAccountDataForDebug(addr)
				sdb.accountReadDuration += time.Since(readStart)
				sdb.accountReadCount++
				sdb.stateReader.SetTrace(false, "")
				if account != nil {
					prev.Add(&account.Balance, &bi.increase)
				} else {
					prev.Add(prev, &bi.increase)
				}

				sdb.tracingHooks.OnBalanceChange(addr, *prev, *(new(uint256.Int).Add(prev, &amount)), reason)
			}

			bi.increase = u256.Add(bi.increase, amount)
			bi.count++
			return nil
		}
	}

	// EIP161: We must check emptiness for the objects such that the account
	// clearing (0,0,0 objects) can take effect.
	if amount.IsZero() {
		stateObject, err := sdb.GetOrNewStateObject(addr)
		if err != nil {
			return err
		}

		if stateObject.data.Empty() {
			if _, ok := sdb.journal.dirties[addr]; !ok {
				versionWritten(sdb, addr, BalancePath, accounts.NilKey, uint256.Int{})
				if dbg.TraceTransactionIO && (sdb.trace || dbg.TraceAccount(addr.Handle())) {
					fmt.Printf("%d (%d.%d) Touch %x\n", sdb.blockNum, sdb.txIndex, sdb.version, addr)
				}
				sdb.touch(addr)
			}
		}

		// BAL: record coinbase/selfdestruct recipients even with 0 value
		sdb.MarkAddressAccess(addr)
		return nil
	}

	prev, wasCommited, _ := sdb.getBalance(addr)

	if dbg.TraceTransactionIO && (sdb.trace || dbg.TraceAccount(addr.Handle())) {
		defer func() {
			bal, _ := sdb.GetBalance(addr)
			prev := prev     // avoid capture allocation unless we're tracing
			amount := amount // avoid capture allocation unless we're tracing
			expected := (&uint256.Int{}).Add(&prev, &amount)
			if bal.Cmp(expected) != 0 {
				panic(fmt.Sprintf("add failed: expected: %d got: %d", expected, &bal))
			}
			fmt.Printf("%d (%d.%d) AddBalance %x, %d+%d=%d\n", sdb.blockNum, sdb.txIndex, sdb.version, addr, &prev, &amount, &bal)
		}()
	}

	update := u256.Add(prev, amount)

	stateObject, err := sdb.GetOrNewStateObject(addr)
	if err != nil {
		return err
	}
	stateObject.SetBalance(update, wasCommited, reason)
	versionWritten(sdb, addr, BalancePath, accounts.NilKey, update)
	return nil
}

func (sdb *IntraBlockState) touch(addr accounts.Address) {
	sdb.journal.append(touchChange{
		account: addr,
	})
	if addr == ripemd {
		// Explicitly put it in the dirty-cache, which is otherwise generated from
		// flattened journals.
		sdb.journal.dirty(addr)
	}
}

func (sdb *IntraBlockState) getVersionedAccount(addr accounts.Address, readStorage bool) (*accounts.Account, ReadSource, Version, error) {
	if sdb.versionMap == nil {
		return nil, UnknownSource, UnknownVersion, nil
	}

	readAccount, source, version, err := versionedRead(sdb, addr, AddressPath, accounts.NilKey, false, nil,
		func(v *accounts.Account) *accounts.Account { return v }, nil)

	if err != nil {
		return nil, UnknownSource, UnknownVersion, err
	}

	if readAccount == nil {
		if readStorage {
			if dbg.TraceTransactionIO && (sdb.trace || dbg.TraceAccount(addr.Handle())) {
				sdb.stateReader.SetTrace(true, fmt.Sprintf("%d (%d.%d)", sdb.blockNum, sdb.txIndex, sdb.version))
			}
			readStart := time.Now()
			readAccount, err = sdb.stateReader.ReadAccountData(addr)
			sdb.accountReadDuration += time.Since(readStart)
			sdb.accountReadCount++
			source = StorageRead
			sdb.stateReader.SetTrace(false, "")
		}

		if readAccount == nil || err != nil {
			return nil, StorageRead, UnknownVersion, err
		}
	}

	return sdb.refreshVersionedAccount(addr, readAccount, source, version)
}

func (sdb *IntraBlockState) refreshVersionedAccount(addr accounts.Address, readAccount *accounts.Account, readSource ReadSource, readVersion Version) (*accounts.Account, ReadSource, Version, error) {
	account := readAccount
	version := readVersion
	source := readSource

	balance, bsource, bversion, err := versionedRead(sdb, addr, BalancePath, accounts.NilKey, false, account.Balance, nil, nil)
	if err != nil {
		return nil, UnknownSource, UnknownVersion, err
	}
	if bversion.TxIndex >= readVersion.TxIndex {
		if balance.Cmp(&account.Balance) != 0 {
			if account == readAccount {
				account = &accounts.Account{}
				account.Copy(readAccount)
			}
			account.Balance = balance
		}
		if bversion.TxIndex > version.TxIndex || (bversion.TxIndex > version.TxIndex && bversion.Incarnation > version.Incarnation) {
			version = bversion
			if bsource != source {
				source = bsource
			}
		}
	}

	nonce, nsource, nversion, err := versionedRead(sdb, addr, NoncePath, accounts.NilKey, false, account.Nonce, nil, nil)
	if err != nil {
		return nil, UnknownSource, UnknownVersion, err
	}
	if nversion.TxIndex >= readVersion.TxIndex {
		if nonce > account.Nonce {
			if account == readAccount {
				account = &accounts.Account{}
				account.Copy(readAccount)
			}
			account.Nonce = nonce
		}
		if nversion.TxIndex > version.TxIndex || (nversion.TxIndex > version.TxIndex && nversion.Incarnation > version.Incarnation) {
			version = nversion
			if nsource != source {
				source = nsource
			}
		}
	}

	codeHash, csource, cversion, err := versionedRead(sdb, addr, CodeHashPath, accounts.NilKey, false, account.CodeHash, nil, nil)
	if err != nil {
		return nil, UnknownSource, UnknownVersion, err
	}

	if cversion.TxIndex >= readVersion.TxIndex {
		if codeHash != account.CodeHash {
			if account == readAccount {
				account = &accounts.Account{}
				account.Copy(readAccount)
			}
			account.CodeHash = codeHash
		}
		if cversion.TxIndex > version.TxIndex || (cversion.TxIndex > version.TxIndex && cversion.Incarnation > version.Incarnation) {
			version = cversion
			if csource != source {
				source = csource
			}
		}
	}

	return account, source, version, nil
}

// SubBalance subtracts amount from the account associated with addr.
// DESCRIBED: docs/programmers_guide/guide.md#address---identifier-of-an-account
func (sdb *IntraBlockState) SubBalance(addr accounts.Address, amount uint256.Int, reason tracing.BalanceChangeReason) error {
	if amount.IsZero() {
		return nil
	}

	prev, wasCommited, _ := sdb.getBalance(addr)

	if dbg.TraceTransactionIO && (sdb.trace || dbg.TraceAccount(addr.Handle())) {
		defer func() {
			bal, _ := sdb.GetBalance(addr)
			prev := prev     // avoid capture allocation unless we're tracing
			amount := amount // avoid capture allocation unless we're tracing
			fmt.Printf("%d (%d.%d) SubBalance %x, %d-%d=%d\n", sdb.blockNum, sdb.txIndex, sdb.version, addr, &prev, &amount, &bal)
		}()
	}

	stateObject, err := sdb.GetOrNewStateObject(addr)
	if err != nil {
		return err
	}
	update := u256.Sub(prev, amount)
	stateObject.SetBalance(update, wasCommited, reason)
	if sdb.versionMap != nil {
		versionWritten(sdb, addr, BalancePath, accounts.NilKey, update)
	}
	return nil
}

// DESCRIBED: docs/programmers_guide/guide.md#address---identifier-of-an-account
func (sdb *IntraBlockState) SetBalance(addr accounts.Address, amount uint256.Int, reason tracing.BalanceChangeReason) error {
	if dbg.TraceTransactionIO && (sdb.trace || dbg.TraceAccount(addr.Handle())) {
		amount := amount
		fmt.Printf("%d (%d.%d) SetBalance %x, %d\n", sdb.blockNum, sdb.txIndex, sdb.version, addr, &amount)
	}
	stateObject, err := sdb.GetOrNewStateObject(addr)
	if err != nil {
		return err
	}
	stateObject.SetBalance(amount, !sdb.hasWrite(addr, BalancePath, accounts.NilKey), reason)
	versionWritten(sdb, addr, BalancePath, accounts.NilKey, stateObject.Balance())
	return nil
}

// DESCRIBED: docs/programmers_guide/guide.md#address---identifier-of-an-account
func (sdb *IntraBlockState) SetNonce(addr accounts.Address, nonce uint64) error {
	if dbg.TraceTransactionIO && (sdb.trace || dbg.TraceAccount(addr.Handle())) {
		fmt.Printf("%d (%d.%d) SetNonce %x, %d\n", sdb.blockNum, sdb.txIndex, sdb.version, addr, nonce)
	}

	stateObject, err := sdb.GetOrNewStateObject(addr)
	if err != nil {
		return err
	}

	stateObject.SetNonce(nonce, !sdb.hasWrite(addr, NoncePath, accounts.NilKey))
	versionWritten(sdb, addr, NoncePath, accounts.NilKey, stateObject.Nonce())
	return nil
}

func printCode(c []byte) (int, string) {
	lenc := len(c)

	if lenc == 0 {
		return 0, ""
	}

	if lenc > 41 {
		return lenc, fmt.Sprintf("%x...", c[0:40])
	}

	return lenc, fmt.Sprintf("%x...", c)
}

// DESCRIBED: docs/programmers_guide/guide.md#code-hash
// DESCRIBED: docs/programmers_guide/guide.md#address---identifier-of-an-account
func (sdb *IntraBlockState) SetCode(addr accounts.Address, code []byte) error {
	if dbg.TraceTransactionIO && (sdb.trace || dbg.TraceAccount(addr.Handle())) {
		lenc, cs := printCode(code)
		fmt.Printf("%d (%d.%d) SetCode %x, %d: %s\n", sdb.blockNum, sdb.txIndex, sdb.version, addr, lenc, cs)
	}

	stateObject, err := sdb.GetOrNewStateObject(addr)
	if err != nil {
		return err
	}
	codeHash := accounts.InternCodeHash(crypto.Keccak256Hash(code))
	stateObject.SetCode(codeHash, code, !sdb.hasWrite(addr, CodePath, accounts.NilKey))
	versionWritten(sdb, addr, CodePath, accounts.NilKey, code)
	versionWritten(sdb, addr, CodeHashPath, accounts.NilKey, codeHash)
	versionWritten(sdb, addr, CodeSizePath, accounts.NilKey, len(code))
	return nil
}

var tracedKeys map[accounts.StorageKey]struct{}

func traceKey(key accounts.StorageKey) bool {
	if tracedKeys == nil {
		tracedKeys = map[accounts.StorageKey]struct{}{}
		for _, key := range dbg.TraceStateKeys {
			key, _ = strings.CutPrefix(strings.ToLower(key), "Ox")
			tracedKeys[accounts.InternKey(common.HexToHash(key))] = struct{}{}
		}
	}
	_, ok := tracedKeys[key]
	return len(tracedKeys) == 0 || ok
}

func (sdb *IntraBlockState) Trace() bool {
	return sdb.trace
}

func (sdb *IntraBlockState) BlockNumber() uint64 {
	return sdb.blockNum
}

func (sdb *IntraBlockState) TxIndex() int {
	return sdb.txIndex
}

func (sdb *IntraBlockState) Incarnation() int {
	return sdb.version
}

// DESCRIBED: docs/programmers_guide/guide.md#address---identifier-of-an-account
func (sdb *IntraBlockState) SetState(addr accounts.Address, key accounts.StorageKey, value uint256.Int) error {
	return sdb.setState(addr, key, value, false)
}

func (sdb *IntraBlockState) setState(addr accounts.Address, key accounts.StorageKey, value uint256.Int, force bool) error {
	if dbg.TraceTransactionIO && (sdb.trace || dbg.TraceAccount(addr.Handle())) {
		fmt.Printf("%d (%d.%d) SetState %x, %x=%s\n", sdb.blockNum, sdb.txIndex, sdb.version, addr, key, value.Hex())
	}

	stateObject, err := sdb.GetOrNewStateObject(addr)
	if err != nil {
		return err
	}
	if stateObject.SetState(key, value, force) {
<<<<<<< HEAD
		versionWritten(sdb, addr, StatePath, key, value)
=======
		sdb.versionWritten(addr, StoragePath, key, value)
>>>>>>> 0dcd1c3d
	}
	return nil
}

// SetStorage replaces the entire storage for the specified account with given
// storage. This function should only be used for debugging.
func (sdb *IntraBlockState) SetStorage(addr accounts.Address, storage Storage) error {
	stateObject, err := sdb.GetOrNewStateObject(addr)
	if err != nil {
		return err
	}
	if stateObject != nil {
		stateObject.SetStorage(storage)
	}
	return nil
}

// SetIncarnation sets incarnation for account if account exists
func (sdb *IntraBlockState) SetIncarnation(addr accounts.Address, incarnation uint64) error {
	if dbg.TraceTransactionIO && (sdb.trace || dbg.TraceAccount(addr.Handle())) {
		fmt.Printf("%d (%d.%d) SetIncarnation %x, %d\n", sdb.blockNum, sdb.txIndex, sdb.version, addr, incarnation)
	}

	stateObject, err := sdb.GetOrNewStateObject(addr)
	if err != nil {
		return err
	}
	if stateObject != nil {
		stateObject.setIncarnation(incarnation)
	}
	return nil
}

func (sdb *IntraBlockState) GetIncarnation(addr accounts.Address) (uint64, error) {
	stateObject, err := sdb.getStateObject(addr)
	if err != nil {
		return 0, err
	}
	if stateObject != nil {
		return stateObject.data.Incarnation, nil
	}
	return 0, nil
}

// Selfdestruct marks the given account as suicided.
// This clears the account balance.
//
// The account's state object is still available until the state is committed,
// getStateObject will return a non-nil account after Suicide.
func (sdb *IntraBlockState) Selfdestruct(addr accounts.Address) (bool, error) {
	if dbg.TraceTransactionIO && (sdb.trace || dbg.TraceAccount(addr.Handle())) {
		fmt.Printf("%d (%d.%d) SelfDestruct %x\n", sdb.blockNum, sdb.txIndex, sdb.version, addr)
	}
	stateObject, err := sdb.getStateObject(addr)
	if err != nil {
		return false, err
	}
	if stateObject == nil || stateObject.deleted {
		return false, nil
	}
	prevBalance := stateObject.Balance()
	sdb.journal.append(selfdestructChange{
		account:     addr,
		prev:        stateObject.selfdestructed,
		prevbalance: prevBalance,
		wasCommited: !sdb.hasWrite(addr, SelfDestructPath, accounts.NilKey),
	})

	if sdb.tracingHooks != nil && sdb.tracingHooks.OnBalanceChange != nil && !prevBalance.IsZero() {
		sdb.tracingHooks.OnBalanceChange(addr, prevBalance, zeroBalance, tracing.BalanceDecreaseSelfdestruct)
	}

	stateObject.markSelfdestructed()
	stateObject.createdContract = false
	stateObject.data.Balance.Clear()

	versionWritten(sdb, addr, SelfDestructPath, accounts.NilKey, stateObject.selfdestructed)
	versionWritten(sdb, addr, BalancePath, accounts.NilKey, uint256.Int{})

	return true, nil
}

var zeroBalance uint256.Int

func (sdb *IntraBlockState) Selfdestruct6780(addr accounts.Address) error {
	stateObject, err := sdb.getStateObject(addr)
	if err != nil {
		return err
	}
	if stateObject == nil {
		return nil
	}
	if stateObject.newlyCreated {
		code, err := sdb.GetCode(addr)
		if err != nil {
			return err
		}
		if _, ok := types.ParseDelegation(code); !ok {
			sdb.Selfdestruct(addr)
		}
	}
	return nil
}

// SetTransientState sets transient storage for a given account. It
// adds the change to the journal so that it can be rolled back
// to its previous value if there is a revert.
func (sdb *IntraBlockState) SetTransientState(addr accounts.Address, key accounts.StorageKey, value uint256.Int) {
	prev := sdb.GetTransientState(addr, key)
	if prev == value {
		return
	}

	sdb.journal.append(transientStorageChange{
		account:  addr,
		key:      key,
		prevalue: prev,
	})

	sdb.setTransientState(addr, key, value)
}

// setTransientState is a lower level setter for transient storage. It
// is called during a revert to prevent modifications to the journal.
func (sdb *IntraBlockState) setTransientState(addr accounts.Address, key accounts.StorageKey, value uint256.Int) {
	sdb.transientStorage.Set(addr, key, value)
}

// GetTransientState gets transient storage for a given account.
func (sdb *IntraBlockState) GetTransientState(addr accounts.Address, key accounts.StorageKey) uint256.Int {
	return sdb.transientStorage.Get(addr, key)
}

func (sdb *IntraBlockState) stateObjectForAccount(addr accounts.Address, account *accounts.Account) *stateObject {
	obj := newObject(sdb, addr, account, account)
	sdb.setStateObject(addr, obj)
	return obj
}

func (sdb *IntraBlockState) getStateObject(addr accounts.Address) (*stateObject, error) {
	if so, ok := sdb.stateObjects[addr]; ok {
		return so, nil
	}

	// Load the object from the database.
	if _, ok := sdb.nilAccounts[addr]; ok {
		if bi, ok := sdb.balanceInc[addr]; ok && !bi.transferred && sdb.versionMap == nil {
			return sdb.createObject(addr, nil), nil
		}
		return nil, nil
	}

	account, _, _, err := sdb.getVersionedAccount(addr, false)
	if err != nil {
		return nil, err
	}

	if account != nil {
		return sdb.stateObjectForAccount(addr, account), nil
	}

	if dbg.TraceTransactionIO && (sdb.trace || dbg.TraceAccount(addr.Handle())) {
		sdb.stateReader.SetTrace(true, fmt.Sprintf("%d (%d.%d)", sdb.blockNum, sdb.txIndex, sdb.version))
	}
	readStart := time.Now()
	readAccount, err := sdb.stateReader.ReadAccountData(addr)
	sdb.accountReadDuration += time.Since(readStart)
	sdb.accountReadCount++
	sdb.stateReader.SetTrace(false, "")

	accountSource := StorageRead
	accountVersion := sdb.Version()

	if err != nil {
		return nil, err
	}

	if readAccount == nil {
		if sdb.versionMap != nil {
			readAccount, accountSource, accountVersion, err = versionedRead[*accounts.Account](sdb, addr, AddressPath, accounts.NilKey, false, nil, nil, nil)

			if readAccount == nil || err != nil {
				return nil, err
			}

			destructed, _, _, err := versionedRead(sdb, addr, SelfDestructPath, accounts.NilKey, false, false, nil, nil)

			if destructed || err != nil {
				sdb.setStateObject(addr, &stateObject{
					db:             sdb,
					address:        addr,
					selfdestructed: destructed,
					deleted:        destructed,
				})
				return nil, err
			}
		} else {
			sdb.nilAccounts[addr] = struct{}{}
			if bi, ok := sdb.balanceInc[addr]; ok && !bi.transferred {
				return sdb.createObject(addr, nil), nil
			}
			return nil, nil
		}
	}

	var code []byte

	if sdb.versionMap != nil {
		account, accountSource, accountVersion, err = sdb.refreshVersionedAccount(addr, readAccount, accountSource, accountVersion)
		if err != nil {
			return nil, err
		}
		code, _, _, _ = versionedRead[[]byte](sdb, addr, CodePath, accounts.NilKey, false, nil, nil, nil)
	} else {
		account = readAccount
	}

	sdb.accountRead(addr, account, accountSource, accountVersion)
	obj := newObject(sdb, addr, account, account)
	if code != nil {
		obj.code = code
	}
	sdb.setStateObject(addr, obj)
	return obj, nil
}

func (sdb *IntraBlockState) setStateObject(addr accounts.Address, object *stateObject) {
	if bi, ok := sdb.balanceInc[addr]; ok && !bi.transferred && sdb.versionMap == nil {
		object.data.Balance = u256.Add(object.data.Balance, bi.increase)
		bi.transferred = true
		sdb.journal.append(balanceIncreaseTransfer{bi: bi})
	}
	sdb.stateObjects[addr] = object
}

// Retrieve a state object or create a new state object if nil.
func (sdb *IntraBlockState) GetOrNewStateObject(addr accounts.Address) (*stateObject, error) {
	stateObject, err := sdb.getStateObject(addr)
	if err != nil {
		return nil, err
	}
	if stateObject == nil || stateObject.deleted {
		stateObject = sdb.createObject(addr, stateObject /* previous */)
	}
	return stateObject, nil
}

// createObject creates a new state object. If there is an existing account with
// the given address, it is overwritten.
func (sdb *IntraBlockState) createObject(addr accounts.Address, previous *stateObject) (newobj *stateObject) {
	account := &accounts.Account{}
	var original *accounts.Account
	if previous == nil {
		original = &accounts.Account{}
	} else {
		original = &previous.original
	}

	account.Root.SetBytes(trie.EmptyRoot[:]) // old storage should be ignored
	newobj = newObject(sdb, addr, account, original)
	newobj.setNonce(0) // sets the object to dirty
	if previous == nil {
		sdb.journal.append(createObjectChange{account: addr})
	} else {
		sdb.journal.append(resetObjectChange{account: addr, prev: previous})
	}
	newobj.newlyCreated = true
	sdb.setStateObject(addr, newobj)
	data := newobj.data
	versionWritten(sdb, addr, AddressPath, accounts.NilKey, &data)
	return newobj
}

// CreateAccount explicitly creates a state object. If a state object with the address
// already exists the balance is carried over to the new account.
//
// CreateAccount is called during the EVM CREATE operation. The situation might arise that
// a contract does the following:
//
//  1. sends funds to sha(account ++ (nonce + 1))
//  2. tx_create(sha(account ++ nonce)) (note that this gets the address of 1)
//
// Carrying over the balance ensures that Ether doesn't disappear.
func (sdb *IntraBlockState) CreateAccount(addr accounts.Address, contractCreation bool) (err error) {
	var prevInc uint64
	var previous *stateObject

	if dbg.TraceTransactionIO && (sdb.trace || dbg.TraceAccount(addr.Handle())) {
		defer func() {
			var creatingContract string
			if contractCreation {
				creatingContract = " (contract)"
			}
			if err != nil {
				fmt.Printf("%d (%d.%d) Create Account%s: %x, err=%s\n", sdb.blockNum, sdb.txIndex, sdb.version, creatingContract, addr, err)
			} else {
				var bal uint256.Int
				if previous != nil {
					bal = previous.data.Balance
				}
				fmt.Printf("%d (%d.%d) Create Account%s: %x, balance=%d\n", sdb.blockNum, sdb.txIndex, sdb.version, creatingContract, addr, &bal)
			}
		}()
	}

	source := StorageRead
	version := UnknownVersion

	if sdb.versionMap == nil {
		previous, err = sdb.getStateObject(addr)
		if err != nil {
			return err
		}
	} else {
		readAccount, accountSource, accountVersion, err := sdb.getVersionedAccount(addr, true)

		if err != nil {
			return err
		}

		if readAccount != nil {
			account := readAccount

			destructed, _, _, err := versionedRead(sdb, addr, SelfDestructPath, accounts.NilKey, false, false,
				func(v bool) bool { return v }, nil)

			if err != nil {
				return err
			}

			previous = newObject(sdb, addr, account, account)
			previous.selfdestructed = destructed
			source = accountSource
			version = accountVersion
		}
	}

	if err != nil {
		return err
	}
	if previous != nil && previous.selfdestructed {
		prevInc = previous.data.Incarnation
	} else {
		prevInc = 0
	}
	if previous != nil && prevInc < previous.data.PrevIncarnation {
		prevInc = previous.data.PrevIncarnation
	}

	newObj := sdb.createObject(addr, previous)
	if previous != nil && !previous.selfdestructed {
		newObj.data.Balance.Set(&previous.data.Balance)
	}
	newObj.data.Initialised = true
	newObj.data.PrevIncarnation = prevInc

	if contractCreation {
		newObj.createdContract = true
		newObj.data.Incarnation = prevInc + 1
	} else {
		newObj.selfdestructed = false
	}

	// for newly created accounts these synthetic read/writes are used so that account
	// creation clashes between trnascations get detected
<<<<<<< HEAD
	versionRead[uint256.Int](sdb, addr, BalancePath, accounts.NilKey, source, version, newObj.Balance())
	versionWritten(sdb, addr, BalancePath, accounts.NilKey, newObj.Balance())

=======
	sdb.versionRead(addr, BalancePath, common.Hash{}, source, version, newObj.Balance())
	sdb.versionWritten(addr, BalancePath, common.Hash{}, newObj.Balance())
>>>>>>> 0dcd1c3d
	return nil
}

// Snapshot returns an identifier for the current revision of the state.
func (sdb *IntraBlockState) PushSnapshot() int {
	if sdb.revisions == nil {
		sdb.revisions = revisionsPool.Get().(*revisions)
	}
	return sdb.revisions.snapshot(sdb.journal)
}

func (sdb *IntraBlockState) PopSnapshot(snapshot int) {
	sdb.revisions.returnSnapshot(snapshot)
}

// RevertToSnapshot reverts all state changes made since the given revision.
func (sdb *IntraBlockState) RevertToSnapshot(revid int, err error) {
	var traced bool
	if dbg.TraceTransactionIO && (sdb.trace || dbg.TracingAccounts()) {
		for addr := range sdb.journal.dirties {
			if sdb.trace || dbg.TraceAccount(addr.Handle()) {
				traced = true
				if err == nil {
					fmt.Printf("%d (%d.%d) Reverting %x, revid: %d\n", sdb.blockNum, sdb.txIndex, sdb.version, addr, revid)
				} else {
					fmt.Printf("%d (%d.%d) Reverting %x, revid: %d: %s\n", sdb.blockNum, sdb.txIndex, sdb.version, addr, revid, err)
				}
			}
		}
	}

	snapshot := sdb.revisions.revertToSnapshot(revid)
	// Replay the journal to undo changes and remove invalidated snapshots
	sdb.journal.revert(sdb, snapshot)

	if traced {
		fmt.Printf("%d (%d.%d) Reverted: %d:%d\n", sdb.blockNum, sdb.txIndex, sdb.version, revid, snapshot)
	}
}

// GetRefund returns the current value of the refund counter.
func (sdb *IntraBlockState) GetRefund() uint64 {
	return sdb.refund
}

func updateAccount(EIP161Enabled bool, isAura bool, stateWriter StateWriter, addr accounts.Address, stateObject *stateObject, isDirty bool, trace bool, tracingHooks *tracing.Hooks) error {
	emptyRemoval := EIP161Enabled && stateObject.data.Empty() && (!isAura || addr != SystemAddress)
	if stateObject.selfdestructed || (isDirty && emptyRemoval) {
		balance := stateObject.Balance()
		if tracingHooks != nil && tracingHooks.OnBalanceChange != nil && !(&balance).IsZero() && stateObject.selfdestructed {
			tracingHooks.OnBalanceChange(stateObject.address, balance, uint256.Int{}, tracing.BalanceDecreaseSelfdestructBurn)
		}
		if dbg.TraceTransactionIO && (trace || dbg.TraceAccount(addr.Handle())) {
			fmt.Printf("%d (%d.%d) Delete Account: %x selfdestructed=%v\n", stateObject.db.blockNum, stateObject.db.txIndex, stateObject.db.version, addr, stateObject.selfdestructed)
		}
		if err := stateWriter.DeleteAccount(addr, &stateObject.original); err != nil {
			return err
		}
		stateObject.deleted = true
	}
	if isDirty && (stateObject.createdContract || !stateObject.selfdestructed) && !emptyRemoval {
		stateObject.deleted = false
		// Write any contract code associated with the state object
		if stateObject.code != nil && stateObject.dirtyCode {
			if err := stateWriter.UpdateAccountCode(addr, stateObject.data.Incarnation, stateObject.data.CodeHash, stateObject.code); err != nil {
				return err
			}
		}
		if stateObject.createdContract {
			if err := stateWriter.CreateContract(addr); err != nil {
				return err
			}
		}
		if err := stateObject.updateStorage(stateWriter); err != nil {
			return err
		}
		if dbg.TraceTransactionIO && (trace || dbg.TraceAccount(addr.Handle())) {
			fmt.Printf("%d (%d.%d) Update Account Data (%T): %x balance:%d,nonce:%d,codehash:%x\n",
				stateObject.db.blockNum, stateObject.db.txIndex, stateObject.db.version, stateWriter, addr, &stateObject.data.Balance, stateObject.data.Nonce, stateObject.data.CodeHash)
		}
		if err := stateWriter.UpdateAccountData(addr, &stateObject.original, &stateObject.data); err != nil {
			return err
		}
	}
	return nil
}

func printAccount(EIP161Enabled bool, addr accounts.Address, stateObject *stateObject, isDirty bool) {
	emptyRemoval := EIP161Enabled && stateObject.data.Empty()
	if stateObject.selfdestructed || (isDirty && emptyRemoval) {
		fmt.Printf("delete: %x\n", addr)
	}
	if isDirty && (stateObject.createdContract || !stateObject.selfdestructed) && !emptyRemoval {
		// Write any contract code associated with the state object
		if stateObject.code != nil && stateObject.dirtyCode {
			fmt.Printf("UpdateCode: %x,%x\n", addr, stateObject.data.CodeHash)
		}
		if stateObject.createdContract {
			fmt.Printf("CreateContract: %x\n", addr)
		}
		stateObject.printTrie()
		fmt.Printf("UpdateAccountData: %x, balance=%d, nonce=%d\n", addr, &stateObject.data.Balance, stateObject.data.Nonce)
	}
}

// FinalizeTx should be called after every transaction.
func (sdb *IntraBlockState) FinalizeTx(chainRules *chain.Rules, stateWriter StateWriter) error {
	for addr, bi := range sdb.balanceInc {
		if !bi.transferred {
			sdb.getStateObject(addr)
		}
	}
	for addr := range sdb.journal.dirties {
		so, exist := sdb.stateObjects[addr]
		if !exist {
			// ripeMD is 'touched' at block 1714175, in txn 0x1237f737031e40bcde4a8b7e717b2d15e3ecadfe49bb1bbc71ee9deb09c6fcf2
			// That txn goes out of gas, and although the notion of 'touched' does not exist there, the
			// touch-event will still be recorded in the journal. Since ripeMD is a special snowflake,
			// it will persist in the journal even though the journal is reverted. In this special circumstance,
			// it may exist in `sdb.journal.dirties` but not in `sdb.stateObjects`.
			// Thus, we can safely ignore it here
			continue
		}

		if err := updateAccount(chainRules.IsSpuriousDragon, chainRules.IsAura, stateWriter, addr, so, true, sdb.trace, sdb.tracingHooks); err != nil {
			return err
		}

		so.newlyCreated = false
		sdb.stateObjectsDirty[addr] = struct{}{}
		if so.deleted {
			delete(sdb.versionedReads, addr)
		}
	}
	// Invalidate journal because reverting across transactions is not allowed.
	sdb.clearJournalAndRefund()
	return nil
}

func (sdb *IntraBlockState) SoftFinalise() {
	for addr := range sdb.journal.dirties {
		_, exist := sdb.stateObjects[addr]
		if !exist {
			// ripeMD is 'touched' at block 1714175, in txn 0x1237f737031e40bcde4a8b7e717b2d15e3ecadfe49bb1bbc71ee9deb09c6fcf2
			// That txn goes out of gas, and although the notion of 'touched' does not exist there, the
			// touch-event will still be recorded in the journal. Since ripeMD is a special snowflake,
			// it will persist in the journal even though the journal is reverted. In this special circumstance,
			// it may exist in `sdb.journal.dirties` but not in `sdb.stateObjects`.
			// Thus, we can safely ignore it here
			continue
		}
		sdb.stateObjectsDirty[addr] = struct{}{}
	}
	// Invalidate journal because reverting across transactions is not allowed.
	sdb.clearJournalAndRefund()
}

// CommitBlock finalizes the state by removing the self destructed objects
// and clears the journal as well as the refunds.
func (sdb *IntraBlockState) CommitBlock(chainRules *chain.Rules, stateWriter StateWriter) error {
	for addr, bi := range sdb.balanceInc {
		if !bi.transferred {
			sdb.getStateObject(addr)
		}
	}
	return sdb.MakeWriteSet(chainRules, stateWriter)
}

func (sdb *IntraBlockState) BalanceIncreaseSet() map[accounts.Address]uint256.Int {
	s := make(map[accounts.Address]uint256.Int, len(sdb.balanceInc))
	for addr, bi := range sdb.balanceInc {
		if !bi.transferred {
			s[addr] = bi.increase
		}
	}
	return s
}

func (sdb *IntraBlockState) MakeWriteSet(chainRules *chain.Rules, stateWriter StateWriter) error {
	for addr := range sdb.journal.dirties {
		sdb.stateObjectsDirty[addr] = struct{}{}
	}
	for addr, stateObject := range sdb.stateObjects {
		_, isDirty := sdb.stateObjectsDirty[addr]
		if dbg.TraceAccount(addr.Handle()) {
			var updated *uint256.Int
			if sdb.versionedWrites != nil {
				if w, ok := sdb.versionedWrites[addr][AccountKey{Path: BalancePath}]; ok {
					val := w.Val.(uint256.Int)
					updated = &val
				}
			}
			var dirty string
			if isDirty {
				dirty = " (dirty)"
			}
			if updated != nil {
				fmt.Printf("%d (%d.%d) Updated Balance: %x%s: %d (%d)\n", sdb.blockNum, sdb.txIndex, sdb.version, addr, dirty, &stateObject.data.Balance, updated)
			} else {
				fmt.Printf("%d (%d.%d) Updated Balance: %x%s: %d\n", sdb.blockNum, sdb.txIndex, sdb.version, addr, dirty, &stateObject.data.Balance)
			}
		}
		if dbg.TraceTransactionIO && (sdb.trace || dbg.TraceAccount(addr.Handle())) {
			fmt.Printf("%d (%d.%d) Update Account %x\n", sdb.blockNum, sdb.txIndex, sdb.version, addr)
		}
		if err := updateAccount(chainRules.IsSpuriousDragon, chainRules.IsAura, stateWriter, addr, stateObject, isDirty, sdb.trace, sdb.tracingHooks); err != nil {
			return err
		}
	}

	var reverted []accounts.Address

	for addr := range sdb.versionedWrites {
		if _, isDirty := sdb.stateObjectsDirty[addr]; !isDirty {
			reverted = append(reverted, addr)
		}
	}

	for _, addr := range reverted {
		sdb.versionMap.DeleteAll(addr, sdb.txIndex)
		delete(sdb.versionedWrites, addr)
	}

	// Invalidate journal because reverting across transactions is not allowed.
	sdb.clearJournalAndRefund()
	return nil
}

func (sdb *IntraBlockState) Print(chainRules chain.Rules, all bool) {
	for addr, stateObject := range sdb.stateObjects {
		_, isDirty := sdb.stateObjectsDirty[addr]
		_, isDirty2 := sdb.journal.dirties[addr]

		printAccount(chainRules.IsSpuriousDragon, addr, stateObject, all || isDirty || isDirty2)
	}
}

// SetTxContext sets the current transaction index which
// used when the EVM emits new state logs. It should be invoked before
// transaction execution.
func (sdb *IntraBlockState) SetTxContext(bn uint64, ti int) {
	/* Not sure what this test is for it seems to break some tests
	if len(sdb.logs) > 0 && ti == 0 {
		err := fmt.Errorf("seems you forgot `ibs.Reset` or `ibs.TxIndex()`. len(sdb.logs)=%d, ti=%d", len(sdb.logs), ti)
		panic(err)
	}
	if sdb.txIndex >= 0 && sdb.txIndex > ti {
		err := fmt.Errorf("seems you forgot `ibs.Reset` or `ibs.TxIndex()`. sdb.txIndex=%d, ti=%d", sdb.txIndex, ti)
		panic(err)
	}
	*/
	sdb.txIndex = ti
	sdb.blockNum = bn
}

// no not lock
func (sdb *IntraBlockState) clearJournalAndRefund() {
	sdb.journal.Reset()
	sdb.revisions = sdb.revisions.put()
	sdb.refund = 0
}

// Prepare handles the preparatory steps for executing a state transition.
// This method must be invoked before state transition.
//
// Berlin fork:
// - Add sender to access list (EIP-2929)
// - Add destination to access list (EIP-2929)
// - Add precompiles to access list (EIP-2929)
// - Add the contents of the optional txn access list (EIP-2930)
//
// Shanghai fork:
// - Add coinbase to access list (EIP-3651)
//
// Cancun fork:
// - Reset transient storage (EIP-1153)
//
// Prague fork:
// - Add authorities to access list (EIP-7702)
// - Add delegated designation (if it exists for dst) to access list (EIP-7702)
func (sdb *IntraBlockState) Prepare(rules *chain.Rules, sender, coinbase accounts.Address, dst accounts.Address,
	precompiles []accounts.Address, list types.AccessList, authorities []accounts.Address) error {
	if dbg.TraceTransactionIO && (sdb.trace || dbg.TraceAccount(sender.Handle()) || !dst.IsNil() && dbg.TraceAccount(dst.Handle())) {
		fmt.Printf("%d (%d.%d) ibs.Prepare: sender: %x, coinbase: %x, dest: %x, %x, %v, %v, %v\n", sdb.blockNum, sdb.txIndex, sdb.version, sender, coinbase, dst, precompiles, list, rules, authorities)
	}
	if rules.IsBerlin {
		// Clear out any leftover from previous executions
		al := newAccessList()
		sdb.accessList = al
		//sdb.accessList.Reset()
		//al := sdb.accessList

		al.AddAddress(sender)
		if !dst.IsNil() {
			al.AddAddress(dst)
			// If it's a create-tx, the destination will be added inside evm.create
		}
		for _, addr := range precompiles {
			al.AddAddress(addr)
		}
		for _, el := range list {
			address := accounts.InternAddress(el.Address)
			al.AddAddress(address)
			for _, key := range el.StorageKeys {
				al.AddSlot(address, accounts.InternKey(key))
			}
		}
		if rules.IsShanghai { // EIP-3651: warm coinbase
			al.AddAddress(coinbase)
		}
	}
	if rules.IsPrague {
		for _, addr := range authorities {
			sdb.AddAddressToAccessList(addr)
		}

		if !dst.IsNil() {
			dd, ok, err := sdb.GetDelegatedDesignation(dst)
			if err != nil {
				return err
			}
			if ok {
				sdb.AddAddressToAccessList(dd)
			}
		}
	}
	// Reset transient storage at the beginning of transaction execution
	sdb.transientStorage = newTransientStorage()
	sdb.addressAccess = make(map[common.Address]struct{})
	sdb.recordAccess = true
	return nil
}

// AddAddressToAccessList adds the given address to the access list
func (sdb *IntraBlockState) AddAddressToAccessList(addr accounts.Address) (addrMod bool) {
	addrMod = sdb.accessList.AddAddress(addr)
	if addrMod {
		sdb.journal.append(accessListAddAccountChange{addr})
	}
	return addrMod
}

// AddSlotToAccessList adds the given (address, slot)-tuple to the access list
func (sdb *IntraBlockState) AddSlotToAccessList(addr accounts.Address, slot accounts.StorageKey) (addrMod, slotMod bool) {
	addrMod, slotMod = sdb.accessList.AddSlot(addr, slot)
	if addrMod {
		// In practice, this should not happen, since there is no way to enter the
		// scope of 'address' without having the 'address' become already added
		// to the access list (via call-variant, create, etc).
		// Better safe than sorry, though
		sdb.journal.append(accessListAddAccountChange{addr})
	}
	if slotMod {
		sdb.journal.append(accessListAddSlotChange{
			address: addr,
			slot:    slot,
		})
	}
	return addrMod, slotMod
}

// AddressInAccessList returns true if the given address is in the access list.
func (sdb *IntraBlockState) AddressInAccessList(addr accounts.Address) bool {
	return sdb.accessList.ContainsAddress(addr)
}

func (sdb *IntraBlockState) SlotInAccessList(addr accounts.Address, slot accounts.StorageKey) (addressPresent bool, slotPresent bool) {
	return sdb.accessList.Contains(addr, slot)
}

<<<<<<< HEAD
func (sdb *IntraBlockState) accountRead(addr accounts.Address, account *accounts.Account, source ReadSource, version Version) {
=======
func (sdb *IntraBlockState) MarkAddressAccess(addr common.Address) {
	if !sdb.recordAccess || sdb.addressAccess == nil {
		return
	}
	sdb.addressAccess[addr] = struct{}{}
}

// AccessedAddresses returns and resets the set of addresses touched during the current transaction.
func (sdb *IntraBlockState) AccessedAddresses() map[common.Address]struct{} {
	if len(sdb.addressAccess) == 0 {
		sdb.recordAccess = false
		sdb.addressAccess = nil
		return nil
	}
	out := make(map[common.Address]struct{}, len(sdb.addressAccess))
	for addr := range sdb.addressAccess {
		out[addr] = struct{}{}
	}
	sdb.recordAccess = false
	sdb.addressAccess = nil
	return out
}

func (sdb *IntraBlockState) accountRead(addr common.Address, account *accounts.Account, source ReadSource, version Version) {
>>>>>>> 0dcd1c3d
	if sdb.versionMap != nil {
		data := *account
		versionRead[*accounts.Account](sdb, addr, AddressPath, accounts.NilKey, source, version, &data)
	}
}

<<<<<<< HEAD
func versionWritten[T any](sdb *IntraBlockState, addr accounts.Address, path AccountPath, key accounts.StorageKey, val T) {
=======
func (sdb *IntraBlockState) versionWritten(addr common.Address, path AccountPath, key common.Hash, val any) {
	sdb.MarkAddressAccess(addr)
>>>>>>> 0dcd1c3d
	if sdb.versionMap != nil {
		if sdb.versionedWrites == nil {
			sdb.versionedWrites = WriteSet{}
		}

		val := val // avoid escape if no versioned map

		vw := VersionedWrite{
			Address: addr,
			Path:    path,
			Key:     key,
			Version: sdb.Version(),
			Val:     val,
		}

		sdb.versionedWrites.Set(vw)

		if dbg.TraceTransactionIO && (sdb.trace || (dbg.TraceAccount(addr.Handle()) && (key == accounts.NilKey || traceKey(key)))) {
			fmt.Printf("%d (%d.%d) WRT %s\n", sdb.blockNum, sdb.txIndex, sdb.version, vw.String())
		}
	}
}

<<<<<<< HEAD
func versionRead[T any](sdb *IntraBlockState, addr accounts.Address, path AccountPath, key accounts.StorageKey, source ReadSource, version Version, val any) {
=======
func (sdb *IntraBlockState) versionRead(addr common.Address, path AccountPath, key common.Hash, source ReadSource, version Version, val any) {
	sdb.MarkAddressAccess(addr)
>>>>>>> 0dcd1c3d
	if sdb.versionMap != nil {
		if sdb.versionedReads == nil {
			sdb.versionedReads = ReadSet{}
		}

		sdb.versionedReads.Set(VersionedRead{
			Address: addr,
			Path:    path,
			Key:     key,
			Source:  source,
			Version: version,
			Val:     val,
		})
	}
}

func (sdb *IntraBlockState) versionedWrite(addr accounts.Address, path AccountPath, key accounts.StorageKey) (*VersionedWrite, bool) {
	if sdb.versionMap == nil || sdb.versionedWrites == nil {
		return nil, false
	}

	v, ok := sdb.versionedWrites[addr][AccountKey{Path: path, Key: key}]

	if !ok {
		return nil, ok
	}

	if _, isDirty := sdb.journal.dirties[addr]; !isDirty {
		return nil, false
	}

	return v, ok
}

func (sdb *IntraBlockState) HadInvalidRead() bool {
	return sdb.dep >= 0
}

func (sdb *IntraBlockState) DepTxIndex() int {
	return sdb.dep
}

func (sdb *IntraBlockState) SetVersion(inc int) {
	sdb.version = inc
}

func (sdb *IntraBlockState) Version() Version {
	return Version{
		BlockNum:    sdb.blockNum,
		TxIndex:     sdb.txIndex,
		Incarnation: sdb.version,
	}
}

func (sdb *IntraBlockState) VersionedReads() ReadSet {
	return sdb.versionedReads
}

// VersionedWrites returns the current versioned write set if this block
// checkDirty - is mainly for testing, for block processing this is called
// after the block execution is completed and non dirty writes (due to reversions)
// will already have been cleaned in MakeWriteSet
func (sdb *IntraBlockState) VersionedWrites(checkDirty bool) VersionedWrites {
	var writes VersionedWrites

	if sdb.versionedWrites != nil {
		writes = make(VersionedWrites, 0, sdb.versionedWrites.Len())

		for addr, vwrites := range sdb.versionedWrites {
			if checkDirty {
				if _, isDirty := sdb.journal.dirties[addr]; !isDirty {
					for _, v := range vwrites {
						sdb.versionMap.Delete(v.Address, v.Path, v.Key, sdb.txIndex, false)
					}
					continue
				}
			}

			// if an account has been destructed remove any additional
			// writes to avoid ambiguity
			var appends = make(VersionedWrites, 0, len(vwrites))
			for _, v := range vwrites {
				if v.Path == SelfDestructPath {
					appends = VersionedWrites{v}
					break
				} else {
					appends = append(appends, v)
				}
			}
			writes = append(writes, appends...)
		}
	}

	return writes
}

// Apply entries in a given write set to StateDB. Note that this function does not change MVHashMap nor write set
// of the current StateDB.
func (sdb *IntraBlockState) ApplyVersionedWrites(writes VersionedWrites) error {
	for i := range writes {
		path := writes[i].Path
		val := writes[i].Val
		addr := writes[i].Address

		if val != nil {
			switch path {
			case AddressPath:
				continue
			case StoragePath:
				stateKey := writes[i].Key
				state := val.(uint256.Int)
				if err := sdb.setState(addr, stateKey, state, true); err != nil {
					return err
				}
			case BalancePath:
				balance := val.(uint256.Int)
				if err := sdb.SetBalance(addr, balance, writes[i].Reason); err != nil {
					return err
				}
			case NoncePath:
				nonce := val.(uint64)
				if err := sdb.SetNonce(addr, nonce); err != nil {
					return err
				}
			case CodePath:
				code := val.([]byte)
				if err := sdb.SetCode(addr, code); err != nil {
					return err
				}
			case CodeHashPath, CodeSizePath:
				// set by SetCode
			case SelfDestructPath:
				deleted := val.(bool)
				if deleted {
					if _, err := sdb.Selfdestruct(addr); err != nil {
						return err
					}
				}
			default:
				return fmt.Errorf("unknown key type: %d", path)
			}
		}
	}
	return nil
}<|MERGE_RESOLUTION|>--- conflicted
+++ resolved
@@ -156,22 +156,13 @@
 
 	// Journal of state modifications. This is the backbone of
 	// Snapshot and RevertToSnapshot.
-<<<<<<< HEAD
-	journal      *journal
-	revisions    *revisions
-	trace        bool
-	tracingHooks *tracing.Hooks
-	balanceInc   map[accounts.Address]*BalanceIncrease // Map of balance increases (without first reading the account)
-=======
-	journal        *journal
-	validRevisions []revision
-	nextRevisionId int
-	trace          bool
-	tracingHooks   *tracing.Hooks
-	balanceInc     map[common.Address]*BalanceIncrease // Map of balance increases (without first reading the account)
-	addressAccess  map[common.Address]struct{}
-	recordAccess   bool
->>>>>>> 0dcd1c3d
+	journal       *journal
+	revisions     *revisions
+	trace         bool
+	tracingHooks  *tracing.Hooks
+	balanceInc    map[accounts.Address]*BalanceIncrease // Map of balance increases (without first reading the account)
+	addressAccess map[accounts.Address]struct{}
+	recordAccess  bool
 
 	// Versioned storage used for parallel tx processing, versions
 	// are maintaned across transactions until they are reset
@@ -200,13 +191,9 @@
 		journal:           newJournal(),
 		accessList:        newAccessList(),
 		transientStorage:  newTransientStorage(),
-<<<<<<< HEAD
 		balanceInc:        map[accounts.Address]*BalanceIncrease{},
-=======
-		balanceInc:        map[common.Address]*BalanceIncrease{},
 		addressAccess:     nil,
 		recordAccess:      false,
->>>>>>> 0dcd1c3d
 		txIndex:           0,
 		trace:             false,
 		dep:               UnknownDep,
@@ -703,13 +690,8 @@
 
 // GetState retrieves a value from the given account's storage trie.
 // DESCRIBED: docs/programmers_guide/guide.md#address---identifier-of-an-account
-<<<<<<< HEAD
 func (sdb *IntraBlockState) GetState(addr accounts.Address, key accounts.StorageKey) (uint256.Int, error) {
-	versionedValue, source, _, err := versionedRead(sdb, addr, StatePath, key, false, u256.N0,
-=======
-func (sdb *IntraBlockState) GetState(addr common.Address, key common.Hash, value *uint256.Int) error {
-	versionedValue, source, _, err := versionedRead(sdb, addr, StoragePath, key, false, *u256.N0,
->>>>>>> 0dcd1c3d
+	versionedValue, source, _, err := versionedRead(sdb, addr, StoragePath, key, false, u256.N0,
 		func(v uint256.Int) uint256.Int {
 			return v
 		},
@@ -730,13 +712,8 @@
 
 // GetCommittedState retrieves a value from the given account's committed storage trie.
 // DESCRIBED: docs/programmers_guide/guide.md#address---identifier-of-an-account
-<<<<<<< HEAD
 func (sdb *IntraBlockState) GetCommittedState(addr accounts.Address, key accounts.StorageKey) (uint256.Int, error) {
-	versionedValue, source, _, err := versionedRead(sdb, addr, StatePath, key, true, u256.N0,
-=======
-func (sdb *IntraBlockState) GetCommittedState(addr common.Address, key common.Hash, value *uint256.Int) error {
-	versionedValue, source, _, err := versionedRead(sdb, addr, StoragePath, key, true, *u256.N0,
->>>>>>> 0dcd1c3d
+	versionedValue, source, _, err := versionedRead(sdb, addr, StoragePath, key, true, u256.N0,
 		func(v uint256.Int) uint256.Int {
 			return v
 		},
@@ -1124,11 +1101,7 @@
 		return err
 	}
 	if stateObject.SetState(key, value, force) {
-<<<<<<< HEAD
-		versionWritten(sdb, addr, StatePath, key, value)
-=======
-		sdb.versionWritten(addr, StoragePath, key, value)
->>>>>>> 0dcd1c3d
+		versionWritten(sdb, addr, StoragePath, key, value)
 	}
 	return nil
 }
@@ -1494,14 +1467,9 @@
 
 	// for newly created accounts these synthetic read/writes are used so that account
 	// creation clashes between trnascations get detected
-<<<<<<< HEAD
 	versionRead[uint256.Int](sdb, addr, BalancePath, accounts.NilKey, source, version, newObj.Balance())
 	versionWritten(sdb, addr, BalancePath, accounts.NilKey, newObj.Balance())
 
-=======
-	sdb.versionRead(addr, BalancePath, common.Hash{}, source, version, newObj.Balance())
-	sdb.versionWritten(addr, BalancePath, common.Hash{}, newObj.Balance())
->>>>>>> 0dcd1c3d
 	return nil
 }
 
@@ -1872,10 +1840,7 @@
 	return sdb.accessList.Contains(addr, slot)
 }
 
-<<<<<<< HEAD
-func (sdb *IntraBlockState) accountRead(addr accounts.Address, account *accounts.Account, source ReadSource, version Version) {
-=======
-func (sdb *IntraBlockState) MarkAddressAccess(addr common.Address) {
+func (sdb *IntraBlockState) MarkAddressAccess(addr accounts.Address) {
 	if !sdb.recordAccess || sdb.addressAccess == nil {
 		return
 	}
@@ -1898,20 +1863,15 @@
 	return out
 }
 
-func (sdb *IntraBlockState) accountRead(addr common.Address, account *accounts.Account, source ReadSource, version Version) {
->>>>>>> 0dcd1c3d
+func (sdb *IntraBlockState) accountRead(addr common.Address, account accounts.Account, source ReadSource, version Version) {
 	if sdb.versionMap != nil {
 		data := *account
 		versionRead[*accounts.Account](sdb, addr, AddressPath, accounts.NilKey, source, version, &data)
 	}
 }
 
-<<<<<<< HEAD
 func versionWritten[T any](sdb *IntraBlockState, addr accounts.Address, path AccountPath, key accounts.StorageKey, val T) {
-=======
-func (sdb *IntraBlockState) versionWritten(addr common.Address, path AccountPath, key common.Hash, val any) {
 	sdb.MarkAddressAccess(addr)
->>>>>>> 0dcd1c3d
 	if sdb.versionMap != nil {
 		if sdb.versionedWrites == nil {
 			sdb.versionedWrites = WriteSet{}
@@ -1935,12 +1895,8 @@
 	}
 }
 
-<<<<<<< HEAD
 func versionRead[T any](sdb *IntraBlockState, addr accounts.Address, path AccountPath, key accounts.StorageKey, source ReadSource, version Version, val any) {
-=======
-func (sdb *IntraBlockState) versionRead(addr common.Address, path AccountPath, key common.Hash, source ReadSource, version Version, val any) {
 	sdb.MarkAddressAccess(addr)
->>>>>>> 0dcd1c3d
 	if sdb.versionMap != nil {
 		if sdb.versionedReads == nil {
 			sdb.versionedReads = ReadSet{}
