// Copyright 2019 The go-ethereum Authors
// (original work)
// Copyright 2024 The Erigon Authors
// (modifications)
// This file is part of Erigon.
//
// Erigon is free software: you can redistribute it and/or modify
// it under the terms of the GNU Lesser General Public License as published by
// the Free Software Foundation, either version 3 of the License, or
// (at your option) any later version.
//
// Erigon is distributed in the hope that it will be useful,
// but WITHOUT ANY WARRANTY; without even the implied warranty of
// MERCHANTABILITY or FITNESS FOR A PARTICULAR PURPOSE. See the
// GNU Lesser General Public License for more details.
//
// You should have received a copy of the GNU Lesser General Public License
// along with Erigon. If not, see <http://www.gnu.org/licenses/>.

// Package state provides a caching layer atop the Ethereum state trie.
package state

import (
	"errors"
	"fmt"
	"slices"
	"sort"
	"strings"
	"time"

	"github.com/holiman/uint256"

	"github.com/erigontech/erigon/common"
	"github.com/erigontech/erigon/common/crypto"
	"github.com/erigontech/erigon/common/dbg"
	"github.com/erigontech/erigon/common/empty"
	"github.com/erigontech/erigon/common/u256"
	"github.com/erigontech/erigon/execution/chain"
	"github.com/erigontech/erigon/execution/commitment/trie"
	"github.com/erigontech/erigon/execution/tracing"
	"github.com/erigontech/erigon/execution/types"
	"github.com/erigontech/erigon/execution/types/accounts"
	"github.com/erigontech/erigon/execution/vm/evmtypes"
)

var _ evmtypes.IntraBlockState = new(IntraBlockState) // compile-time interface-check

type revision struct {
	id           int
	journalIndex int
}

// SystemAddress - sender address for internal state updates.
var SystemAddress = common.HexToAddress("0xfffffffffffffffffffffffffffffffffffffffe")

var EmptyAddress = common.Address{}

// BalanceIncrease represents the increase of balance of an account that did not require
// reading the account first
type BalanceIncrease struct {
	increase    uint256.Int
	transferred bool // Set to true when the corresponding stateObject is created and balance increase is transferred to the stateObject
	count       int  // Number of increases - this needs tracking for proper reversion
}

// IntraBlockState is responsible for caching and managing state changes
// that occur during block's execution.
// NOT THREAD SAFE!
type IntraBlockState struct {
	stateReader StateReader

	// This map holds 'live' objects, which will get modified while processing a state transition.
	stateObjects      map[common.Address]*stateObject
	stateObjectsDirty map[common.Address]struct{}

	nilAccounts map[common.Address]struct{} // Remember non-existent account to avoid reading them again

	// The refund counter, also used by state transitioning.
	refund uint64

	txIndex  int
	blockNum uint64
	logs     []types.Logs
	logSize  uint

	// Per-transaction access list
	accessList *accessList

	// Transient storage
	transientStorage transientStorage

	// Journal of state modifications. This is the backbone of
	// Snapshot and RevertToSnapshot.
	journal        *journal
	validRevisions []revision
	nextRevisionId int
	trace          bool
	tracingHooks   *tracing.Hooks
	balanceInc     map[common.Address]*BalanceIncrease // Map of balance increases (without first reading the account)

	// Versioned storage used for parallel tx processing, versions
	// are maintaned across transactions until they are reset
	// at the block level
	versionMap          *VersionMap
	versionedWrites     WriteSet
	versionedReads      ReadSet
	accountReadDuration time.Duration
	accountReadCount    int64
	storageReadDuration time.Duration
	storageReadCount    int64
	codeReadDuration    time.Duration
	codeReadCount       int64
	version             int
	dep                 int
}

// Create a new state from a given trie
func New(stateReader StateReader) *IntraBlockState {
	return &IntraBlockState{
		stateReader:       stateReader,
		stateObjects:      map[common.Address]*stateObject{},
		stateObjectsDirty: map[common.Address]struct{}{},
		nilAccounts:       map[common.Address]struct{}{},
		logs:              []types.Logs{},
		journal:           newJournal(),
		accessList:        newAccessList(),
		transientStorage:  newTransientStorage(),
		balanceInc:        map[common.Address]*BalanceIncrease{},
		txIndex:           0,
		trace:             false,
		dep:               UnknownDep,
	}
}

func NewWithVersionMap(stateReader StateReader, mvhm *VersionMap) *IntraBlockState {
	ibs := New(stateReader)
	ibs.versionMap = mvhm
	return ibs
}

// Copy intra block state
func (sdb *IntraBlockState) Copy() *IntraBlockState {
	state := New(sdb.stateReader)
	state.stateObjects = make(map[common.Address]*stateObject, len(sdb.stateObjectsDirty))
	state.stateObjectsDirty = make(map[common.Address]struct{}, len(sdb.stateObjectsDirty))

	for addr := range sdb.journal.dirties {
		if object, exist := sdb.stateObjects[addr]; exist {
			state.stateObjects[addr] = object.deepCopy(state)

			state.stateObjectsDirty[addr] = struct{}{} // Mark the copy dirty to force internal (code/state) commits
		}
	}

	state.validRevisions = append(state.validRevisions, sdb.validRevisions...)
	state.refund = sdb.refund

	for addr := range sdb.stateObjectsDirty {
		if _, exist := state.stateObjects[addr]; !exist {
			state.stateObjects[addr] = sdb.stateObjects[addr].deepCopy(state)
		}
		state.stateObjectsDirty[addr] = struct{}{}
	}

	state.logs = make([]types.Logs, len(sdb.logs))
	for hash, logs := range sdb.logs {
		cpy := make([]*types.Log, len(logs))
		for i, l := range logs {
			cpy[i] = new(types.Log)
			*cpy[i] = *l
		}
		state.logs[hash] = cpy
	}

	state.accessList = sdb.accessList.Copy()

	state.txIndex = sdb.txIndex

	if sdb.versionMap != nil {
		state.versionMap = sdb.versionMap
	}

	return state
}

func (sdb *IntraBlockState) ReadDuration() time.Duration {
	return sdb.accountReadDuration + sdb.storageReadDuration + sdb.codeReadDuration
}

func (sdb *IntraBlockState) ReadCount() int64 {
	return sdb.accountReadCount + sdb.storageReadCount + sdb.codeReadCount
}

func (sdb *IntraBlockState) AccountReadDuration() time.Duration {
	return sdb.accountReadDuration
}

func (sdb *IntraBlockState) AccountReadCount() int64 {
	return sdb.accountReadCount
}

func (sdb *IntraBlockState) StorageReadDuration() time.Duration {
	return sdb.storageReadDuration
}

func (sdb *IntraBlockState) StorageReadCount() int64 {
	return sdb.storageReadCount
}

func (sdb *IntraBlockState) CodeReadDuration() time.Duration {
	return sdb.codeReadDuration
}

func (sdb *IntraBlockState) CodeReadCount() int64 {
	return sdb.codeReadCount
}

func (sdb *IntraBlockState) SetVersionMap(versionMap *VersionMap) {
	sdb.versionMap = versionMap
}

func (sdb *IntraBlockState) IsVersioned() bool {
	return sdb.versionMap != nil
}

func (sdb *IntraBlockState) SetHooks(hooks *tracing.Hooks) {
	sdb.tracingHooks = hooks
}

func (sdb *IntraBlockState) SetTrace(trace bool) {
	sdb.trace = trace
}

func (sdb *IntraBlockState) hasWrite(addr common.Address, path AccountPath, key common.Hash) bool {
	_, ok := sdb.versionedWrites[addr][AccountKey{path, key}]
	return ok
}

func (sdb *IntraBlockState) HasStorage(addr common.Address) (bool, error) {
	so, err := sdb.getStateObject(addr)
	if err != nil {
		return false, err
	}
	if so == nil || so.selfdestructed || so.deleted {
		return false, nil
	}

	// If the fake storage is set, only lookup the state here(in the debugging mode)
	if len(so.fakeStorage) > 0 {
		for _, v := range so.fakeStorage {
			if !v.IsZero() {
				return true, nil
			}
		}

		return false, nil
	}

	// If we know of at least one non-empty cached storage slot, then the object has storage
	for _, v := range so.originStorage {
		if !v.IsZero() {
			return true, nil
		}
	}

	// If we know of at least one non-empty dirty storage slot, then the object has storage
	for _, v := range so.dirtyStorage {
		if !v.IsZero() {
			return true, nil
		}
	}

	// Otherwise check in the DB
	return sdb.stateReader.HasStorage(addr)
}

// Reset clears out all ephemeral state objects from the state db, but keeps
// the underlying state trie to avoid reloading data for the next operations.
func (sdb *IntraBlockState) Reset() {
	sdb.nilAccounts = map[common.Address]struct{}{}
	sdb.stateObjects = map[common.Address]*stateObject{}
	sdb.stateObjectsDirty = map[common.Address]struct{}{}
	for i := range sdb.logs {
		clear(sdb.logs[i]) // free p¬ointers
		sdb.logs[i] = sdb.logs[i][:0]
	}
	sdb.balanceInc = map[common.Address]*BalanceIncrease{}
	sdb.journal.Reset()
	sdb.nextRevisionId = 0
	sdb.validRevisions = sdb.validRevisions[:0]
	sdb.refund = 0
	sdb.txIndex = 0
	sdb.logSize = 0
	sdb.versionMap = nil
	sdb.versionedReads = nil
	sdb.versionedWrites = nil
	sdb.accountReadDuration = 0
	sdb.accountReadCount = 0
	sdb.storageReadDuration = 0
	sdb.storageReadCount = 0
	sdb.codeReadDuration = 0
	sdb.codeReadCount = 0
	sdb.dep = UnknownDep
}

func (sdb *IntraBlockState) AddLog(log *types.Log) {
	sdb.journal.append(addLogChange{txIndex: sdb.txIndex})
	log.TxIndex = uint(sdb.txIndex)
	log.Index = sdb.logSize
	if dbg.TraceLogs && (sdb.trace || dbg.TraceAccount(log.Address)) {
		fmt.Printf("%d (%d.%d) Log: Index:%d Account:%x Data:%x\n", sdb.blockNum, sdb.txIndex, sdb.version, log.Index, log.Address, log.Data)
	}
	if sdb.tracingHooks != nil && sdb.tracingHooks.OnLog != nil {
		sdb.tracingHooks.OnLog(log)
	}
	sdb.logSize++
	for len(sdb.logs) <= sdb.txIndex {
		sdb.logs = append(sdb.logs, nil)
	}
	sdb.logs[sdb.txIndex] = append(sdb.logs[sdb.txIndex], log)
}

func (sdb *IntraBlockState) GetLogs(txIndex int, txnHash common.Hash, blockNumber uint64, blockHash common.Hash) types.Logs {
	if txIndex >= len(sdb.logs) {
		return nil
	}
	logs := sdb.logs[txIndex]
	for _, l := range logs {
		l.TxHash = txnHash
		l.BlockNumber = blockNumber
		l.BlockHash = blockHash
	}
	return slices.Clone(logs)
}

// GetRawLogs - is like GetLogs, but allow postpone calculation of `txn.Hash()`.
// Example: if you need filter logs and only then set `txn.Hash()` for filtered logs - then no reason to calc for all transactions.
func (sdb *IntraBlockState) GetRawLogs(txIndex int) types.Logs {
	if txIndex >= len(sdb.logs) {
		return nil
	}
	return slices.Clone(sdb.logs[txIndex])
}

func (sdb *IntraBlockState) Logs() types.Logs {
	var logs types.Logs
	for _, lgs := range sdb.logs {
		logs = append(logs, lgs...)
	}
	return logs
}

// AddRefund adds gas to the refund counter
func (sdb *IntraBlockState) AddRefund(gas uint64) {
	sdb.journal.append(refundChange{prev: sdb.refund})
	sdb.refund += gas
}

// SubRefund removes gas from the refund counter.
// This method will panic if the refund counter goes below zero
func (sdb *IntraBlockState) SubRefund(gas uint64) error {
	sdb.journal.append(refundChange{prev: sdb.refund})
	if gas > sdb.refund {
		return errors.New("refund counter below zero")
	}
	sdb.refund -= gas
	return nil
}

// Exist reports whether the given account address exists in the state.
// Notably this also returns true for self destructed accounts.
func (sdb *IntraBlockState) Exist(addr common.Address) (exists bool, err error) {
	if dbg.TraceTransactionIO && (sdb.trace || dbg.TraceAccount(addr)) {
		defer func() {
			fmt.Printf("%d (%d.%d) Exists %x: %v\n", sdb.blockNum, sdb.txIndex, sdb.version, addr, exists)
		}()
	}
	if sdb.versionMap == nil {
		s, err := sdb.getStateObject(addr)
		if err != nil {
			return false, err
		}
		return s != nil && !s.deleted, nil
	}

	if s, ok := sdb.stateObjects[addr]; ok {
		return s != nil && !s.deleted, nil
	}

	readAccount, _, _, err := sdb.getVersionedAccount(addr, true)
	if err != nil {
		return false, err
	}

	destructed, _, _, err := versionedRead(sdb, addr, SelfDestructPath, common.Hash{}, false, false, nil, nil)
	if err != nil {
		return false, err
	}

	return readAccount != nil && !destructed, nil
}

// Empty returns whether the state object is either non-existent
// or empty according to the EIP161 specification (balance = nonce = code = 0)
func (sdb *IntraBlockState) Empty(addr common.Address) (empty bool, err error) {
	if dbg.TraceTransactionIO && (sdb.trace || dbg.TraceAccount(addr)) {
		defer func() {
			fmt.Printf("%d (%d.%d) Empty %x: %v\n", sdb.blockNum, sdb.txIndex, sdb.version, addr, empty)
		}()
	}
	if sdb.versionMap == nil {
		so, err := sdb.getStateObject(addr)
		if err != nil {
			return false, err
		}

		return so == nil || so.deleted || so.data.Empty(), nil
	}
	if so, ok := sdb.stateObjects[addr]; ok {
		return so == nil || so.deleted || so.data.Empty(), nil
	}

	account, _, _, err := sdb.getVersionedAccount(addr, true)
	if err != nil {
		return false, err
	}
	destructed, _, _, err := versionedRead(sdb, addr, SelfDestructPath, common.Hash{}, false, false, nil, nil)
	if err != nil {
		return false, err
	}
	return account == nil || destructed || account.Empty(), nil
}

// GetBalance retrieves the balance from the given address or 0 if object not found
// DESCRIBED: docs/programmers_guide/guide.md#address---identifier-of-an-account
func (sdb *IntraBlockState) GetBalance(addr common.Address) (uint256.Int, error) {
	balance, _, err := sdb.getBalance(addr)
	return balance, err
}

func (sdb *IntraBlockState) getBalance(addr common.Address) (uint256.Int, bool, error) {
	if sdb.versionMap == nil {
		stateObject, err := sdb.getStateObject(addr)
		if err != nil {
			return *u256.Num0, false, err
		}
		if stateObject != nil && !stateObject.deleted {
			if dbg.TraceTransactionIO && (sdb.trace || dbg.TraceAccount(addr)) {
				balance := stateObject.Balance()
				fmt.Printf("%d (%d.%d) GetBalance %x: %d\n", sdb.blockNum, sdb.txIndex, sdb.version, addr, &balance)
			}
			return stateObject.Balance(), true, nil
		}
		return *u256.Num0, false, nil
	}

	balance, source, _, err := versionedRead(sdb, addr, BalancePath, common.Hash{}, false, uint256.Int{},
		func(v uint256.Int) uint256.Int {
			return v
		},
		func(s *stateObject) (uint256.Int, error) {
			if s != nil && !s.deleted {
				return s.Balance(), nil
			}
			return uint256.Int{}, nil
		})

	if dbg.TraceTransactionIO && (sdb.trace || dbg.TraceAccount(addr)) {
		fmt.Printf("%d (%d.%d) GetBalance %x: %d\n", sdb.blockNum, sdb.txIndex, sdb.version, addr, &balance)
	}
	return balance, source == StorageRead || source == MapRead, err
}

// DESCRIBED: docs/programmers_guide/guide.md#address---identifier-of-an-account
func (sdb *IntraBlockState) GetNonce(addr common.Address) (uint64, error) {
	if sdb.versionMap == nil {
		stateObject, err := sdb.getStateObject(addr)
		if err != nil {
			return 0, err
		}
		if stateObject != nil && !stateObject.deleted {
			return stateObject.Nonce(), nil
		}
		return 0, nil
	}

	nonce, _, _, err := versionedRead(sdb, addr, NoncePath, common.Hash{}, false, 0,
		func(v uint64) uint64 { return v },
		func(s *stateObject) (uint64, error) {
			if s != nil && !s.deleted {
				return s.Nonce(), nil
			}
			return 0, nil
		})

	if sdb.trace || dbg.TraceAccount(addr) {
		fmt.Printf("%d (%d.%d) GetNonce %x: %d\n", sdb.blockNum, sdb.txIndex, sdb.version, addr, nonce)
	}

	return nonce, err
}

// TxIndex returns the current transaction index set by Prepare.
func (sdb *IntraBlockState) TxnIndex() int {
	return sdb.txIndex
}

// DESCRIBED: docs/programmers_guide/guide.md#address---identifier-of-an-account
func (sdb *IntraBlockState) GetCode(addr common.Address) ([]byte, error) {
	if sdb.versionMap == nil {
		stateObject, err := sdb.getStateObject(addr)
		if err != nil {
			return nil, err
		}
		if stateObject != nil && !stateObject.deleted {
			code, err := stateObject.Code()
			if sdb.trace || dbg.TraceAccount(addr) {
				if err != nil {
					fmt.Printf("%d (%d.%d) GetCode (%s) %x: err: %s\n", sdb.blockNum, sdb.txIndex, sdb.version, StorageRead, addr, err)
				} else {
					fmt.Printf("%d (%d.%d) GetCode (%s) %x: size: %d\n", sdb.blockNum, sdb.txIndex, sdb.version, StorageRead, addr, len(code))
				}
			}
			return code, err
		}
		if sdb.trace || dbg.TraceAccount(addr) {
			fmt.Printf("%d (%d.%d) GetCode (%s) %x: size: %d\n", sdb.blockNum, sdb.txIndex, sdb.version, StorageRead, addr, 0)
		}
		return nil, nil
	}
	code, source, _, err := versionedRead(sdb, addr, CodePath, common.Hash{}, false, nil,
		func(v []byte) []byte {
			return v
		},
		func(s *stateObject) ([]byte, error) {
			if s != nil && !s.deleted {
				code, err := s.Code()
				return code, err
			}
			return nil, nil
		})

	if sdb.trace || dbg.TraceAccount(addr) {
		if err != nil {
			fmt.Printf("%d (%d.%d) GetCode (%s) %x: err: %s\n", sdb.blockNum, sdb.txIndex, sdb.version, source, addr, err)
		} else {
			fmt.Printf("%d (%d.%d) GetCode (%s) %x: size: %d\n", sdb.blockNum, sdb.txIndex, sdb.version, source, addr, len(code))
		}
	}

	return code, err
}

// DESCRIBED: docs/programmers_guide/guide.md#address---identifier-of-an-account
func (sdb *IntraBlockState) GetCodeSize(addr common.Address) (int, error) {
	if sdb.versionMap == nil {
		stateObject, err := sdb.getStateObject(addr)
		if err != nil {
			return 0, err
		}
		if stateObject == nil || stateObject.deleted {
			return 0, nil
		}
		if stateObject.code != nil {
			return len(stateObject.code), nil
		}
		if stateObject.data.CodeHash == empty.CodeHash {
			return 0, nil
		}
		return sdb.stateReader.ReadAccountCodeSize(addr)
	}

	size, source, _, err := versionedRead(sdb, addr, CodeSizePath, common.Hash{}, false, 0,
		func(v int) int { return v },
		func(s *stateObject) (int, error) {
			if s == nil || s.deleted {
				return 0, nil
			}
			if s.code != nil {
				return len(s.code), nil
			}
			if s.data.CodeHash == empty.CodeHash {
				return 0, nil
			}
			if dbg.TraceDomainIO || (dbg.TraceTransactionIO && (sdb.trace || dbg.TraceAccount(addr))) {
				sdb.stateReader.SetTrace(true, fmt.Sprintf("%d (%d.%d)", sdb.blockNum, sdb.txIndex, sdb.version))
			}
			readStart := time.Now()
			l, err := sdb.stateReader.ReadAccountCodeSize(addr)
			sdb.codeReadDuration += time.Since(readStart)
			sdb.codeReadCount++
			sdb.stateReader.SetTrace(false, "")
			if err != nil {
				return l, err
			}
			return l, err
		})

	if sdb.trace || dbg.TraceAccount(addr) {
		fmt.Printf("%d (%d.%d) GetCodeSize (%s) %x: %d\n", sdb.blockNum, sdb.txIndex, sdb.version, source, addr, size)
	}

	return size, err
}

// DESCRIBED: docs/programmers_guide/guide.md#address---identifier-of-an-account
func (sdb *IntraBlockState) GetCodeHash(addr common.Address) (common.Hash, error) {
	if sdb.versionMap == nil {
		stateObject, err := sdb.getStateObject(addr)
		if err != nil {
			return common.Hash{}, err
		}
		if stateObject == nil || stateObject.deleted {
			return common.Hash{}, nil
		}
		return stateObject.data.CodeHash, nil
	}

	hash, _, _, err := versionedRead(sdb, addr, CodeHashPath, common.Hash{}, false, common.Hash{},
		func(v common.Hash) common.Hash { return v },
		func(s *stateObject) (common.Hash, error) {
			if s == nil || s.deleted {
				return common.Hash{}, nil
			}
			return s.data.CodeHash, nil
		})
	return hash, err
}

func (sdb *IntraBlockState) ResolveCodeHash(addr common.Address) (common.Hash, error) {
	// eip-7702
	dd, ok, err := sdb.GetDelegatedDesignation(addr)

	if ok {
		return sdb.GetCodeHash(dd)
	}

	if err != nil {
		return common.Hash{}, err
	}

	return sdb.GetCodeHash(addr)
}

func (sdb *IntraBlockState) ResolveCode(addr common.Address) ([]byte, error) {
	// eip-7702
	dd, ok, err := sdb.GetDelegatedDesignation(addr)
	if ok {
		return sdb.GetCode(dd)
	}
	if err != nil {
		return nil, err
	}
	return sdb.GetCode(addr)
}

func (sdb *IntraBlockState) GetDelegatedDesignation(addr common.Address) (common.Address, bool, error) {
	// eip-7702
	code, err := sdb.GetCode(addr)
	if err != nil {
		return EmptyAddress, false, err
	}
	if delegation, ok := types.ParseDelegation(code); ok {
		return delegation, true, nil
	}
	return EmptyAddress, false, nil
}

// GetState retrieves a value from the given account's storage trie.
// DESCRIBED: docs/programmers_guide/guide.md#address---identifier-of-an-account
func (sdb *IntraBlockState) GetState(addr common.Address, key common.Hash, value *uint256.Int) error {
	versionedValue, source, _, err := versionedRead(sdb, addr, StatePath, key, false, *u256.N0,
		func(v uint256.Int) uint256.Int {
			return v
		},
		func(s *stateObject) (uint256.Int, error) {
			var value uint256.Int
			if s != nil && !s.deleted {
				s.GetState(key, &value)
			}
			return value, nil
		})

	*value = versionedValue

	if sdb.trace || (dbg.TraceAccount(addr) && traceKey(key)) {
		fmt.Printf("%d (%d.%d) GetState (%s) %x, %x=%x\n", sdb.blockNum, sdb.txIndex, sdb.version, source, addr, key, value)
	}

	return err
}

// GetCommittedState retrieves a value from the given account's committed storage trie.
// DESCRIBED: docs/programmers_guide/guide.md#address---identifier-of-an-account
func (sdb *IntraBlockState) GetCommittedState(addr common.Address, key common.Hash, value *uint256.Int) error {
	versionedValue, source, _, err := versionedRead(sdb, addr, StatePath, key, true, *u256.N0,
		func(v uint256.Int) uint256.Int {
			return v
		},
		func(s *stateObject) (uint256.Int, error) {
			var value uint256.Int
			if s != nil && !s.deleted {
				s.GetCommittedState(key, &value)
			}
			return value, nil
		})

	*value = versionedValue

	if sdb.trace || dbg.TraceAccount(addr) {
		fmt.Printf("%d (%d.%d) GetCommittedState (%s) %x, %x=%x\n", sdb.blockNum, sdb.txIndex, sdb.version, source, addr, key, value)
	}

	return err
}

func (sdb *IntraBlockState) HasSelfdestructed(addr common.Address) (bool, error) {
	destructed, _, _, err := versionedRead(sdb, addr, SelfDestructPath, common.Hash{}, false, false,
		func(v bool) bool { return v },
		func(s *stateObject) (bool, error) {
			if s == nil {
				return false, nil
			}
			if s.deleted {
				return false, nil
			}
			if s.createdContract {
				return false, nil
			}
			return s.selfdestructed, nil
		})

	return destructed, err
}

func (sdb *IntraBlockState) ReadVersion(addr common.Address, path AccountPath, key common.Hash, txIdx int) ReadResult {
	return sdb.versionMap.Read(addr, path, key, txIdx)
}

// AddBalance adds amount to the account associated with addr.
// DESCRIBED: docs/programmers_guide/guide.md#address---identifier-of-an-account
func (sdb *IntraBlockState) AddBalance(addr common.Address, amount uint256.Int, reason tracing.BalanceChangeReason) error {
	if sdb.versionMap == nil {
		// If this account has not been read, add to the balance increment map
		if _, needAccount := sdb.stateObjects[addr]; !needAccount && addr == ripemd && amount.IsZero() {
			sdb.journal.append(balanceIncrease{
				account:  addr,
				increase: amount,
			})

			bi, ok := sdb.balanceInc[addr]
			if !ok {
				bi = &BalanceIncrease{}
				sdb.balanceInc[addr] = bi
			}

			if sdb.tracingHooks != nil && sdb.tracingHooks.OnBalanceChange != nil {
				// TODO: discuss if we should ignore error
				prev := new(uint256.Int)
<<<<<<< HEAD

				if dbg.TraceDomainIO || (dbg.TraceTransactionIO && (sdb.trace || dbg.TraceAccount(addr))) {
=======
				amount := amount
				if dbg.TraceTransactionIO && (sdb.trace || dbg.TraceAccount(addr)) {
>>>>>>> 346aa054
					sdb.stateReader.SetTrace(true, fmt.Sprintf("%d (%d.%d)", sdb.blockNum, sdb.txIndex, sdb.version))
				}
				readStart := time.Now()
				account, _ := sdb.stateReader.ReadAccountDataForDebug(addr)
				sdb.accountReadDuration += time.Since(readStart)
				sdb.accountReadCount++
				sdb.stateReader.SetTrace(false, "")
				if account != nil {
					prev.Add(&account.Balance, &bi.increase)
				} else {
					prev.Add(prev, &bi.increase)
				}

				sdb.tracingHooks.OnBalanceChange(addr, *prev, *(new(uint256.Int).Add(prev, &amount)), reason)
			}

			bi.increase = u256.Add(bi.increase, amount)
			bi.count++
			return nil
		}
	}

	// EIP161: We must check emptiness for the objects such that the account
	// clearing (0,0,0 objects) can take effect.
	if amount.IsZero() {
		stateObject, err := sdb.GetOrNewStateObject(addr)
		if err != nil {
			return err
		}

		if stateObject.data.Empty() {
			sdb.versionWritten(addr, BalancePath, common.Hash{}, uint256.Int{})
			if dbg.TraceTransactionIO && (sdb.trace || dbg.TraceAccount(addr)) {
				fmt.Printf("%d (%d.%d) Touch %x\n", sdb.blockNum, sdb.txIndex, sdb.version, addr)
			}
			sdb.touch(addr)
		}

		return nil
	}

	prev, wasCommited, _ := sdb.getBalance(addr)

	if sdb.trace || dbg.TraceAccount(addr) {
		defer func() {
			bal, _ := sdb.GetBalance(addr)
			prev := prev     // avoid capture allocation unless we're tracing
			amount := amount // avoid capture allocation unless we're tracing
			expected := (&uint256.Int{}).Add(&prev, &amount)
			if bal.Cmp(expected) != 0 {
				panic(fmt.Sprintf("add failed: expected: %d got: %d", expected, &bal))
			}
			fmt.Printf("%d (%d.%d) AddBalance %x, %d+%d=%d\n", sdb.blockNum, sdb.txIndex, sdb.version, addr, &prev, &amount, &bal)
		}()
	}

	update := u256.Add(prev, amount)

	stateObject, err := sdb.GetOrNewStateObject(addr)
	if err != nil {
		return err
	}
	stateObject.SetBalance(update, wasCommited, reason)
	sdb.versionWritten(addr, BalancePath, common.Hash{}, update)
	return nil
}

func (sdb *IntraBlockState) touch(addr common.Address) {
	sdb.journal.append(touchChange{
		account: addr,
	})
	if addr == ripemd {
		// Explicitly put it in the dirty-cache, which is otherwise generated from
		// flattened journals.
		sdb.journal.dirty(addr)
	}
}

func (sdb *IntraBlockState) getVersionedAccount(addr common.Address, readStorage bool) (*accounts.Account, ReadSource, Version, error) {
	if sdb.versionMap == nil {
		return nil, UnknownSource, UnknownVersion, nil
	}

	readAccount, source, version, err := versionedRead(sdb, addr, AddressPath, common.Hash{}, false, nil,
		func(v *accounts.Account) *accounts.Account { return v }, nil)

	if err != nil {
		return nil, UnknownSource, UnknownVersion, err
	}

	if readAccount == nil {
		if readStorage {
			if dbg.TraceDomainIO || (dbg.TraceTransactionIO && (sdb.trace || dbg.TraceAccount(addr))) {
				sdb.stateReader.SetTrace(true, fmt.Sprintf("%d (%d.%d)", sdb.blockNum, sdb.txIndex, sdb.version))
			}
			readStart := time.Now()
			readAccount, err = sdb.stateReader.ReadAccountData(addr)
			sdb.accountReadDuration += time.Since(readStart)
			sdb.accountReadCount++
			source = StorageRead
			sdb.stateReader.SetTrace(false, "")
		}

		if readAccount == nil || err != nil {
			return nil, StorageRead, UnknownVersion, err
		}
	}

	return sdb.refreshVersionedAccount(addr, readAccount, source, version)
}

func (sdb *IntraBlockState) refreshVersionedAccount(addr common.Address, readAccount *accounts.Account, readSource ReadSource, readVersion Version) (*accounts.Account, ReadSource, Version, error) {
	account := readAccount
	version := readVersion
	source := readSource

	balance, bsource, bversion, err := versionedRead(sdb, addr, BalancePath, common.Hash{}, false, account.Balance, nil, nil)
	if err != nil {
		return nil, UnknownSource, UnknownVersion, err
	}
	if bversion.TxIndex >= readVersion.TxIndex {
		if balance.Cmp(&account.Balance) != 0 {
			if account == readAccount {
				account = &accounts.Account{}
				account.Copy(readAccount)
			}
			account.Balance = balance
		}
		if bversion.TxIndex > version.TxIndex || (bversion.TxIndex > version.TxIndex && bversion.Incarnation > version.Incarnation) {
			version = bversion
			if bsource != source {
				source = bsource
			}
		}
	}

	nonce, nsource, nversion, err := versionedRead(sdb, addr, NoncePath, common.Hash{}, false, account.Nonce, nil, nil)
	if err != nil {
		return nil, UnknownSource, UnknownVersion, err
	}
	if nversion.TxIndex >= readVersion.TxIndex {
		if nonce > account.Nonce {
			if account == readAccount {
				account = &accounts.Account{}
				account.Copy(readAccount)
			}
			account.Nonce = nonce
		}
		if nversion.TxIndex > version.TxIndex || (nversion.TxIndex > version.TxIndex && nversion.Incarnation > version.Incarnation) {
			version = nversion
			if nsource != source {
				source = nsource
			}
		}
	}

	codeHash, csource, cversion, err := versionedRead(sdb, addr, CodeHashPath, common.Hash{}, false, account.CodeHash, nil, nil)
	if err != nil {
		return nil, UnknownSource, UnknownVersion, err
	}

	if cversion.TxIndex >= readVersion.TxIndex {
		if codeHash != account.CodeHash {
			if account == readAccount {
				account = &accounts.Account{}
				account.Copy(readAccount)
			}
			account.CodeHash = codeHash
		}
		if cversion.TxIndex > version.TxIndex || (cversion.TxIndex > version.TxIndex && cversion.Incarnation > version.Incarnation) {
			version = cversion
			if csource != source {
				source = csource
			}
		}
	}

	return account, source, version, nil
}

// SubBalance subtracts amount from the account associated with addr.
// DESCRIBED: docs/programmers_guide/guide.md#address---identifier-of-an-account
func (sdb *IntraBlockState) SubBalance(addr common.Address, amount uint256.Int, reason tracing.BalanceChangeReason) error {
	if amount.IsZero() {
		return nil
	}

	prev, wasCommited, _ := sdb.getBalance(addr)

	if sdb.trace || dbg.TraceAccount(addr) {
		defer func() {
			bal, _ := sdb.GetBalance(addr)
			prev := prev     // avoid capture allocation unless we're tracing
			amount := amount // avoid capture allocation unless we're tracing
			fmt.Printf("%d (%d.%d) SubBalance %x, %d-%d=%d\n", sdb.blockNum, sdb.txIndex, sdb.version, addr, &prev, &amount, &bal)
		}()
	}

	stateObject, err := sdb.GetOrNewStateObject(addr)
	if err != nil {
		return err
	}
	update := u256.Sub(prev, amount)
	stateObject.SetBalance(update, wasCommited, reason)
	if sdb.versionMap != nil {
		sdb.versionWritten(addr, BalancePath, common.Hash{}, update)
	}
	return nil
}

// DESCRIBED: docs/programmers_guide/guide.md#address---identifier-of-an-account
func (sdb *IntraBlockState) SetBalance(addr common.Address, amount uint256.Int, reason tracing.BalanceChangeReason) error {
	if sdb.trace || dbg.TraceAccount(addr) {
		amount := amount
		fmt.Printf("%d (%d.%d) SetBalance %x, %d\n", sdb.blockNum, sdb.txIndex, sdb.version, addr, &amount)
	}
	stateObject, err := sdb.GetOrNewStateObject(addr)
	if err != nil {
		return err
	}
	stateObject.SetBalance(amount, !sdb.hasWrite(addr, BalancePath, common.Hash{}), reason)
	sdb.versionWritten(addr, BalancePath, common.Hash{}, stateObject.Balance())
	return nil
}

// DESCRIBED: docs/programmers_guide/guide.md#address---identifier-of-an-account
func (sdb *IntraBlockState) SetNonce(addr common.Address, nonce uint64) error {
	if sdb.trace || dbg.TraceAccount(addr) {
		fmt.Printf("%d (%d.%d) SetNonce %x, %d\n", sdb.blockNum, sdb.txIndex, sdb.version, addr, nonce)
	}

	stateObject, err := sdb.GetOrNewStateObject(addr)
	if err != nil {
		return err
	}

	stateObject.SetNonce(nonce, !sdb.hasWrite(addr, NoncePath, common.Hash{}))
	sdb.versionWritten(addr, NoncePath, common.Hash{}, stateObject.Nonce())
	return nil
}

func printCode(c []byte) (int, string) {
	lenc := len(c)

	if lenc == 0 {
		return 0, ""
	}

	if lenc > 41 {
		return lenc, fmt.Sprintf("%x...", c[0:40])
	}

	return lenc, fmt.Sprintf("%x...", c)
}

// DESCRIBED: docs/programmers_guide/guide.md#code-hash
// DESCRIBED: docs/programmers_guide/guide.md#address---identifier-of-an-account
func (sdb *IntraBlockState) SetCode(addr common.Address, code []byte) error {
	if sdb.trace || dbg.TraceAccount(addr) {
		lenc, cs := printCode(code)
		fmt.Printf("%d (%d.%d) SetCode %x, %d: %s\n", sdb.blockNum, sdb.txIndex, sdb.version, addr, lenc, cs)
	}

	stateObject, err := sdb.GetOrNewStateObject(addr)
	if err != nil {
		return err
	}
	codeHash := crypto.Keccak256Hash(code)
	stateObject.SetCode(codeHash, code, !sdb.hasWrite(addr, CodePath, common.Hash{}))
	sdb.versionWritten(addr, CodePath, common.Hash{}, code)
	sdb.versionWritten(addr, CodeHashPath, common.Hash{}, codeHash)
	sdb.versionWritten(addr, CodeSizePath, common.Hash{}, len(code))
	return nil
}

var tracedKeys map[common.Hash]struct{}

func traceKey(key common.Hash) bool {
	if tracedKeys == nil {
		tracedKeys = map[common.Hash]struct{}{}
		for _, key := range dbg.TraceStateKeys {
			key, _ = strings.CutPrefix(strings.ToLower(key), "Ox")
			tracedKeys[common.HexToHash(key)] = struct{}{}
		}
	}
	_, ok := tracedKeys[key]
	return len(tracedKeys) == 0 || ok
}

func (sdb *IntraBlockState) Trace() bool {
	return sdb.trace
}

func (sdb *IntraBlockState) BlockNumber() uint64 {
	return sdb.blockNum
}

func (sdb *IntraBlockState) TxIndex() int {
	return sdb.txIndex
}

func (sdb *IntraBlockState) Incarnation() int {
	return sdb.version
}

// DESCRIBED: docs/programmers_guide/guide.md#address---identifier-of-an-account
func (sdb *IntraBlockState) SetState(addr common.Address, key common.Hash, value uint256.Int) error {
	return sdb.setState(addr, key, value, false)
}

func (sdb *IntraBlockState) setState(addr common.Address, key common.Hash, value uint256.Int, force bool) error {
	if sdb.trace || (dbg.TraceAccount(addr) && traceKey(key)) {
		fmt.Printf("%d (%d.%d) SetState %x, %x=%s\n", sdb.blockNum, sdb.txIndex, sdb.version, addr, key[:], value.Hex())
	}

	stateObject, err := sdb.GetOrNewStateObject(addr)
	if err != nil {
		return err
	}
	if stateObject.SetState(key, value, force) {
		sdb.versionWritten(addr, StatePath, key, value)
	}
	return nil
}

// SetStorage replaces the entire storage for the specified account with given
// storage. This function should only be used for debugging.
func (sdb *IntraBlockState) SetStorage(addr common.Address, storage Storage) error {
	stateObject, err := sdb.GetOrNewStateObject(addr)
	if err != nil {
		return err
	}
	if stateObject != nil {
		stateObject.SetStorage(storage)
	}
	return nil
}

// SetIncarnation sets incarnation for account if account exists
func (sdb *IntraBlockState) SetIncarnation(addr common.Address, incarnation uint64) error {
	if sdb.trace || dbg.TraceAccount(addr) {
		fmt.Printf("%d (%d.%d) SetIncarnation %x, %d\n", sdb.blockNum, sdb.txIndex, sdb.version, addr, incarnation)
	}

	stateObject, err := sdb.GetOrNewStateObject(addr)
	if err != nil {
		return err
	}
	if stateObject != nil {
		stateObject.setIncarnation(incarnation)
	}
	return nil
}

func (sdb *IntraBlockState) GetIncarnation(addr common.Address) (uint64, error) {
	stateObject, err := sdb.getStateObject(addr)
	if err != nil {
		return 0, err
	}
	if stateObject != nil {
		return stateObject.data.Incarnation, nil
	}
	return 0, nil
}

// Selfdestruct marks the given account as suicided.
// This clears the account balance.
//
// The account's state object is still available until the state is committed,
// getStateObject will return a non-nil account after Suicide.
func (sdb *IntraBlockState) Selfdestruct(addr common.Address) (bool, error) {
	if sdb.trace || dbg.TraceAccount(addr) {
		fmt.Printf("%d (%d.%d) SelfDestruct %x\n", sdb.blockNum, sdb.txIndex, sdb.version, addr)
	}
	stateObject, err := sdb.getStateObject(addr)
	if err != nil {
		return false, err
	}
	if stateObject == nil || stateObject.deleted {
		return false, nil
	}
	prevBalance := stateObject.Balance()
	sdb.journal.append(selfdestructChange{
		account:     addr,
		prev:        stateObject.selfdestructed,
		prevbalance: prevBalance,
		wasCommited: !sdb.hasWrite(addr, SelfDestructPath, common.Hash{}),
	})

	if sdb.tracingHooks != nil && sdb.tracingHooks.OnBalanceChange != nil && !prevBalance.IsZero() {
		sdb.tracingHooks.OnBalanceChange(addr, prevBalance, zeroBalance, tracing.BalanceDecreaseSelfdestruct)
	}

	stateObject.markSelfdestructed()
	stateObject.createdContract = false
	stateObject.data.Balance.Clear()

	sdb.versionWritten(addr, SelfDestructPath, common.Hash{}, stateObject.selfdestructed)
	sdb.versionWritten(addr, BalancePath, common.Hash{}, uint256.Int{})

	return true, nil
}

var zeroBalance uint256.Int

func (sdb *IntraBlockState) Selfdestruct6780(addr common.Address) error {
	stateObject, err := sdb.getStateObject(addr)
	if err != nil {
		return err
	}
	if stateObject == nil {
		return nil
	}
	if stateObject.newlyCreated {
		code, err := sdb.GetCode(addr)
		if err != nil {
			return err
		}
		if _, ok := types.ParseDelegation(code); !ok {
			sdb.Selfdestruct(addr)
		}
	}
	return nil
}

// SetTransientState sets transient storage for a given account. It
// adds the change to the journal so that it can be rolled back
// to its previous value if there is a revert.
func (sdb *IntraBlockState) SetTransientState(addr common.Address, key common.Hash, value uint256.Int) {
	prev := sdb.GetTransientState(addr, key)
	if prev == value {
		return
	}

	sdb.journal.append(transientStorageChange{
		account:  addr,
		key:      key,
		prevalue: prev,
	})

	sdb.setTransientState(addr, key, value)
}

// setTransientState is a lower level setter for transient storage. It
// is called during a revert to prevent modifications to the journal.
func (sdb *IntraBlockState) setTransientState(addr common.Address, key common.Hash, value uint256.Int) {
	sdb.transientStorage.Set(addr, key, value)
}

// GetTransientState gets transient storage for a given account.
func (sdb *IntraBlockState) GetTransientState(addr common.Address, key common.Hash) uint256.Int {
	return sdb.transientStorage.Get(addr, key)
}

func (sdb *IntraBlockState) stateObjectForAccount(addr common.Address, account *accounts.Account) *stateObject {
	obj := newObject(sdb, addr, account, account)
	sdb.setStateObject(addr, obj)
	return obj
}

func (sdb *IntraBlockState) getStateObject(addr common.Address) (*stateObject, error) {
	if so, ok := sdb.stateObjects[addr]; ok {
		return so, nil
	}

	// Load the object from the database.
	if _, ok := sdb.nilAccounts[addr]; ok {
		if bi, ok := sdb.balanceInc[addr]; ok && !bi.transferred && sdb.versionMap == nil {
			return sdb.createObject(addr, nil), nil
		}
		return nil, nil
	}

	account, _, _, err := sdb.getVersionedAccount(addr, false)
	if err != nil {
		return nil, err
	}

	if account != nil {
		return sdb.stateObjectForAccount(addr, account), nil
	}

	if dbg.TraceDomainIO || (dbg.TraceTransactionIO && (sdb.trace || dbg.TraceAccount(addr))) {
		sdb.stateReader.SetTrace(true, fmt.Sprintf("%d (%d.%d)", sdb.blockNum, sdb.txIndex, sdb.version))
	}
	readStart := time.Now()
	readAccount, err := sdb.stateReader.ReadAccountData(addr)
	sdb.accountReadDuration += time.Since(readStart)
	sdb.accountReadCount++
	sdb.stateReader.SetTrace(false, "")

	accountSource := StorageRead
	accountVersion := sdb.Version()

	if err != nil {
		return nil, err
	}

	if readAccount == nil {
		if sdb.versionMap != nil {
			readAccount, accountSource, accountVersion, err = versionedRead[*accounts.Account](sdb, addr, AddressPath, common.Hash{}, false, nil, nil, nil)

			if readAccount == nil || err != nil {
				return nil, err
			}

			destructed, _, _, err := versionedRead(sdb, addr, SelfDestructPath, common.Hash{}, false, false, nil, nil)

			if destructed || err != nil {
				sdb.setStateObject(addr, &stateObject{
					db:             sdb,
					address:        addr,
					selfdestructed: destructed,
					deleted:        destructed,
				})
				return nil, err
			}
		} else {
			sdb.nilAccounts[addr] = struct{}{}
			if bi, ok := sdb.balanceInc[addr]; ok && !bi.transferred {
				return sdb.createObject(addr, nil), nil
			}
			return nil, nil
		}
	}

	var code []byte

	if sdb.versionMap != nil {
		account, accountSource, accountVersion, err = sdb.refreshVersionedAccount(addr, readAccount, accountSource, accountVersion)
		if err != nil {
			return nil, err
		}
		code, _, _, _ = versionedRead[[]byte](sdb, addr, CodePath, common.Hash{}, false, nil, nil, nil)
	} else {
		account = readAccount
	}

	sdb.accountRead(addr, account, accountSource, accountVersion)
	obj := newObject(sdb, addr, account, account)
	if code != nil {
		obj.code = code
	}
	sdb.setStateObject(addr, obj)
	return obj, nil
}

func (sdb *IntraBlockState) setStateObject(addr common.Address, object *stateObject) {
	if bi, ok := sdb.balanceInc[addr]; ok && !bi.transferred && sdb.versionMap == nil {
		object.data.Balance = u256.Add(object.data.Balance, bi.increase)
		bi.transferred = true
		sdb.journal.append(balanceIncreaseTransfer{bi: bi})
	}
	sdb.stateObjects[addr] = object
}

// Retrieve a state object or create a new state object if nil.
func (sdb *IntraBlockState) GetOrNewStateObject(addr common.Address) (*stateObject, error) {
	stateObject, err := sdb.getStateObject(addr)
	if err != nil {
		return nil, err
	}
	if stateObject == nil || stateObject.deleted {
		stateObject = sdb.createObject(addr, stateObject /* previous */)
	}
	return stateObject, nil
}

// createObject creates a new state object. If there is an existing account with
// the given address, it is overwritten.
func (sdb *IntraBlockState) createObject(addr common.Address, previous *stateObject) (newobj *stateObject) {
	account := &accounts.Account{}
	var original *accounts.Account
	if previous == nil {
		original = &accounts.Account{}
	} else {
		original = &previous.original
	}

	account.Root.SetBytes(trie.EmptyRoot[:]) // old storage should be ignored
	newobj = newObject(sdb, addr, account, original)
	newobj.setNonce(0) // sets the object to dirty
	if previous == nil {
		sdb.journal.append(createObjectChange{account: addr})
	} else {
		sdb.journal.append(resetObjectChange{account: addr, prev: previous})
	}
	newobj.newlyCreated = true
	sdb.setStateObject(addr, newobj)
	data := newobj.data
	sdb.versionWritten(addr, AddressPath, common.Hash{}, &data)
	return newobj
}

// CreateAccount explicitly creates a state object. If a state object with the address
// already exists the balance is carried over to the new account.
//
// CreateAccount is called during the EVM CREATE operation. The situation might arise that
// a contract does the following:
//
//  1. sends funds to sha(account ++ (nonce + 1))
//  2. tx_create(sha(account ++ nonce)) (note that this gets the address of 1)
//
// Carrying over the balance ensures that Ether doesn't disappear.
func (sdb *IntraBlockState) CreateAccount(addr common.Address, contractCreation bool) (err error) {
	var prevInc uint64
	var previous *stateObject

	if dbg.TraceTransactionIO && (sdb.trace || dbg.TraceAccount(addr)) {
		defer func() {
			var creatingContract string
			if contractCreation {
				creatingContract = " (contract)"
			}
			if err != nil {
				fmt.Printf("%d (%d.%d) Create Account%s: %x, err=%s\n", sdb.blockNum, sdb.txIndex, sdb.version, creatingContract, addr, err)
			} else {
				var bal uint256.Int
				if previous != nil {
					bal = previous.data.Balance
				}
				fmt.Printf("%d (%d.%d) Create Account%s: %x, balance=%d\n", sdb.blockNum, sdb.txIndex, sdb.version, creatingContract, addr, &bal)
			}
		}()
	}

	source := StorageRead
	version := UnknownVersion

	if sdb.versionMap == nil {
		previous, err = sdb.getStateObject(addr)
		if err != nil {
			return err
		}
	} else {
		readAccount, accountSource, accountVersion, err := sdb.getVersionedAccount(addr, true)

		if err != nil {
			return err
		}

		if readAccount != nil {
			account := readAccount

			destructed, _, _, err := versionedRead(sdb, addr, SelfDestructPath, common.Hash{}, false, false,
				func(v bool) bool { return v }, nil)

			if err != nil {
				return err
			}

			previous = newObject(sdb, addr, account, account)
			previous.selfdestructed = destructed
			source = accountSource
			version = accountVersion
		}
	}

	if err != nil {
		return err
	}
	if previous != nil && previous.selfdestructed {
		prevInc = previous.data.Incarnation
	} else {
		prevInc = 0
	}
	if previous != nil && prevInc < previous.data.PrevIncarnation {
		prevInc = previous.data.PrevIncarnation
	}

	newObj := sdb.createObject(addr, previous)
	if previous != nil && !previous.selfdestructed {
		newObj.data.Balance.Set(&previous.data.Balance)
	}
	newObj.data.Initialised = true
	newObj.data.PrevIncarnation = prevInc

	if contractCreation {
		newObj.createdContract = true
		newObj.data.Incarnation = prevInc + 1
	} else {
		newObj.selfdestructed = false
	}

	// for newly created accounts these synthetic read/writes are used so that account
	// creation clashes between trnascations get detected
	sdb.versionRead(addr, BalancePath, common.Hash{}, source, version, newObj.Balance())
	sdb.versionWritten(addr, BalancePath, common.Hash{}, newObj.Balance())

	return nil
}

// Snapshot returns an identifier for the current revision of the state.
func (sdb *IntraBlockState) Snapshot() int {
	id := sdb.nextRevisionId
	sdb.nextRevisionId++
	sdb.validRevisions = append(sdb.validRevisions, revision{id, sdb.journal.length()})
	return id
}

// RevertToSnapshot reverts all state changes made since the given revision.
func (sdb *IntraBlockState) RevertToSnapshot(revid int, err error) {
	var traced bool
	if sdb.trace || dbg.TracingAccounts() {
		for addr := range sdb.journal.dirties {
			if sdb.trace || dbg.TraceAccount(addr) {
				traced = true
				if err == nil {
					fmt.Printf("%d (%d.%d) Reverting %x, revid: %d\n", sdb.blockNum, sdb.txIndex, sdb.version, addr, revid)
				} else {
					fmt.Printf("%d (%d.%d) Reverting %x, revid: %d: %s\n", sdb.blockNum, sdb.txIndex, sdb.version, addr, revid, err)
				}
			}
		}
	}

	// Find the snapshot in the stack of valid snapshots.
	idx := sort.Search(len(sdb.validRevisions), func(i int) bool {
		return sdb.validRevisions[i].id >= revid
	})
	if idx == len(sdb.validRevisions) || sdb.validRevisions[idx].id != revid {
		var id int
		if idx < len(sdb.validRevisions) {
			id = sdb.validRevisions[idx].id
		}
		panic(fmt.Errorf("revision id %v cannot be reverted (idx=%v,len=%v,id=%v)", revid, idx, len(sdb.validRevisions), id))
	}
	snapshot := sdb.validRevisions[idx].journalIndex

	// Replay the journal to undo changes and remove invalidated snapshots
	sdb.journal.revert(sdb, snapshot)
	sdb.validRevisions = sdb.validRevisions[:idx]

	if traced {
		fmt.Printf("%d (%d.%d) Reverted: %d:%d\n", sdb.blockNum, sdb.txIndex, sdb.version, revid, snapshot)
	}
}

// GetRefund returns the current value of the refund counter.
func (sdb *IntraBlockState) GetRefund() uint64 {
	return sdb.refund
}

func updateAccount(EIP161Enabled bool, isAura bool, stateWriter StateWriter, addr common.Address, stateObject *stateObject, isDirty bool, trace bool, tracingHooks *tracing.Hooks) error {
	emptyRemoval := EIP161Enabled && stateObject.data.Empty() && (!isAura || addr != SystemAddress)
	if stateObject.selfdestructed || (isDirty && emptyRemoval) {
		balance := stateObject.Balance()
		if tracingHooks != nil && tracingHooks.OnBalanceChange != nil && !(&balance).IsZero() && stateObject.selfdestructed {
			tracingHooks.OnBalanceChange(stateObject.address, balance, uint256.Int{}, tracing.BalanceDecreaseSelfdestructBurn)
		}
		if dbg.TraceDomainIO || (dbg.TraceTransactionIO && (trace || dbg.TraceAccount(addr))) {
			fmt.Printf("%d (%d.%d) Delete Account: %x selfdestructed=%v\n", stateObject.db.blockNum, stateObject.db.txIndex, stateObject.db.version, addr, stateObject.selfdestructed)
		}
		if err := stateWriter.DeleteAccount(addr, &stateObject.original); err != nil {
			return err
		}
		stateObject.deleted = true
	}
	if isDirty && (stateObject.createdContract || !stateObject.selfdestructed) && !emptyRemoval {
		stateObject.deleted = false
		// Write any contract code associated with the state object
		if stateObject.code != nil && stateObject.dirtyCode {
			if err := stateWriter.UpdateAccountCode(addr, stateObject.data.Incarnation, stateObject.data.CodeHash, stateObject.code); err != nil {
				return err
			}
		}
		if stateObject.createdContract {
			if err := stateWriter.CreateContract(addr); err != nil {
				return err
			}
		}
		if err := stateObject.updateStorage(stateWriter); err != nil {
			return err
		}
		if dbg.TraceDomainIO || (dbg.TraceTransactionIO && (trace || dbg.TraceAccount(addr))) {
			fmt.Printf("%d (%d.%d) Update Account Data (%T): %x balance:%d,nonce:%d,codehash:%x\n",
				stateObject.db.blockNum, stateObject.db.txIndex, stateObject.db.version, stateWriter, addr, &stateObject.data.Balance, stateObject.data.Nonce, stateObject.data.CodeHash)
		}
		if err := stateWriter.UpdateAccountData(addr, &stateObject.original, &stateObject.data); err != nil {
			return err
		}
	}
	return nil
}

func printAccount(EIP161Enabled bool, addr common.Address, stateObject *stateObject, isDirty bool) {
	emptyRemoval := EIP161Enabled && stateObject.data.Empty()
	if stateObject.selfdestructed || (isDirty && emptyRemoval) {
		fmt.Printf("delete: %x\n", addr)
	}
	if isDirty && (stateObject.createdContract || !stateObject.selfdestructed) && !emptyRemoval {
		// Write any contract code associated with the state object
		if stateObject.code != nil && stateObject.dirtyCode {
			fmt.Printf("UpdateCode: %x,%x\n", addr, stateObject.data.CodeHash)
		}
		if stateObject.createdContract {
			fmt.Printf("CreateContract: %x\n", addr)
		}
		stateObject.printTrie()
		fmt.Printf("UpdateAccountData: %x, balance=%d, nonce=%d\n", addr, &stateObject.data.Balance, stateObject.data.Nonce)
	}
}

// FinalizeTx should be called after every transaction.
func (sdb *IntraBlockState) FinalizeTx(chainRules *chain.Rules, stateWriter StateWriter) error {
	for addr, bi := range sdb.balanceInc {
		if !bi.transferred {
			sdb.getStateObject(addr)
		}
	}
	for addr := range sdb.journal.dirties {
		so, exist := sdb.stateObjects[addr]
		if !exist {
			// ripeMD is 'touched' at block 1714175, in txn 0x1237f737031e40bcde4a8b7e717b2d15e3ecadfe49bb1bbc71ee9deb09c6fcf2
			// That txn goes out of gas, and although the notion of 'touched' does not exist there, the
			// touch-event will still be recorded in the journal. Since ripeMD is a special snowflake,
			// it will persist in the journal even though the journal is reverted. In this special circumstance,
			// it may exist in `sdb.journal.dirties` but not in `sdb.stateObjects`.
			// Thus, we can safely ignore it here
			continue
		}

		if err := updateAccount(chainRules.IsSpuriousDragon, chainRules.IsAura, stateWriter, addr, so, true, sdb.trace, sdb.tracingHooks); err != nil {
			return err
		}

		so.newlyCreated = false
		sdb.stateObjectsDirty[addr] = struct{}{}
		if so.deleted {
			delete(sdb.versionedReads, addr)
		}
	}
	// Invalidate journal because reverting across transactions is not allowed.
	sdb.clearJournalAndRefund()
	return nil
}

func (sdb *IntraBlockState) SoftFinalise() {
	for addr := range sdb.journal.dirties {
		_, exist := sdb.stateObjects[addr]
		if !exist {
			// ripeMD is 'touched' at block 1714175, in txn 0x1237f737031e40bcde4a8b7e717b2d15e3ecadfe49bb1bbc71ee9deb09c6fcf2
			// That txn goes out of gas, and although the notion of 'touched' does not exist there, the
			// touch-event will still be recorded in the journal. Since ripeMD is a special snowflake,
			// it will persist in the journal even though the journal is reverted. In this special circumstance,
			// it may exist in `sdb.journal.dirties` but not in `sdb.stateObjects`.
			// Thus, we can safely ignore it here
			continue
		}
		sdb.stateObjectsDirty[addr] = struct{}{}
	}
	// Invalidate journal because reverting across transactions is not allowed.
	sdb.clearJournalAndRefund()
}

// CommitBlock finalizes the state by removing the self destructed objects
// and clears the journal as well as the refunds.
func (sdb *IntraBlockState) CommitBlock(chainRules *chain.Rules, stateWriter StateWriter) error {
	for addr, bi := range sdb.balanceInc {
		if !bi.transferred {
			sdb.getStateObject(addr)
		}
	}
	return sdb.MakeWriteSet(chainRules, stateWriter)
}

func (sdb *IntraBlockState) BalanceIncreaseSet() map[common.Address]uint256.Int {
	s := make(map[common.Address]uint256.Int, len(sdb.balanceInc))
	for addr, bi := range sdb.balanceInc {
		if !bi.transferred {
			s[addr] = bi.increase
		}
	}
	return s
}

func (sdb *IntraBlockState) MakeWriteSet(chainRules *chain.Rules, stateWriter StateWriter) error {
	for addr := range sdb.journal.dirties {
		sdb.stateObjectsDirty[addr] = struct{}{}
	}
	for addr, stateObject := range sdb.stateObjects {
		_, isDirty := sdb.stateObjectsDirty[addr]
		if dbg.TraceAccount(addr) {
			var updated *uint256.Int
			if sdb.versionedWrites != nil {
				if w, ok := sdb.versionedWrites[addr][AccountKey{Path: BalancePath}]; ok {
					val := w.Val.(uint256.Int)
					updated = &val
				}
			}
			var dirty string
			if isDirty {
				dirty = " (dirty)"
			}
			if updated != nil {
				fmt.Printf("%d (%d.%d) Updated Balance: %x%s: %d (%d)\n", sdb.blockNum, sdb.txIndex, sdb.version, addr, dirty, &stateObject.data.Balance, updated)
			} else {
				fmt.Printf("%d (%d.%d) Updated Balance: %x%s: %d\n", sdb.blockNum, sdb.txIndex, sdb.version, addr, dirty, &stateObject.data.Balance)
			}
		}
		if dbg.TraceTransactionIO && (sdb.trace || dbg.TraceAccount(addr)) {
			fmt.Printf("%d (%d.%d) Update Account %x\n", sdb.blockNum, sdb.txIndex, sdb.version, addr)
		}
		if err := updateAccount(chainRules.IsSpuriousDragon, chainRules.IsAura, stateWriter, addr, stateObject, isDirty, sdb.trace, sdb.tracingHooks); err != nil {
			return err
		}
	}

	var reverted []common.Address

	for addr := range sdb.versionedWrites {
		if _, isDirty := sdb.stateObjectsDirty[addr]; !isDirty {
			reverted = append(reverted, addr)
		}
	}

	for _, addr := range reverted {
		sdb.versionMap.DeleteAll(addr, sdb.txIndex)
		delete(sdb.versionedWrites, addr)
	}

	// Invalidate journal because reverting across transactions is not allowed.
	sdb.clearJournalAndRefund()
	return nil
}

func (sdb *IntraBlockState) Print(chainRules chain.Rules, all bool) {
	for addr, stateObject := range sdb.stateObjects {
		_, isDirty := sdb.stateObjectsDirty[addr]
		_, isDirty2 := sdb.journal.dirties[addr]

		printAccount(chainRules.IsSpuriousDragon, addr, stateObject, all || isDirty || isDirty2)
	}
}

// SetTxContext sets the current transaction index which
// used when the EVM emits new state logs. It should be invoked before
// transaction execution.
func (sdb *IntraBlockState) SetTxContext(bn uint64, ti int) {
	/* Not sure what this test is for it seems to break some tests
	if len(sdb.logs) > 0 && ti == 0 {
		err := fmt.Errorf("seems you forgot `ibs.Reset` or `ibs.TxIndex()`. len(sdb.logs)=%d, ti=%d", len(sdb.logs), ti)
		panic(err)
	}
	if sdb.txIndex >= 0 && sdb.txIndex > ti {
		err := fmt.Errorf("seems you forgot `ibs.Reset` or `ibs.TxIndex()`. sdb.txIndex=%d, ti=%d", sdb.txIndex, ti)
		panic(err)
	}
	*/
	sdb.txIndex = ti
	sdb.blockNum = bn
}

// no not lock
func (sdb *IntraBlockState) clearJournalAndRefund() {
	sdb.journal.Reset()
	sdb.validRevisions = sdb.validRevisions[:0]
	sdb.refund = 0
}

// Prepare handles the preparatory steps for executing a state transition.
// This method must be invoked before state transition.
//
// Berlin fork:
// - Add sender to access list (EIP-2929)
// - Add destination to access list (EIP-2929)
// - Add precompiles to access list (EIP-2929)
// - Add the contents of the optional txn access list (EIP-2930)
//
// Shanghai fork:
// - Add coinbase to access list (EIP-3651)
//
// Cancun fork:
// - Reset transient storage (EIP-1153)
//
// Prague fork:
// - Add authorities to access list (EIP-7702)
// - Add delegated designation (if it exists for dst) to access list (EIP-7702)
func (sdb *IntraBlockState) Prepare(rules *chain.Rules, sender, coinbase common.Address, dst *common.Address,
	precompiles []common.Address, list types.AccessList, authorities []common.Address) error {
	if sdb.trace || dbg.TraceAccount(sender) || dst != nil && dbg.TraceAccount(*dst) {
		fmt.Printf("%d (%d.%d) ibs.Prepare: sender: %x, coinbase: %x, dest: %x, %x, %v, %v, %v\n", sdb.blockNum, sdb.txIndex, sdb.version, sender, coinbase, dst, precompiles, list, rules, authorities)
	}
	if rules.IsBerlin {
		// Clear out any leftover from previous executions
		al := newAccessList()
		sdb.accessList = al
		//sdb.accessList.Reset()
		//al := sdb.accessList

		al.AddAddress(sender)
		if dst != nil {
			al.AddAddress(*dst)
			// If it's a create-tx, the destination will be added inside evm.create
		}
		for _, addr := range precompiles {
			al.AddAddress(addr)
		}
		for _, el := range list {
			al.AddAddress(el.Address)
			for _, key := range el.StorageKeys {
				al.AddSlot(el.Address, key)
			}
		}
		if rules.IsShanghai { // EIP-3651: warm coinbase
			al.AddAddress(coinbase)
		}
	}
	if rules.IsPrague {
		for _, addr := range authorities {
			sdb.AddAddressToAccessList(addr)
		}

		if dst != nil {
			dd, ok, err := sdb.GetDelegatedDesignation(*dst)
			if err != nil {
				return err
			}
			if ok {
				sdb.AddAddressToAccessList(dd)
			}
		}
	}
	// Reset transient storage at the beginning of transaction execution
	sdb.transientStorage = newTransientStorage()
	return nil
}

// AddAddressToAccessList adds the given address to the access list
func (sdb *IntraBlockState) AddAddressToAccessList(addr common.Address) (addrMod bool) {
	addrMod = sdb.accessList.AddAddress(addr)
	if addrMod {
		sdb.journal.append(accessListAddAccountChange{addr})
	}
	return addrMod
}

// AddSlotToAccessList adds the given (address, slot)-tuple to the access list
func (sdb *IntraBlockState) AddSlotToAccessList(addr common.Address, slot common.Hash) (addrMod, slotMod bool) {
	addrMod, slotMod = sdb.accessList.AddSlot(addr, slot)
	if addrMod {
		// In practice, this should not happen, since there is no way to enter the
		// scope of 'address' without having the 'address' become already added
		// to the access list (via call-variant, create, etc).
		// Better safe than sorry, though
		sdb.journal.append(accessListAddAccountChange{addr})
	}
	if slotMod {
		sdb.journal.append(accessListAddSlotChange{
			address: addr,
			slot:    slot,
		})
	}
	return addrMod, slotMod
}

// AddressInAccessList returns true if the given address is in the access list.
func (sdb *IntraBlockState) AddressInAccessList(addr common.Address) bool {
	return sdb.accessList.ContainsAddress(addr)
}

func (sdb *IntraBlockState) SlotInAccessList(addr common.Address, slot common.Hash) (addressPresent bool, slotPresent bool) {
	return sdb.accessList.Contains(addr, slot)
}

func (sdb *IntraBlockState) accountRead(addr common.Address, account *accounts.Account, source ReadSource, version Version) {
	if sdb.versionMap != nil {
		data := *account
		sdb.versionRead(addr, AddressPath, common.Hash{}, source, version, &data)
	}
}

func (sdb *IntraBlockState) versionWritten(addr common.Address, path AccountPath, key common.Hash, val any) {
	if sdb.versionMap != nil {
		if sdb.versionedWrites == nil {
			sdb.versionedWrites = WriteSet{}
		}

		vw := VersionedWrite{
			Address: addr,
			Path:    path,
			Key:     key,
			Version: sdb.Version(),
			Val:     val,
		}

		sdb.versionedWrites.Set(vw)

		if dbg.TraceTransactionIO && (sdb.trace || (dbg.TraceAccount(addr) && (key == common.Hash{} || traceKey(key)))) {
			fmt.Printf("%d (%d.%d) WRT %s\n", sdb.blockNum, sdb.txIndex, sdb.version, vw.String())
		}
	}
}

func (sdb *IntraBlockState) versionRead(addr common.Address, path AccountPath, key common.Hash, source ReadSource, version Version, val any) {
	if sdb.versionMap != nil {
		if sdb.versionedReads == nil {
			sdb.versionedReads = ReadSet{}
		}

		sdb.versionedReads.Set(VersionedRead{
			Address: addr,
			Path:    path,
			Key:     key,
			Source:  source,
			Version: version,
			Val:     val,
		})
	}
}

func (sdb *IntraBlockState) versionedWrite(addr common.Address, path AccountPath, key common.Hash) (*VersionedWrite, bool) {
	if sdb.versionMap == nil || sdb.versionedWrites == nil {
		return nil, false
	}

	v, ok := sdb.versionedWrites[addr][AccountKey{Path: path, Key: key}]

	if !ok {
		return nil, ok
	}

	if _, isDirty := sdb.journal.dirties[addr]; !isDirty {
		return nil, false
	}

	return v, ok
}

func (sdb *IntraBlockState) HadInvalidRead() bool {
	return sdb.dep >= 0
}

func (sdb *IntraBlockState) DepTxIndex() int {
	return sdb.dep
}

func (sdb *IntraBlockState) SetVersion(inc int) {
	sdb.version = inc
}

func (sdb *IntraBlockState) Version() Version {
	return Version{
		BlockNum:    sdb.blockNum,
		TxIndex:     sdb.txIndex,
		Incarnation: sdb.version,
	}
}

func (sdb *IntraBlockState) VersionedReads() ReadSet {
	return sdb.versionedReads
}

// VersionedWrites returns the current versioned write set if this block
// checkDirty - is mainly for testing, for block processing this is called
// after the block execution is completed and non dirty writes (due to reversions)
// will already have been cleaned in MakeWriteSet
func (sdb *IntraBlockState) VersionedWrites(checkDirty bool) VersionedWrites {
	var writes VersionedWrites

	if sdb.versionedWrites != nil {
		writes = make(VersionedWrites, 0, sdb.versionedWrites.Len())

		for addr, vwrites := range sdb.versionedWrites {
			if checkDirty {
				if _, isDirty := sdb.journal.dirties[addr]; !isDirty {
					for _, v := range vwrites {
						sdb.versionMap.Delete(v.Address, v.Path, v.Key, sdb.txIndex, false)
					}
					continue
				}
			}

			// if an account has been destructed remove any additional
			// writes to avoid ambiguity
			var appends = make(VersionedWrites, 0, len(vwrites))
			for _, v := range vwrites {
				if v.Path == SelfDestructPath {
					appends = VersionedWrites{v}
					break
				} else {
					appends = append(appends, v)
				}
			}
			writes = append(writes, appends...)
		}
	}

	return writes
}

// Apply entries in a given write set to StateDB. Note that this function does not change MVHashMap nor write set
// of the current StateDB.
func (sdb *IntraBlockState) ApplyVersionedWrites(writes VersionedWrites) error {
	for i := range writes {
		path := writes[i].Path
		val := writes[i].Val
		addr := writes[i].Address

		if val != nil {
			switch path {
			case AddressPath:
				continue
			case StatePath:
				stateKey := writes[i].Key
				state := val.(uint256.Int)
				if err := sdb.setState(addr, stateKey, state, true); err != nil {
					return err
				}
			case BalancePath:
				balance := val.(uint256.Int)
				if err := sdb.SetBalance(addr, balance, writes[i].Reason); err != nil {
					return err
				}
			case NoncePath:
				nonce := val.(uint64)
				if err := sdb.SetNonce(addr, nonce); err != nil {
					return err
				}
			case CodePath:
				code := val.([]byte)
				if err := sdb.SetCode(addr, code); err != nil {
					return err
				}
			case CodeHashPath, CodeSizePath:
				// set by SetCode
			case SelfDestructPath:
				deleted := val.(bool)
				if deleted {
					if _, err := sdb.Selfdestruct(addr); err != nil {
						return err
					}
				}
			default:
				return fmt.Errorf("unknown key type: %d", path)
			}
		}
	}
	return nil
}<|MERGE_RESOLUTION|>--- conflicted
+++ resolved
@@ -757,13 +757,8 @@
 			if sdb.tracingHooks != nil && sdb.tracingHooks.OnBalanceChange != nil {
 				// TODO: discuss if we should ignore error
 				prev := new(uint256.Int)
-<<<<<<< HEAD
-
+				amount := amount
 				if dbg.TraceDomainIO || (dbg.TraceTransactionIO && (sdb.trace || dbg.TraceAccount(addr))) {
-=======
-				amount := amount
-				if dbg.TraceTransactionIO && (sdb.trace || dbg.TraceAccount(addr)) {
->>>>>>> 346aa054
 					sdb.stateReader.SetTrace(true, fmt.Sprintf("%d (%d.%d)", sdb.blockNum, sdb.txIndex, sdb.version))
 				}
 				readStart := time.Now()
