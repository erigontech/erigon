// Copyright 2019 The go-ethereum Authors
// (original work)
// Copyright 2024 The Erigon Authors
// (modifications)
// This file is part of Erigon.
//
// Erigon is free software: you can redistribute it and/or modify
// it under the terms of the GNU Lesser General Public License as published by
// the Free Software Foundation, either version 3 of the License, or
// (at your option) any later version.
//
// Erigon is distributed in the hope that it will be useful,
// but WITHOUT ANY WARRANTY; without even the implied warranty of
// MERCHANTABILITY or FITNESS FOR A PARTICULAR PURPOSE. See the
// GNU Lesser General Public License for more details.
//
// You should have received a copy of the GNU Lesser General Public License
// along with Erigon. If not, see <http://www.gnu.org/licenses/>.

// Package state provides a caching layer atop the Ethereum state trie.
package state

import (
	"errors"
	"fmt"
	"slices"
	"sort"
	"strings"
	"sync"
	"time"

	"github.com/holiman/uint256"

	"github.com/erigontech/erigon/common"
	"github.com/erigontech/erigon/common/crypto"
	"github.com/erigontech/erigon/common/dbg"
	"github.com/erigontech/erigon/common/u256"
	"github.com/erigontech/erigon/execution/chain"
	"github.com/erigontech/erigon/execution/commitment/trie"
	"github.com/erigontech/erigon/execution/tracing"
	"github.com/erigontech/erigon/execution/types"
	"github.com/erigontech/erigon/execution/types/accounts"
	"github.com/erigontech/erigon/execution/vm/evmtypes"
)

var _ evmtypes.IntraBlockState = new(IntraBlockState) // compile-time interface-check

type revision struct {
	id           int
	journalIndex int
}

type revisions struct {
	nextId int
	valid  []revision
}

func (r *revisions) snapshot(journal *journal) int {
	id := r.nextId
	r.nextId++
	r.valid = append(r.valid, revision{id, journal.length()})
	return id
}

func (r *revisions) returnSnapshot(id int) {
	if r == nil {
		return
	}
	if lv := len(r.valid); lv > 0 && r.valid[lv-1].id == id {
		r.valid = r.valid[0 : lv-1]
		if r.nextId == id+1 {
			r.nextId = id
		}
	}
}

func (r *revisions) reset() {
	if r != nil {
		r.valid = r.valid[:0]
		r.nextId = 0
	}
}

func (r *revisions) put() *revisions {
	if r != nil {
		r.reset()
		if len(r.valid) < 128 {
			revisionsPool.Put(r)
		}
	}
	return nil
}

func (r *revisions) revertToSnapshot(revid int) int {
	// Find the snapshot in the stack of valid snapshots.
	idx := sort.Search(len(r.valid), func(i int) bool {
		return r.valid[i].id >= revid
	})
	if idx == len(r.valid) || r.valid[idx].id != revid {
		var id int
		if idx < len(r.valid) {
			id = r.valid[idx].id
		}
		panic(fmt.Errorf("revision id %v cannot be reverted (idx=%v,len=%v,id=%v)", revid, idx, len(r.valid), id))
	}
	snapshot := r.valid[idx]
	r.valid = r.valid[:idx]
	if r.nextId == snapshot.id+1 {
		r.nextId = snapshot.id
	}
	return snapshot.journalIndex
}

var revisionsPool = sync.Pool{
	New: func() interface{} {
		return &revisions{0, make([]revision, 0, 2048)}
	},
}

// SystemAddress - sender address for internal state updates.
var SystemAddress = accounts.InternAddress(common.HexToAddress("0xfffffffffffffffffffffffffffffffffffffffe"))

// BalanceIncrease represents the increase of balance of an account that did not require
// reading the account first
type BalanceIncrease struct {
	increase    uint256.Int
	transferred bool // Set to true when the corresponding stateObject is created and balance increase is transferred to the stateObject
	count       int  // Number of increases - this needs tracking for proper reversion
}

// IntraBlockState is responsible for caching and managing state changes
// that occur during block's execution.
// NOT THREAD SAFE!
type IntraBlockState struct {
	stateReader StateReader

	// This map holds 'live' objects, which will get modified while processing a state transition.
	stateObjects      map[accounts.Address]*stateObject
	stateObjectsDirty map[accounts.Address]struct{}

	nilAccounts map[accounts.Address]struct{} // Remember non-existent account to avoid reading them again

	// The refund counter, also used by state transitioning.
	refund uint64

	txIndex  int
	blockNum uint64
	logs     []types.Logs
	logSize  uint

	// Per-transaction access list
	accessList *accessList

	// Transient storage
	transientStorage transientStorage

	// Journal of state modifications. This is the backbone of
	// Snapshot and RevertToSnapshot.
	journal       *journal
	revisions     *revisions
	trace         bool
	tracingHooks  *tracing.Hooks
	balanceInc    map[accounts.Address]*BalanceIncrease // Map of balance increases (without first reading the account)
	addressAccess map[accounts.Address]struct{}
	recordAccess  bool

	// Versioned storage used for parallel tx processing, versions
	// are maintaned across transactions until they are reset
	// at the block level
	versionMap          *VersionMap
	versionedWrites     WriteSet
	versionedReads      ReadSet
	accountReadDuration time.Duration
	accountReadCount    int64
	storageReadDuration time.Duration
	storageReadCount    int64
	codeReadDuration    time.Duration
	codeReadCount       int64
	version             int
	dep                 int
}

// Create a new state from a given trie
func New(stateReader StateReader) *IntraBlockState {
	return &IntraBlockState{
		stateReader:       stateReader,
		stateObjects:      map[accounts.Address]*stateObject{},
		stateObjectsDirty: map[accounts.Address]struct{}{},
		nilAccounts:       map[accounts.Address]struct{}{},
		logs:              []types.Logs{},
		journal:           newJournal(),
		accessList:        newAccessList(),
		transientStorage:  newTransientStorage(),
		balanceInc:        map[accounts.Address]*BalanceIncrease{},
		addressAccess:     nil,
		recordAccess:      false,
		txIndex:           0,
		trace:             false,
		dep:               UnknownDep,
	}
}

func NewWithVersionMap(stateReader StateReader, mvhm *VersionMap) *IntraBlockState {
	ibs := New(stateReader)
	ibs.versionMap = mvhm
	return ibs
}

func (sdb *IntraBlockState) ReadDuration() time.Duration {
	return sdb.accountReadDuration + sdb.storageReadDuration + sdb.codeReadDuration
}

func (sdb *IntraBlockState) ReadCount() int64 {
	return sdb.accountReadCount + sdb.storageReadCount + sdb.codeReadCount
}

func (sdb *IntraBlockState) AccountReadDuration() time.Duration {
	return sdb.accountReadDuration
}

func (sdb *IntraBlockState) AccountReadCount() int64 {
	return sdb.accountReadCount
}

func (sdb *IntraBlockState) StorageReadDuration() time.Duration {
	return sdb.storageReadDuration
}

func (sdb *IntraBlockState) StorageReadCount() int64 {
	return sdb.storageReadCount
}

func (sdb *IntraBlockState) CodeReadDuration() time.Duration {
	return sdb.codeReadDuration
}

func (sdb *IntraBlockState) CodeReadCount() int64 {
	return sdb.codeReadCount
}

func (sdb *IntraBlockState) SetVersionMap(versionMap *VersionMap) {
	sdb.versionMap = versionMap
}

func (sdb *IntraBlockState) IsVersioned() bool {
	return sdb.versionMap != nil
}

func (sdb *IntraBlockState) SetHooks(hooks *tracing.Hooks) {
	sdb.tracingHooks = hooks
}

func (sdb *IntraBlockState) SetTrace(trace bool) {
	sdb.trace = trace
}

func (sdb *IntraBlockState) hasWrite(addr accounts.Address, path AccountPath, key accounts.StorageKey) bool {
	_, ok := sdb.versionedWrites[addr][AccountKey{path, key}]
	return ok
}

func (sdb *IntraBlockState) HasStorage(addr accounts.Address) (bool, error) {
	so, err := sdb.getStateObject(addr)
	if err != nil {
		return false, err
	}
	if so == nil || so.selfdestructed || so.deleted {
		return false, nil
	}

	// If the fake storage is set, only lookup the state here(in the debugging mode)
	if len(so.fakeStorage) > 0 {
		for _, v := range so.fakeStorage {
			if !v.IsZero() {
				return true, nil
			}
		}

		return false, nil
	}

	// If we know of at least one non-empty cached storage slot, then the object has storage
	for _, v := range so.originStorage {
		if !v.IsZero() {
			return true, nil
		}
	}

	// If we know of at least one non-empty dirty storage slot, then the object has storage
	for _, v := range so.dirtyStorage {
		if !v.IsZero() {
			return true, nil
		}
	}

	// Otherwise check in the DB
	return sdb.stateReader.HasStorage(addr)
}

// Reset clears out all ephemeral state objects from the state db, but keeps
// the underlying state trie to avoid reloading data for the next operations.
func (sdb *IntraBlockState) Reset() {
	sdb.nilAccounts = map[accounts.Address]struct{}{}
	sdb.stateObjects = map[accounts.Address]*stateObject{}
	sdb.stateObjectsDirty = map[accounts.Address]struct{}{}
	for i := range sdb.logs {
		clear(sdb.logs[i]) // free p¬ointers
		sdb.logs[i] = sdb.logs[i][:0]
	}
	sdb.balanceInc = map[accounts.Address]*BalanceIncrease{}
	sdb.journal.Reset()
	sdb.revisions = sdb.revisions.put()
	sdb.refund = 0
	sdb.txIndex = 0
	sdb.logSize = 0
	sdb.versionMap = nil
	sdb.versionedReads = nil
	sdb.versionedWrites = nil
	sdb.accountReadDuration = 0
	sdb.accountReadCount = 0
	sdb.storageReadDuration = 0
	sdb.storageReadCount = 0
	sdb.codeReadDuration = 0
	sdb.codeReadCount = 0
	sdb.dep = UnknownDep
}

func (sdb *IntraBlockState) AddLog(log *types.Log) {
	sdb.journal.append(addLogChange{txIndex: sdb.txIndex})
	log.TxIndex = uint(sdb.txIndex)
	log.Index = sdb.logSize
	if dbg.TraceLogs && (sdb.trace || dbg.TraceAccount(accounts.InternAddress(log.Address).Handle())) {
		fmt.Printf("%d (%d.%d) Log: Index:%d Account:%x Data:%x\n", sdb.blockNum, sdb.txIndex, sdb.version, log.Index, log.Address, log.Data)
	}
	if sdb.tracingHooks != nil && sdb.tracingHooks.OnLog != nil {
		sdb.tracingHooks.OnLog(log)
	}
	sdb.logSize++
	for len(sdb.logs) <= sdb.txIndex {
		sdb.logs = append(sdb.logs, nil)
	}
	sdb.logs[sdb.txIndex] = append(sdb.logs[sdb.txIndex], log)
}

func (sdb *IntraBlockState) GetLogs(txIndex int, txnHash common.Hash, blockNumber uint64, blockHash common.Hash) types.Logs {
	if txIndex >= len(sdb.logs) {
		return nil
	}
	logs := sdb.logs[txIndex]
	for _, l := range logs {
		l.TxHash = txnHash
		l.BlockNumber = blockNumber
		l.BlockHash = blockHash
	}
	return slices.Clone(logs)
}

// GetRawLogs - is like GetLogs, but allow postpone calculation of `txn.Hash()`.
// Example: if you need filter logs and only then set `txn.Hash()` for filtered logs - then no reason to calc for all transactions.
func (sdb *IntraBlockState) GetRawLogs(txIndex int) types.Logs {
	if txIndex >= len(sdb.logs) {
		return nil
	}
	return slices.Clone(sdb.logs[txIndex])
}

func (sdb *IntraBlockState) Logs() types.Logs {
	var logs types.Logs
	for _, lgs := range sdb.logs {
		logs = append(logs, lgs...)
	}
	return logs
}

// AddRefund adds gas to the refund counter
func (sdb *IntraBlockState) AddRefund(gas uint64) {
	sdb.journal.append(refundChange{prev: sdb.refund})
	sdb.refund += gas
}

// SubRefund removes gas from the refund counter.
// This method will panic if the refund counter goes below zero
func (sdb *IntraBlockState) SubRefund(gas uint64) error {
	sdb.journal.append(refundChange{prev: sdb.refund})
	if gas > sdb.refund {
		return errors.New("refund counter below zero")
	}
	sdb.refund -= gas
	return nil
}

// Exist reports whether the given account address exists in the state.
// Notably this also returns true for self destructed accounts.
func (sdb *IntraBlockState) Exist(addr accounts.Address) (exists bool, err error) {
	if dbg.TraceTransactionIO && (sdb.trace || dbg.TraceAccount(addr.Handle())) {
		defer func() {
			fmt.Printf("%d (%d.%d) Exists %x: %v\n", sdb.blockNum, sdb.txIndex, sdb.version, addr, exists)
		}()
	}
	if sdb.versionMap == nil {
		s, err := sdb.getStateObject(addr)
		if err != nil {
			return false, err
		}
		return s != nil && !s.deleted, nil
	}

	if s, ok := sdb.stateObjects[addr]; ok {
		return s != nil && !s.deleted, nil
	}

	readAccount, _, _, err := sdb.getVersionedAccount(addr, true)
	if err != nil {
		return false, err
	}

	destructed, _, _, err := versionedRead(sdb, addr, SelfDestructPath, accounts.NilKey, false, false, nil, nil)
	if err != nil {
		return false, err
	}

	return readAccount != nil && !destructed, nil
}

// Empty returns whether the state object is either non-existent
// or empty according to the EIP161 specification (balance = nonce = code = 0)
func (sdb *IntraBlockState) Empty(addr accounts.Address) (empty bool, err error) {
	if dbg.TraceTransactionIO && (sdb.trace || dbg.TraceAccount(addr.Handle())) {
		defer func() {
			fmt.Printf("%d (%d.%d) Empty %x: %v\n", sdb.blockNum, sdb.txIndex, sdb.version, addr, empty)
		}()
	}
	if sdb.versionMap == nil {
		so, err := sdb.getStateObject(addr)
		if err != nil {
			return false, err
		}

		return so == nil || so.deleted || so.data.Empty(), nil
	}
	if so, ok := sdb.stateObjects[addr]; ok {
		return so == nil || so.deleted || so.data.Empty(), nil
	}

	account, _, _, err := sdb.getVersionedAccount(addr, true)
	if err != nil {
		return false, err
	}
	destructed, _, _, err := versionedRead(sdb, addr, SelfDestructPath, accounts.NilKey, false, false, nil, nil)
	if err != nil {
		return false, err
	}
	return account == nil || destructed || account.Empty(), nil
}

// GetBalance retrieves the balance from the given address or 0 if object not found
// DESCRIBED: docs/programmers_guide/guide.md#address---identifier-of-an-account
func (sdb *IntraBlockState) GetBalance(addr accounts.Address) (uint256.Int, error) {
	balance, _, err := sdb.getBalance(addr)
	return balance, err
}

func (sdb *IntraBlockState) getBalance(addr accounts.Address) (uint256.Int, bool, error) {
	if sdb.versionMap == nil {
		stateObject, err := sdb.getStateObject(addr)
		if err != nil {
			return u256.Num0, false, err
		}
		if stateObject != nil && !stateObject.deleted {
			if dbg.TraceTransactionIO && (sdb.trace || dbg.TraceAccount(addr.Handle())) {
				balance := stateObject.Balance()
				fmt.Printf("%d (%d.%d) GetBalance %x: %d\n", sdb.blockNum, sdb.txIndex, sdb.version, addr, &balance)
			}
			return stateObject.Balance(), true, nil
		}
		return u256.Num0, false, nil
	}

	balance, source, _, err := versionedRead(sdb, addr, BalancePath, accounts.NilKey, false, uint256.Int{},
		func(v uint256.Int) uint256.Int {
			return v
		},
		func(s *stateObject) (uint256.Int, error) {
			if s != nil && !s.deleted {
				return s.Balance(), nil
			}
			return uint256.Int{}, nil
		})

	if dbg.TraceTransactionIO && (sdb.trace || dbg.TraceAccount(addr.Handle())) {
		fmt.Printf("%d (%d.%d) GetBalance %x: %d\n", sdb.blockNum, sdb.txIndex, sdb.version, addr, &balance)
	}
	return balance, source == StorageRead || source == MapRead, err
}

// DESCRIBED: docs/programmers_guide/guide.md#address---identifier-of-an-account
func (sdb *IntraBlockState) GetNonce(addr accounts.Address) (uint64, error) {
	if sdb.versionMap == nil {
		stateObject, err := sdb.getStateObject(addr)
		if err != nil {
			return 0, err
		}
		if stateObject != nil && !stateObject.deleted {
			return stateObject.Nonce(), nil
		}
		return 0, nil
	}

	nonce, _, _, err := versionedRead(sdb, addr, NoncePath, accounts.NilKey, false, 0,
		func(v uint64) uint64 { return v },
		func(s *stateObject) (uint64, error) {
			if s != nil && !s.deleted {
				return s.Nonce(), nil
			}
			return 0, nil
		})

	if dbg.TraceTransactionIO && (sdb.trace || dbg.TraceAccount(addr.Handle())) {
		fmt.Printf("%d (%d.%d) GetNonce %x: %d\n", sdb.blockNum, sdb.txIndex, sdb.version, addr, nonce)
	}

	return nonce, err
}

// TxIndex returns the current transaction index set by Prepare.
func (sdb *IntraBlockState) TxnIndex() int {
	return sdb.txIndex
}

// DESCRIBED: docs/programmers_guide/guide.md#address---identifier-of-an-account
func (sdb *IntraBlockState) GetCode(addr accounts.Address) ([]byte, error) {
	if sdb.versionMap == nil {
		stateObject, err := sdb.getStateObject(addr)
		if err != nil {
			return nil, err
		}
		if stateObject != nil && !stateObject.deleted {
			code, err := stateObject.Code()
			if dbg.TraceTransactionIO && (sdb.trace || dbg.TraceAccount(addr.Handle())) {
				if err != nil {
					fmt.Printf("%d (%d.%d) GetCode (%s) %x: err: %s\n", sdb.blockNum, sdb.txIndex, sdb.version, StorageRead, addr, err)
				} else {
					fmt.Printf("%d (%d.%d) GetCode (%s) %x: size: %d\n", sdb.blockNum, sdb.txIndex, sdb.version, StorageRead, addr, len(code))
				}
			}
			return code, err
		}
		if dbg.TraceTransactionIO && (sdb.trace || dbg.TraceAccount(addr.Handle())) {
			fmt.Printf("%d (%d.%d) GetCode (%s) %x: size: %d\n", sdb.blockNum, sdb.txIndex, sdb.version, StorageRead, addr, 0)
		}
		return nil, nil
	}
	code, source, _, err := versionedRead(sdb, addr, CodePath, accounts.NilKey, false, nil,
		func(v []byte) []byte {
			return v
		},
		func(s *stateObject) ([]byte, error) {
			if s != nil && !s.deleted {
				code, err := s.Code()
				return code, err
			}
			return nil, nil
		})

	if dbg.TraceTransactionIO && (sdb.trace || dbg.TraceAccount(addr.Handle())) {
		if err != nil {
			fmt.Printf("%d (%d.%d) GetCode (%s) %x: err: %s\n", sdb.blockNum, sdb.txIndex, sdb.version, source, addr, err)
		} else {
			fmt.Printf("%d (%d.%d) GetCode (%s) %x: size: %d\n", sdb.blockNum, sdb.txIndex, sdb.version, source, addr, len(code))
		}
	}

	return code, err
}

// DESCRIBED: docs/programmers_guide/guide.md#address---identifier-of-an-account
func (sdb *IntraBlockState) GetCodeSize(addr accounts.Address) (int, error) {
	if sdb.versionMap == nil {
		stateObject, err := sdb.getStateObject(addr)
		if err != nil {
			return 0, err
		}
		if stateObject == nil || stateObject.deleted {
			return 0, nil
		}
		if stateObject.code != nil {
			return len(stateObject.code), nil
		}
		if stateObject.data.CodeHash.IsEmpty() {
			return 0, nil
		}
		return sdb.stateReader.ReadAccountCodeSize(addr)
	}

	size, source, _, err := versionedRead(sdb, addr, CodeSizePath, accounts.NilKey, false, 0,
		func(v int) int { return v },
		func(s *stateObject) (int, error) {
			if s == nil || s.deleted {
				return 0, nil
			}
			if s.code != nil {
				return len(s.code), nil
			}
			if s.data.CodeHash.IsEmpty() {
				return 0, nil
			}
<<<<<<< HEAD
			if dbg.TraceTransactionIO && (sdb.trace || dbg.TraceAccount(addr.Handle())) {
=======
			if dbg.TraceDomainIO || (dbg.TraceTransactionIO && (sdb.trace || dbg.TraceAccount(addr))) {
>>>>>>> f407544c
				sdb.stateReader.SetTrace(true, fmt.Sprintf("%d (%d.%d)", sdb.blockNum, sdb.txIndex, sdb.version))
			}
			readStart := time.Now()
			l, err := sdb.stateReader.ReadAccountCodeSize(addr)
			sdb.codeReadDuration += time.Since(readStart)
			sdb.codeReadCount++
			sdb.stateReader.SetTrace(false, "")
			if err != nil {
				return l, err
			}
			return l, err
		})

	if dbg.TraceTransactionIO && (sdb.trace || dbg.TraceAccount(addr.Handle())) {
		fmt.Printf("%d (%d.%d) GetCodeSize (%s) %x: %d\n", sdb.blockNum, sdb.txIndex, sdb.version, source, addr, size)
	}

	return size, err
}

// DESCRIBED: docs/programmers_guide/guide.md#address---identifier-of-an-account
func (sdb *IntraBlockState) GetCodeHash(addr accounts.Address) (accounts.CodeHash, error) {
	if sdb.versionMap == nil {
		stateObject, err := sdb.getStateObject(addr)
		if err != nil {
			return accounts.NilCodeHash, err
		}
		if stateObject == nil || stateObject.deleted {
			return accounts.NilCodeHash, nil
		}
		return stateObject.data.CodeHash, nil
	}

	hash, _, _, err := versionedRead(sdb, addr, CodeHashPath, accounts.NilKey, false, accounts.NilCodeHash,
		func(v accounts.CodeHash) accounts.CodeHash { return v },
		func(s *stateObject) (accounts.CodeHash, error) {
			if s == nil || s.deleted {
				return accounts.NilCodeHash, nil
			}
			return s.data.CodeHash, nil
		})
	return hash, err
}

func (sdb *IntraBlockState) ResolveCodeHash(addr accounts.Address) (accounts.CodeHash, error) {
	// eip-7702
	dd, ok, err := sdb.GetDelegatedDesignation(addr)

	if ok {
		return sdb.GetCodeHash(dd)
	}

	if err != nil {
		return accounts.NilCodeHash, err
	}

	return sdb.GetCodeHash(addr)
}

func (sdb *IntraBlockState) ResolveCode(addr accounts.Address) ([]byte, error) {
	// eip-7702
	dd, ok, err := sdb.GetDelegatedDesignation(addr)
	if ok {
		return sdb.GetCode(dd)
	}
	if err != nil {
		return nil, err
	}
	return sdb.GetCode(addr)
}

func (sdb *IntraBlockState) GetDelegatedDesignation(addr accounts.Address) (accounts.Address, bool, error) {
	// eip-7702
	code, err := sdb.GetCode(addr)
	if err != nil {
		return accounts.ZeroAddress, false, err
	}
	if delegation, ok := types.ParseDelegation(code); ok {
		return delegation, true, nil
	}
	return accounts.ZeroAddress, false, nil
}

// GetState retrieves a value from the given account's storage trie.
// DESCRIBED: docs/programmers_guide/guide.md#address---identifier-of-an-account
func (sdb *IntraBlockState) GetState(addr accounts.Address, key accounts.StorageKey) (uint256.Int, error) {
	versionedValue, source, _, err := versionedRead(sdb, addr, StoragePath, key, false, u256.N0,
		func(v uint256.Int) uint256.Int {
			return v
		},
		func(s *stateObject) (uint256.Int, error) {
			var value uint256.Int
			if s != nil && !s.deleted {
				value, _ = s.GetState(key)
			}
			return value, nil
		})

	if dbg.TraceTransactionIO && (sdb.trace || (dbg.TraceAccount(addr.Handle()) && traceKey(key))) {
		fmt.Printf("%d (%d.%d) GetState (%s) %x, %x=%x\n", sdb.blockNum, sdb.txIndex, sdb.version, source, addr, key, versionedValue)
	}

	return versionedValue, err
}

// GetCommittedState retrieves a value from the given account's committed storage trie.
// DESCRIBED: docs/programmers_guide/guide.md#address---identifier-of-an-account
func (sdb *IntraBlockState) GetCommittedState(addr accounts.Address, key accounts.StorageKey) (uint256.Int, error) {
	versionedValue, source, _, err := versionedRead(sdb, addr, StoragePath, key, true, u256.N0,
		func(v uint256.Int) uint256.Int {
			return v
		},
		func(s *stateObject) (uint256.Int, error) {
			var value uint256.Int
			if s != nil && !s.deleted {
				return s.GetCommittedState(key)
			}
			return value, nil
		})

	if dbg.TraceTransactionIO && (sdb.trace || dbg.TraceAccount(addr.Handle())) {
		fmt.Printf("%d (%d.%d) GetCommittedState (%s) %x, %x=%x\n", sdb.blockNum, sdb.txIndex, sdb.version, source, addr, key, versionedValue)
	}

	return versionedValue, err
}

func (sdb *IntraBlockState) HasSelfdestructed(addr accounts.Address) (bool, error) {
	destructed, _, _, err := versionedRead(sdb, addr, SelfDestructPath, accounts.NilKey, false, false,
		func(v bool) bool { return v },
		func(s *stateObject) (bool, error) {
			if s == nil {
				return false, nil
			}
			if s.deleted {
				return false, nil
			}
			if s.createdContract {
				return false, nil
			}
			return s.selfdestructed, nil
		})

	return destructed, err
}

func (sdb *IntraBlockState) ReadVersion(addr accounts.Address, path AccountPath, key accounts.StorageKey, txIdx int) ReadResult {
	return sdb.versionMap.Read(addr, path, key, txIdx)
}

// AddBalance adds amount to the account associated with addr.
// DESCRIBED: docs/programmers_guide/guide.md#address---identifier-of-an-account
func (sdb *IntraBlockState) AddBalance(addr accounts.Address, amount uint256.Int, reason tracing.BalanceChangeReason) error {
	if sdb.versionMap == nil {
		// If this account has not been read, add to the balance increment map
		if _, needAccount := sdb.stateObjects[addr]; !needAccount && addr == ripemd && amount.IsZero() {
			sdb.journal.append(balanceIncrease{
				account:  addr,
				increase: amount,
			})

			bi, ok := sdb.balanceInc[addr]
			if !ok {
				bi = &BalanceIncrease{}
				sdb.balanceInc[addr] = bi
			}

			if sdb.tracingHooks != nil && sdb.tracingHooks.OnBalanceChange != nil {
				// TODO: discuss if we should ignore error
				prev := new(uint256.Int)
				amount := amount
<<<<<<< HEAD
				if dbg.TraceTransactionIO && (sdb.trace || dbg.TraceAccount(addr.Handle())) {
=======
				if dbg.TraceDomainIO || (dbg.TraceTransactionIO && (sdb.trace || dbg.TraceAccount(addr))) {
>>>>>>> f407544c
					sdb.stateReader.SetTrace(true, fmt.Sprintf("%d (%d.%d)", sdb.blockNum, sdb.txIndex, sdb.version))
				}
				readStart := time.Now()
				account, _ := sdb.stateReader.ReadAccountDataForDebug(addr)
				sdb.accountReadDuration += time.Since(readStart)
				sdb.accountReadCount++
				sdb.stateReader.SetTrace(false, "")
				if account != nil {
					prev.Add(&account.Balance, &bi.increase)
				} else {
					prev.Add(prev, &bi.increase)
				}

				sdb.tracingHooks.OnBalanceChange(addr, *prev, *(new(uint256.Int).Add(prev, &amount)), reason)
			}

			bi.increase = u256.Add(bi.increase, amount)
			bi.count++
			return nil
		}
	}

	// EIP161: We must check emptiness for the objects such that the account
	// clearing (0,0,0 objects) can take effect.
	if amount.IsZero() {
		stateObject, err := sdb.GetOrNewStateObject(addr)
		if err != nil {
			return err
		}

		if stateObject.data.Empty() {
			if _, ok := sdb.journal.dirties[addr]; !ok {
				versionWritten(sdb, addr, BalancePath, accounts.NilKey, uint256.Int{})
				if dbg.TraceTransactionIO && (sdb.trace || dbg.TraceAccount(addr.Handle())) {
					fmt.Printf("%d (%d.%d) Touch %x\n", sdb.blockNum, sdb.txIndex, sdb.version, addr)
				}
				sdb.touch(addr)
			}
		}

		// BAL: record coinbase/selfdestruct recipients even with 0 value
		sdb.MarkAddressAccess(addr)
		return nil
	}

	prev, wasCommited, _ := sdb.getBalance(addr)

	if dbg.TraceTransactionIO && (sdb.trace || dbg.TraceAccount(addr.Handle())) {
		defer func() {
			bal, _ := sdb.GetBalance(addr)
			prev := prev     // avoid capture allocation unless we're tracing
			amount := amount // avoid capture allocation unless we're tracing
			expected := (&uint256.Int{}).Add(&prev, &amount)
			if bal.Cmp(expected) != 0 {
				panic(fmt.Sprintf("add failed: expected: %d got: %d", expected, &bal))
			}
			fmt.Printf("%d (%d.%d) AddBalance %x, %d+%d=%d\n", sdb.blockNum, sdb.txIndex, sdb.version, addr, &prev, &amount, &bal)
		}()
	}

	update := u256.Add(prev, amount)

	stateObject, err := sdb.GetOrNewStateObject(addr)
	if err != nil {
		return err
	}
	stateObject.SetBalance(update, wasCommited, reason)
	versionWritten(sdb, addr, BalancePath, accounts.NilKey, update)
	return nil
}

func (sdb *IntraBlockState) touch(addr accounts.Address) {
	sdb.journal.append(touchChange{
		account: addr,
	})
	if addr == ripemd {
		// Explicitly put it in the dirty-cache, which is otherwise generated from
		// flattened journals.
		sdb.journal.dirty(addr)
	}
}

func (sdb *IntraBlockState) getVersionedAccount(addr accounts.Address, readStorage bool) (*accounts.Account, ReadSource, Version, error) {
	if sdb.versionMap == nil {
		return nil, UnknownSource, UnknownVersion, nil
	}

	readAccount, source, version, err := versionedRead(sdb, addr, AddressPath, accounts.NilKey, false, nil,
		func(v *accounts.Account) *accounts.Account { return v }, nil)

	if err != nil {
		return nil, UnknownSource, UnknownVersion, err
	}

	if readAccount == nil {
		if readStorage {
<<<<<<< HEAD
			if dbg.TraceTransactionIO && (sdb.trace || dbg.TraceAccount(addr.Handle())) {
=======
			if dbg.TraceDomainIO || (dbg.TraceTransactionIO && (sdb.trace || dbg.TraceAccount(addr))) {
>>>>>>> f407544c
				sdb.stateReader.SetTrace(true, fmt.Sprintf("%d (%d.%d)", sdb.blockNum, sdb.txIndex, sdb.version))
			}
			readStart := time.Now()
			readAccount, err = sdb.stateReader.ReadAccountData(addr)
			sdb.accountReadDuration += time.Since(readStart)
			sdb.accountReadCount++
			source = StorageRead
			sdb.stateReader.SetTrace(false, "")
		}

		if readAccount == nil || err != nil {
			return nil, StorageRead, UnknownVersion, err
		}
	}

	return sdb.refreshVersionedAccount(addr, readAccount, source, version)
}

func (sdb *IntraBlockState) refreshVersionedAccount(addr accounts.Address, readAccount *accounts.Account, readSource ReadSource, readVersion Version) (*accounts.Account, ReadSource, Version, error) {
	account := readAccount
	version := readVersion
	source := readSource

	balance, bsource, bversion, err := versionedRead(sdb, addr, BalancePath, accounts.NilKey, false, account.Balance, nil, nil)
	if err != nil {
		return nil, UnknownSource, UnknownVersion, err
	}
	if bversion.TxIndex >= readVersion.TxIndex {
		if balance.Cmp(&account.Balance) != 0 {
			if account == readAccount {
				account = &accounts.Account{}
				account.Copy(readAccount)
			}
			account.Balance = balance
		}
		if bversion.TxIndex > version.TxIndex || (bversion.TxIndex > version.TxIndex && bversion.Incarnation > version.Incarnation) {
			version = bversion
			if bsource != source {
				source = bsource
			}
		}
	}

	nonce, nsource, nversion, err := versionedRead(sdb, addr, NoncePath, accounts.NilKey, false, account.Nonce, nil, nil)
	if err != nil {
		return nil, UnknownSource, UnknownVersion, err
	}
	if nversion.TxIndex >= readVersion.TxIndex {
		if nonce > account.Nonce {
			if account == readAccount {
				account = &accounts.Account{}
				account.Copy(readAccount)
			}
			account.Nonce = nonce
		}
		if nversion.TxIndex > version.TxIndex || (nversion.TxIndex > version.TxIndex && nversion.Incarnation > version.Incarnation) {
			version = nversion
			if nsource != source {
				source = nsource
			}
		}
	}

	codeHash, csource, cversion, err := versionedRead(sdb, addr, CodeHashPath, accounts.NilKey, false, account.CodeHash, nil, nil)
	if err != nil {
		return nil, UnknownSource, UnknownVersion, err
	}

	if cversion.TxIndex >= readVersion.TxIndex {
		if codeHash != account.CodeHash {
			if account == readAccount {
				account = &accounts.Account{}
				account.Copy(readAccount)
			}
			account.CodeHash = codeHash
		}
		if cversion.TxIndex > version.TxIndex || (cversion.TxIndex > version.TxIndex && cversion.Incarnation > version.Incarnation) {
			version = cversion
			if csource != source {
				source = csource
			}
		}
	}

	return account, source, version, nil
}

// SubBalance subtracts amount from the account associated with addr.
// DESCRIBED: docs/programmers_guide/guide.md#address---identifier-of-an-account
func (sdb *IntraBlockState) SubBalance(addr accounts.Address, amount uint256.Int, reason tracing.BalanceChangeReason) error {
	if amount.IsZero() {
		return nil
	}

	prev, wasCommited, _ := sdb.getBalance(addr)

	if dbg.TraceTransactionIO && (sdb.trace || dbg.TraceAccount(addr.Handle())) {
		defer func() {
			bal, _ := sdb.GetBalance(addr)
			prev := prev     // avoid capture allocation unless we're tracing
			amount := amount // avoid capture allocation unless we're tracing
			fmt.Printf("%d (%d.%d) SubBalance %x, %d-%d=%d\n", sdb.blockNum, sdb.txIndex, sdb.version, addr, &prev, &amount, &bal)
		}()
	}

	stateObject, err := sdb.GetOrNewStateObject(addr)
	if err != nil {
		return err
	}
	update := u256.Sub(prev, amount)
	stateObject.SetBalance(update, wasCommited, reason)
	if sdb.versionMap != nil {
		versionWritten(sdb, addr, BalancePath, accounts.NilKey, update)
	}
	return nil
}

// DESCRIBED: docs/programmers_guide/guide.md#address---identifier-of-an-account
func (sdb *IntraBlockState) SetBalance(addr accounts.Address, amount uint256.Int, reason tracing.BalanceChangeReason) error {
	if dbg.TraceTransactionIO && (sdb.trace || dbg.TraceAccount(addr.Handle())) {
		amount := amount
		fmt.Printf("%d (%d.%d) SetBalance %x, %d\n", sdb.blockNum, sdb.txIndex, sdb.version, addr, &amount)
	}
	stateObject, err := sdb.GetOrNewStateObject(addr)
	if err != nil {
		return err
	}
	stateObject.SetBalance(amount, !sdb.hasWrite(addr, BalancePath, accounts.NilKey), reason)
	versionWritten(sdb, addr, BalancePath, accounts.NilKey, stateObject.Balance())
	return nil
}

// DESCRIBED: docs/programmers_guide/guide.md#address---identifier-of-an-account
func (sdb *IntraBlockState) SetNonce(addr accounts.Address, nonce uint64) error {
	if dbg.TraceTransactionIO && (sdb.trace || dbg.TraceAccount(addr.Handle())) {
		fmt.Printf("%d (%d.%d) SetNonce %x, %d\n", sdb.blockNum, sdb.txIndex, sdb.version, addr, nonce)
	}

	stateObject, err := sdb.GetOrNewStateObject(addr)
	if err != nil {
		return err
	}

	stateObject.SetNonce(nonce, !sdb.hasWrite(addr, NoncePath, accounts.NilKey))
	versionWritten(sdb, addr, NoncePath, accounts.NilKey, stateObject.Nonce())
	return nil
}

func printCode(c []byte) (int, string) {
	lenc := len(c)

	if lenc == 0 {
		return 0, ""
	}

	if lenc > 41 {
		return lenc, fmt.Sprintf("%x...", c[0:40])
	}

	return lenc, fmt.Sprintf("%x...", c)
}

// DESCRIBED: docs/programmers_guide/guide.md#code-hash
// DESCRIBED: docs/programmers_guide/guide.md#address---identifier-of-an-account
func (sdb *IntraBlockState) SetCode(addr accounts.Address, code []byte) error {
	if dbg.TraceTransactionIO && (sdb.trace || dbg.TraceAccount(addr.Handle())) {
		lenc, cs := printCode(code)
		fmt.Printf("%d (%d.%d) SetCode %x, %d: %s\n", sdb.blockNum, sdb.txIndex, sdb.version, addr, lenc, cs)
	}

	stateObject, err := sdb.GetOrNewStateObject(addr)
	if err != nil {
		return err
	}
	codeHash := accounts.InternCodeHash(crypto.Keccak256Hash(code))
	stateObject.SetCode(codeHash, code, !sdb.hasWrite(addr, CodePath, accounts.NilKey))
	versionWritten(sdb, addr, CodePath, accounts.NilKey, code)
	versionWritten(sdb, addr, CodeHashPath, accounts.NilKey, codeHash)
	versionWritten(sdb, addr, CodeSizePath, accounts.NilKey, len(code))
	return nil
}

var tracedKeys map[accounts.StorageKey]struct{}

func traceKey(key accounts.StorageKey) bool {
	if tracedKeys == nil {
		tracedKeys = map[accounts.StorageKey]struct{}{}
		for _, key := range dbg.TraceStateKeys {
			key, _ = strings.CutPrefix(strings.ToLower(key), "Ox")
			tracedKeys[accounts.InternKey(common.HexToHash(key))] = struct{}{}
		}
	}
	_, ok := tracedKeys[key]
	return len(tracedKeys) == 0 || ok
}

func (sdb *IntraBlockState) Trace() bool {
	return sdb.trace
}

func (sdb *IntraBlockState) BlockNumber() uint64 {
	return sdb.blockNum
}

func (sdb *IntraBlockState) TxIndex() int {
	return sdb.txIndex
}

func (sdb *IntraBlockState) Incarnation() int {
	return sdb.version
}

// DESCRIBED: docs/programmers_guide/guide.md#address---identifier-of-an-account
func (sdb *IntraBlockState) SetState(addr accounts.Address, key accounts.StorageKey, value uint256.Int) error {
	return sdb.setState(addr, key, value, false)
}

func (sdb *IntraBlockState) setState(addr accounts.Address, key accounts.StorageKey, value uint256.Int, force bool) error {
	if dbg.TraceTransactionIO && (sdb.trace || dbg.TraceAccount(addr.Handle())) {
		fmt.Printf("%d (%d.%d) SetState %x, %x=%s\n", sdb.blockNum, sdb.txIndex, sdb.version, addr, key, value.Hex())
	}

	stateObject, err := sdb.GetOrNewStateObject(addr)
	if err != nil {
		return err
	}
	if stateObject.SetState(key, value, force) {
		versionWritten(sdb, addr, StoragePath, key, value)
	}
	return nil
}

// SetStorage replaces the entire storage for the specified account with given
// storage. This function should only be used for debugging.
func (sdb *IntraBlockState) SetStorage(addr accounts.Address, storage Storage) error {
	stateObject, err := sdb.GetOrNewStateObject(addr)
	if err != nil {
		return err
	}
	if stateObject != nil {
		stateObject.SetStorage(storage)
	}
	return nil
}

// SetIncarnation sets incarnation for account if account exists
func (sdb *IntraBlockState) SetIncarnation(addr accounts.Address, incarnation uint64) error {
	if dbg.TraceTransactionIO && (sdb.trace || dbg.TraceAccount(addr.Handle())) {
		fmt.Printf("%d (%d.%d) SetIncarnation %x, %d\n", sdb.blockNum, sdb.txIndex, sdb.version, addr, incarnation)
	}

	stateObject, err := sdb.GetOrNewStateObject(addr)
	if err != nil {
		return err
	}
	if stateObject != nil {
		stateObject.setIncarnation(incarnation)
	}
	return nil
}

func (sdb *IntraBlockState) GetIncarnation(addr accounts.Address) (uint64, error) {
	stateObject, err := sdb.getStateObject(addr)
	if err != nil {
		return 0, err
	}
	if stateObject != nil {
		return stateObject.data.Incarnation, nil
	}
	return 0, nil
}

// Selfdestruct marks the given account as suicided.
// This clears the account balance.
//
// The account's state object is still available until the state is committed,
// getStateObject will return a non-nil account after Suicide.
func (sdb *IntraBlockState) Selfdestruct(addr accounts.Address) (bool, error) {
	if dbg.TraceTransactionIO && (sdb.trace || dbg.TraceAccount(addr.Handle())) {
		fmt.Printf("%d (%d.%d) SelfDestruct %x\n", sdb.blockNum, sdb.txIndex, sdb.version, addr)
	}
	stateObject, err := sdb.getStateObject(addr)
	if err != nil {
		return false, err
	}
	if stateObject == nil || stateObject.deleted {
		return false, nil
	}
	prevBalance := stateObject.Balance()
	sdb.journal.append(selfdestructChange{
		account:     addr,
		prev:        stateObject.selfdestructed,
		prevbalance: prevBalance,
		wasCommited: !sdb.hasWrite(addr, SelfDestructPath, accounts.NilKey),
	})

	if sdb.tracingHooks != nil && sdb.tracingHooks.OnBalanceChange != nil && !prevBalance.IsZero() {
		sdb.tracingHooks.OnBalanceChange(addr, prevBalance, zeroBalance, tracing.BalanceDecreaseSelfdestruct)
	}

	stateObject.markSelfdestructed()
	stateObject.createdContract = false
	stateObject.data.Balance.Clear()

	versionWritten(sdb, addr, SelfDestructPath, accounts.NilKey, stateObject.selfdestructed)
	versionWritten(sdb, addr, BalancePath, accounts.NilKey, uint256.Int{})

	return true, nil
}

var zeroBalance uint256.Int

func (sdb *IntraBlockState) Selfdestruct6780(addr accounts.Address) error {
	stateObject, err := sdb.getStateObject(addr)
	if err != nil {
		return err
	}
	if stateObject == nil {
		return nil
	}
	if stateObject.newlyCreated {
		code, err := sdb.GetCode(addr)
		if err != nil {
			return err
		}
		if _, ok := types.ParseDelegation(code); !ok {
			sdb.Selfdestruct(addr)
		}
	}
	return nil
}

// SetTransientState sets transient storage for a given account. It
// adds the change to the journal so that it can be rolled back
// to its previous value if there is a revert.
func (sdb *IntraBlockState) SetTransientState(addr accounts.Address, key accounts.StorageKey, value uint256.Int) {
	prev := sdb.GetTransientState(addr, key)
	if prev == value {
		return
	}

	sdb.journal.append(transientStorageChange{
		account:  addr,
		key:      key,
		prevalue: prev,
	})

	sdb.setTransientState(addr, key, value)
}

// setTransientState is a lower level setter for transient storage. It
// is called during a revert to prevent modifications to the journal.
func (sdb *IntraBlockState) setTransientState(addr accounts.Address, key accounts.StorageKey, value uint256.Int) {
	sdb.transientStorage.Set(addr, key, value)
}

// GetTransientState gets transient storage for a given account.
func (sdb *IntraBlockState) GetTransientState(addr accounts.Address, key accounts.StorageKey) uint256.Int {
	return sdb.transientStorage.Get(addr, key)
}

func (sdb *IntraBlockState) stateObjectForAccount(addr accounts.Address, account *accounts.Account) *stateObject {
	obj := newObject(sdb, addr, account, account)
	sdb.setStateObject(addr, obj)
	return obj
}

func (sdb *IntraBlockState) getStateObject(addr accounts.Address) (*stateObject, error) {
	if so, ok := sdb.stateObjects[addr]; ok {
		return so, nil
	}

	// Load the object from the database.
	if _, ok := sdb.nilAccounts[addr]; ok {
		if bi, ok := sdb.balanceInc[addr]; ok && !bi.transferred && sdb.versionMap == nil {
			return sdb.createObject(addr, nil), nil
		}
		return nil, nil
	}

	account, _, _, err := sdb.getVersionedAccount(addr, false)
	if err != nil {
		return nil, err
	}

	if account != nil {
		return sdb.stateObjectForAccount(addr, account), nil
	}

<<<<<<< HEAD
	if dbg.TraceTransactionIO && (sdb.trace || dbg.TraceAccount(addr.Handle())) {
=======
	if dbg.TraceDomainIO || (dbg.TraceTransactionIO && (sdb.trace || dbg.TraceAccount(addr))) {
>>>>>>> f407544c
		sdb.stateReader.SetTrace(true, fmt.Sprintf("%d (%d.%d)", sdb.blockNum, sdb.txIndex, sdb.version))
	}
	readStart := time.Now()
	readAccount, err := sdb.stateReader.ReadAccountData(addr)
	sdb.accountReadDuration += time.Since(readStart)
	sdb.accountReadCount++
	sdb.stateReader.SetTrace(false, "")

	accountSource := StorageRead
	accountVersion := sdb.Version()

	if err != nil {
		return nil, err
	}

	if readAccount == nil {
		if sdb.versionMap != nil {
			readAccount, accountSource, accountVersion, err = versionedRead[*accounts.Account](sdb, addr, AddressPath, accounts.NilKey, false, nil, nil, nil)

			if readAccount == nil || err != nil {
				return nil, err
			}

			destructed, _, _, err := versionedRead(sdb, addr, SelfDestructPath, accounts.NilKey, false, false, nil, nil)

			if destructed || err != nil {
				sdb.setStateObject(addr, &stateObject{
					db:             sdb,
					address:        addr,
					selfdestructed: destructed,
					deleted:        destructed,
				})
				return nil, err
			}
		} else {
			sdb.nilAccounts[addr] = struct{}{}
			if bi, ok := sdb.balanceInc[addr]; ok && !bi.transferred {
				return sdb.createObject(addr, nil), nil
			}
			return nil, nil
		}
	}

	var code []byte

	if sdb.versionMap != nil {
		account, accountSource, accountVersion, err = sdb.refreshVersionedAccount(addr, readAccount, accountSource, accountVersion)
		if err != nil {
			return nil, err
		}
		code, _, _, _ = versionedRead[[]byte](sdb, addr, CodePath, accounts.NilKey, false, nil, nil, nil)
	} else {
		account = readAccount
	}

	sdb.accountRead(addr, account, accountSource, accountVersion)
	obj := newObject(sdb, addr, account, account)
	if code != nil {
		obj.code = code
	}
	sdb.setStateObject(addr, obj)
	return obj, nil
}

func (sdb *IntraBlockState) setStateObject(addr accounts.Address, object *stateObject) {
	if bi, ok := sdb.balanceInc[addr]; ok && !bi.transferred && sdb.versionMap == nil {
		object.data.Balance = u256.Add(object.data.Balance, bi.increase)
		bi.transferred = true
		sdb.journal.append(balanceIncreaseTransfer{bi: bi})
	}
	sdb.stateObjects[addr] = object
}

// Retrieve a state object or create a new state object if nil.
func (sdb *IntraBlockState) GetOrNewStateObject(addr accounts.Address) (*stateObject, error) {
	stateObject, err := sdb.getStateObject(addr)
	if err != nil {
		return nil, err
	}
	if stateObject == nil || stateObject.deleted {
		stateObject = sdb.createObject(addr, stateObject /* previous */)
	}
	return stateObject, nil
}

// createObject creates a new state object. If there is an existing account with
// the given address, it is overwritten.
func (sdb *IntraBlockState) createObject(addr accounts.Address, previous *stateObject) (newobj *stateObject) {
	account := &accounts.Account{}
	var original *accounts.Account
	if previous == nil {
		original = &accounts.Account{}
	} else {
		original = &previous.original
	}

	account.Root.SetBytes(trie.EmptyRoot[:]) // old storage should be ignored
	newobj = newObject(sdb, addr, account, original)
	newobj.setNonce(0) // sets the object to dirty
	if previous == nil {
		sdb.journal.append(createObjectChange{account: addr})
	} else {
		sdb.journal.append(resetObjectChange{account: addr, prev: previous})
	}
	newobj.newlyCreated = true
	sdb.setStateObject(addr, newobj)
	data := newobj.data
	versionWritten(sdb, addr, AddressPath, accounts.NilKey, &data)
	return newobj
}

// CreateAccount explicitly creates a state object. If a state object with the address
// already exists the balance is carried over to the new account.
//
// CreateAccount is called during the EVM CREATE operation. The situation might arise that
// a contract does the following:
//
//  1. sends funds to sha(account ++ (nonce + 1))
//  2. tx_create(sha(account ++ nonce)) (note that this gets the address of 1)
//
// Carrying over the balance ensures that Ether doesn't disappear.
func (sdb *IntraBlockState) CreateAccount(addr accounts.Address, contractCreation bool) (err error) {
	var prevInc uint64
	var previous *stateObject

	if dbg.TraceTransactionIO && (sdb.trace || dbg.TraceAccount(addr.Handle())) {
		defer func() {
			var creatingContract string
			if contractCreation {
				creatingContract = " (contract)"
			}
			if err != nil {
				fmt.Printf("%d (%d.%d) Create Account%s: %x, err=%s\n", sdb.blockNum, sdb.txIndex, sdb.version, creatingContract, addr, err)
			} else {
				var bal uint256.Int
				if previous != nil {
					bal = previous.data.Balance
				}
				fmt.Printf("%d (%d.%d) Create Account%s: %x, balance=%d\n", sdb.blockNum, sdb.txIndex, sdb.version, creatingContract, addr, &bal)
			}
		}()
	}

	source := StorageRead
	version := UnknownVersion

	if sdb.versionMap == nil {
		previous, err = sdb.getStateObject(addr)
		if err != nil {
			return err
		}
	} else {
		readAccount, accountSource, accountVersion, err := sdb.getVersionedAccount(addr, true)

		if err != nil {
			return err
		}

		if readAccount != nil {
			account := readAccount

			destructed, _, _, err := versionedRead(sdb, addr, SelfDestructPath, accounts.NilKey, false, false,
				func(v bool) bool { return v }, nil)

			if err != nil {
				return err
			}

			previous = newObject(sdb, addr, account, account)
			previous.selfdestructed = destructed
			source = accountSource
			version = accountVersion
		}
	}

	if err != nil {
		return err
	}
	if previous != nil && previous.selfdestructed {
		prevInc = previous.data.Incarnation
	} else {
		prevInc = 0
	}
	if previous != nil && prevInc < previous.data.PrevIncarnation {
		prevInc = previous.data.PrevIncarnation
	}

	newObj := sdb.createObject(addr, previous)
	if previous != nil && !previous.selfdestructed {
		newObj.data.Balance.Set(&previous.data.Balance)
	}
	newObj.data.Initialised = true
	newObj.data.PrevIncarnation = prevInc

	if contractCreation {
		newObj.createdContract = true
		newObj.data.Incarnation = prevInc + 1
	} else {
		newObj.selfdestructed = false
	}

	// for newly created accounts these synthetic read/writes are used so that account
	// creation clashes between trnascations get detected
	versionRead[uint256.Int](sdb, addr, BalancePath, accounts.NilKey, source, version, newObj.Balance())
	versionWritten(sdb, addr, BalancePath, accounts.NilKey, newObj.Balance())

	return nil
}

// Snapshot returns an identifier for the current revision of the state.
func (sdb *IntraBlockState) PushSnapshot() int {
	if sdb.revisions == nil {
		sdb.revisions = revisionsPool.Get().(*revisions)
	}
	return sdb.revisions.snapshot(sdb.journal)
}

func (sdb *IntraBlockState) PopSnapshot(snapshot int) {
	sdb.revisions.returnSnapshot(snapshot)
}

// RevertToSnapshot reverts all state changes made since the given revision.
func (sdb *IntraBlockState) RevertToSnapshot(revid int, err error) {
	var traced bool
	if dbg.TraceTransactionIO && (sdb.trace || dbg.TracingAccounts()) {
		for addr := range sdb.journal.dirties {
			if sdb.trace || dbg.TraceAccount(addr.Handle()) {
				traced = true
				if err == nil {
					fmt.Printf("%d (%d.%d) Reverting %x, revid: %d\n", sdb.blockNum, sdb.txIndex, sdb.version, addr, revid)
				} else {
					fmt.Printf("%d (%d.%d) Reverting %x, revid: %d: %s\n", sdb.blockNum, sdb.txIndex, sdb.version, addr, revid, err)
				}
			}
		}
	}

	snapshot := sdb.revisions.revertToSnapshot(revid)
	// Replay the journal to undo changes and remove invalidated snapshots
	sdb.journal.revert(sdb, snapshot)

	if traced {
		fmt.Printf("%d (%d.%d) Reverted: %d:%d\n", sdb.blockNum, sdb.txIndex, sdb.version, revid, snapshot)
	}
}

// GetRefund returns the current value of the refund counter.
func (sdb *IntraBlockState) GetRefund() uint64 {
	return sdb.refund
}

func updateAccount(EIP161Enabled bool, isAura bool, stateWriter StateWriter, addr accounts.Address, stateObject *stateObject, isDirty bool, trace bool, tracingHooks *tracing.Hooks) error {
	emptyRemoval := EIP161Enabled && stateObject.data.Empty() && (!isAura || addr != SystemAddress)
	if stateObject.selfdestructed || (isDirty && emptyRemoval) {
		balance := stateObject.Balance()
		if tracingHooks != nil && tracingHooks.OnBalanceChange != nil && !(&balance).IsZero() && stateObject.selfdestructed {
			tracingHooks.OnBalanceChange(stateObject.address, balance, uint256.Int{}, tracing.BalanceDecreaseSelfdestructBurn)
		}
<<<<<<< HEAD
		if dbg.TraceTransactionIO && (trace || dbg.TraceAccount(addr.Handle())) {
			fmt.Printf("%d (%d.%d) Delete Account: %x selfdestructed=%v\n", stateObject.db.blockNum, stateObject.db.txIndex, stateObject.db.version, addr, stateObject.selfdestructed)
=======
		if dbg.TraceDomainIO || (dbg.TraceTransactionIO && (trace || dbg.TraceAccount(addr))) {
			if _, ok := stateWriter.(*NoopWriter); !ok || dbg.TraceNoopIO {
				fmt.Printf("%d (%d.%d) Delete Account: %x selfdestructed=%v\n", stateObject.db.blockNum, stateObject.db.txIndex, stateObject.db.version, addr, stateObject.selfdestructed)
			}
>>>>>>> f407544c
		}
		if err := stateWriter.DeleteAccount(addr, &stateObject.original); err != nil {
			return err
		}
		stateObject.deleted = true
	}
	if isDirty && (stateObject.createdContract || !stateObject.selfdestructed) && !emptyRemoval {
		stateObject.deleted = false
		// Write any contract code associated with the state object
		if stateObject.code != nil && stateObject.dirtyCode {
			if err := stateWriter.UpdateAccountCode(addr, stateObject.data.Incarnation, stateObject.data.CodeHash, stateObject.code); err != nil {
				return err
			}
		}
		if stateObject.createdContract {
			if err := stateWriter.CreateContract(addr); err != nil {
				return err
			}
		}
		if err := stateObject.updateStorage(stateWriter); err != nil {
			return err
		}
<<<<<<< HEAD
		if dbg.TraceTransactionIO && (trace || dbg.TraceAccount(addr.Handle())) {
			fmt.Printf("%d (%d.%d) Update Account Data (%T): %x balance:%d,nonce:%d,codehash:%x\n",
				stateObject.db.blockNum, stateObject.db.txIndex, stateObject.db.version, stateWriter, addr, &stateObject.data.Balance, stateObject.data.Nonce, stateObject.data.CodeHash)
=======
		if dbg.TraceDomainIO || (dbg.TraceTransactionIO && (trace || dbg.TraceAccount(addr))) {
			if _, ok := stateWriter.(*NoopWriter); !ok || dbg.TraceNoopIO {
				fmt.Printf("%d (%d.%d) Update Account Data (%T): %x balance:%d,nonce:%d,codehash:%x\n",
					stateObject.db.blockNum, stateObject.db.txIndex, stateObject.db.version, stateWriter, addr, &stateObject.data.Balance, stateObject.data.Nonce, stateObject.data.CodeHash)
			}
>>>>>>> f407544c
		}
		if err := stateWriter.UpdateAccountData(addr, &stateObject.original, &stateObject.data); err != nil {
			return err
		}
	}
	return nil
}

func printAccount(EIP161Enabled bool, addr accounts.Address, stateObject *stateObject, isDirty bool) {
	emptyRemoval := EIP161Enabled && stateObject.data.Empty()
	if stateObject.selfdestructed || (isDirty && emptyRemoval) {
		fmt.Printf("delete: %x\n", addr)
	}
	if isDirty && (stateObject.createdContract || !stateObject.selfdestructed) && !emptyRemoval {
		// Write any contract code associated with the state object
		if stateObject.code != nil && stateObject.dirtyCode {
			fmt.Printf("UpdateCode: %x,%x\n", addr, stateObject.data.CodeHash)
		}
		if stateObject.createdContract {
			fmt.Printf("CreateContract: %x\n", addr)
		}
		stateObject.printTrie()
		fmt.Printf("UpdateAccountData: %x, balance=%d, nonce=%d\n", addr, &stateObject.data.Balance, stateObject.data.Nonce)
	}
}

// FinalizeTx should be called after every transaction.
func (sdb *IntraBlockState) FinalizeTx(chainRules *chain.Rules, stateWriter StateWriter) error {
	for addr, bi := range sdb.balanceInc {
		if !bi.transferred {
			sdb.getStateObject(addr)
		}
	}
	for addr := range sdb.journal.dirties {
		so, exist := sdb.stateObjects[addr]
		if !exist {
			// ripeMD is 'touched' at block 1714175, in txn 0x1237f737031e40bcde4a8b7e717b2d15e3ecadfe49bb1bbc71ee9deb09c6fcf2
			// That txn goes out of gas, and although the notion of 'touched' does not exist there, the
			// touch-event will still be recorded in the journal. Since ripeMD is a special snowflake,
			// it will persist in the journal even though the journal is reverted. In this special circumstance,
			// it may exist in `sdb.journal.dirties` but not in `sdb.stateObjects`.
			// Thus, we can safely ignore it here
			continue
		}

		if err := updateAccount(chainRules.IsSpuriousDragon, chainRules.IsAura, stateWriter, addr, so, true, sdb.trace, sdb.tracingHooks); err != nil {
			return err
		}

		so.newlyCreated = false
		sdb.stateObjectsDirty[addr] = struct{}{}
		if so.deleted {
			delete(sdb.versionedReads, addr)
		}
	}
	// Invalidate journal because reverting across transactions is not allowed.
	sdb.clearJournalAndRefund()
	return nil
}

func (sdb *IntraBlockState) SoftFinalise() {
	for addr := range sdb.journal.dirties {
		_, exist := sdb.stateObjects[addr]
		if !exist {
			// ripeMD is 'touched' at block 1714175, in txn 0x1237f737031e40bcde4a8b7e717b2d15e3ecadfe49bb1bbc71ee9deb09c6fcf2
			// That txn goes out of gas, and although the notion of 'touched' does not exist there, the
			// touch-event will still be recorded in the journal. Since ripeMD is a special snowflake,
			// it will persist in the journal even though the journal is reverted. In this special circumstance,
			// it may exist in `sdb.journal.dirties` but not in `sdb.stateObjects`.
			// Thus, we can safely ignore it here
			continue
		}
		sdb.stateObjectsDirty[addr] = struct{}{}
	}
	// Invalidate journal because reverting across transactions is not allowed.
	sdb.clearJournalAndRefund()
}

// CommitBlock finalizes the state by removing the self destructed objects
// and clears the journal as well as the refunds.
func (sdb *IntraBlockState) CommitBlock(chainRules *chain.Rules, stateWriter StateWriter) error {
	for addr, bi := range sdb.balanceInc {
		if !bi.transferred {
			sdb.getStateObject(addr)
		}
	}
	return sdb.MakeWriteSet(chainRules, stateWriter)
}

func (sdb *IntraBlockState) BalanceIncreaseSet() map[accounts.Address]uint256.Int {
	s := make(map[accounts.Address]uint256.Int, len(sdb.balanceInc))
	for addr, bi := range sdb.balanceInc {
		if !bi.transferred {
			s[addr] = bi.increase
		}
	}
	return s
}

func (sdb *IntraBlockState) MakeWriteSet(chainRules *chain.Rules, stateWriter StateWriter) error {
	for addr := range sdb.journal.dirties {
		sdb.stateObjectsDirty[addr] = struct{}{}
	}
	for addr, stateObject := range sdb.stateObjects {
		_, isDirty := sdb.stateObjectsDirty[addr]
		if dbg.TraceAccount(addr.Handle()) {
			var updated *uint256.Int
			if sdb.versionedWrites != nil {
				if w, ok := sdb.versionedWrites[addr][AccountKey{Path: BalancePath}]; ok {
					val := w.Val.(uint256.Int)
					updated = &val
				}
			}
			var dirty string
			if isDirty {
				dirty = " (dirty)"
			}
			if updated != nil {
				fmt.Printf("%d (%d.%d) Updated Balance: %x%s: %d (%d)\n", sdb.blockNum, sdb.txIndex, sdb.version, addr, dirty, &stateObject.data.Balance, updated)
			} else {
				fmt.Printf("%d (%d.%d) Updated Balance: %x%s: %d\n", sdb.blockNum, sdb.txIndex, sdb.version, addr, dirty, &stateObject.data.Balance)
			}
		}
		if dbg.TraceTransactionIO && (sdb.trace || dbg.TraceAccount(addr.Handle())) {
			fmt.Printf("%d (%d.%d) Update Account %x\n", sdb.blockNum, sdb.txIndex, sdb.version, addr)
		}
		if err := updateAccount(chainRules.IsSpuriousDragon, chainRules.IsAura, stateWriter, addr, stateObject, isDirty, sdb.trace, sdb.tracingHooks); err != nil {
			return err
		}
	}

	var reverted []accounts.Address

	for addr := range sdb.versionedWrites {
		if _, isDirty := sdb.stateObjectsDirty[addr]; !isDirty {
			reverted = append(reverted, addr)
		}
	}

	for _, addr := range reverted {
		sdb.versionMap.DeleteAll(addr, sdb.txIndex)
		delete(sdb.versionedWrites, addr)
	}

	// Invalidate journal because reverting across transactions is not allowed.
	sdb.clearJournalAndRefund()
	return nil
}

func (sdb *IntraBlockState) Print(chainRules chain.Rules, all bool) {
	for addr, stateObject := range sdb.stateObjects {
		_, isDirty := sdb.stateObjectsDirty[addr]
		_, isDirty2 := sdb.journal.dirties[addr]

		printAccount(chainRules.IsSpuriousDragon, addr, stateObject, all || isDirty || isDirty2)
	}
}

// SetTxContext sets the current transaction index which
// used when the EVM emits new state logs. It should be invoked before
// transaction execution.
func (sdb *IntraBlockState) SetTxContext(bn uint64, ti int) {
	/* Not sure what this test is for it seems to break some tests
	if len(sdb.logs) > 0 && ti == 0 {
		err := fmt.Errorf("seems you forgot `ibs.Reset` or `ibs.TxIndex()`. len(sdb.logs)=%d, ti=%d", len(sdb.logs), ti)
		panic(err)
	}
	if sdb.txIndex >= 0 && sdb.txIndex > ti {
		err := fmt.Errorf("seems you forgot `ibs.Reset` or `ibs.TxIndex()`. sdb.txIndex=%d, ti=%d", sdb.txIndex, ti)
		panic(err)
	}
	*/
	sdb.txIndex = ti
	sdb.blockNum = bn
}

// no not lock
func (sdb *IntraBlockState) clearJournalAndRefund() {
	sdb.journal.Reset()
	sdb.revisions = sdb.revisions.put()
	sdb.refund = 0
}

// Prepare handles the preparatory steps for executing a state transition.
// This method must be invoked before state transition.
//
// Berlin fork:
// - Add sender to access list (EIP-2929)
// - Add destination to access list (EIP-2929)
// - Add precompiles to access list (EIP-2929)
// - Add the contents of the optional txn access list (EIP-2930)
//
// Shanghai fork:
// - Add coinbase to access list (EIP-3651)
//
// Cancun fork:
// - Reset transient storage (EIP-1153)
//
// Prague fork:
// - Add authorities to access list (EIP-7702)
// - Add delegated designation (if it exists for dst) to access list (EIP-7702)
func (sdb *IntraBlockState) Prepare(rules *chain.Rules, sender, coinbase accounts.Address, dst accounts.Address,
	precompiles []accounts.Address, list types.AccessList, authorities []accounts.Address) error {
	if dbg.TraceTransactionIO && (sdb.trace || dbg.TraceAccount(sender.Handle()) || !dst.IsNil() && dbg.TraceAccount(dst.Handle())) {
		fmt.Printf("%d (%d.%d) ibs.Prepare: sender: %x, coinbase: %x, dest: %x, %x, %v, %v, %v\n", sdb.blockNum, sdb.txIndex, sdb.version, sender, coinbase, dst, precompiles, list, rules, authorities)
	}
	if rules.IsBerlin {
		// Clear out any leftover from previous executions
		al := newAccessList()
		sdb.accessList = al
		//sdb.accessList.Reset()
		//al := sdb.accessList

		al.AddAddress(sender)
		if !dst.IsNil() {
			al.AddAddress(dst)
			// If it's a create-tx, the destination will be added inside evm.create
		}
		for _, addr := range precompiles {
			al.AddAddress(addr)
		}
		for _, el := range list {
			address := accounts.InternAddress(el.Address)
			al.AddAddress(address)
			for _, key := range el.StorageKeys {
				al.AddSlot(address, accounts.InternKey(key))
			}
		}
		if rules.IsShanghai { // EIP-3651: warm coinbase
			al.AddAddress(coinbase)
		}
	}
	if rules.IsPrague {
		for _, addr := range authorities {
			sdb.AddAddressToAccessList(addr)
		}

		if !dst.IsNil() {
			dd, ok, err := sdb.GetDelegatedDesignation(dst)
			if err != nil {
				return err
			}
			if ok {
				sdb.AddAddressToAccessList(dd)
			}
		}
	}
	// Reset transient storage at the beginning of transaction execution
	sdb.transientStorage = newTransientStorage()
	sdb.addressAccess = make(map[accounts.Address]struct{})
	sdb.recordAccess = true
	return nil
}

// AddAddressToAccessList adds the given address to the access list
func (sdb *IntraBlockState) AddAddressToAccessList(addr accounts.Address) (addrMod bool) {
	addrMod = sdb.accessList.AddAddress(addr)
	if addrMod {
		sdb.journal.append(accessListAddAccountChange{addr})
	}
	return addrMod
}

// AddSlotToAccessList adds the given (address, slot)-tuple to the access list
func (sdb *IntraBlockState) AddSlotToAccessList(addr accounts.Address, slot accounts.StorageKey) (addrMod, slotMod bool) {
	addrMod, slotMod = sdb.accessList.AddSlot(addr, slot)
	if addrMod {
		// In practice, this should not happen, since there is no way to enter the
		// scope of 'address' without having the 'address' become already added
		// to the access list (via call-variant, create, etc).
		// Better safe than sorry, though
		sdb.journal.append(accessListAddAccountChange{addr})
	}
	if slotMod {
		sdb.journal.append(accessListAddSlotChange{
			address: addr,
			slot:    slot,
		})
	}
	return addrMod, slotMod
}

// AddressInAccessList returns true if the given address is in the access list.
func (sdb *IntraBlockState) AddressInAccessList(addr accounts.Address) bool {
	return sdb.accessList.ContainsAddress(addr)
}

func (sdb *IntraBlockState) SlotInAccessList(addr accounts.Address, slot accounts.StorageKey) (addressPresent bool, slotPresent bool) {
	return sdb.accessList.Contains(addr, slot)
}

func (sdb *IntraBlockState) MarkAddressAccess(addr accounts.Address) {
	if !sdb.recordAccess || sdb.addressAccess == nil {
		return
	}
	sdb.addressAccess[addr] = struct{}{}
}

// AccessedAddresses returns and resets the set of addresses touched during the current transaction.
func (sdb *IntraBlockState) AccessedAddresses() map[accounts.Address]struct{} {
	if len(sdb.addressAccess) == 0 {
		sdb.recordAccess = false
		sdb.addressAccess = nil
		return nil
	}
	out := make(map[accounts.Address]struct{}, len(sdb.addressAccess))
	for addr := range sdb.addressAccess {
		out[addr] = struct{}{}
	}
	sdb.recordAccess = false
	sdb.addressAccess = nil
	return out
}

func (sdb *IntraBlockState) accountRead(addr accounts.Address, account *accounts.Account, source ReadSource, version Version) {
	if sdb.versionMap != nil {
		data := *account
		versionRead[*accounts.Account](sdb, addr, AddressPath, accounts.NilKey, source, version, &data)
	}
}

func versionWritten[T any](sdb *IntraBlockState, addr accounts.Address, path AccountPath, key accounts.StorageKey, val T) {
	sdb.MarkAddressAccess(addr)
	if sdb.versionMap != nil {
		if sdb.versionedWrites == nil {
			sdb.versionedWrites = WriteSet{}
		}

		val := val // avoid escape if no versioned map

		vw := VersionedWrite{
			Address: addr,
			Path:    path,
			Key:     key,
			Version: sdb.Version(),
			Val:     val,
		}

		sdb.versionedWrites.Set(vw)

		if dbg.TraceTransactionIO && (sdb.trace || (dbg.TraceAccount(addr.Handle()) && (key == accounts.NilKey || traceKey(key)))) {
			fmt.Printf("%d (%d.%d) WRT %s\n", sdb.blockNum, sdb.txIndex, sdb.version, vw.String())
		}
	}
}

func versionRead[T any](sdb *IntraBlockState, addr accounts.Address, path AccountPath, key accounts.StorageKey, source ReadSource, version Version, val any) {
	sdb.MarkAddressAccess(addr)
	if sdb.versionMap != nil {
		if sdb.versionedReads == nil {
			sdb.versionedReads = ReadSet{}
		}

		sdb.versionedReads.Set(VersionedRead{
			Address: addr,
			Path:    path,
			Key:     key,
			Source:  source,
			Version: version,
			Val:     val,
		})
	}
}

func (sdb *IntraBlockState) versionedWrite(addr accounts.Address, path AccountPath, key accounts.StorageKey) (*VersionedWrite, bool) {
	if sdb.versionMap == nil || sdb.versionedWrites == nil {
		return nil, false
	}

	v, ok := sdb.versionedWrites[addr][AccountKey{Path: path, Key: key}]

	if !ok {
		return nil, ok
	}

	if _, isDirty := sdb.journal.dirties[addr]; !isDirty {
		return nil, false
	}

	return v, ok
}

func (sdb *IntraBlockState) HadInvalidRead() bool {
	return sdb.dep >= 0
}

func (sdb *IntraBlockState) DepTxIndex() int {
	return sdb.dep
}

func (sdb *IntraBlockState) SetVersion(inc int) {
	sdb.version = inc
}

func (sdb *IntraBlockState) Version() Version {
	return Version{
		BlockNum:    sdb.blockNum,
		TxIndex:     sdb.txIndex,
		Incarnation: sdb.version,
	}
}

func (sdb *IntraBlockState) VersionedReads() ReadSet {
	return sdb.versionedReads
}

// VersionedWrites returns the current versioned write set if this block
// checkDirty - is mainly for testing, for block processing this is called
// after the block execution is completed and non dirty writes (due to reversions)
// will already have been cleaned in MakeWriteSet
func (sdb *IntraBlockState) VersionedWrites(checkDirty bool) VersionedWrites {
	var writes VersionedWrites

	if sdb.versionedWrites != nil {
		writes = make(VersionedWrites, 0, sdb.versionedWrites.Len())

		for addr, vwrites := range sdb.versionedWrites {
			if checkDirty {
				if _, isDirty := sdb.journal.dirties[addr]; !isDirty {
					for _, v := range vwrites {
						sdb.versionMap.Delete(v.Address, v.Path, v.Key, sdb.txIndex, false)
					}
					continue
				}
			}

			// if an account has been destructed remove any additional
			// writes to avoid ambiguity
			var appends = make(VersionedWrites, 0, len(vwrites))
			for _, v := range vwrites {
				if v.Path == SelfDestructPath {
					appends = VersionedWrites{v}
					break
				} else {
					appends = append(appends, v)
				}
			}
			writes = append(writes, appends...)
		}
	}

	return writes
}

// Apply entries in a given write set to StateDB. Note that this function does not change MVHashMap nor write set
// of the current StateDB.
func (sdb *IntraBlockState) ApplyVersionedWrites(writes VersionedWrites) error {
	for i := range writes {
		path := writes[i].Path
		val := writes[i].Val
		addr := writes[i].Address

		if val != nil {
			switch path {
			case AddressPath:
				continue
			case StoragePath:
				stateKey := writes[i].Key
				state := val.(uint256.Int)
				if err := sdb.setState(addr, stateKey, state, true); err != nil {
					return err
				}
			case BalancePath:
				balance := val.(uint256.Int)
				if err := sdb.SetBalance(addr, balance, writes[i].Reason); err != nil {
					return err
				}
			case NoncePath:
				nonce := val.(uint64)
				if err := sdb.SetNonce(addr, nonce); err != nil {
					return err
				}
			case CodePath:
				code := val.([]byte)
				if err := sdb.SetCode(addr, code); err != nil {
					return err
				}
			case CodeHashPath, CodeSizePath:
				// set by SetCode
			case SelfDestructPath:
				deleted := val.(bool)
				if deleted {
					if _, err := sdb.Selfdestruct(addr); err != nil {
						return err
					}
				}
			default:
				return fmt.Errorf("unknown key type: %d", path)
			}
		}
	}
	return nil
}<|MERGE_RESOLUTION|>--- conflicted
+++ resolved
@@ -604,11 +604,7 @@
 			if s.data.CodeHash.IsEmpty() {
 				return 0, nil
 			}
-<<<<<<< HEAD
-			if dbg.TraceTransactionIO && (sdb.trace || dbg.TraceAccount(addr.Handle())) {
-=======
-			if dbg.TraceDomainIO || (dbg.TraceTransactionIO && (sdb.trace || dbg.TraceAccount(addr))) {
->>>>>>> f407544c
+			if dbg.TraceDomainIO || (dbg.TraceTransactionIO && (sdb.trace || dbg.TraceAccount(addr.Handle()))) {
 				sdb.stateReader.SetTrace(true, fmt.Sprintf("%d (%d.%d)", sdb.blockNum, sdb.txIndex, sdb.version))
 			}
 			readStart := time.Now()
@@ -780,11 +776,7 @@
 				// TODO: discuss if we should ignore error
 				prev := new(uint256.Int)
 				amount := amount
-<<<<<<< HEAD
-				if dbg.TraceTransactionIO && (sdb.trace || dbg.TraceAccount(addr.Handle())) {
-=======
-				if dbg.TraceDomainIO || (dbg.TraceTransactionIO && (sdb.trace || dbg.TraceAccount(addr))) {
->>>>>>> f407544c
+				if dbg.TraceDomainIO || (dbg.TraceTransactionIO && (sdb.trace || dbg.TraceAccount(addr.Handle()))) {
 					sdb.stateReader.SetTrace(true, fmt.Sprintf("%d (%d.%d)", sdb.blockNum, sdb.txIndex, sdb.version))
 				}
 				readStart := time.Now()
@@ -881,11 +873,7 @@
 
 	if readAccount == nil {
 		if readStorage {
-<<<<<<< HEAD
-			if dbg.TraceTransactionIO && (sdb.trace || dbg.TraceAccount(addr.Handle())) {
-=======
-			if dbg.TraceDomainIO || (dbg.TraceTransactionIO && (sdb.trace || dbg.TraceAccount(addr))) {
->>>>>>> f407544c
+			if dbg.TraceDomainIO || (dbg.TraceTransactionIO && (sdb.trace || dbg.TraceAccount(addr.Handle()))) {
 				sdb.stateReader.SetTrace(true, fmt.Sprintf("%d (%d.%d)", sdb.blockNum, sdb.txIndex, sdb.version))
 			}
 			readStart := time.Now()
@@ -1275,11 +1263,7 @@
 		return sdb.stateObjectForAccount(addr, account), nil
 	}
 
-<<<<<<< HEAD
-	if dbg.TraceTransactionIO && (sdb.trace || dbg.TraceAccount(addr.Handle())) {
-=======
-	if dbg.TraceDomainIO || (dbg.TraceTransactionIO && (sdb.trace || dbg.TraceAccount(addr))) {
->>>>>>> f407544c
+	if dbg.TraceDomainIO || (dbg.TraceTransactionIO && (sdb.trace || dbg.TraceAccount(addr.Handle()))) {
 		sdb.stateReader.SetTrace(true, fmt.Sprintf("%d (%d.%d)", sdb.blockNum, sdb.txIndex, sdb.version))
 	}
 	readStart := time.Now()
@@ -1538,15 +1522,10 @@
 		if tracingHooks != nil && tracingHooks.OnBalanceChange != nil && !(&balance).IsZero() && stateObject.selfdestructed {
 			tracingHooks.OnBalanceChange(stateObject.address, balance, uint256.Int{}, tracing.BalanceDecreaseSelfdestructBurn)
 		}
-<<<<<<< HEAD
-		if dbg.TraceTransactionIO && (trace || dbg.TraceAccount(addr.Handle())) {
-			fmt.Printf("%d (%d.%d) Delete Account: %x selfdestructed=%v\n", stateObject.db.blockNum, stateObject.db.txIndex, stateObject.db.version, addr, stateObject.selfdestructed)
-=======
-		if dbg.TraceDomainIO || (dbg.TraceTransactionIO && (trace || dbg.TraceAccount(addr))) {
+		if dbg.TraceDomainIO || (dbg.TraceTransactionIO && (trace || dbg.TraceAccount(addr.Handle()))) {
 			if _, ok := stateWriter.(*NoopWriter); !ok || dbg.TraceNoopIO {
 				fmt.Printf("%d (%d.%d) Delete Account: %x selfdestructed=%v\n", stateObject.db.blockNum, stateObject.db.txIndex, stateObject.db.version, addr, stateObject.selfdestructed)
 			}
->>>>>>> f407544c
 		}
 		if err := stateWriter.DeleteAccount(addr, &stateObject.original); err != nil {
 			return err
@@ -1569,17 +1548,11 @@
 		if err := stateObject.updateStorage(stateWriter); err != nil {
 			return err
 		}
-<<<<<<< HEAD
-		if dbg.TraceTransactionIO && (trace || dbg.TraceAccount(addr.Handle())) {
-			fmt.Printf("%d (%d.%d) Update Account Data (%T): %x balance:%d,nonce:%d,codehash:%x\n",
-				stateObject.db.blockNum, stateObject.db.txIndex, stateObject.db.version, stateWriter, addr, &stateObject.data.Balance, stateObject.data.Nonce, stateObject.data.CodeHash)
-=======
-		if dbg.TraceDomainIO || (dbg.TraceTransactionIO && (trace || dbg.TraceAccount(addr))) {
+		if dbg.TraceDomainIO || (dbg.TraceTransactionIO && (trace || dbg.TraceAccount(addr.Handle()))) {
 			if _, ok := stateWriter.(*NoopWriter); !ok || dbg.TraceNoopIO {
 				fmt.Printf("%d (%d.%d) Update Account Data (%T): %x balance:%d,nonce:%d,codehash:%x\n",
 					stateObject.db.blockNum, stateObject.db.txIndex, stateObject.db.version, stateWriter, addr, &stateObject.data.Balance, stateObject.data.Nonce, stateObject.data.CodeHash)
 			}
->>>>>>> f407544c
 		}
 		if err := stateWriter.UpdateAccountData(addr, &stateObject.original, &stateObject.data); err != nil {
 			return err
