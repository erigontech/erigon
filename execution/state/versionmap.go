--- conflicted
+++ resolved
@@ -5,14 +5,9 @@
 	"fmt"
 	"sync"
 
-<<<<<<< HEAD
+	"github.com/erigontech/erigon/execution/types"
 	"github.com/erigontech/erigon/execution/types/accounts"
-=======
-	"github.com/erigontech/erigon/execution/types"
->>>>>>> 0dcd1c3d
 	"github.com/tidwall/btree"
-
-	"github.com/erigontech/erigon/common"
 )
 
 type statusFlag uint
@@ -76,15 +71,9 @@
 	trace bool
 }
 
-<<<<<<< HEAD
-func NewVersionMap() *VersionMap {
-	return &VersionMap{
-		s: map[accounts.Address]map[AccountKey]*btree.Map[int, *WriteCell]{},
-=======
 func NewVersionMap(changes []*types.AccountChanges) *VersionMap {
 	vm := &VersionMap{
-		s: map[common.Address]map[AccountKey]*btree.Map[int, *WriteCell]{},
->>>>>>> 0dcd1c3d
+		s: map[accounts.Address]map[AccountKey]*btree.Map[int, *WriteCell]{},
 	}
 	vm.WriteChanges(changes)
 	return vm
@@ -108,9 +97,6 @@
 	return
 }
 
-<<<<<<< HEAD
-func (vm *VersionMap) Write(addr accounts.Address, path AccountPath, key accounts.StorageKey, v Version, data interface{}, complete bool) {
-=======
 func (vm *VersionMap) WriteChanges(changes []*types.AccountChanges) {
 	for _, accountChanges := range changes {
 		for _, storageChanges := range accountChanges.StorageChanges {
@@ -119,20 +105,19 @@
 			}
 		}
 		for _, balanceChange := range accountChanges.BalanceChanges {
-			vm.Write(accountChanges.Address, BalancePath, common.Hash{}, Version{TxIndex: int(balanceChange.Index) - 1}, balanceChange.Value, true)
+			vm.Write(accountChanges.Address, BalancePath, accounts.NilKey, Version{TxIndex: int(balanceChange.Index) - 1}, balanceChange.Value, true)
 		}
 		for _, nonceChange := range accountChanges.NonceChanges {
-			vm.Write(accountChanges.Address, NoncePath, common.Hash{}, Version{TxIndex: int(nonceChange.Index) - 1}, nonceChange.Value, true)
+			vm.Write(accountChanges.Address, NoncePath, accounts.NilKey, Version{TxIndex: int(nonceChange.Index) - 1}, nonceChange.Value, true)
 		}
 		for _, codeChange := range accountChanges.CodeChanges {
-			vm.Write(accountChanges.Address, CodePath, common.Hash{}, Version{TxIndex: int(codeChange.Index) - 1}, codeChange.Data, true)
-		}
-	}
-
-}
-
-func (vm *VersionMap) Write(addr common.Address, path AccountPath, key common.Hash, v Version, data interface{}, complete bool) {
->>>>>>> 0dcd1c3d
+			vm.Write(accountChanges.Address, CodePath, accounts.NilKey, Version{TxIndex: int(codeChange.Index) - 1}, codeChange.Data, true)
+		}
+	}
+
+}
+
+func (vm *VersionMap) Write(addr accounts.Address, path AccountPath, key accounts.StorageKey, v Version, data interface{}, complete bool) {
 	vm.mu.Lock()
 	defer vm.mu.Unlock()
 
