// Copyright 2014 The go-ethereum Authors
// (original work)
// Copyright 2024 The Erigon Authors
// (modifications)
// This file is part of Erigon.
//
// Erigon is free software: you can redistribute it and/or modify
// it under the terms of the GNU Lesser General Public License as published by
// the Free Software Foundation, either version 3 of the License, or
// (at your option) any later version.
//
// Erigon is distributed in the hope that it will be useful,
// but WITHOUT ANY WARRANTY; without even the implied warranty of
// MERCHANTABILITY or FITNESS FOR A PARTICULAR PURPOSE. See the
// GNU Lesser General Public License for more details.
//
// You should have received a copy of the GNU Lesser General Public License
// along with Erigon. If not, see <http://www.gnu.org/licenses/>.

package genesiswrite

import (
	"bytes"
	"context"
	"errors"
	"fmt"
	"math/big"
	"slices"
	"sort"
	"testing"

	"github.com/c2h5oh/datasize"
	"github.com/holiman/uint256"

	"github.com/erigontech/erigon/common"
	"github.com/erigontech/erigon/common/empty"
	"github.com/erigontech/erigon/common/log/v3"
	"github.com/erigontech/erigon/db/datadir"
	"github.com/erigontech/erigon/db/kv"
	"github.com/erigontech/erigon/db/kv/dbcfg"
	"github.com/erigontech/erigon/db/kv/mdbx"
	"github.com/erigontech/erigon/db/kv/rawdbv3"
	"github.com/erigontech/erigon/db/kv/temporal"
	"github.com/erigontech/erigon/db/rawdb"
	dbstate "github.com/erigontech/erigon/db/state"
	"github.com/erigontech/erigon/db/state/execctx"
	"github.com/erigontech/erigon/execution/chain"
	chainspec "github.com/erigontech/erigon/execution/chain/spec"
	"github.com/erigontech/erigon/execution/protocol"
	"github.com/erigontech/erigon/execution/protocol/params"
	"github.com/erigontech/erigon/execution/state"
	"github.com/erigontech/erigon/execution/tracing"
	"github.com/erigontech/erigon/execution/types"
	"github.com/erigontech/erigon/execution/types/accounts"
	polygonchain "github.com/erigontech/erigon/polygon/chain"
)

// GenesisMismatchError is raised when trying to overwrite an existing
// genesis block with an incompatible one.
type GenesisMismatchError struct {
	Stored, New common.Hash
}

func (e *GenesisMismatchError) Error() string {
	var advice string
	spec, err := chainspec.ChainSpecByGenesisHash(e.Stored)
	if err == nil {
		advice = fmt.Sprintf(" (try with flag --chain=%s)", spec.Name)
	}
	return fmt.Sprintf("database contains genesis (have %x, new %x)", e.Stored, e.New) + advice
}

// CommitGenesisBlock writes or updates the genesis block in db.
// The block that will be used is:
//
//	                     genesis == nil       genesis != nil
//	                  +------------------------------------------
//	db has no genesis |  main-net          |  genesis
//	db has genesis    |  from DB           |  genesis (if compatible)
//
// The stored chain configuration will be updated if it is compatible (i.e. does not
// specify a fork block below the local head block). In case of a conflict, the
// error is a *params.ConfigCompatError and the new, unwritten config is returned.
//
// The returned chain configuration is never nil.
func CommitGenesisBlock(db kv.RwDB, genesis *types.Genesis, dirs datadir.Dirs, logger log.Logger) (*chain.Config, *types.Block, error) {
	return CommitGenesisBlockWithOverride(db, genesis, nil, false, dirs, logger)
}

func CommitGenesisBlockWithOverride(db kv.RwDB, genesis *types.Genesis, overrideOsakaTime *big.Int, keepStoredChainConfig bool, dirs datadir.Dirs, logger log.Logger) (*chain.Config, *types.Block, error) {
	tx, err := db.BeginRw(context.Background())
	if err != nil {
		return nil, nil, err
	}
	defer tx.Rollback()
	c, b, err := WriteGenesisBlock(tx, genesis, overrideOsakaTime, keepStoredChainConfig, dirs, logger)
	if err != nil {
		return c, b, err
	}
	err = tx.Commit()
	if err != nil {
		return c, b, err
	}
	return c, b, nil
}

func configOrDefault(g *types.Genesis, genesisHash common.Hash) *chain.Config {
	if g != nil {
		return g.Config
	}
	spec, err := chainspec.ChainSpecByGenesisHash(genesisHash)
	if err != nil {
		return chain.AllProtocolChanges
	}
	return spec.Config
}

func WriteGenesisBlock(tx kv.RwTx, genesis *types.Genesis, overrideOsakaTime *big.Int, keepStoredChainConfig bool, dirs datadir.Dirs, logger log.Logger) (*chain.Config, *types.Block, error) {
	if err := rawdb.WriteGenesisIfNotExist(tx, genesis); err != nil {
		return nil, nil, err
	}

	var storedBlock *types.Block
	if genesis != nil && genesis.Config == nil {
		return chain.AllProtocolChanges, nil, types.ErrGenesisNoConfig
	}
	// Just commit the new block if there is no stored genesis block.
	storedHash, storedErr := rawdb.ReadCanonicalHash(tx, 0)
	if storedErr != nil {
		return nil, nil, storedErr
	}

	applyOverrides := func(config *chain.Config) {
		if overrideOsakaTime != nil {
			config.OsakaTime = overrideOsakaTime
		}
	}

	if (storedHash == common.Hash{}) {
		custom := true
		if genesis == nil {
			logger.Info("Writing main-net genesis block")
			genesis = chainspec.MainnetGenesisBlock()
			custom = false
		}
		applyOverrides(genesis.Config)
		block, _, err1 := write(tx, genesis, dirs, logger)
		if err1 != nil {
			return genesis.Config, nil, err1
		}
		if custom {
			logger.Info("Writing custom genesis block", "hash", block.Hash().String())
		}
		return genesis.Config, block, nil
	}

	// Check whether the genesis block is already written.
	if genesis != nil {
		block, _, err1 := GenesisToBlock(nil, genesis, dirs, logger)
		if err1 != nil {
			return genesis.Config, nil, err1
		}
		hash := block.Hash()
		if hash != storedHash {
			return genesis.Config, block, &GenesisMismatchError{Stored: storedHash, New: hash}
		}
	}
	number := rawdb.ReadHeaderNumber(tx, storedHash)
	if number != nil {
		var err error
		storedBlock, _, err = rawdb.ReadBlockWithSenders(tx, storedHash, *number)
		if err != nil {
			return genesis.Config, nil, err
		}
	}
	// Get the existing chain configuration.
	newCfg := configOrDefault(genesis, storedHash)
	applyOverrides(newCfg)
	if err := newCfg.CheckConfigForkOrder(); err != nil {
		return newCfg, nil, err
	}
	storedCfg, storedErr := rawdb.ReadChainConfig(tx, storedHash)
	if storedErr != nil && newCfg.Bor == nil {
		return newCfg, nil, storedErr
	}
	if storedCfg == nil {
		logger.Warn("Found genesis block without chain config")
		err1 := rawdb.WriteChainConfig(tx, storedHash, newCfg)
		if err1 != nil {
			return newCfg, nil, err1
		}
		return newCfg, storedBlock, nil
	}
	// Special case: don't change the existing config of a private chain if no new
	// config is supplied. This is useful, for example, to preserve DB config created by erigon init.
	// In that case, only apply the overrides.
	if genesis == nil {
		if !keepStoredChainConfig {
			_, err := chainspec.ChainSpecByGenesisHash(storedHash)
			keepStoredChainConfig = err != nil
		}
		if keepStoredChainConfig {
			newCfg = storedCfg
			applyOverrides(newCfg)
		}
	}
	// Check config compatibility and write the config. Compatibility errors
	// are returned to the caller unless we're already at block zero.
	height := rawdb.ReadHeaderNumber(tx, rawdb.ReadHeadHeaderHash(tx))
	if height != nil {
		compatibilityErr := storedCfg.CheckCompatible(newCfg, *height)
		if compatibilityErr != nil && *height != 0 && compatibilityErr.RewindTo != 0 {
			return newCfg, storedBlock, compatibilityErr
		}
	}
	if err := rawdb.WriteChainConfig(tx, storedHash, newCfg); err != nil {
		return newCfg, nil, err
	}
	return newCfg, storedBlock, nil
}

func WriteGenesisState(g *types.Genesis, dirs datadir.Dirs, logger log.Logger) (*types.Block, *state.IntraBlockState, error) {
	block, statedb, err := GenesisToBlock(nil, g, dirs, logger)
	if err != nil {
		return nil, nil, err
	}

	stateWriter := state.NewNoopWriter()

	if block.Number().Sign() != 0 {
		return nil, statedb, errors.New("can't commit genesis block with number > 0")
	}
	if err := statedb.CommitBlock(&chain.Rules{}, stateWriter); err != nil {
		return nil, statedb, fmt.Errorf("cannot write state: %w", err)
	}

	return block, statedb, nil
}

func MustCommitGenesis(g *types.Genesis, db kv.RwDB, dirs datadir.Dirs, logger log.Logger) *types.Block {
	tx, err := db.BeginRw(context.Background())
	if err != nil {
		panic(err)
	}
	defer tx.Rollback()
	block, _, err := write(tx, g, dirs, logger)
	if err != nil {
		panic(err)
	}
	err = tx.Commit()
	if err != nil {
		panic(err)
	}
	return block
}

// Write writes the block and state of a genesis specification to the database.
// The block is committed as the canonical head block.
func write(tx kv.RwTx, g *types.Genesis, dirs datadir.Dirs, logger log.Logger) (*types.Block, *state.IntraBlockState, error) {
	block, statedb, err := WriteGenesisState(g, dirs, logger)
	if err != nil {
		return block, statedb, err
	}
	err = WriteGenesisBesideState(block, tx, g)
	return block, statedb, err
}

// Write writes the block a genesis specification to the database.
// The block is committed as the canonical head block.
func WriteGenesisBesideState(block *types.Block, tx kv.RwTx, g *types.Genesis) error {
	config := g.Config
	if config == nil {
		config = chain.AllProtocolChanges
	}
	if err := config.CheckConfigForkOrder(); err != nil {
		return err
	}

	if err := rawdb.WriteBlock(tx, block); err != nil {
		return err
	}
	if err := rawdb.WriteTd(tx, block.Hash(), block.NumberU64(), g.Difficulty); err != nil {
		return err
	}
	if err := rawdbv3.TxNums.Append(tx, 0, uint64(block.Transactions().Len()+1)); err != nil {
		return err
	}

	if err := rawdb.WriteCanonicalHash(tx, block.Hash(), block.NumberU64()); err != nil {
		return err
	}

	rawdb.WriteHeadBlockHash(tx, block.Hash())
	if err := rawdb.WriteHeadHeaderHash(tx, block.Hash()); err != nil {
		return err
	}
	return rawdb.WriteChainConfig(tx, block.Hash(), config)
}

// GenesisToBlock creates the genesis block and writes state of a genesis specification
// to the given database (or discards it if nil).
func GenesisToBlock(tb testing.TB, g *types.Genesis, dirs datadir.Dirs, logger log.Logger) (*types.Block, *state.IntraBlockState, error) {
	if dirs.SnapDomain == "" {
		panic("empty `dirs` variable")
	}
	_ = g.Alloc //nil-check

	head, withdrawals := GenesisWithoutStateToBlock(g)

	ctx := context.Background()

	// some users creating > 1Gb custome genesis by `erigon init`
	genesisTmpDB := mdbx.New(dbcfg.TemporaryDB, logger).InMem(tb, dirs.Tmp).MapSize(2 * datasize.TB).GrowthStep(1 * datasize.MB).MustOpen()
	defer genesisTmpDB.Close()

	agg, err := dbstate.New(dirs).Logger(logger).Open(ctx, genesisTmpDB)
	if err != nil {
		return nil, nil, err
	}
	defer agg.Close()

	tdb, err := temporal.New(genesisTmpDB, agg)
	if err != nil {
		return nil, nil, err
	}
	defer tdb.Close()

	tx, err := tdb.BeginTemporalRw(ctx)
	if err != nil {
		return nil, nil, err
	}
	defer tx.Rollback()

	sd, err := execctx.NewSharedDomains(tx, logger)
	if err != nil {
		return nil, nil, err
	}
	defer sd.Close()

	blockNum := uint64(0)
	txNum := uint64(1) //2 system txs in begin/end of block. Attribute state-writes to first, consensus state-changes to second

	//r, w := state.NewDbStateReader(tx), state.NewDbStateWriter(tx, 0)
	r, w := state.NewReaderV3(sd.AsGetter(tx)), state.NewWriter(sd.AsPutDel(tx), nil, txNum)

	statedb := state.NewWithVersionMap(r, &state.VersionMap{})
	statedb.SetTrace(false)

	hasConstructorAllocation := false
	for _, account := range g.Alloc {
		if len(account.Constructor) > 0 {
			hasConstructorAllocation = true
			break
		}
	}
	// See https://github.com/NethermindEth/nethermind/blob/master/src/Nethermind/Nethermind.Consensus.AuRa/InitializationSteps/LoadGenesisBlockAuRa.cs
	if hasConstructorAllocation && g.Config.Aura != nil {
		statedb.CreateAccount(accounts.ZeroAddress, false)
	}

	addrs := sortedAllocAddresses(g.Alloc)
	for _, addr := range addrs {
		account := g.Alloc[addr]

		balance, overflow := uint256.FromBig(account.Balance)
		if overflow {
			panic("overflow at genesis allocs")
		}
		address := accounts.InternAddress(addr)
		statedb.AddBalance(address, *balance, tracing.BalanceIncreaseGenesisBalance)
		statedb.SetCode(address, account.Code)
		statedb.SetNonce(address, account.Nonce)
		var slotVal uint256.Int
		for key, value := range account.Storage {
			slotVal.SetBytes(value.Bytes())
			statedb.SetState(address, accounts.InternKey(key), slotVal)
		}

		if len(account.Constructor) > 0 {
<<<<<<< HEAD
			if _, err = core.SysCreate(address, account.Constructor, g.Config, statedb, head); err != nil {
=======
			if _, err = protocol.SysCreate(addr, account.Constructor, g.Config, statedb, head); err != nil {
>>>>>>> 0dcd1c3d
				return nil, nil, err
			}
		}

		if len(account.Code) > 0 || len(account.Storage) > 0 || len(account.Constructor) > 0 {
			statedb.SetIncarnation(address, state.FirstContractIncarnation)
		}
	}
	if err = statedb.FinalizeTx(&chain.Rules{}, w); err != nil {
		return nil, nil, err
	}

	rh, err := sd.ComputeCommitment(context.Background(), tx, true, blockNum, txNum, "genesis", nil)
	if err != nil {
		return nil, nil, err
	}

	head.Root = common.BytesToHash(rh)

	return types.NewBlock(head, nil, nil, nil, withdrawals), statedb, nil
}

// GenesisWithoutStateToBlock creates the genesis block, assuming an empty state.
func GenesisWithoutStateToBlock(g *types.Genesis) (head *types.Header, withdrawals []*types.Withdrawal) {
	head = &types.Header{
		Number:        new(big.Int).SetUint64(g.Number),
		Nonce:         types.EncodeNonce(g.Nonce),
		Time:          g.Timestamp,
		ParentHash:    g.ParentHash,
		Extra:         g.ExtraData,
		GasLimit:      g.GasLimit,
		GasUsed:       g.GasUsed,
		Difficulty:    g.Difficulty,
		MixDigest:     g.Mixhash,
		Coinbase:      g.Coinbase,
		BaseFee:       g.BaseFee,
		BlobGasUsed:   g.BlobGasUsed,
		ExcessBlobGas: g.ExcessBlobGas,
		RequestsHash:  g.RequestsHash,
		Root:          empty.RootHash,
	}
	if g.AuRaSeal != nil && len(g.AuRaSeal.AuthorityRound.Signature) > 0 {
		head.AuRaSeal = g.AuRaSeal.AuthorityRound.Signature
		head.AuRaStep = uint64(g.AuRaSeal.AuthorityRound.Step)
	}
	if g.GasLimit == 0 {
		head.GasLimit = params.GenesisGasLimit
	}
	if g.Difficulty == nil {
		head.Difficulty = params.GenesisDifficulty
	}
	if g.Config != nil && g.Config.IsLondon(0) {
		if g.BaseFee != nil {
			head.BaseFee = g.BaseFee
		} else {
			head.BaseFee = new(big.Int).SetUint64(params.InitialBaseFee)
		}
	}

	withdrawals = nil
	if g.Config != nil && g.Config.IsShanghai(g.Timestamp) {
		withdrawals = []*types.Withdrawal{}
	}

	if g.Config != nil && g.Config.IsCancun(g.Timestamp) {
		if g.BlobGasUsed != nil {
			head.BlobGasUsed = g.BlobGasUsed
		} else {
			head.BlobGasUsed = new(uint64)
		}
		if g.ExcessBlobGas != nil {
			head.ExcessBlobGas = g.ExcessBlobGas
		} else {
			head.ExcessBlobGas = new(uint64)
		}
		if g.ParentBeaconBlockRoot != nil {
			head.ParentBeaconBlockRoot = g.ParentBeaconBlockRoot
		} else {
			head.ParentBeaconBlockRoot = &common.Hash{}
		}
	}

	if g.Config != nil && g.Config.IsPrague(g.Timestamp) {
		if g.RequestsHash != nil {
			head.RequestsHash = g.RequestsHash
		} else {
			head.RequestsHash = &empty.RequestsHash
		}
	}

	if g.Config != nil && g.Config.IsGlamsterdam(g.Timestamp) {
		if g.BlockAccessListHash != nil {
			head.BlockAccessListHash = g.BlockAccessListHash
		} else {
			head.BlockAccessListHash = &empty.BlockAccessListHash
		}
	}

	// these fields need to be overriden for Bor running in a kurtosis devnet
	if g.Config != nil && g.Config.Bor != nil && g.Config.ChainID.Uint64() == polygonchain.BorKurtosisDevnetChainId {
		withdrawals = []*types.Withdrawal{}
		head.BlobGasUsed = new(uint64)
		head.ExcessBlobGas = new(uint64)
		emptyHash := common.HexToHash("0x0")
		head.ParentBeaconBlockRoot = &emptyHash
	}
	return
}

func sortedAllocAddresses(m types.GenesisAlloc) []common.Address {
	addrs := make([]common.Address, 0, len(m))
	for addr := range m {
		addrs = append(addrs, addr)
	}

	sort.Slice(addrs, func(i, j int) bool {
		return bytes.Compare(addrs[i][:], addrs[j][:]) < 0
	})
	return addrs
}

func sortedAllocKeys(m types.GenesisAlloc) []string {
	keys := make([]string, len(m))
	i := 0
	for k := range m {
		keys[i] = string(k.Bytes())
		i++
	}
	slices.Sort(keys)
	return keys
}<|MERGE_RESOLUTION|>--- conflicted
+++ resolved
@@ -377,11 +377,7 @@
 		}
 
 		if len(account.Constructor) > 0 {
-<<<<<<< HEAD
-			if _, err = core.SysCreate(address, account.Constructor, g.Config, statedb, head); err != nil {
-=======
-			if _, err = protocol.SysCreate(addr, account.Constructor, g.Config, statedb, head); err != nil {
->>>>>>> 0dcd1c3d
+			if _, err = protocol.SysCreate(address, account.Constructor, g.Config, statedb, head); err != nil {
 				return nil, nil, err
 			}
 		}
