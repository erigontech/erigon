package state

import (
	"fmt"
	"math/big"
	"math/rand"
	"testing"

	"github.com/stretchr/testify/require"

	"github.com/erigontech/erigon/common"
	"github.com/erigontech/erigon/execution/types/accounts"
)

var randomness = rand.Intn(10) + 10

// create test data for a given txIdx and incarnation
func valueFor(txIdx, inc int) []byte {
	return []byte(fmt.Sprintf("%ver:%ver:%ver", txIdx*5, txIdx+inc, inc*5))
}

func getAddress(i int) accounts.Address {
	addr := common.BigToAddress(big.NewInt(int64(i % randomness)))
	return accounts.InternAddress(addr)
}

func TestHelperFunctions(t *testing.T) {
	t.Parallel()

	ap1 := getAddress(1)
	ap2 := getAddress(2)

	mvh := NewVersionMap(nil)

	mvh.Write(ap1, AddressPath, accounts.NilKey, Version{0, 0, 0, 1}, valueFor(0, 1), true)
	mvh.Write(ap1, AddressPath, accounts.NilKey, Version{0, 0, 0, 2}, valueFor(0, 2), true)
	res := mvh.Read(ap1, AddressPath, accounts.NilKey, 0)
	require.Equal(t, UnknownDep, res.DepIdx())
	require.Equal(t, -1, res.Incarnation())
	require.Equal(t, 2, res.Status())

	mvh.Write(ap2, AddressPath, accounts.NilKey, Version{0, 0, 1, 1}, valueFor(1, 1), true)
	mvh.Write(ap2, AddressPath, accounts.NilKey, Version{0, 0, 1, 2}, valueFor(1, 2), true)
	res = mvh.Read(ap2, AddressPath, accounts.NilKey, 1)
	require.Equal(t, UnknownDep, res.DepIdx())
	require.Equal(t, -1, res.Incarnation())
	require.Equal(t, 2, res.Status())

	mvh.Write(ap1, AddressPath, accounts.NilKey, Version{0, 0, 2, 1}, valueFor(2, 1), true)
	mvh.Write(ap1, AddressPath, accounts.NilKey, Version{0, 0, 2, 2}, valueFor(2, 2), true)
	res = mvh.Read(ap1, AddressPath, accounts.NilKey, 2)
	require.Equal(t, 0, res.DepIdx())
	require.Equal(t, 2, res.Incarnation())
	require.Equal(t, valueFor(0, 2), res.Value().([]byte))
	require.Equal(t, 0, res.Status())
}

func TestFlushMVWrite(t *testing.T) {
	t.Parallel()

	ap1 := getAddress(1)
	ap2 := getAddress(2)

	mvh := NewVersionMap(nil)

	var res ReadResult

	wd := VersionedWrites{}

	wd = append(wd, &VersionedWrite{
		Address: ap1,
		Path:    AddressPath,
		Version: Version{0, 0, 0, 1},
		Val:     valueFor(0, 1),
	})
	wd = append(wd, &VersionedWrite{
		Address: ap1,
		Path:    AddressPath,
		Version: Version{0, 0, 0, 2},
		Val:     valueFor(0, 2),
	})
	wd = append(wd, &VersionedWrite{
		Address: ap2,
		Path:    AddressPath,
		Version: Version{0, 0, 1, 1},
		Val:     valueFor(1, 1),
	})
	wd = append(wd, &VersionedWrite{
		Address: ap2,
		Path:    AddressPath,
		Version: Version{0, 0, 1, 2},
		Val:     valueFor(1, 2),
	})
	wd = append(wd, &VersionedWrite{
		Address: ap1,
		Path:    AddressPath,
		Version: Version{0, 0, 2, 1},
		Val:     valueFor(2, 1),
	})
	wd = append(wd, &VersionedWrite{
		Address: ap1,
		Path:    AddressPath,
		Version: Version{0, 0, 2, 2},
		Val:     valueFor(2, 2),
	})

	mvh.FlushVersionedWrites(wd, true, "")

	res = mvh.Read(ap1, AddressPath, accounts.NilKey, 0)
	require.Equal(t, UnknownDep, res.DepIdx())
	require.Equal(t, -1, res.Incarnation())
	require.Equal(t, 2, res.Status())

	res = mvh.Read(ap2, AddressPath, accounts.NilKey, 1)
	require.Equal(t, UnknownDep, res.DepIdx())
	require.Equal(t, -1, res.Incarnation())
	require.Equal(t, 2, res.Status())

	res = mvh.Read(ap1, AddressPath, accounts.NilKey, 2)
	require.Equal(t, 0, res.DepIdx())
	require.Equal(t, 2, res.Incarnation())
	require.Equal(t, valueFor(0, 2), res.Value().([]byte))
	require.Equal(t, 0, res.Status())
}

// TODO - handle panic

func TestLowerIncarnation(t *testing.T) {
	t.Parallel()

	ap1 := getAddress(1)

	mvh := NewVersionMap(nil)

	mvh.Write(ap1, AddressPath, accounts.NilKey, Version{0, 0, 0, 2}, valueFor(0, 2), true)
	mvh.Read(ap1, AddressPath, accounts.NilKey, 0)
	mvh.Write(ap1, AddressPath, accounts.NilKey, Version{0, 0, 1, 2}, valueFor(1, 2), true)
	mvh.Write(ap1, AddressPath, accounts.NilKey, Version{0, 0, 0, 5}, valueFor(0, 5), true)
	mvh.Write(ap1, AddressPath, accounts.NilKey, Version{0, 0, 1, 5}, valueFor(1, 5), true)
}

func TestMarkEstimate(t *testing.T) {
	t.Parallel()

	ap1 := getAddress(1)

	mvh := NewVersionMap(nil)

	mvh.Write(ap1, AddressPath, accounts.NilKey, Version{0, 0, 7, 2}, valueFor(7, 2), true)
	mvh.MarkEstimate(ap1, AddressPath, accounts.NilKey, 7)
	mvh.Write(ap1, AddressPath, accounts.NilKey, Version{0, 0, 7, 4}, valueFor(7, 4), true)
}

func TestMVHashMapBasics(t *testing.T) {
	t.Parallel()

	// memory locations
	ap1 := getAddress(1)
	ap2 := getAddress(2)
	ap3 := getAddress(3)

	mvh := NewVersionMap(nil)

	res := mvh.Read(ap1, AddressPath, accounts.NilKey, 5)
	require.Equal(t, UnknownDep, res.depIdx)

	mvh.Write(ap1, AddressPath, accounts.NilKey, Version{0, 0, 10, 1}, valueFor(10, 1), true)

	res = mvh.Read(ap1, AddressPath, accounts.NilKey, 9)
	require.Equal(t, UnknownDep, res.depIdx, "reads that should go the the DB return dependency -2")
	res = mvh.Read(ap1, AddressPath, accounts.NilKey, 10)
	require.Equal(t, UnknownDep, res.depIdx, "Read returns entries from smaller txns, not txn 10")

	// Reads for a higher txn return the entry written by txn 10.
	res = mvh.Read(ap1, AddressPath, accounts.NilKey, 15)
	require.Equal(t, 10, res.depIdx, "reads for a higher txn return the entry written by txn 10.")
	require.Equal(t, 1, res.incarnation)
	require.Equal(t, valueFor(10, 1), res.value)

	// More writes.
	mvh.Write(ap1, AddressPath, accounts.NilKey, Version{0, 0, 12, 0}, valueFor(12, 0), true)
	mvh.Write(ap1, AddressPath, accounts.NilKey, Version{0, 0, 8, 3}, valueFor(8, 3), true)

	// Verify reads.
	res = mvh.Read(ap1, AddressPath, accounts.NilKey, 15)
	require.Equal(t, 12, res.depIdx)
	require.Equal(t, 0, res.incarnation)
	require.Equal(t, valueFor(12, 0), res.value)

	res = mvh.Read(ap1, AddressPath, accounts.NilKey, 11)
	require.Equal(t, 10, res.depIdx)
	require.Equal(t, 1, res.incarnation)
	require.Equal(t, valueFor(10, 1), res.value)

	res = mvh.Read(ap1, AddressPath, accounts.NilKey, 10)
	require.Equal(t, 8, res.depIdx)
	require.Equal(t, 3, res.incarnation)
	require.Equal(t, valueFor(8, 3), res.value)

	// Mark the entry written by 10 as an estimate.
	mvh.MarkEstimate(ap1, AddressPath, accounts.NilKey, 10)

	res = mvh.Read(ap1, AddressPath, accounts.NilKey, 11)
	require.Equal(t, 10, res.depIdx)
	require.Equal(t, -1, res.incarnation, "dep at tx 10 is now an estimate")

	// Delete the entry written by 10, write to a different ap.
	mvh.Delete(ap1, AddressPath, accounts.NilKey, 10, true)
	mvh.Write(ap2, AddressPath, accounts.NilKey, Version{0, 0, 10, 2}, valueFor(10, 2), true)

	// Read by txn 11 no longer observes entry from txn 10.
	res = mvh.Read(ap1, AddressPath, accounts.NilKey, 11)
	require.Equal(t, 8, res.depIdx)
	require.Equal(t, 3, res.incarnation)
	require.Equal(t, valueFor(8, 3), res.value)

	// Reads, writes for ap2 and ap3.
	mvh.Write(ap2, AddressPath, accounts.NilKey, Version{0, 0, 5, 0}, valueFor(5, 0), true)
	mvh.Write(ap3, AddressPath, accounts.NilKey, Version{0, 0, 20, 4}, valueFor(20, 4), true)

	res = mvh.Read(ap2, AddressPath, accounts.NilKey, 10)
	require.Equal(t, 5, res.depIdx)
	require.Equal(t, 0, res.incarnation)
	require.Equal(t, valueFor(5, 0), res.value)

	res = mvh.Read(ap3, AddressPath, accounts.NilKey, 21)
	require.Equal(t, 20, res.depIdx)
	require.Equal(t, 4, res.incarnation)
	require.Equal(t, valueFor(20, 4), res.value)

	// Clear ap1 and ap3.
	mvh.Delete(ap1, AddressPath, accounts.NilKey, 12, true)
	mvh.Delete(ap1, AddressPath, accounts.NilKey, 8, true)
	mvh.Delete(ap3, AddressPath, accounts.NilKey, 20, true)

	// Reads from ap1 and ap3 go to db.
	res = mvh.Read(ap1, AddressPath, accounts.NilKey, 30)
	require.Equal(t, UnknownDep, res.depIdx)

	res = mvh.Read(ap3, AddressPath, accounts.NilKey, 30)
	require.Equal(t, UnknownDep, res.depIdx)

	// No-op delete at ap2 - doesn't panic because ap2 does exist
	mvh.Delete(ap2, AddressPath, accounts.NilKey, 11, true)

	// Read entry by txn 10 at ap2.
	res = mvh.Read(ap2, AddressPath, accounts.NilKey, 15)
	require.Equal(t, 10, res.depIdx)
	require.Equal(t, 2, res.incarnation)
	require.Equal(t, valueFor(10, 2), res.value)
}

func BenchmarkWriteTimeSameLocationDifferentTxIdx(b *testing.B) {
<<<<<<< HEAD
	mvh2 := NewVersionMap()
	ap2 := getAddress(2)
=======
	mvh2 := NewVersionMap(nil)
	ap2 := getCommonAddress(2)
>>>>>>> 0dcd1c3d

	randInts := []int{}
	for i := 0; i < b.N; i++ {
		randInts = append(randInts, rand.Intn(1000000000000000))
	}

	b.ResetTimer()

	for i := 0; i < b.N; i++ {
		mvh2.Write(ap2, AddressPath, accounts.NilKey, Version{0, 0, randInts[i], 1}, valueFor(randInts[i], 1), true)
	}
}

func BenchmarkReadTimeSameLocationDifferentTxIdx(b *testing.B) {
<<<<<<< HEAD
	mvh2 := NewVersionMap()
	ap2 := getAddress(2)
=======
	mvh2 := NewVersionMap(nil)
	ap2 := getCommonAddress(2)
>>>>>>> 0dcd1c3d
	txIdxSlice := []int{}

	for b.Loop() {
		txIdx := rand.Intn(1000000000000000)
		txIdxSlice = append(txIdxSlice, txIdx)
		mvh2.Write(ap2, AddressPath, accounts.NilKey, Version{0, 0, txIdx, 1}, valueFor(txIdx, 1), true)
	}

	b.ResetTimer()

	for _, value := range txIdxSlice {
		mvh2.Read(ap2, AddressPath, accounts.NilKey, value)
	}
}

func TestTimeComplexity(t *testing.T) {
	t.Parallel()

	// for 1000000 read and write with no dependency at different memory location
	mvh1 := NewVersionMap(nil)

	for i := 0; i < 1000000; i++ {
		ap1 := getAddress(i)
		mvh1.Write(ap1, AddressPath, accounts.NilKey, Version{0, 0, i, 1}, valueFor(i, 1), true)
		mvh1.Read(ap1, AddressPath, accounts.NilKey, i)
	}

	// for 1000000 read and write with dependency at same memory location
<<<<<<< HEAD
	mvh2 := NewVersionMap()
	ap2 := getAddress(2)
=======
	mvh2 := NewVersionMap(nil)
	ap2 := getCommonAddress(2)
>>>>>>> 0dcd1c3d

	for i := 0; i < 1000000; i++ {
		mvh2.Write(ap2, AddressPath, accounts.NilKey, Version{0, 0, i, 1}, valueFor(i, 1), true)
		mvh2.Read(ap2, AddressPath, accounts.NilKey, i)
	}
}

func TestWriteTimeSameLocationDifferentTxnIdx(t *testing.T) {
	t.Parallel()

<<<<<<< HEAD
	mvh1 := NewVersionMap()
	ap1 := getAddress(1)
=======
	mvh1 := NewVersionMap(nil)
	ap1 := getCommonAddress(1)
>>>>>>> 0dcd1c3d

	for i := 0; i < 1000000; i++ {
		mvh1.Write(ap1, AddressPath, accounts.NilKey, Version{0, 0, i, 1}, valueFor(i, 1), true)
	}
}

func TestWriteTimeSameLocationSameTxnIdx(t *testing.T) {
	t.Parallel()

<<<<<<< HEAD
	mvh1 := NewVersionMap()
	ap1 := getAddress(1)
=======
	mvh1 := NewVersionMap(nil)
	ap1 := getCommonAddress(1)
>>>>>>> 0dcd1c3d

	for i := 0; i < 1000000; i++ {
		mvh1.Write(ap1, AddressPath, accounts.NilKey, Version{0, 0, 1, i}, valueFor(i, 1), true)
	}
}

func TestWriteTimeDifferentLocation(t *testing.T) {
	t.Parallel()

	mvh1 := NewVersionMap(nil)

	for i := 0; i < 1000000; i++ {
		ap1 := getAddress(i)
		mvh1.Write(ap1, AddressPath, accounts.NilKey, Version{0, 0, i, 1}, valueFor(i, 1), true)
	}
}

func TestReadTimeSameLocation(t *testing.T) {
	t.Parallel()

<<<<<<< HEAD
	mvh1 := NewVersionMap()
	ap1 := getAddress(1)
=======
	mvh1 := NewVersionMap(nil)
	ap1 := getCommonAddress(1)
>>>>>>> 0dcd1c3d

	mvh1.Write(ap1, AddressPath, accounts.NilKey, Version{0, 0, 1, 1}, valueFor(1, 1), true)

	for i := 0; i < 1000000; i++ {
		mvh1.Read(ap1, AddressPath, accounts.NilKey, 2)
	}
}<|MERGE_RESOLUTION|>--- conflicted
+++ resolved
@@ -251,13 +251,8 @@
 }
 
 func BenchmarkWriteTimeSameLocationDifferentTxIdx(b *testing.B) {
-<<<<<<< HEAD
-	mvh2 := NewVersionMap()
-	ap2 := getAddress(2)
-=======
 	mvh2 := NewVersionMap(nil)
-	ap2 := getCommonAddress(2)
->>>>>>> 0dcd1c3d
+	ap2 := getAddress(2)
 
 	randInts := []int{}
 	for i := 0; i < b.N; i++ {
@@ -272,13 +267,8 @@
 }
 
 func BenchmarkReadTimeSameLocationDifferentTxIdx(b *testing.B) {
-<<<<<<< HEAD
-	mvh2 := NewVersionMap()
-	ap2 := getAddress(2)
-=======
 	mvh2 := NewVersionMap(nil)
-	ap2 := getCommonAddress(2)
->>>>>>> 0dcd1c3d
+	ap2 := getAddress(2)
 	txIdxSlice := []int{}
 
 	for b.Loop() {
@@ -307,13 +297,8 @@
 	}
 
 	// for 1000000 read and write with dependency at same memory location
-<<<<<<< HEAD
-	mvh2 := NewVersionMap()
-	ap2 := getAddress(2)
-=======
 	mvh2 := NewVersionMap(nil)
-	ap2 := getCommonAddress(2)
->>>>>>> 0dcd1c3d
+	ap2 := getAddress(2)
 
 	for i := 0; i < 1000000; i++ {
 		mvh2.Write(ap2, AddressPath, accounts.NilKey, Version{0, 0, i, 1}, valueFor(i, 1), true)
@@ -324,13 +309,8 @@
 func TestWriteTimeSameLocationDifferentTxnIdx(t *testing.T) {
 	t.Parallel()
 
-<<<<<<< HEAD
-	mvh1 := NewVersionMap()
-	ap1 := getAddress(1)
-=======
-	mvh1 := NewVersionMap(nil)
-	ap1 := getCommonAddress(1)
->>>>>>> 0dcd1c3d
+	mvh1 := NewVersionMap(nil)
+	ap1 := getAddress(1)
 
 	for i := 0; i < 1000000; i++ {
 		mvh1.Write(ap1, AddressPath, accounts.NilKey, Version{0, 0, i, 1}, valueFor(i, 1), true)
@@ -340,13 +320,8 @@
 func TestWriteTimeSameLocationSameTxnIdx(t *testing.T) {
 	t.Parallel()
 
-<<<<<<< HEAD
-	mvh1 := NewVersionMap()
-	ap1 := getAddress(1)
-=======
-	mvh1 := NewVersionMap(nil)
-	ap1 := getCommonAddress(1)
->>>>>>> 0dcd1c3d
+	mvh1 := NewVersionMap(nil)
+	ap1 := getAddress(1)
 
 	for i := 0; i < 1000000; i++ {
 		mvh1.Write(ap1, AddressPath, accounts.NilKey, Version{0, 0, 1, i}, valueFor(i, 1), true)
@@ -367,13 +342,8 @@
 func TestReadTimeSameLocation(t *testing.T) {
 	t.Parallel()
 
-<<<<<<< HEAD
-	mvh1 := NewVersionMap()
-	ap1 := getAddress(1)
-=======
-	mvh1 := NewVersionMap(nil)
-	ap1 := getCommonAddress(1)
->>>>>>> 0dcd1c3d
+	mvh1 := NewVersionMap(nil)
+	ap1 := getAddress(1)
 
 	mvh1.Write(ap1, AddressPath, accounts.NilKey, Version{0, 0, 1, 1}, valueFor(1, 1), true)
 
