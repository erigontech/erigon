package state

import (
	"encoding/hex"
	"errors"
	"fmt"
	"strconv"

	"github.com/heimdalr/dag"
	"github.com/holiman/uint256"

	"github.com/erigontech/erigon/common/dbg"
	"github.com/erigontech/erigon/common/log/v3"
	"github.com/erigontech/erigon/execution/tracing"
	"github.com/erigontech/erigon/execution/types/accounts"
)

type ReadSource int

func (s ReadSource) String() string {
	switch s {
	case MapRead:
		return "version-map"
	case StorageRead:
		return "storage"
	case WriteSetRead:
		return "tx-writes"
	case ReadSetRead:
		return "tx-reads"
	default:
		return "unknown"
	}
}

func (s ReadSource) VersionedString(version Version) string {
	switch s {
	case MapRead:
		return fmt.Sprintf("version-map:%d.%d", version.TxIndex, version.Incarnation)
	case StorageRead:
		return "storage"
	case WriteSetRead:
		return "tx-writes"
	case ReadSetRead:
		return "tx-reads"
	default:
		return "unknown"
	}
}

const (
	UnknownSource ReadSource = iota
	MapRead
	StorageRead
	WriteSetRead
	ReadSetRead
)

type ReadSet map[accounts.Address]map[AccountKey]*VersionedRead

func (rs ReadSet) Set(v VersionedRead) {
	reads, ok := rs[v.Address]

	if !ok {
		rs[v.Address] = map[AccountKey]*VersionedRead{
			{v.Path, v.Key}: &v,
		}
	} else {
		if read, ok := reads[AccountKey{v.Path, v.Key}]; ok {
			*read = v
		} else {
			reads[AccountKey{v.Path, v.Key}] = &v
		}
	}
}

func (s ReadSet) Scan(yield func(input *VersionedRead) bool) {
	for _, reads := range s {
		for _, v := range reads {
			if !yield(v) {
				return
			}
		}
	}
}

func (s ReadSet) Len() int {
	var l int
	for _, p := range s {
		l += len(p)
	}
	return l
}

func (s ReadSet) Delete(addr accounts.Address, key AccountKey) {
	if reads, ok := s[addr]; ok {
		delete(reads, key)
		if len(reads) == 0 {
			delete(s, addr)
		}
	}
}

type WriteSet map[accounts.Address]map[AccountKey]*VersionedWrite

func (s WriteSet) Set(v VersionedWrite) {
	writes, ok := s[v.Address]

	if !ok {
		s[v.Address] = map[AccountKey]*VersionedWrite{
			{v.Path, v.Key}: &v,
		}
	} else {
		if write, ok := writes[AccountKey{v.Path, v.Key}]; ok {
			*write = v
		} else {
			writes[AccountKey{v.Path, v.Key}] = &v
		}
	}
}

func (s WriteSet) Delete(addr accounts.Address, key AccountKey) {
	if writes, ok := s[addr]; ok {
		delete(writes, key)
		if len(writes) == 0 {
			delete(s, addr)
		}
	}
}

func (s WriteSet) Len() int {
	var l int
	for _, p := range s {
		l += len(p)
	}
	return l
}

func (s WriteSet) Scan(yield func(input *VersionedWrite) bool) {
	for _, writes := range s {
		for _, v := range writes {
			if !yield(v) {
				return
			}
		}
	}
}

type VersionedRead struct {
	Address accounts.Address
	Path    AccountPath
	Key     accounts.StorageKey
	Source  ReadSource
	Version Version
	Val     interface{}
}

func (vr VersionedRead) String() string {
	return fmt.Sprintf("(%s) %x %s: %s", vr.Source.VersionedString(vr.Version), vr.Address, AccountKey{Path: vr.Path, Key: vr.Key}, valueString(vr.Path, vr.Val))
}

type VersionedWrite struct {
	Address accounts.Address
	Path    AccountPath
	Key     accounts.StorageKey
	Version Version
	Val     interface{}
	Reason  tracing.BalanceChangeReason
}

func (vr VersionedWrite) String() string {
	return fmt.Sprintf("%x %s: %s (%v)", vr.Address, AccountKey{Path: vr.Path, Key: vr.Key}, valueString(vr.Path, vr.Val), vr.Path.String())
}

func valueString(path AccountPath, value any) string {
	if value == nil {
		return "<nil>"
	}
	switch path {
	case AddressPath:
		return fmt.Sprintf("%+v", value)
	case BalancePath:
		num := value.(uint256.Int)
		return (&num).String()
	case StoragePath:
		num := value.(uint256.Int)
		return fmt.Sprintf("%x", &num)
	case NoncePath:
		return strconv.FormatUint(value.(uint64), 10)
	case CodePath:
		l := min(len(value.([]byte)), 40)
		return hex.EncodeToString(value.([]byte)[0:l])
	}

	return fmt.Sprint(value)
}

var ErrDependency = errors.New("found dependency")

type versionedStateReader struct {
	txIndex     int
	reads       ReadSet
	versionMap  *VersionMap
	stateReader StateReader
}

func NewVersionedStateReader(txIndex int, reads ReadSet, versionMap *VersionMap, stateReader StateReader) *versionedStateReader {
	return &versionedStateReader{txIndex, reads, versionMap, stateReader}
}

func (vr *versionedStateReader) SetTrace(trace bool, tracePrefix string) {
	vr.stateReader.SetTrace(trace, tracePrefix)
}

func (vr *versionedStateReader) ReadAccountData(address accounts.Address) (*accounts.Account, error) {
	if r, ok := vr.reads[address][AccountKey{Path: AddressPath}]; ok && r.Val != nil {
		if account, ok := r.Val.(*accounts.Account); ok {
			updated := vr.applyVersionedUpdates(address, *account)
			return &updated, nil
		}
	}

	if vr.stateReader != nil {
		account, err := vr.stateReader.ReadAccountData(address)

		if err != nil {
			return nil, err
		}

		if account != nil {
			updated := vr.applyVersionedUpdates(address, *account)
			return &updated, nil
		}
	}

	return nil, nil
}

func versionedUpdate[T any](versionMap *VersionMap, addr accounts.Address, path AccountPath, key accounts.StorageKey, txIndex int) (T, bool) {
	if res := versionMap.Read(addr, path, key, txIndex); res.Status() == MVReadResultDone {
		return res.Value().(T), true
	}
	var v T
	return v, false
}

// applyVersionedUpdates applies updated from the version map to the account before returning it, this is necessary
// for the account obkect becuase the state reader/.writer api's treat the subfileds as a group and this
// may lead to updated from pervious transactions being missed where we only update a subset of the fiels as these won't
// be recored as reads and hence the varification process will miss them.  We don't want to creat a fail but
// we do  want to capture the updates
func (vr versionedStateReader) applyVersionedUpdates(address accounts.Address, account accounts.Account) accounts.Account {
	if update, ok := versionedUpdate[uint256.Int](vr.versionMap, address, BalancePath, accounts.NilKey, vr.txIndex); ok {
		account.Balance = update
	}
	if update, ok := versionedUpdate[uint64](vr.versionMap, address, NoncePath, accounts.NilKey, vr.txIndex); ok {
		account.Nonce = update
	}
	if update, ok := versionedUpdate[accounts.CodeHash](vr.versionMap, address, CodeHashPath, accounts.NilKey, vr.txIndex); ok {
		account.CodeHash = update
	}
	return account
}

func (vr versionedStateReader) ReadAccountDataForDebug(address accounts.Address) (*accounts.Account, error) {
	if r, ok := vr.reads[address][AccountKey{Path: AddressPath}]; ok && r.Val != nil {
		if account, ok := r.Val.(*accounts.Account); ok {
			updated := vr.applyVersionedUpdates(address, *account)
			return &updated, nil
		}
	}

	if vr.stateReader != nil {
		account, err := vr.stateReader.ReadAccountDataForDebug(address)

		if err != nil {
			return nil, err
		}

		updated := vr.applyVersionedUpdates(address, *account)
		return &updated, nil
	}

	return nil, nil
}

<<<<<<< HEAD
func (vr versionedStateReader) ReadAccountStorage(address accounts.Address, key accounts.StorageKey) (uint256.Int, bool, error) {
	if r, ok := vr.reads[address][AccountKey{Path: StatePath, Key: key}]; ok && r.Val != nil {
=======
func (vr versionedStateReader) ReadAccountStorage(address common.Address, key common.Hash) (uint256.Int, bool, error) {
	if r, ok := vr.reads[address][AccountKey{Path: StoragePath, Key: key}]; ok && r.Val != nil {
>>>>>>> 0dcd1c3d
		val := r.Val.(uint256.Int)
		return val, true, nil
	}

	if vr.stateReader != nil {
		return vr.stateReader.ReadAccountStorage(address, key)
	}

	return uint256.Int{}, false, nil
}

func (vr versionedStateReader) HasStorage(address accounts.Address) (bool, error) {
	if r, ok := vr.reads[address]; ok {
		for k := range r {
			if k.Path == StoragePath {
				return true, nil
			}
		}
	}

	if vr.stateReader != nil {
		return vr.stateReader.HasStorage(address)
	}

	return false, nil
}

func (vr versionedStateReader) ReadAccountCode(address accounts.Address) ([]byte, error) {
	if r, ok := vr.reads[address][AccountKey{Path: CodePath}]; ok && r.Val != nil {
		if code, ok := r.Val.([]byte); ok {
			return code, nil
		}
	}

	if vr.stateReader != nil {
		return vr.stateReader.ReadAccountCode(address)
	}

	return nil, nil
}

func (vr versionedStateReader) ReadAccountCodeSize(address accounts.Address) (int, error) {
	if r, ok := vr.reads[address][AccountKey{Path: CodePath}]; ok && r.Val != nil {
		if code, ok := r.Val.([]byte); ok {
			return len(code), nil
		}
	}

	if vr.stateReader != nil {
		return vr.stateReader.ReadAccountCodeSize(address)
	}

	return 0, nil
}

func (vr versionedStateReader) ReadAccountIncarnation(address accounts.Address) (uint64, error) {
	if r, ok := vr.reads[address][AccountKey{Path: AddressPath}]; ok && r.Val != nil {
		return r.Val.(*accounts.Account).Incarnation, nil
	}

	if vr.stateReader != nil {
		return vr.stateReader.ReadAccountIncarnation(address)
	}

	return 0, nil
}

type VersionedWrites []*VersionedWrite

// hasNewWrite: returns true if the current set has a new write compared to the input
func (writes VersionedWrites) HasNewWrite(cmpSet []*VersionedWrite) bool {
	if len(writes) == 0 {
		return false
	} else if len(cmpSet) == 0 || len(writes) > len(cmpSet) {
		return true
	}

	cmpMap := map[accounts.Address]map[AccountKey]struct{}{}

	for _, vw := range cmpSet {
		keys, ok := cmpMap[vw.Address]
		if !ok {
			keys = map[AccountKey]struct{}{}
			cmpMap[vw.Address] = keys
		}
		keys[AccountKey{vw.Path, vw.Key}] = struct{}{}
	}

	for _, v := range writes {
		if _, ok := cmpMap[v.Address][AccountKey{v.Path, v.Key}]; !ok {
			return true
		}
	}

	return false
}

func versionedRead[T any](s *IntraBlockState, addr accounts.Address, path AccountPath, key accounts.StorageKey, commited bool, defaultV T, copyV func(T) T, readStorage func(sdb *stateObject) (T, error)) (T, ReadSource, Version, error) {
	if s.versionMap == nil {
		so, err := s.getStateObject(addr)

		if err != nil || readStorage == nil {
			return defaultV, StorageRead, UnknownVersion, err
		}
		val, err := readStorage(so)
		return val, StorageRead, UnknownVersion, err
	}

	if so, ok := s.stateObjects[addr]; ok && so.deleted {
		return defaultV, StorageRead, UnknownVersion, nil
	} else if res := s.versionMap.Read(addr, SelfDestructPath, accounts.NilKey, s.txIndex); res.Status() == MVReadResultDone {
		return defaultV, MapRead, Version{TxIndex: res.DepIdx(), Incarnation: res.Incarnation()}, nil
	}

	res := s.versionMap.Read(addr, path, key, s.txIndex)

	var v T
	var vr = VersionedRead{
		Address: addr,
		Path:    path,
		Key:     key,
		Version: Version{
			TxIndex:     res.DepIdx(),
			Incarnation: res.Incarnation(),
		},
	}

	if !commited {
		if vw, ok := s.versionedWrite(addr, path, key); ok {
			if res.Status() == MVReadResultDone {
				if pr, ok := s.versionedReads[addr][AccountKey{Path: path, Key: key}]; ok {
					if vr.Version != pr.Version {
						if vr.Version.TxIndex > s.dep {
							s.dep = vr.Version.TxIndex
						}

						if dbg.TraceTransactionIO && (s.trace || dbg.TraceAccount(addr.Handle())) {
							fmt.Printf("%d (%d.%d) WR DEP (%d.%d)!=(%d.%d) %x %s: %s\n", s.blockNum, s.txIndex, s.version, pr.Version.TxIndex, pr.Version.Incarnation, vr.Version.TxIndex, vr.Version.Incarnation, addr, AccountKey{path, key}, valueString(path, pr.Val))
						}

						if s.versionedReads == nil {
							s.versionedReads = ReadSet{}
						}
						s.versionedReads.Set(vr)
						panic(ErrDependency)
					}
				}
			}

			if dbg.TraceTransactionIO && (s.trace || dbg.TraceAccount(addr.Handle())) {
				fmt.Printf("%d (%d.%d) RD (%s) %x %s: %s\n", s.blockNum, s.txIndex, s.version, WriteSetRead, addr, AccountKey{path, key}, valueString(path, vw.Val))
			}

			val := vw.Val.(T)
			return val, WriteSetRead, Version{TxIndex: s.txIndex, Incarnation: s.version}, nil
		}
	}

	switch res.Status() {
	case MVReadResultDone:
		vr.Source = MapRead

		if pr, ok := s.versionedReads[addr][AccountKey{Path: path, Key: key}]; ok {
			if pr.Version == vr.Version {
				if dbg.TraceTransactionIO && (s.trace || dbg.TraceAccount(addr.Handle())) {
					fmt.Printf("%d (%d.%d) RD (%s:%d.%d) %x %s: %s\n", s.blockNum, s.txIndex, s.version, MapRead, res.DepIdx(), res.Incarnation(), addr, AccountKey{path, key}, valueString(path, pr.Val))
				}

				return pr.Val.(T), vr.Source, vr.Version, nil
			}

			if vr.Version.TxIndex > s.dep {
				s.dep = vr.Version.TxIndex
			}

			if dbg.TraceTransactionIO && (s.trace || dbg.TraceAccount(addr.Handle())) {
				fmt.Printf("%d (%d.%d) RD DEP (%d.%d)!=(%d.%d) %x %s\n", s.blockNum, s.txIndex, s.version, pr.Version.TxIndex, pr.Version.Incarnation, vr.Version.TxIndex, vr.Version.Incarnation, addr, AccountKey{path, key})
			}

			if s.versionedReads == nil {
				s.versionedReads = ReadSet{}
			}

			s.versionedReads.Set(vr)

			panic(ErrDependency)
		}

		var ok bool
		if v, ok = res.Value().(T); !ok {
			return defaultV, MapRead, vr.Version, fmt.Errorf("unexpected type: %T", res.Value())
		}

		if dbg.TraceTransactionIO && (s.trace || dbg.TraceAccount(addr.Handle())) {
			fmt.Printf("%d (%d.%d) RD (%s:%d.%d) %x %s: %s\n", s.blockNum, s.txIndex, s.version, MapRead, res.DepIdx(), res.Incarnation(), addr, AccountKey{path, key}, valueString(path, v))
		}

		if copyV == nil {
			return v, MapRead, vr.Version, nil
		}

		vr.Val = copyV(v)

	case MVReadResultDependency:
		if dbg.TraceTransactionIO && (s.trace || dbg.TraceAccount(addr.Handle())) {
			fmt.Printf("%d (%d.%d) MP DEP (%d.%d) %x %s\n", s.blockNum, s.txIndex, s.version, res.DepIdx(), res.Incarnation(), addr, AccountKey{path, key})
		}

		if res.DepIdx() > s.dep {
			s.dep = res.DepIdx()
		}
		vr.Source = MapRead
		if s.versionedReads == nil {
			s.versionedReads = ReadSet{}
		}
		s.versionedReads.Set(vr)
		panic(ErrDependency)

	case MVReadResultNone:
		if versionedReads := s.versionedReads; versionedReads != nil {
			if pr, ok := versionedReads[addr][AccountKey{Path: path, Key: key}]; ok {
				if pr.Version == vr.Version {
					if dbg.TraceTransactionIO && (s.trace || dbg.TraceAccount(addr.Handle())) {
						fmt.Printf("%d (%d.%d) RD (%s) %x %s: %s\n", s.blockNum, s.txIndex, s.version, ReadSetRead, addr, AccountKey{path, key}, valueString(path, pr.Val))
					}

					return pr.Val.(T), ReadSetRead, pr.Version, nil
				}

				if pr.Source == MapRead {
					if path == BalancePath || path == NoncePath || path == CodeHashPath {
						if _, source, version, _ := versionedRead(s, addr, AddressPath, accounts.NilKey, false, nil,
							func(v *accounts.Account) *accounts.Account { return v }, nil); source == pr.Source && version == pr.Version {
							return pr.Val.(T), ReadSetRead, pr.Version, nil
						}
					}

					// a previous dependency has been removed from the map
					if dbg.TraceTransactionIO && (s.trace || dbg.TraceAccount(addr.Handle())) {
						fmt.Printf("%d (%d.%d) RM DEP (%d.%d)!=(%d.%d) %x %s\n", s.blockNum, s.txIndex, s.version, pr.Version.TxIndex, pr.Version.Incarnation, vr.Version.TxIndex, vr.Version.Incarnation, addr, AccountKey{path, key})
					}

					if pr.Version.TxIndex > s.dep {
						s.dep = pr.Version.TxIndex
					}

					panic(ErrDependency)
				}
			}
		}

		if readStorage == nil {
			return defaultV, UnknownSource, UnknownVersion, nil
		}

		var so *stateObject
		var err error

		if path == BalancePath || path == NoncePath || path == CodeHashPath {
			readAccount, source, version, err := versionedRead(s, addr, AddressPath, accounts.NilKey, false, nil,
				func(v *accounts.Account) *accounts.Account { return v }, nil)

			if err != nil {
				return defaultV, source, UnknownVersion, err
			}

			if readAccount != nil {
				vr.Source = source
				vr.Version = version
				so = newObject(s, addr, readAccount, readAccount)
			}
		}

		if so == nil {
			vr.Source = StorageRead
			so, err = s.getStateObject(addr)
			if err != nil {
				return defaultV, StorageRead, UnknownVersion, err
			}
		}

		if v, err = readStorage(so); err != nil {
			return defaultV, StorageRead, UnknownVersion, err
		}

		if dbg.TraceTransactionIO && (s.trace || dbg.TraceAccount(addr.Handle())) {
			fmt.Printf("%d (%d.%d) RD (%s:%d.%d) %x %s: %s\n", s.blockNum, s.txIndex, s.version, vr.Source, vr.Version.TxIndex, vr.Version.Incarnation, addr, AccountKey{path, key}, valueString(path, v))
		}

		vr.Val = copyV(v)

	default:
		return defaultV, UnknownSource, UnknownVersion, nil
	}

	if s.versionedReads == nil {
		s.versionedReads = ReadSet{}
	}
	s.versionedReads.Set(vr)

	return v, vr.Source, vr.Version, nil
}

// note that TxIndex starts at -1 (the begin system tx)
type VersionedIO struct {
	inputs     []versionedReadSet
	outputs    []VersionedWrites // write sets that should be checked during validation
<<<<<<< HEAD
	outputsSet []map[accounts.Address]map[AccountKey]struct{}
=======
	outputsSet []map[common.Address]map[AccountKey]struct{}
	accessed   []map[common.Address]struct{}
>>>>>>> 0dcd1c3d
}

func (io *VersionedIO) Inputs() []versionedReadSet {
	return io.inputs
}

func (io *VersionedIO) ReadSet(txnIdx int) ReadSet {
	if len(io.inputs) <= txnIdx+1 {
		return nil
	}
	return io.inputs[txnIdx+1].readSet
}

func (io *VersionedIO) ReadSetIncarnation(txnIdx int) int {
	if len(io.inputs) <= txnIdx+1 {
		return -1
	}

	if io.inputs[txnIdx+1].readSet != nil {
		return io.inputs[txnIdx+1].incarnation
	}

	return 0
}

func (io *VersionedIO) WriteSet(txnIdx int) VersionedWrites {
	if len(io.outputs) <= txnIdx+1 {
		return nil
	}
	return io.outputs[txnIdx+1]
}

func (io *VersionedIO) WriteCount() (count int64) {
	for _, output := range io.outputs {
		count += int64(len(output))
	}

	return count
}

func (io *VersionedIO) ReadCount() (count int64) {
	for _, input := range io.inputs {
		if input.readSet != nil {
			count += int64(input.readSet.Len())
		}
	}

	return count
}

func (io *VersionedIO) HasReads(txnIdx int) bool {
	if len(io.inputs) <= txnIdx+1 {
		return false
	}
	return len(io.inputs[txnIdx+1].readSet) > 0
}

func (io *VersionedIO) HasWritten(txnIdx int, addr accounts.Address, path AccountPath, key accounts.StorageKey) bool {
	if len(io.outputsSet) <= txnIdx+1 {
		return false
	}
	_, ok := io.outputsSet[txnIdx+1][addr][AccountKey{path, key}]
	return ok
}

type versionedReadSet struct {
	incarnation int
	readSet     ReadSet
}

func (s versionedReadSet) Scan(yield func(input *VersionedRead) bool) {
	if s.readSet != nil {
		s.readSet.Scan(yield)
	}
}

func NewVersionedIO(numTx int) *VersionedIO {
	return &VersionedIO{
		inputs:     make([]versionedReadSet, numTx+1),
		outputs:    make([]VersionedWrites, numTx+1),
<<<<<<< HEAD
		outputsSet: make([]map[accounts.Address]map[AccountKey]struct{}, numTx+1),
=======
		outputsSet: make([]map[common.Address]map[AccountKey]struct{}, numTx+1),
		accessed:   make([]map[common.Address]struct{}, numTx+1),
>>>>>>> 0dcd1c3d
	}
}

func (io *VersionedIO) RecordReads(txVersion Version, input ReadSet) {
	if len(io.inputs) <= txVersion.TxIndex+1 {
		io.inputs = append(io.inputs, make([]versionedReadSet, txVersion.TxIndex+2-len(io.inputs))...)
	}
	io.inputs[txVersion.TxIndex+1] = versionedReadSet{txVersion.Incarnation, input}
}

func (io *VersionedIO) RecordWrites(txVersion Version, output VersionedWrites) {
	txId := txVersion.TxIndex

	if len(io.outputs) <= txId+1 {
		io.outputs = append(io.outputs, make([]VersionedWrites, txId+2-len(io.outputs))...)
	}
	io.outputs[txId+1] = output

	if len(io.outputsSet) <= txId+1 {
		io.outputsSet = append(io.outputsSet, make([]map[accounts.Address]map[AccountKey]struct{}, txId+2-len(io.outputsSet))...)
	}
	io.outputsSet[txId+1] = map[accounts.Address]map[AccountKey]struct{}{}

	for _, v := range output {
		keys, ok := io.outputsSet[txId+1][v.Address]
		if !ok {
			keys = map[AccountKey]struct{}{}
			io.outputsSet[txId+1][v.Address] = keys
		}
		keys[AccountKey{v.Path, v.Key}] = struct{}{}
	}
}

func (io *VersionedIO) RecordAccesses(txVersion Version, addresses map[common.Address]struct{}) {
	if len(addresses) == 0 {
		return
	}
	if len(io.accessed) <= txVersion.TxIndex+1 {
		io.accessed = append(io.accessed, make([]map[common.Address]struct{}, txVersion.TxIndex+2-len(io.accessed))...)
	}
	dest := make(map[common.Address]struct{}, len(addresses))
	for addr := range addresses {
		dest[addr] = struct{}{}
	}
	io.accessed[txVersion.TxIndex+1] = dest
}

func (io *VersionedIO) AccessedAddresses(txIndex int) map[common.Address]struct{} {
	if len(io.accessed) <= txIndex+1 {
		return nil
	}
	return io.accessed[txIndex+1]
}

type DAG struct {
	*dag.DAG
}

type TxDep struct {
	Index         int
	Reads         ReadSet
	FullWriteList []VersionedWrites
}

func HasReadDep(txFrom VersionedWrites, txTo ReadSet) bool {
	for _, rd := range txFrom {
		if _, ok := txTo[rd.Address][AccountKey{Path: rd.Path, Key: rd.Key}]; ok {
			return true
		}
	}
	return false
}

func BuildDAG(deps *VersionedIO, logger log.Logger) (d DAG) {
	d = DAG{dag.NewDAG()}
	ids := make(map[int]string)

	for i := len(deps.inputs) - 1; i > 0; i-- {
		txTo := deps.inputs[i]

		var txToId string

		if _, ok := ids[i]; ok {
			txToId = ids[i]
		} else {
			txToId, _ = d.AddVertex(i)
			ids[i] = txToId
		}

		for j := i - 1; j >= 0; j-- {
			txFrom := deps.outputs[j]

			if HasReadDep(txFrom, txTo.readSet) {
				var txFromId string
				if _, ok := ids[j]; ok {
					txFromId = ids[j]
				} else {
					txFromId, _ = d.AddVertex(j)
					ids[j] = txFromId
				}

				err := d.AddEdge(txFromId, txToId)
				if err != nil {
					logger.Warn("Failed to add edge", "from", txFromId, "to", txToId, "err", err)
				}
			}
		}
	}

	return
}

func depsHelper(dependencies map[int]map[int]bool, txFrom VersionedWrites, txTo ReadSet, i int, j int) map[int]map[int]bool {
	if HasReadDep(txFrom, txTo) {
		dependencies[i][j] = true

		for k := range dependencies[i] {
			_, foundDep := dependencies[j][k]

			if foundDep {
				delete(dependencies[i], k)
			}
		}
	}

	return dependencies
}

func UpdateDeps(deps map[int]map[int]bool, t TxDep) map[int]map[int]bool {
	txTo := t.Reads

	deps[t.Index] = map[int]bool{}

	for j := 0; j <= t.Index-1; j++ {
		txFrom := t.FullWriteList[j]

		deps = depsHelper(deps, txFrom, txTo, t.Index, j)
	}

	return deps
}

func GetDep(deps *VersionedIO) map[int]map[int]bool {
	newDependencies := map[int]map[int]bool{}

	for i := 1; i < len(deps.inputs); i++ {
		txTo := deps.inputs[i]

		newDependencies[i] = map[int]bool{}

		for j := 0; j <= i-1; j++ {
			txFrom := deps.outputs[j]

			newDependencies = depsHelper(newDependencies, txFrom, txTo.readSet, i, j)
		}
	}

	return newDependencies
}<|MERGE_RESOLUTION|>--- conflicted
+++ resolved
@@ -283,13 +283,8 @@
 	return nil, nil
 }
 
-<<<<<<< HEAD
 func (vr versionedStateReader) ReadAccountStorage(address accounts.Address, key accounts.StorageKey) (uint256.Int, bool, error) {
-	if r, ok := vr.reads[address][AccountKey{Path: StatePath, Key: key}]; ok && r.Val != nil {
-=======
-func (vr versionedStateReader) ReadAccountStorage(address common.Address, key common.Hash) (uint256.Int, bool, error) {
 	if r, ok := vr.reads[address][AccountKey{Path: StoragePath, Key: key}]; ok && r.Val != nil {
->>>>>>> 0dcd1c3d
 		val := r.Val.(uint256.Int)
 		return val, true, nil
 	}
@@ -597,12 +592,8 @@
 type VersionedIO struct {
 	inputs     []versionedReadSet
 	outputs    []VersionedWrites // write sets that should be checked during validation
-<<<<<<< HEAD
 	outputsSet []map[accounts.Address]map[AccountKey]struct{}
-=======
-	outputsSet []map[common.Address]map[AccountKey]struct{}
-	accessed   []map[common.Address]struct{}
->>>>>>> 0dcd1c3d
+	accessed   []map[accounts.Address]struct{}
 }
 
 func (io *VersionedIO) Inputs() []versionedReadSet {
@@ -683,12 +674,8 @@
 	return &VersionedIO{
 		inputs:     make([]versionedReadSet, numTx+1),
 		outputs:    make([]VersionedWrites, numTx+1),
-<<<<<<< HEAD
 		outputsSet: make([]map[accounts.Address]map[AccountKey]struct{}, numTx+1),
-=======
-		outputsSet: make([]map[common.Address]map[AccountKey]struct{}, numTx+1),
-		accessed:   make([]map[common.Address]struct{}, numTx+1),
->>>>>>> 0dcd1c3d
+		accessed:   make([]map[accounts.Address]struct{}, numTx+1),
 	}
 }
 
