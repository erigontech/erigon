--- conflicted
+++ resolved
@@ -27,7 +27,6 @@
 
 	"github.com/erigontech/erigon-lib/common"
 	"github.com/erigontech/erigon-lib/common/dbg"
-	"github.com/erigontech/erigon-lib/common/debug"
 	"github.com/erigontech/erigon-lib/common/metrics"
 	"github.com/erigontech/erigon-lib/gointerfaces/downloaderproto"
 	"github.com/erigontech/erigon-lib/log/v3"
@@ -628,8 +627,6 @@
 					return err
 				}
 				return errors.New("unexpected state step has more work")
-<<<<<<< HEAD
-=======
 			}
 		}
 
@@ -649,7 +646,6 @@
 		if !test {
 			if err := cleanupProgressIfNeeded(txc.Tx, header); err != nil {
 				return err
->>>>>>> a11563d6
 			}
 		}
 	}
