// Copyright 2024 The Erigon Authors
// This file is part of Erigon.
//
// Erigon is free software: you can redistribute it and/or modify
// it under the terms of the GNU Lesser General Public License as published by
// the Free Software Foundation, either version 3 of the License, or
// (at your option) any later version.
//
// Erigon is distributed in the hope that it will be useful,
// but WITHOUT ANY WARRANTY; without even the implied warranty of
// MERCHANTABILITY or FITNESS FOR A PARTICULAR PURPOSE. See the
// GNU Lesser General Public License for more details.
//
// You should have received a copy of the GNU Lesser General Public License
// along with Erigon. If not, see <http://www.gnu.org/licenses/>.

package stages

import (
	"context"
	"errors"
	"fmt"
	"runtime"
	"time"

	lru "github.com/hashicorp/golang-lru/arc/v2"

	"github.com/erigontech/erigon/common"
	"github.com/erigontech/erigon/common/dbg"
	"github.com/erigontech/erigon/common/log/v3"
	"github.com/erigontech/erigon/common/metrics"
	"github.com/erigontech/erigon/db/datadir"
	"github.com/erigontech/erigon/db/kv"
	"github.com/erigontech/erigon/db/kv/membatchwithdb"
	"github.com/erigontech/erigon/db/kv/rawdbv3"
	"github.com/erigontech/erigon/db/rawdb"
	"github.com/erigontech/erigon/db/rawdb/blockio"
	"github.com/erigontech/erigon/db/services"
	"github.com/erigontech/erigon/db/state/execctx"
	"github.com/erigontech/erigon/execution/chain"
	"github.com/erigontech/erigon/execution/consensus"
	"github.com/erigontech/erigon/execution/consensus/misc"
	"github.com/erigontech/erigon/execution/engineapi/engine_helpers"
	execp2p "github.com/erigontech/erigon/execution/p2p"
	"github.com/erigontech/erigon/execution/stagedsync"
	"github.com/erigontech/erigon/execution/stagedsync/stages"
	"github.com/erigontech/erigon/execution/stages/headerdownload"
	"github.com/erigontech/erigon/execution/tracing"
	"github.com/erigontech/erigon/execution/tracing/tracers"
	"github.com/erigontech/erigon/execution/types"
	"github.com/erigontech/erigon/execution/vm"
	"github.com/erigontech/erigon/node/ethconfig"
	"github.com/erigontech/erigon/node/gointerfaces"
	"github.com/erigontech/erigon/node/gointerfaces/downloaderproto"
	"github.com/erigontech/erigon/node/shards"
	"github.com/erigontech/erigon/node/silkworm"
	"github.com/erigontech/erigon/p2p"
	"github.com/erigontech/erigon/p2p/protocols/eth"
	"github.com/erigontech/erigon/p2p/sentry/sentry_multi_client"
)

// StageLoop runs the continuous loop of staged sync
func StageLoop(
	ctx context.Context,
	db kv.TemporalRwDB,
	sync *stagedsync.Sync,
	hd *headerdownload.HeaderDownload,
	waitForDone chan struct{},
	loopMinTime time.Duration,
	logger log.Logger,
	blockReader services.FullBlockReader,
	hook *Hook,
) {
	defer close(waitForDone)

	if err := ProcessFrozenBlocks(ctx, db, blockReader, sync, hook, logger); err != nil {
		if errors.Is(err, common.ErrStopped) || errors.Is(err, context.Canceled) {
			return
		}

		logger.Error("Staged Sync", "err", err)
		if recoveryErr := hd.RecoverFromDb(db); recoveryErr != nil {
			logger.Error("Failed to recover header sentriesClient", "err", recoveryErr)
		}
	}

	logger.Debug("[stageloop] Starting iteration")
	initialCycle := true
	for {
		start := time.Now()

		select {
		case <-hd.ShutdownCh:
			return
		default:
			// continue
		}

		hook.LastNewBlockSeen(hd.Progress())
		t := time.Now()
		// Estimate the current top height seen from the peer
		err := StageLoopIteration(ctx, db, nil, nil, sync, initialCycle, false, logger, blockReader, hook)

		if err != nil {
			if errors.Is(err, common.ErrStopped) || errors.Is(err, context.Canceled) {
				return
			}

			logger.Error("Staged Sync", "err", err)
			if recoveryErr := hd.RecoverFromDb(db); recoveryErr != nil {
				logger.Error("Failed to recover header sentriesClient", "err", recoveryErr)
			}
			time.Sleep(500 * time.Millisecond) // just to avoid too many similar error logs
			continue
		}
		if time.Since(t) < 5*time.Minute {
			initialCycle = false
		}
		if !initialCycle {
			hd.AfterInitialCycle()
		}

		if loopMinTime != 0 {
			waitTime := loopMinTime - time.Since(start)
			logger.Info("Wait time until next loop", "for", waitTime)
			c := time.After(waitTime)
			select {
			case <-ctx.Done():
				return
			case <-c:
			}
		}
	}
}

// ProcessFrozenBlocks - withuot global rwtx
func ProcessFrozenBlocks(ctx context.Context, db kv.TemporalRwDB, blockReader services.FullBlockReader, sync *stagedsync.Sync, hook *Hook, logger log.Logger) error {
	sawZeroBlocksTimes := 0

	if err := sync.RunSnapshots(db); err != nil {
		return err
	}

	initialCycle, firstCycle := true, false

	tx, err := db.BeginTemporalRw(ctx)
	if err != nil {
		return err
	}
	defer func() {
		tx.Commit()
	}()

	doms, err := state.NewSharedDomains(tx, logger)
	if err != nil {
		return err
	}
	defer doms.Close()

	for more := true; more; {
		// run stages first time - it will download blocks
		if hook != nil {
<<<<<<< HEAD
			if err = hook.BeforeRun(tx, false); err != nil {
=======
			if err := db.View(ctx, func(tx kv.Tx) error {
				return hook.BeforeRun(tx, false)
			}); err != nil {
>>>>>>> 346aa054
				return err
			}
		}

		more, err = sync.Run(db, doms, tx, initialCycle, firstCycle)
		if err != nil {
			return err
		}

		if hook != nil {
<<<<<<< HEAD
			finishProgressBefore, _, _, err := stagesHeadersAndFinish(db, tx)
			if err != nil {
				return err
			}
			err = hook.AfterRun(tx, finishProgressBefore)
			if err != nil {
=======
			if err := db.View(ctx, func(tx kv.Tx) error {
				finishProgressBefore, _, _, err := stagesHeadersAndFinish(db, tx)
				if err != nil {
					return err
				}
				return hook.AfterRun(tx, finishProgressBefore, false)
			}); err != nil {
>>>>>>> 346aa054
				return err
			}
		}

		if err := sync.RunPrune(db, tx, initialCycle); err != nil {
			return err
		}

		var finStageProgress uint64
		if blockReader.FrozenBlocks() > 0 {
			finStageProgress, err = stages.GetStageProgress(tx, stages.Finish)
			if err != nil {
				return err
			}
			if finStageProgress >= blockReader.FrozenBlocks() {
				break
			}
		} else {
			// having 0 frozen blocks - also may mean we didn't download them. so stages. 1 time is enough.
			// during testing we may have 0 frozen blocks and firstCycle expected to be false
			sawZeroBlocksTimes++
			if sawZeroBlocksTimes > 2 {
				break
			}
		}

		if err := doms.Flush(ctx, tx); err != nil {
			return err
		}
		doms.ClearRam(true)
		if err := tx.Commit(); err != nil {
			return err
		}
		if tx, err = db.BeginTemporalRw(ctx); err != nil {
			return err
		}
	}

	if err := doms.Flush(ctx, tx); err != nil {
		return err
	}
	doms.ClearRam(true)

	if hook != nil {
		var headerStageProgress uint64
<<<<<<< HEAD
		headerStageProgress, err = stages.GetStageProgress(tx, stages.Headers)
		if err != nil {
=======
		if err := db.View(ctx, func(tx kv.Tx) error {
			progress, err := stages.GetStageProgress(tx, stages.Headers)
			if err != nil {
				return err
			}
			headerStageProgress = progress
			return nil
		}); err != nil {
>>>>>>> 346aa054
			return err
		}
		hook.LastNewBlockSeen(headerStageProgress)
	}
	return nil
}

func StageLoopIteration(ctx context.Context, db kv.TemporalRwDB, sd *execctx.SharedDomains, tx kv.TemporalRwTx, sync *stagedsync.Sync, initialCycle, firstCycle bool, logger log.Logger, blockReader services.FullBlockReader, hook *Hook) (err error) {
	// avoid crash because Erigon's core does many things
	defer dbg.RecoverPanicIntoError(logger, &err)

	hasMore := true
	for hasMore {
		hasMore, err = stageLoopIteration(ctx, db, sd, tx, sync, initialCycle, firstCycle, logger, blockReader, hook)
		if err != nil {
			return err
		}
	}
	return nil
}

func stageLoopIteration(ctx context.Context, db kv.TemporalRwDB, sd *execctx.SharedDomains, tx kv.TemporalRwTx, sync *stagedsync.Sync, initialCycle, firstCycle bool, logger log.Logger, blockReader services.FullBlockReader, hook *Hook) (hasMore bool, err error) {
	externalTx := tx != nil
	finishProgressBefore, headersProgressBefore, gasUsed, err := stagesHeadersAndFinish(db, tx)
	if err != nil {
		return false, err
	}
	// Sync from scratch must be able Commit partial progress
	// In all other cases - process blocks batch in 1 RwTx
	// 2 corner-cases: when sync with --snapshots=false and when executed only blocks from snapshots (in this case all stages progress is equal and > 0, but node is not synced)
	isSynced := finishProgressBefore > 0 && finishProgressBefore > blockReader.FrozenBlocks() && finishProgressBefore == headersProgressBefore
	canRunCycleInOneTransaction := isSynced
	if externalTx {
		canRunCycleInOneTransaction = true
	}
	if firstCycle {
		canRunCycleInOneTransaction = false
	}
	if dbg.CommitEachStage {
		canRunCycleInOneTransaction = false
	}

	// Main steps:
	// - process new blocks
	// - commit(no_sync). NoSync - making data available for readers as-soon-as-possible. Can
	//       send notifications Now and do write to disks Later.
	// - Send Notifications: about new blocks, new receipts, state changes, etc...
	// - Prune(limited time)+Commit(sync). Write to disk happening here.

	if canRunCycleInOneTransaction && !externalTx {
		tx, err = db.BeginTemporalRwNosync(ctx)
		if err != nil {
			return false, err
		}
		defer tx.Rollback()
	}

	if err = hook.BeforeRun(tx, isSynced); err != nil {
		return false, err
	}
	hasMore, err = sync.Run(db, sd, tx, initialCycle, firstCycle)
	if err != nil {
		return false, err
	}
	logCtx := sync.PrintTimings()
	//var tableSizes []interface{}
	var commitTime time.Duration
	if canRunCycleInOneTransaction && !externalTx {
		//tableSizes = stagedsync.CollectDBMetrics(db, txc.Tx) // Need to do this before commit to access tx
		commitStart := time.Now()
		if err := tx.Commit(); err != nil {
			return false, err
		}
		commitTime = time.Since(commitStart)
		tx = nil
	}

	// -- send notifications START
	if err = hook.AfterRun(tx, finishProgressBefore, isSynced); err != nil {
		return false, err
	}
	if canRunCycleInOneTransaction && !externalTx && commitTime > 500*time.Millisecond {
		logger.Info("Commit cycle", "in", commitTime)
	}
	var m runtime.MemStats
	dbg.ReadMemStats(&m)
	if gasUsed > 0 {
		var mgasPerSec float64
		// this is a bit hacky
		for i, v := range logCtx {
			if stringVal, ok := v.(string); ok && stringVal == "Execution" {
				execTime := logCtx[i+1].(string)
				// convert from ..ms to duration
				execTimeDuration, err := time.ParseDuration(execTime)
				if err != nil {
					logger.Error("Failed to parse execution time", "err", err)
				} else {
					gasUsedMgas := float64(gasUsed) / 1e6
					mgasPerSec = gasUsedMgas / execTimeDuration.Seconds()
				}
			}
		}
		if mgasPerSec > 0 {
			metrics.ChainTipMgasPerSec.Add(mgasPerSec)
			logCtx = append(logCtx, "mgas/s", mgasPerSec)
		}
	}
	logCtx = append(logCtx, "alloc", common.ByteCount(m.Alloc), "sys", common.ByteCount(m.Sys))
	logger.Info("Timings", logCtx...)
	//if len(tableSizes) > 0 {
	//	logger.Info("Tables", tableSizes...)
	//}
	//}
	// -- send notifications END

	// -- Prune+commit(sync)
	if externalTx {
		err = sync.RunPrune(db, tx, initialCycle)
	} else {
		err = db.Update(ctx, func(tx kv.RwTx) error { return sync.RunPrune(db, tx, initialCycle) })
	}

	if err != nil {
		return false, err
	}

	return hasMore, nil
}

func stagesHeadersAndFinish(db kv.RoDB, tx kv.Tx) (head, fin uint64, gasUsed uint64, err error) {
	if tx != nil {
		if fin, err = stages.GetStageProgress(tx, stages.Finish); err != nil {
			return head, fin, gasUsed, err
		}
		if head, err = stages.GetStageProgress(tx, stages.Headers); err != nil {
			return head, fin, gasUsed, err
		}
		h := rawdb.ReadHeaderByNumber(tx, head)
		if h != nil {
			gasUsed = h.GasUsed
		}
		return head, fin, gasUsed, nil
	}
	if err := db.View(context.Background(), func(tx kv.Tx) error {
		if fin, err = stages.GetStageProgress(tx, stages.Finish); err != nil {
			return err
		}
		if head, err = stages.GetStageProgress(tx, stages.Headers); err != nil {
			return err
		}
		h := rawdb.ReadHeaderByNumber(tx, head)
		if h != nil {
			gasUsed = h.GasUsed
		}
		return nil
	}); err != nil {
		return head, fin, gasUsed, err
	}
	return head, fin, gasUsed, nil
}

type Hook struct {
	ctx                                 context.Context
	notifications                       *shards.Notifications
	sync                                *stagedsync.Sync
	chainConfig                         *chain.Config
	logger                              log.Logger
	blockReader                         services.FullBlockReader
	updateHead                          func(ctx context.Context)
	db                                  kv.RoDB
	statusDataGetter                    sentry_multi_client.StatusGetter
	blockRangePublisher                 *execp2p.Publisher
	lastAnnouncedBlockRangeLatestNumber uint64
	lastAnnouncedBlockRangeTime         time.Time
}

func NewHook(
	ctx context.Context,
	db kv.RoDB,
	notifications *shards.Notifications,
	sync *stagedsync.Sync,
	blockReader services.FullBlockReader,
	chainConfig *chain.Config,
	logger log.Logger,
	updateHead func(ctx context.Context),
	statusDataGetter sentry_multi_client.StatusGetter,
	blockRangePublisher *execp2p.Publisher,
) *Hook {
	return &Hook{
		ctx:                 ctx,
		db:                  db,
		notifications:       notifications,
		sync:                sync,
		blockReader:         blockReader,
		chainConfig:         chainConfig,
		logger:              logger,
		updateHead:          updateHead,
		statusDataGetter:    statusDataGetter,
		blockRangePublisher: blockRangePublisher,
	}
}
func (h *Hook) beforeRun(tx kv.Tx, inSync bool) error {
	notifications := h.notifications
	if notifications != nil && notifications.Accumulator != nil && inSync {
		stateVersion, err := rawdb.GetStateVersion(tx)
		if err != nil {
			h.logger.Error("problem reading plain state version", "err", err)
		}
		notifications.Accumulator.Reset(stateVersion)
	}
	return nil
}
func (h *Hook) LastNewBlockSeen(n uint64) {
	if h == nil || h.notifications == nil {
		return
	}
	h.notifications.NewLastBlockSeen(n)
}
func (h *Hook) BeforeRun(tx kv.Tx, inSync bool) error {
	if h == nil {
		return nil
	}
	if tx == nil {
		return h.db.View(h.ctx, func(tx kv.Tx) error { return h.beforeRun(tx, inSync) })
	}
	return h.beforeRun(tx, inSync)
}
func (h *Hook) AfterRun(tx kv.Tx, finishProgressBefore uint64, isSynced bool) error {
	if h == nil {
		return nil
	}
	if tx == nil {
		return h.db.View(h.ctx, func(tx kv.Tx) error { return h.afterRun(tx, finishProgressBefore, isSynced) })
	}
	return h.afterRun(tx, finishProgressBefore, isSynced)
}

func (h *Hook) afterRun(tx kv.Tx, finishProgressBefore uint64, isSynced bool) error {
	// Update sentry status for peers to see our sync status
	if h.updateHead != nil {
		h.updateHead(h.ctx)
	}
	finishStageAfterSync, err := stages.GetStageProgress(tx, stages.Finish)
	if err != nil {
		return err
	}

	h.maybeAnnounceBlockRange(finishProgressBefore, finishStageAfterSync, isSynced)
	return h.sendNotifications(tx, finishProgressBefore, finishStageAfterSync)

}
func (h *Hook) sendNotifications(tx kv.Tx, finishStageBeforeSync, finishStageAfterSync uint64) error {
	if h.notifications == nil {
		return nil
	}

	var err error

	// update the accumulator with a new plain state version so the cache can be notified that
	// state has moved on
	if h.notifications.Accumulator != nil {
		plainStateVersion, err := rawdb.GetStateVersion(tx)
		if err != nil {
			return err
		}

		h.notifications.Accumulator.SetStateID(plainStateVersion)
	}

	if h.notifications.Events != nil {
		unwindTo := h.sync.PrevUnwindPoint()

		var notifyFrom uint64
		var isUnwind bool
		if unwindTo != nil && *unwindTo != 0 && (*unwindTo) < finishStageBeforeSync {
			notifyFrom = *unwindTo
			isUnwind = true
		} else {
			heightSpan := min(finishStageAfterSync-finishStageBeforeSync, 1024)
			notifyFrom = finishStageAfterSync - heightSpan
		}
		notifyFrom++
		notifyTo := finishStageAfterSync + 1 //[from, to)

		if err = stagedsync.NotifyNewHeaders(h.ctx, notifyFrom, notifyTo, h.notifications.Events, tx, h.logger); err != nil {
			return nil
		}
		h.notifications.RecentLogs.Notify(h.notifications.Events, notifyFrom, notifyTo, isUnwind)
	}

	currentHeader := rawdb.ReadCurrentHeader(tx)
	if (h.notifications.Accumulator != nil) && (currentHeader != nil) {
		if currentHeader.Number.Sign() == 0 {
			h.notifications.Accumulator.StartChange(currentHeader, nil, false)
		}

		pendingBaseFee := misc.CalcBaseFee(h.chainConfig, currentHeader)
		pendingBlobFee := h.chainConfig.GetMinBlobGasPrice()
		if currentHeader.ExcessBlobGas != nil {
			nextBlockTime := currentHeader.Time + h.chainConfig.SecondsPerSlot()
			excessBlobGas := misc.CalcExcessBlobGas(h.chainConfig, currentHeader, nextBlockTime)
			f, err := misc.GetBlobGasPrice(h.chainConfig, excessBlobGas, nextBlockTime)
			if err != nil {
				return err
			}
			pendingBlobFee = f.Uint64()
		}

		var finalizedBlock uint64
		if fb := rawdb.ReadHeaderNumber(tx, rawdb.ReadForkchoiceFinalized(tx)); fb != nil {
			finalizedBlock = *fb
		}

		//h.logger.Debug("[hook] Sending state changes", "currentBlock", currentHeader.Number.Uint64(), "finalizedBlock", finalizedBlock)
		h.notifications.Accumulator.SendAndReset(h.ctx, h.notifications.StateChangesConsumer, pendingBaseFee.Uint64(), pendingBlobFee, currentHeader.GasLimit, finalizedBlock)
	}
	return nil
}

func (h *Hook) maybeAnnounceBlockRange(finishStageBeforeSync, finishStageAfterSync uint64, isSynced bool) {
	if h.blockRangePublisher == nil || h.statusDataGetter == nil {
		return
	}

	// we want to announce BlockRangeUpdate
	// - after initialization
	// - during sync: every 1 minute. A time limit is used to prevent excessive announcements in
	//									case of fast execution due to empty blocks or small SyncLoopBlockLimit
	// - after sync: every 32 blocks or on unwind of any depth
	hadUnwind := h.sync != nil && h.sync.PrevUnwindPoint() != nil && *h.sync.PrevUnwindPoint() < finishStageBeforeSync
	isInitialAnnouncement := h.lastAnnouncedBlockRangeLatestNumber == 0
	progressed := finishStageAfterSync >= h.lastAnnouncedBlockRangeLatestNumber+32
	timeElapsed := time.Since(h.lastAnnouncedBlockRangeTime)
	shouldPublishByTime := !isSynced && timeElapsed >= 1*time.Minute

	if !hadUnwind && !isInitialAnnouncement && !progressed && !shouldPublishByTime {
		return
	}

	status, err := h.statusDataGetter.GetStatusData(h.ctx)
	if err != nil {
		h.logger.Warn("[hook] block range update skipped; status data unavailable", "err", err)
		return
	}

	packet := eth.BlockRangeUpdatePacket{
		Earliest:   status.MinimumBlockHeight,
		Latest:     status.MaxBlockHeight,
		LatestHash: gointerfaces.ConvertH256ToHash(status.BestHash),
	}

	if err := packet.Validate(); err != nil {
		h.logger.Warn("[hook] block range update skipped", "err", err)
		return
	}

	h.logger.Debug("[hook] publishing block range update", "earliest", packet.Earliest, "latest", packet.Latest, "hadUnwind", hadUnwind, "isSynced", isSynced, "timeElapsed", timeElapsed)
	h.blockRangePublisher.PublishBlockRangeUpdate(packet)
	h.lastAnnouncedBlockRangeLatestNumber = packet.Latest
	h.lastAnnouncedBlockRangeTime = time.Now()
}

func MiningStep(ctx context.Context, db kv.TemporalRwDB, mining *stagedsync.Sync, tmpDir string, logger log.Logger) (err error) {
	defer func() {
		if rec := recover(); rec != nil {
			err = fmt.Errorf("%+v, trace: %s", rec, dbg.Stack())
		}
	}() // avoid crash because Erigon's core does many things
	tx, err := db.BeginTemporalRw(ctx)
	if err != nil {
		return err
	}
	defer tx.Rollback()

	mb := membatchwithdb.NewMemoryBatch(tx, tmpDir, logger)
	defer mb.Close()

	sd, err := execctx.NewSharedDomains(mb, logger)
	if err != nil {
		return err
	}
	defer sd.Close()

	hasMore, err := mining.Run(nil, sd, mb, false /* firstCycle */, false)
	if err != nil {
		return err
	}
	if hasMore {
		return errors.New("unexpected mining step has more work")
	}
	return nil
}

func addAndVerifyBlockStep(batch kv.RwTx, engine consensus.Engine, chainReader consensus.ChainReader, currentHeader *types.Header, currentBody *types.RawBody) error {
	currentHeight := currentHeader.Number.Uint64()
	currentHash := currentHeader.Hash()
	if chainReader != nil {
		if err := engine.VerifyHeader(chainReader, currentHeader, true); err != nil {
			log.Warn("Header Verification Failed", "number", currentHeight, "hash", currentHash, "reason", err)
			return fmt.Errorf("%w: %v", consensus.ErrInvalidBlock, err)
		}
		if err := engine.VerifyUncles(chainReader, currentHeader, currentBody.Uncles); err != nil {
			log.Warn("Unlcles Verification Failed", "number", currentHeight, "hash", currentHash, "reason", err)
			return fmt.Errorf("%w: %v", consensus.ErrInvalidBlock, err)
		}
	}
	// Prepare memory state for block execution
	if err := rawdb.WriteHeader(batch, currentHeader); err != nil {
		return err
	}
	prevHash, err := rawdb.ReadCanonicalHash(batch, currentHeight)
	if err != nil {
		return err
	}
	if err := rawdb.WriteCanonicalHash(batch, currentHash, currentHeight); err != nil {
		return err
	}
	if err := rawdb.WriteHeadHeaderHash(batch, currentHash); err != nil {
		return err
	}
	if _, err := rawdb.WriteRawBodyIfNotExists(batch, currentHash, currentHeight, currentBody); err != nil {
		return err
	}
	if prevHash != currentHash {
		if err := rawdbv3.TxNums.Truncate(batch, currentHeight); err != nil {
			return err
		}
		if err := rawdb.AppendCanonicalTxNums(batch, currentHeight); err != nil {
			return err
		}
	}

	if err := stages.SaveStageProgress(batch, stages.Headers, currentHeight); err != nil {
		return err
	}
	if err := stages.SaveStageProgress(batch, stages.Bodies, currentHeight); err != nil {
		return err
	}
	return nil
}

func cleanupProgressIfNeeded(batch kv.RwTx, header *types.Header) error {
	// If we fail state root then we have wrong execution stage progress set (+1), we need to decrease by one!
	progress, err := stages.GetStageProgress(batch, stages.Execution)
	if err != nil {
		return err
	}
	if progress == header.Number.Uint64() && progress > 0 {
		progress--
		if err := stages.SaveStageProgress(batch, stages.Execution, progress); err != nil {
			return err
		}
	}
	return nil
}

func StateStep(ctx context.Context, chainReader consensus.ChainReader, engine consensus.Engine, sd *execctx.SharedDomains, tx kv.TemporalRwTx, stateSync *stagedsync.Sync, unwindPoint uint64, headersChain []*types.Header, bodiesChain []*types.RawBody, test bool) (err error) {
	defer func() {
		if rec := recover(); rec != nil {
			err = fmt.Errorf("%+v, trace: %s", rec, dbg.Stack())
		}
	}() // avoid crash because Erigon's core does many things
	shouldUnwind := unwindPoint > 0
	// Construct side fork if we have one
	if shouldUnwind {
		// Run it through the unwind
		if err := stateSync.UnwindTo(unwindPoint, stagedsync.StagedUnwind, nil); err != nil {
			return err
		}
		if err = stateSync.RunUnwind(nil, sd, tx); err != nil {
			return err
		}
	}
	lastNum := headersChain[len(headersChain)-1].Number.Uint64()
	if err := rawdb.TruncateCanonicalChain(ctx, tx, lastNum+1); err != nil {
		return err
	}
	// Once we unwound we can start constructing the chain (assumption: len(headersChain) == len(bodiesChain))
	for i := range headersChain {
		currentHeader := headersChain[i]
		currentBody := bodiesChain[i]

		if err := addAndVerifyBlockStep(tx, engine, chainReader, currentHeader, currentBody); err != nil {
			return err
		}
		// Run state sync
		if !test {
			hasMore, err := stateSync.RunNoInterrupt(nil, sd, tx)
			if err != nil {
				if err := cleanupProgressIfNeeded(tx, currentHeader); err != nil {
					return err

				}
				return err
			}
			if hasMore {
				// should not ever happen since we exec blocks 1 by 1
				if err := cleanupProgressIfNeeded(tx, currentHeader); err != nil {
					return err
				}
				return errors.New("unexpected state step has more work")
			}
		}
	}

	return nil
}

func SilkwormForExecutionStage(silkworm *silkworm.Silkworm, cfg *ethconfig.Config) *silkworm.Silkworm {
	if cfg.SilkwormExecution {
		return silkworm
	}
	return nil
}

func NewDefaultStages(ctx context.Context,
	db kv.TemporalRwDB,
	p2pCfg p2p.Config,
	cfg *ethconfig.Config,
	controlServer *sentry_multi_client.MultiClient,
	notifications *shards.Notifications,
	snapDownloader downloaderproto.DownloaderClient,
	blockReader services.FullBlockReader,
	blockRetire services.BlockRetire,
	silkworm *silkworm.Silkworm,
	forkValidator *engine_helpers.ForkValidator,
	signatures *lru.ARCCache[common.Hash, common.Address],
	logger log.Logger,
	tracer *tracers.Tracer,
) []*stagedsync.Stage {
	var tracingHooks *tracing.Hooks
	if tracer != nil {
		tracingHooks = tracer.Hooks
	}
	dirs := cfg.Dirs
	blockWriter := blockio.NewBlockWriter()

	// During Import we don't want other services like header requests, body requests etc. to be running.
	// Hence we run it in the test mode.
	runInTestMode := cfg.ImportMode

	return stagedsync.DefaultStages(ctx,
		stagedsync.StageSnapshotsCfg(db, controlServer.ChainConfig, cfg.Sync, dirs, blockRetire, snapDownloader, blockReader, notifications, cfg.InternalCL && cfg.CaplinConfig.ArchiveBlocks, cfg.CaplinConfig.ArchiveBlobs, cfg.CaplinConfig.ArchiveStates, silkworm, cfg.Prune),
		stagedsync.StageHeadersCfg(db, controlServer.Hd, controlServer.Bd, controlServer.ChainConfig, cfg.Sync, controlServer.SendHeaderRequest, controlServer.PropagateNewBlockHashes, controlServer.Penalize, cfg.BatchSize, p2pCfg.NoDiscovery, blockReader, blockWriter, dirs.Tmp, notifications),
		stagedsync.StageBlockHashesCfg(db, dirs.Tmp, controlServer.ChainConfig, blockWriter),
		stagedsync.StageBodiesCfg(db, controlServer.Bd, controlServer.SendBodyRequest, controlServer.Penalize, controlServer.BroadcastNewBlock, cfg.Sync.BodyDownloadTimeoutSeconds, controlServer.ChainConfig, blockReader, blockWriter),
		stagedsync.StageSendersCfg(db, controlServer.ChainConfig, cfg.Sync, false, dirs.Tmp, cfg.Prune, blockReader, controlServer.Hd),
		stagedsync.StageExecuteBlocksCfg(db, cfg.Prune, cfg.BatchSize, controlServer.ChainConfig, controlServer.Engine, &vm.Config{Tracer: tracingHooks}, notifications, cfg.StateStream, false, dirs, blockReader, controlServer.Hd, cfg.Genesis, cfg.Sync, SilkwormForExecutionStage(silkworm, cfg)),
		stagedsync.StageTxLookupCfg(db, cfg.Prune, dirs.Tmp, controlServer.ChainConfig.Bor, blockReader),
		stagedsync.StageFinishCfg(db, dirs.Tmp, forkValidator), runInTestMode)
}

func NewPipelineStages(ctx context.Context,
	db kv.TemporalRwDB,
	cfg *ethconfig.Config,
	controlServer *sentry_multi_client.MultiClient,
	notifications *shards.Notifications,
	snapDownloader downloaderproto.DownloaderClient,
	blockReader services.FullBlockReader,
	blockRetire services.BlockRetire,
	silkworm *silkworm.Silkworm,
	forkValidator *engine_helpers.ForkValidator,
	tracer *tracers.Tracer,
) []*stagedsync.Stage {
	var tracingHooks *tracing.Hooks
	if tracer != nil {
		tracingHooks = tracer.Hooks
	}
	dirs := cfg.Dirs
	blockWriter := blockio.NewBlockWriter()

	var depositContract common.Address
	if cfg.Genesis != nil {
		depositContract = cfg.Genesis.Config.DepositContract
	}
	_ = depositContract

	return stagedsync.PipelineStages(ctx,
		stagedsync.StageSnapshotsCfg(db, controlServer.ChainConfig, cfg.Sync, dirs, blockRetire, snapDownloader, blockReader, notifications, cfg.InternalCL && cfg.CaplinConfig.ArchiveBlocks, cfg.CaplinConfig.ArchiveBlobs, cfg.CaplinConfig.ArchiveStates, silkworm, cfg.Prune),
		stagedsync.StageBlockHashesCfg(db, dirs.Tmp, controlServer.ChainConfig, blockWriter),
		stagedsync.StageSendersCfg(db, controlServer.ChainConfig, cfg.Sync, false, dirs.Tmp, cfg.Prune, blockReader, controlServer.Hd),
		stagedsync.StageExecuteBlocksCfg(db, cfg.Prune, cfg.BatchSize, controlServer.ChainConfig, controlServer.Engine, &vm.Config{Tracer: tracingHooks}, notifications, cfg.StateStream, false, dirs, blockReader, controlServer.Hd, cfg.Genesis, cfg.Sync, SilkwormForExecutionStage(silkworm, cfg)),
		stagedsync.StageTxLookupCfg(db, cfg.Prune, dirs.Tmp, controlServer.ChainConfig.Bor, blockReader),
		stagedsync.StageFinishCfg(db, dirs.Tmp, forkValidator),
		stagedsync.StageWitnessProcessingCfg(db, controlServer.ChainConfig, controlServer.WitnessBuffer))
}

func NewInMemoryExecution(ctx context.Context, db kv.TemporalRwDB, cfg *ethconfig.Config, controlServer *sentry_multi_client.MultiClient,
	dirs datadir.Dirs, notifications *shards.Notifications, blockReader services.FullBlockReader, blockWriter *blockio.BlockWriter,
	silkworm *silkworm.Silkworm, logger log.Logger) *stagedsync.Sync {
	return stagedsync.New(
		cfg.Sync,
		stagedsync.StateStages(ctx, stagedsync.StageHeadersCfg(db, controlServer.Hd, controlServer.Bd, controlServer.ChainConfig, cfg.Sync, controlServer.SendHeaderRequest, controlServer.PropagateNewBlockHashes, controlServer.Penalize, cfg.BatchSize, false, blockReader, blockWriter, dirs.Tmp, nil),
			stagedsync.StageBodiesCfg(db, controlServer.Bd, controlServer.SendBodyRequest, controlServer.Penalize, controlServer.BroadcastNewBlock, cfg.Sync.BodyDownloadTimeoutSeconds, controlServer.ChainConfig, blockReader, blockWriter), stagedsync.StageBlockHashesCfg(db, dirs.Tmp, controlServer.ChainConfig, blockWriter), stagedsync.StageSendersCfg(db, controlServer.ChainConfig, cfg.Sync, true, dirs.Tmp, cfg.Prune, blockReader, controlServer.Hd),
			stagedsync.StageExecuteBlocksCfg(db, cfg.Prune, cfg.BatchSize, controlServer.ChainConfig, controlServer.Engine, &vm.Config{}, notifications, cfg.StateStream, true, cfg.Dirs, blockReader, controlServer.Hd, cfg.Genesis, cfg.Sync, SilkwormForExecutionStage(silkworm, cfg))),
		stagedsync.StateUnwindOrder,
		nil, /* pruneOrder */
		logger,
		stages.ModeForkValidation,
	)
}<|MERGE_RESOLUTION|>--- conflicted
+++ resolved
@@ -160,13 +160,7 @@
 	for more := true; more; {
 		// run stages first time - it will download blocks
 		if hook != nil {
-<<<<<<< HEAD
 			if err = hook.BeforeRun(tx, false); err != nil {
-=======
-			if err := db.View(ctx, func(tx kv.Tx) error {
-				return hook.BeforeRun(tx, false)
-			}); err != nil {
->>>>>>> 346aa054
 				return err
 			}
 		}
@@ -177,22 +171,12 @@
 		}
 
 		if hook != nil {
-<<<<<<< HEAD
 			finishProgressBefore, _, _, err := stagesHeadersAndFinish(db, tx)
 			if err != nil {
 				return err
 			}
 			err = hook.AfterRun(tx, finishProgressBefore)
 			if err != nil {
-=======
-			if err := db.View(ctx, func(tx kv.Tx) error {
-				finishProgressBefore, _, _, err := stagesHeadersAndFinish(db, tx)
-				if err != nil {
-					return err
-				}
-				return hook.AfterRun(tx, finishProgressBefore, false)
-			}); err != nil {
->>>>>>> 346aa054
 				return err
 			}
 		}
@@ -238,19 +222,8 @@
 
 	if hook != nil {
 		var headerStageProgress uint64
-<<<<<<< HEAD
 		headerStageProgress, err = stages.GetStageProgress(tx, stages.Headers)
 		if err != nil {
-=======
-		if err := db.View(ctx, func(tx kv.Tx) error {
-			progress, err := stages.GetStageProgress(tx, stages.Headers)
-			if err != nil {
-				return err
-			}
-			headerStageProgress = progress
-			return nil
-		}); err != nil {
->>>>>>> 346aa054
 			return err
 		}
 		hook.LastNewBlockSeen(headerStageProgress)
