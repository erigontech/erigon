--- conflicted
+++ resolved
@@ -304,16 +304,11 @@
 			logCtx = append(logCtx, "mgas/s", mgasPerSec)
 		}
 	}
-<<<<<<< HEAD
 	withTimings := len(logCtx) > 0
 	if withTimings {
 		logCtx = append(logCtx, "alloc", common.ByteCount(m.Alloc), "sys", common.ByteCount(m.Sys))
-		logger.Info("Timings (slower than 50ms)", logCtx...)
-	}
-=======
-	logCtx = append(logCtx, "alloc", common.ByteCount(m.Alloc), "sys", common.ByteCount(m.Sys))
-	logger.Info("Timings", logCtx...)
->>>>>>> c3ca8849
+		logger.Info("Timings", logCtx...)
+	}
 	//if len(tableSizes) > 0 {
 	//	logger.Info("Tables", tableSizes...)
 	//}
