// Copyright 2018 The go-ethereum Authors
// (original work)
// Copyright 2024 The Erigon Authors
// (modifications)
// This file is part of Erigon.
//
// Erigon is free software: you can redistribute it and/or modify
// it under the terms of the GNU Lesser General Public License as published by
// the Free Software Foundation, either version 3 of the License, or
// (at your option) any later version.
//
// Erigon is distributed in the hope that it will be useful,
// but WITHOUT ANY WARRANTY; without even the implied warranty of
// MERCHANTABILITY or FITNESS FOR A PARTICULAR PURPOSE. See the
// GNU Lesser General Public License for more details.
//
// You should have received a copy of the GNU Lesser General Public License
// along with Erigon. If not, see <http://www.gnu.org/licenses/>.

package mock_test

import (
	"bytes"
	"context"
	"encoding/hex"
	"fmt"
	"math/big"
	"testing"

	"github.com/stretchr/testify/require"
	"golang.org/x/crypto/sha3"

	"github.com/erigontech/erigon-lib/common"
	"github.com/erigontech/erigon-lib/common/empty"
	"github.com/erigontech/erigon-lib/common/u256"
	"github.com/erigontech/erigon-lib/crypto"
	"github.com/erigontech/erigon-lib/log/v3"
	"github.com/erigontech/erigon/db/kv"
	"github.com/erigontech/erigon/db/kv/memdb"
	"github.com/erigontech/erigon/db/rawdb"
	"github.com/erigontech/erigon/db/state"
	chainspec "github.com/erigontech/erigon/execution/chain/spec"
	"github.com/erigontech/erigon/execution/rlp"
	"github.com/erigontech/erigon/execution/stages/mock"
	"github.com/erigontech/erigon/execution/types"
)

// Tests block header storage and retrieval operations.
func TestHeaderStorage(t *testing.T) {
	t.Parallel()
	m := mock.Mock(t)
	tx, err := m.DB.BeginRw(m.Ctx)
	require.NoError(t, err)
	defer tx.Rollback()
	ctx := m.Ctx
	br := m.BlockReader

	// Create a test header to move around the database and make sure it's really new
	header := &types.Header{Number: big.NewInt(42), Extra: []byte("test header")}
	entry, err := br.Header(ctx, tx, header.Hash(), header.Number.Uint64())
	require.NoError(t, err)
	if entry != nil {
		t.Fatalf("Non existent header returned: %v", entry)
	}
	// Write and verify the header in the database
	rawdb.WriteHeader(tx, header)
	if entry, _ := br.Header(ctx, tx, header.Hash(), header.Number.Uint64()); entry == nil {
		t.Fatalf("Stored header not found")
	} else if entry.Hash() != header.Hash() {
		t.Fatalf("Retrieved header mismatch: have %v, want %v", entry, header)
	}
	if entry := rawdb.ReadHeaderRLP(tx, header.Hash(), header.Number.Uint64()); entry == nil {
		t.Fatalf("Stored header RLP not found")
	} else {
		hasher := sha3.NewLegacyKeccak256()
		hasher.Write(entry)

		if hash := common.BytesToHash(hasher.Sum(nil)); hash != header.Hash() {
			t.Fatalf("Retrieved RLP header mismatch: have %v, want %v", entry, header)
		}
	}
	// Delete the header and verify the execution
	rawdb.DeleteHeader(tx, header.Hash(), header.Number.Uint64())
	if entry, _ := br.Header(ctx, tx, header.Hash(), header.Number.Uint64()); entry != nil {
		t.Fatalf("Deleted header returned: %v", entry)
	}
}

// Tests block body storage and retrieval operations.
func TestBodyStorage(t *testing.T) {
	t.Parallel()
	m := mock.Mock(t)
	tx, err := m.DB.BeginRw(m.Ctx)
	require.NoError(t, err)
	defer tx.Rollback()
	ctx := m.Ctx
	br := m.BlockReader
	require := require.New(t)

	var testKey, _ = crypto.HexToECDSA("b71c71a67e1177ad4e901695e1b4b9ee17ae16c6668d313eac2f96dbcda3f291")
	testAddr := crypto.PubkeyToAddress(testKey.PublicKey)

	mustSign := func(tx types.Transaction, s types.Signer) types.Transaction {
		r, err := types.SignTx(tx, s, testKey)
		require.NoError(err)
		return r
	}

	// prepare db so it works with our test
	signer1 := types.MakeSigner(chainspec.Mainnet.Config, 1, 0)
	body := &types.Body{
		Transactions: []types.Transaction{
			mustSign(types.NewTransaction(1, testAddr, u256.Num1, 1, u256.Num1, nil), *signer1),
			mustSign(types.NewTransaction(2, testAddr, u256.Num1, 2, u256.Num1, nil), *signer1),
		},
		Uncles: []*types.Header{{Extra: []byte("test header")}},
	}

	// Create a test body to move around the database and make sure it's really new
	hasher := sha3.NewLegacyKeccak256()
	_ = rlp.Encode(hasher, body)
	hash := common.BytesToHash(hasher.Sum(nil))
	header := &types.Header{Number: common.Big1}

	if entry, _ := br.BodyWithTransactions(ctx, tx, header.Hash(), 1); entry != nil {
		t.Fatalf("Non existent body returned: %v", entry)
	}
	require.NoError(rawdb.WriteCanonicalHash(tx, header.Hash(), 1))
	require.NoError(rawdb.WriteHeader(tx, header))
	require.NoError(rawdb.WriteBody(tx, header.Hash(), 1, body))
	if entry, _ := br.BodyWithTransactions(ctx, tx, header.Hash(), 1); entry == nil {
		t.Fatalf("Stored body not found")
	} else if types.DeriveSha(types.Transactions(entry.Transactions)) != types.DeriveSha(types.Transactions(body.Transactions)) || types.CalcUncleHash(entry.Uncles) != types.CalcUncleHash(body.Uncles) {
		t.Fatalf("Retrieved body mismatch: have %v, want %v", entry, body)
	}
	if entry := rawdb.ReadBodyRLP(tx, header.Hash(), 1); entry == nil {
		//if entry, _ := br.BodyWithTransactions(ctx, tx, hash, 0); entry == nil {
		t.Fatalf("Stored body RLP not found")
	} else {
		bodyRlp, err := rlp.EncodeToBytes(entry)
		if err != nil {
			log.Error("ReadBodyRLP failed", "err", err)
		}
		hasher := sha3.NewLegacyKeccak256()
		hasher.Write(bodyRlp)

		if calc := common.BytesToHash(hasher.Sum(nil)); calc != hash {
			t.Fatalf("Retrieved RLP body mismatch: have %v, want %v", entry, body)
		}
	}
	// Delete the body and verify the execution
	rawdb.DeleteBody(tx, hash, 1)
	if entry, _ := br.BodyWithTransactions(ctx, tx, hash, 1); entry != nil {
		t.Fatalf("Deleted body returned: %v", entry)
	}
}

// Tests block storage and retrieval operations.
func TestBlockStorage(t *testing.T) {
	t.Parallel()
	m := mock.Mock(t)
	require := require.New(t)
	tx, err := m.DB.BeginRw(m.Ctx)
	require.NoError(err)
	defer tx.Rollback()
	ctx := m.Ctx
	br, bw := m.BlocksIO()

	// Create a test block to move around the database and make sure it's really new
	block := types.NewBlockWithHeader(&types.Header{
		Number:      big.NewInt(1),
		Extra:       []byte("test block"),
		UncleHash:   empty.UncleHash,
		TxHash:      empty.RootHash,
		ReceiptHash: empty.RootHash,
	})
	if entry, _, _ := br.BlockWithSenders(ctx, tx, block.Hash(), block.NumberU64()); entry != nil {
		t.Fatalf("Non existent block returned: %v", entry)
	}
	if entry, _ := br.Header(ctx, tx, block.Hash(), block.NumberU64()); entry != nil {
		t.Fatalf("Non existent header returned: %v", entry)
	}
	if entry, _ := br.BodyWithTransactions(ctx, tx, block.Hash(), block.NumberU64()); entry != nil {
		t.Fatalf("Non existent body returned: %v", entry)
	}

	// Write and verify the block in the database
	err = rawdb.WriteBlock(tx, block)
	if err != nil {
		t.Fatalf("Could not write block: %v", err)
	}
	if entry, _, _ := br.BlockWithSenders(ctx, tx, block.Hash(), block.NumberU64()); entry == nil {
		t.Fatalf("Stored block not found")
	} else if entry.Hash() != block.Hash() {
		t.Fatalf("Retrieved block mismatch: have %v, want %v", entry, block)
	}
	if entry, _ := br.Header(ctx, tx, block.Hash(), block.NumberU64()); entry == nil {
		t.Fatalf("Stored header not found")
	} else if entry.Hash() != block.Hash() {
		t.Fatalf("Retrieved header mismatch: have %v, want %v", entry, block.Header())
	}
	if err := rawdb.TruncateBlocks(context.Background(), tx, 2); err != nil {
		t.Fatal(err)
	}
	if entry, _ := br.BodyWithTransactions(ctx, tx, block.Hash(), block.NumberU64()); entry == nil {
		t.Fatalf("Stored body not found")
	} else if types.DeriveSha(types.Transactions(entry.Transactions)) != types.DeriveSha(block.Transactions()) || types.CalcUncleHash(entry.Uncles) != types.CalcUncleHash(block.Uncles()) {
		t.Fatalf("Retrieved body mismatch: have %v, want %v", entry, block.Body())
	}
	// Delete the block and verify the execution
	if err := rawdb.TruncateBlocks(context.Background(), tx, block.NumberU64()); err != nil {
		t.Fatal(err)
	}
	//if err := DeleteBlock(tx, block.Hash(), block.NumberU64()); err != nil {
	//	t.Fatalf("Could not delete block: %v", err)
	//}
	if entry, _, _ := br.BlockWithSenders(ctx, tx, block.Hash(), block.NumberU64()); entry != nil {
		t.Fatalf("Deleted block returned: %v", entry)
	}
	if entry, _ := br.Header(ctx, tx, block.Hash(), block.NumberU64()); entry != nil {
		t.Fatalf("Deleted header returned: %v", entry)
	}
	if entry, _ := br.BodyWithTransactions(ctx, tx, block.Hash(), block.NumberU64()); entry != nil {
		t.Fatalf("Deleted body returned: %v", entry)
	}

	// write again and delete it as old one
	require.NoError(rawdb.WriteBlock(tx, block))

	{
		// mark chain as bad
		//  - it must be not available by hash
		//  - but available by hash+num - if read num from kv.BadHeaderNumber table
		//  - prune blocks: must delete Canonical/NonCanonical/BadBlocks also
		foundBn, _ := br.BadHeaderNumber(ctx, tx, block.Hash())
		require.Nil(foundBn)
		found, _ := br.BlockByHash(ctx, tx, block.Hash())
		require.NotNil(found)

		err = rawdb.WriteCanonicalHash(tx, block.Hash(), block.NumberU64())
		require.NoError(err)
		err = rawdb.TruncateCanonicalHash(tx, block.NumberU64(), true)
		require.NoError(err)
		foundBlock, _ := br.BlockByHash(ctx, tx, block.Hash())
		require.Nil(foundBlock)

		foundBn = rawdb.ReadHeaderNumber(tx, block.Hash())
		require.Nil(foundBn)
		foundBn, _ = br.BadHeaderNumber(ctx, tx, block.Hash())
		require.NotNil(foundBn)
		foundBlock, _ = br.BlockByNumber(ctx, tx, *foundBn)
		require.Nil(foundBlock)
		foundBlock, _, _ = br.BlockWithSenders(ctx, tx, block.Hash(), *foundBn)
		require.NotNil(foundBlock)
	}

	// prune: [1: N)
	var deleted int
	deleted, err = bw.PruneBlocks(ctx, tx, 0, 1)
	require.NoError(err)
	require.Equal(0, deleted)
	entry, _ := br.BodyWithTransactions(ctx, tx, block.Hash(), block.NumberU64())
	require.NotNil(entry)
	deleted, err = bw.PruneBlocks(ctx, tx, 1, 1)
	require.NoError(err)
	require.Equal(0, deleted)
	entry, _ = br.BodyWithTransactions(ctx, tx, block.Hash(), block.NumberU64())
	require.NotNil(entry)
	deleted, err = bw.PruneBlocks(ctx, tx, 2, 1)
	require.NoError(err)
	require.Equal(1, deleted)
	entry, _ = br.BodyWithTransactions(ctx, tx, block.Hash(), block.NumberU64())
	require.Nil(entry)
}

// Tests that partial block contents don't get reassembled into full blocks.
func TestPartialBlockStorage(t *testing.T) {
	t.Parallel()
	m := mock.Mock(t)
	tx, err := m.DB.BeginRw(m.Ctx)
	require.NoError(t, err)
	defer tx.Rollback()
	ctx := m.Ctx
	br := m.BlockReader

	block := types.NewBlockWithHeader(&types.Header{
		Extra:       []byte("test block"),
		UncleHash:   empty.UncleHash,
		TxHash:      empty.RootHash,
		ReceiptHash: empty.RootHash,
	})
	header := block.Header() // Not identical to struct literal above, due to other fields

	// Store a header and check that it's not recognized as a block
	rawdb.WriteHeader(tx, header)
	if entry, _, _ := br.BlockWithSenders(ctx, tx, block.Hash(), block.NumberU64()); entry != nil {
		t.Fatalf("Non existent block returned: %v", entry)
	}
	rawdb.DeleteHeader(tx, block.Hash(), block.NumberU64())

	// Store a body and check that it's not recognized as a block
	if err := rawdb.WriteBody(tx, block.Hash(), block.NumberU64(), block.Body()); err != nil {
		t.Fatal(err)
	}
	if entry, _, _ := br.BlockWithSenders(ctx, tx, block.Hash(), block.NumberU64()); entry != nil {
		t.Fatalf("Non existent block returned: %v", entry)
	}
	rawdb.DeleteBody(tx, block.Hash(), block.NumberU64())

	// Store a header and a body separately and check reassembly
	rawdb.WriteHeader(tx, header)
	if err := rawdb.WriteBody(tx, block.Hash(), block.NumberU64(), block.Body()); err != nil {
		t.Fatal(err)
	}

	if entry, _, _ := br.BlockWithSenders(ctx, tx, block.Hash(), block.NumberU64()); entry == nil {
		t.Fatalf("Stored block not found")
	} else if entry.Hash() != block.Hash() {
		t.Fatalf("Retrieved block mismatch: have %v, want %v", entry, block)
	}
}

// Tests block total difficulty storage and retrieval operations.
func TestTdStorage(t *testing.T) {
	t.Parallel()
	m := mock.Mock(t)
	tx, err := m.DB.BeginRw(m.Ctx)
	require.NoError(t, err)
	defer tx.Rollback()

	// Create a test TD to move around the database and make sure it's really new
	hash, td := common.Hash{}, big.NewInt(314)
	entry, err := rawdb.ReadTd(tx, hash, 0)
	if err != nil {
		t.Fatalf("ReadTd failed: %v", err)
	}
	if entry != nil {
		t.Fatalf("Non existent TD returned: %v", entry)
	}
	// Write and verify the TD in the database
	err = rawdb.WriteTd(tx, hash, 0, td)
	if err != nil {
		t.Fatalf("WriteTd failed: %v", err)
	}
	entry, err = rawdb.ReadTd(tx, hash, 0)
	if err != nil {
		t.Fatalf("ReadTd failed: %v", err)
	}
	if entry == nil {
		t.Fatalf("Stored TD not found")
	} else if entry.Cmp(td) != 0 {
		t.Fatalf("Retrieved TD mismatch: have %v, want %v", entry, td)
	}
	// Delete the TD and verify the execution
	err = rawdb.TruncateTd(tx, 0)
	if err != nil {
		t.Fatalf("DeleteTd failed: %v", err)
	}
	entry, err = rawdb.ReadTd(tx, hash, 0)
	if err != nil {
		t.Fatalf("ReadTd failed: %v", err)
	}
	if entry != nil {
		t.Fatalf("Deleted TD returned: %v", entry)
	}
}

// Tests that canonical numbers can be mapped to hashes and retrieved.
func TestCanonicalMappingStorage(t *testing.T) {
	t.Parallel()
	m := mock.Mock(t)
	tx, err := m.DB.BeginRw(m.Ctx)
	require.NoError(t, err)
	defer tx.Rollback()
	br := m.BlockReader

	// Create a test canonical number and assinged hash to move around
	hash, number := common.Hash{0: 0xff}, uint64(314)
	entry, _, err := br.CanonicalHash(m.Ctx, tx, number)
	if err != nil {
		t.Fatalf("ReadCanonicalHash failed: %v", err)
	}
	if entry != (common.Hash{}) {
		t.Fatalf("Non existent canonical mapping returned: %v", entry)
	}
	// Write and verify the TD in the database
	err = rawdb.WriteCanonicalHash(tx, hash, number)
	if err != nil {
		t.Fatalf("WriteCanoncalHash failed: %v", err)
	}
	entry, _, err = br.CanonicalHash(m.Ctx, tx, number)
	if err != nil {
		t.Fatalf("ReadCanonicalHash failed: %v", err)
	}
	if entry == (common.Hash{}) {
		t.Fatalf("Stored canonical mapping not found")
	} else if entry != hash {
		t.Fatalf("Retrieved canonical mapping mismatch: have %v, want %v", entry, hash)
	}
	// Delete the TD and verify the execution
	err = rawdb.TruncateCanonicalHash(tx, number, false)
	if err != nil {
		t.Fatalf("DeleteCanonicalHash failed: %v", err)
	}
	entry, _, err = br.CanonicalHash(m.Ctx, tx, number)
	if err != nil {
		t.Error(err)
	}
	if entry != (common.Hash{}) {
		t.Fatalf("Deleted canonical mapping returned: %v", entry)
	}
}

// Tests that head headers and head blocks can be assigned, individually.
func TestHeadStorage2(t *testing.T) {
	t.Parallel()
	_, db := memdb.NewTestTx(t)

	blockHead := types.NewBlockWithHeader(&types.Header{Extra: []byte("test block header")})
	blockFull := types.NewBlockWithHeader(&types.Header{Extra: []byte("test block full")})

	// Check that no head entries are in a pristine database
	if entry := rawdb.ReadHeadHeaderHash(db); entry != (common.Hash{}) {
		t.Fatalf("Non head header entry returned: %v", entry)
	}
	if entry := rawdb.ReadHeadBlockHash(db); entry != (common.Hash{}) {
		t.Fatalf("Non head block entry returned: %v", entry)
	}
	// Assign separate entries for the head header and block
	rawdb.WriteHeadHeaderHash(db, blockHead.Hash())
	rawdb.WriteHeadBlockHash(db, blockFull.Hash())

	// Check that both heads are present, and different (i.e. two heads maintained)
	if entry := rawdb.ReadHeadHeaderHash(db); entry != blockHead.Hash() {
		t.Fatalf("Head header hash mismatch: have %v, want %v", entry, blockHead.Hash())
	}
	if entry := rawdb.ReadHeadBlockHash(db); entry != blockFull.Hash() {
		t.Fatalf("Head block hash mismatch: have %v, want %v", entry, blockFull.Hash())
	}
}

// Tests that head headers and head blocks can be assigned, individually.
func TestHeadStorage(t *testing.T) {
	t.Parallel()
	m := mock.Mock(t)
	tx, err := m.DB.BeginRw(m.Ctx)
	require.NoError(t, err)
	defer tx.Rollback()

	blockHead := types.NewBlockWithHeader(&types.Header{Extra: []byte("test block header"), Number: common.Big1})
	blockFull := types.NewBlockWithHeader(&types.Header{Extra: []byte("test block full"), Number: common.Big1})

	// Assign separate entries for the head header and block
	rawdb.WriteHeadHeaderHash(tx, blockHead.Hash())
	rawdb.WriteHeadBlockHash(tx, blockFull.Hash())

	// Check that both heads are present, and different (i.e. two heads maintained)
	if entry := rawdb.ReadHeadHeaderHash(tx); entry != blockHead.Hash() {
		t.Fatalf("Head header hash mismatch: have %v, want %v", entry, blockHead.Hash())
	}
	if entry := rawdb.ReadHeadBlockHash(tx); entry != blockFull.Hash() {
		t.Fatalf("Head block hash mismatch: have %v, want %v", entry, blockFull.Hash())
	}
}

// Tests that receipts associated with a single block can be stored and retrieved.
func TestBlockReceiptStorage(t *testing.T) {
	t.Parallel()
	m := mock.Mock(t)
	m.DB.(state.HasAgg).Agg().(*state.Aggregator).EnableDomain(kv.RCacheDomain)
	tx, err := m.DB.BeginTemporalRw(m.Ctx)
	require.NoError(t, err)
	defer tx.Rollback()
	br := m.BlockReader
	txNumReader := br.TxnumReader(context.Background())
	require := require.New(t)
	ctx := m.Ctx

	// Create a live block since we need metadata to reconstruct the receipt
	tx1 := types.NewTransaction(1, common.HexToAddress("0x1"), u256.Num1, 1, u256.Num1, nil)
	tx2 := types.NewTransaction(2, common.HexToAddress("0x2"), u256.Num2, 2, u256.Num2, nil)

	header := &types.Header{Number: big.NewInt(1)}
	body := &types.Body{Transactions: types.Transactions{tx1, tx2}}

	// Create the two receipts to manage afterwards
	receipt1 := &types.Receipt{
		Status:            types.ReceiptStatusFailed,
		CumulativeGasUsed: 1,
		Logs: []*types.Log{
			{Address: common.BytesToAddress([]byte{0x11})},
			{Address: common.BytesToAddress([]byte{0x01, 0x11})},
		},
		TxHash:          tx1.Hash(),
		ContractAddress: common.BytesToAddress([]byte{0x01, 0x11, 0x11}),
		GasUsed:         111111,
		BlockNumber:     header.Number,
		BlockHash:       header.Hash(),

		TransactionIndex: 0,
	}
	receipt1.Bloom = types.CreateBloom(types.Receipts{receipt1})

	receipt2 := &types.Receipt{
		PostState:         common.Hash{2}.Bytes(),
		CumulativeGasUsed: 2,
		Logs: []*types.Log{
			{Address: common.BytesToAddress([]byte{0x22})},
			{Address: common.BytesToAddress([]byte{0x02, 0x22})},
		},
		TxHash:           tx2.Hash(),
		ContractAddress:  common.BytesToAddress([]byte{0x02, 0x22, 0x22}),
		GasUsed:          222222,
		BlockNumber:      header.Number,
		BlockHash:        header.Hash(),
		TransactionIndex: 1,
	}
	receipt2.Bloom = types.CreateBloom(types.Receipts{receipt2})
	receipts := types.Receipts{receipt1, receipt2}

	// Check that no receipt entries are in a pristine database
	hash := header.Hash() //common.BytesToHash([]byte{0x03, 0x14})

	require.NoError(rawdb.WriteCanonicalHash(tx, header.Hash(), header.Number.Uint64()))
	require.NoError(rawdb.WriteHeader(tx, header))
	// Insert the body that corresponds to the receipts
	require.NoError(rawdb.WriteBody(tx, hash, 1, body))
	require.NoError(rawdb.WriteSenders(tx, hash, 1, body.SendersFromTxs()))

	var txNum uint64
	{
		blockNum := header.Number.Uint64()
		sd, err := state.NewSharedDomains(tx, log.New())
		require.NoError(err)
		defer sd.Close()
		base, err := txNumReader.Min(tx, 1)
		require.NoError(err)
		// Insert the receipt slice into the database and check presence
		txNum = base
		require.NoError(rawdb.WriteReceiptCacheV2(sd.AsPutDel(tx), nil, txNum))
		for i, r := range receipts {
			txNum = base + 1 + uint64(i)
			require.NoError(rawdb.WriteReceiptCacheV2(sd.AsPutDel(tx), r, txNum))
		}
		txNum = base + uint64(len(receipts)) + 1
		require.NoError(rawdb.WriteReceiptCacheV2(sd.AsPutDel(tx), nil, txNum))

<<<<<<< HEAD
		_, err = sd.ComputeCommitment(ctx, true, sd.BlockNum(), sd.TxNum(), "flush-commitment", nil)
=======
		// Compute and store the commitment
		_, err = sd.ComputeCommitment(ctx, true, blockNum, txNum, "flush-commitment")
>>>>>>> 61a4d998
		require.NoError(err)

		require.NoError(sd.Flush(ctx, tx))
	}

	b, _, err := br.BlockWithSenders(ctx, tx, hash, 1)
	require.NoError(err)
	require.NotNil(b)
	rs, err := rawdb.ReadReceiptsCacheV2(tx, b, txNumReader)
	require.NoError(err)
	require.NotEmpty(rs)
	require.NoError(checkReceiptsRLP(rs, receipts))

	// Ensure that receipts without metadata can be returned without the block body too
	rFromDB, err := rawdb.ReadReceiptsCacheV2(tx, b, txNumReader)
	require.NoError(err)
	require.NoError(checkReceiptsRLP(rFromDB, receipts))

	require.NoError(rawdb.WriteHeader(tx, header))
	// Sanity check that body alone without the receipt is a full purge
	require.NoError(rawdb.WriteBody(tx, hash, 1, body))
	b, _, err = br.BlockWithSenders(ctx, tx, hash, 1)
	require.NoError(err)
	require.NotNil(b)
}

// Tests block storage and retrieval operations with withdrawals.
func TestBlockWithdrawalsStorage(t *testing.T) {
	t.Parallel()
	m := mock.Mock(t)
	require := require.New(t)
	tx, err := m.DB.BeginRw(m.Ctx)
	require.NoError(err)
	defer tx.Rollback()
	br, bw := m.BlocksIO()
	ctx := context.Background()

	// create fake withdrawals
	w := types.Withdrawal{
		Index:     uint64(15),
		Validator: uint64(5500),
		Address:   common.Address{0: 0xff},
		Amount:    1000,
	}

	w2 := types.Withdrawal{
		Index:     uint64(16),
		Validator: uint64(5501),
		Address:   common.Address{0: 0xff},
		Amount:    1001,
	}

	withdrawals := make([]*types.Withdrawal, 0)
	withdrawals = append(withdrawals, &w)
	withdrawals = append(withdrawals, &w2)

	// Create a test block to move around the database and make sure it's really new
	block := types.NewBlockWithHeader(&types.Header{
		Number:      big.NewInt(1),
		Extra:       []byte("test block"),
		UncleHash:   empty.UncleHash,
		TxHash:      empty.RootHash,
		ReceiptHash: empty.RootHash,
	})
	if entry, _, _ := br.BlockWithSenders(ctx, tx, block.Hash(), block.NumberU64()); entry != nil {
		t.Fatalf("Non existent block returned: %v", entry)
	}
	if entry, _ := br.Header(ctx, tx, block.Hash(), block.NumberU64()); entry != nil {
		t.Fatalf("Non existent header returned: %v", entry)
	}
	if entry, _ := br.BodyWithTransactions(ctx, tx, block.Hash(), block.NumberU64()); entry != nil {
		t.Fatalf("Non existent body returned: %v", entry)
	}

	// Write withdrawals to block
	wBlock := types.NewBlockFromStorage(block.Hash(), block.Header(), block.Transactions(), block.Uncles(), withdrawals)
	if err := rawdb.WriteHeader(tx, wBlock.HeaderNoCopy()); err != nil {
		t.Fatalf("Could not write body: %v", err)
	}
	if err := rawdb.WriteBody(tx, wBlock.Hash(), wBlock.NumberU64(), wBlock.Body()); err != nil {
		t.Fatalf("Could not write body: %v", err)
	}

	// Write and verify the block in the database
	err = rawdb.WriteBlock(tx, wBlock)
	if err != nil {
		t.Fatalf("Could not write block: %v", err)
	}
	if entry, _, _ := br.BlockWithSenders(ctx, tx, block.Hash(), block.NumberU64()); entry == nil {
		t.Fatalf("Stored block not found")
	} else if entry.Hash() != block.Hash() {
		t.Fatalf("Retrieved block mismatch: have %v, want %v", entry, block)
	}
	if entry, _ := br.Header(ctx, tx, block.Hash(), block.NumberU64()); entry == nil {
		t.Fatalf("Stored header not found")
	} else if entry.Hash() != block.Hash() {
		t.Fatalf("Retrieved header mismatch: have %v, want %v", entry, block.Header())
	}
	if err := rawdb.TruncateBlocks(context.Background(), tx, 2); err != nil {
		t.Fatal(err)
	}
	entry, _ := br.BodyWithTransactions(ctx, tx, block.Hash(), block.NumberU64())
	if entry == nil {
		t.Fatalf("Stored body not found")
	} else if types.DeriveSha(types.Transactions(entry.Transactions)) != types.DeriveSha(block.Transactions()) || types.CalcUncleHash(entry.Uncles) != types.CalcUncleHash(block.Uncles()) {
		t.Fatalf("Retrieved body mismatch: have %v, want %v", entry, block.Body())
	}

	// Verify withdrawals on block
	readWithdrawals := entry.Withdrawals
	if len(readWithdrawals) != len(withdrawals) {
		t.Fatalf("Retrieved withdrawals mismatch: have %v, want %v", readWithdrawals, withdrawals)
	}

	rw := readWithdrawals[0]
	rw2 := readWithdrawals[1]

	require.NotNil(rw)
	require.Equal(uint64(15), rw.Index)
	require.Equal(uint64(5500), rw.Validator)
	require.Equal(common.Address{0: 0xff}, rw.Address)
	require.Equal(uint64(1000), rw.Amount)

	require.NotNil(rw2)
	require.Equal(uint64(16), rw2.Index)
	require.Equal(uint64(5501), rw2.Validator)
	require.Equal(common.Address{0: 0xff}, rw2.Address)
	require.Equal(uint64(1001), rw2.Amount)

	// Delete the block and verify the execution
	if err := rawdb.TruncateBlocks(context.Background(), tx, block.NumberU64()); err != nil {
		t.Fatal(err)
	}
	//if err := DeleteBlock(tx, block.Hash(), block.NumberU64()); err != nil {
	//	t.Fatalf("Could not delete block: %v", err)
	//}
	if entry, _, _ := br.BlockWithSenders(ctx, tx, block.Hash(), block.NumberU64()); entry != nil {
		t.Fatalf("Deleted block returned: %v", entry)
	}
	if entry, _ := br.Header(ctx, tx, block.Hash(), block.NumberU64()); entry != nil {
		t.Fatalf("Deleted header returned: %v", entry)
	}
	if entry, _ := br.BodyWithTransactions(ctx, tx, block.Hash(), block.NumberU64()); entry != nil {
		t.Fatalf("Deleted body returned: %v", entry)
	}

	// write again and delete it as old one
	if err := rawdb.WriteBlock(tx, block); err != nil {
		t.Fatalf("Could not write block: %v", err)
	}
	// prune: [1: N)
	var deleted int
	deleted, err = bw.PruneBlocks(ctx, tx, 0, 1)
	require.NoError(err)
	require.Equal(0, deleted)
	entry, _ = br.BodyWithTransactions(ctx, tx, block.Hash(), block.NumberU64())
	require.NotNil(entry)
	deleted, err = bw.PruneBlocks(ctx, tx, 1, 1)
	require.NoError(err)
	require.Equal(0, deleted)
	entry, _ = br.BodyWithTransactions(ctx, tx, block.Hash(), block.NumberU64())
	require.NotNil(entry)
	deleted, err = bw.PruneBlocks(ctx, tx, 2, 1)
	require.NoError(err)
	require.Equal(1, deleted)
	entry, _ = br.BodyWithTransactions(ctx, tx, block.Hash(), block.NumberU64())
	require.Nil(entry)
}

// Tests pre-shanghai body to make sure withdrawals doesn't panic
func TestPreShanghaiBodyNoPanicOnWithdrawals(t *testing.T) {
	t.Parallel()
	require := require.New(t)

	const bodyRlp = "f902bef8bef85d0101019471562b71999873db5b286df957af199ec94617f701801ca023f4aad9a71341d2990012a732366c3bc8a4ce9ff54c05546a9487445ac67692a0290d3a1411c2a675a4c12c98af60e34ea4d689f0ddfe0250a9e09c0819dfe3bff85d0201029471562b71999873db5b286df957af199ec94617f701801ca0f824d7edc241758aca948ff34d3797e4e31003f76cc9e05fb9c19e967fc48113a070e1389f0fa23fe765a04b23e98f98db6d630e3a035c1c7c968142ababb85a1df901fbf901f8a00000000000000000000000000000000000000000000000000000000000000000a00000000000000000000000000000000000000000000000000000000000000000940000000000000000000000000000000000000000a00000000000000000000000000000000000000000000000000000000000000000a00000000000000000000000000000000000000000000000000000000000000000a00000000000000000000000000000000000000000000000000000000000000000b901000000000000000000000000000000000000000000000000000000000000000000000000000000000000000000000000000000000000000000000000000000000000000000000000000000000000000000000000000000000000000000000000000000000000000000000000000000000000000000000000000000000000000000000000000000000000000000000000000000000000000000000000000000000000000000000000000000000000000000000000000000000000000000000000000000000000000000000000000000000000000000000000000000000000000000000000000000000000000000000000000000000000000000000000000000000080808080808b7465737420686561646572a00000000000000000000000000000000000000000000000000000000000000000880000000000000000"
	bstring, _ := hex.DecodeString(bodyRlp)

	body := new(types.Body)
	rlp.DecodeBytes(bstring, body)

	require.Nil(body.Withdrawals)
	require.Len(body.Transactions, 2)
}

// Tests pre-shanghai bodyForStorage to make sure withdrawals doesn't panic
func TestPreShanghaiBodyForStorageNoPanicOnWithdrawals(t *testing.T) {
	t.Parallel()
	require := require.New(t)

	const bodyForStorageRlp = "c38002c0"
	bstring, _ := hex.DecodeString(bodyForStorageRlp)

	body := new(types.BodyForStorage)
	rlp.DecodeBytes(bstring, body)

	require.Nil(body.Withdrawals)
	require.Equal(uint32(2), body.TxCount)
}

// Tests shanghai bodyForStorage to make sure withdrawals are present
func TestShanghaiBodyForStorageHasWithdrawals(t *testing.T) {
	t.Parallel()
	require := require.New(t)

	const bodyForStorageRlp = "f83f8002c0f83adc0f82157c94ff000000000000000000000000000000000000008203e8dc1082157d94ff000000000000000000000000000000000000008203e9"
	bstring, _ := hex.DecodeString(bodyForStorageRlp)

	body := new(types.BodyForStorage)
	rlp.DecodeBytes(bstring, body)

	require.NotNil(body.Withdrawals)
	require.Len(body.Withdrawals, 2)
	require.Equal(uint32(2), body.TxCount)
}

// Tests shanghai bodyForStorage to make sure when no withdrawals the slice is empty (not nil)
func TestShanghaiBodyForStorageNoWithdrawals(t *testing.T) {
	t.Parallel()
	require := require.New(t)

	const bodyForStorageRlp = "c48002c0c0c0"
	bstring, _ := hex.DecodeString(bodyForStorageRlp)

	body := new(types.BodyForStorage)
	rlp.DecodeBytes(bstring, body)

	require.NotNil(body.Withdrawals)
	require.Empty(body.Withdrawals)
	require.Equal(uint32(2), body.TxCount)
}

func TestBadBlocks(t *testing.T) {
	t.Parallel()
	m := mock.Mock(t)
	tx, err := m.DB.BeginRw(m.Ctx)
	require.NoError(t, err)
	defer tx.Rollback()

	require := require.New(t)
	var testKey, _ = crypto.HexToECDSA("b71c71a67e1177ad4e901695e1b4b9ee17ae16c6668d313eac2f96dbcda3f291")
	testAddr := crypto.PubkeyToAddress(testKey.PublicKey)

	mustSign := func(tx types.Transaction, s types.Signer) types.Transaction {
		r, err := types.SignTx(tx, s, testKey)
		require.NoError(err)
		return r
	}

	putBlock := func(number uint64) common.Hash {
		// prepare db so it works with our test
		signer1 := types.MakeSigner(chainspec.Mainnet.Config, number, number-1)
		body := &types.Body{
			Transactions: []types.Transaction{
				mustSign(types.NewTransaction(number, testAddr, u256.Num1, 1, u256.Num1, nil), *signer1),
				mustSign(types.NewTransaction(number+1, testAddr, u256.Num1, 2, u256.Num1, nil), *signer1),
			},
			Uncles: []*types.Header{{Extra: []byte("test header")}},
		}

		header := &types.Header{Number: big.NewInt(int64(number))}
		require.NoError(rawdb.WriteCanonicalHash(tx, header.Hash(), number))
		require.NoError(rawdb.WriteHeader(tx, header))
		require.NoError(rawdb.WriteBody(tx, header.Hash(), number, body))

		return header.Hash()
	}
	rawdb.ResetBadBlockCache(tx, 4)

	// put some blocks
	for i := 1; i <= 6; i++ {
		putBlock(uint64(i))
	}
	hash1 := putBlock(7)
	hash2 := putBlock(8)
	hash3 := putBlock(9)
	hash4 := putBlock(10)

	// mark some blocks as bad
	require.NoError(rawdb.TruncateCanonicalHash(tx, 7, true))
	badBlks, err := rawdb.GetLatestBadBlocks(tx)
	require.NoError(err)
	require.Len(badBlks, 4)

	require.Equal(badBlks[0].Hash(), hash4)
	require.Equal(badBlks[1].Hash(), hash3)
	require.Equal(badBlks[2].Hash(), hash2)
	require.Equal(badBlks[3].Hash(), hash1)

	// testing the "limit"
	rawdb.ResetBadBlockCache(tx, 2)
	badBlks, err = rawdb.GetLatestBadBlocks(tx)
	require.NoError(err)
	require.Len(badBlks, 2)
	require.Equal(badBlks[0].Hash(), hash4)
	require.Equal(badBlks[1].Hash(), hash3)
}

func checkReceiptsRLP(have, want types.Receipts) error {
	if len(have) != len(want) {
		return fmt.Errorf("receipts sizes mismatch: have %d, want %d", len(have), len(want))
	}
	for i := 0; i < len(want); i++ {
		rlpHave, err := rlp.EncodeToBytes(have[i])
		if err != nil {
			return err
		}
		rlpWant, err := rlp.EncodeToBytes(want[i])
		if err != nil {
			return err
		}
		if !bytes.Equal(rlpHave, rlpWant) {
			return fmt.Errorf("receipt #%d: receipt mismatch: have %s, want %s", i, hex.EncodeToString(rlpHave), hex.EncodeToString(rlpWant))
		}
	}
	return nil
}<|MERGE_RESOLUTION|>--- conflicted
+++ resolved
@@ -545,12 +545,8 @@
 		txNum = base + uint64(len(receipts)) + 1
 		require.NoError(rawdb.WriteReceiptCacheV2(sd.AsPutDel(tx), nil, txNum))
 
-<<<<<<< HEAD
-		_, err = sd.ComputeCommitment(ctx, true, sd.BlockNum(), sd.TxNum(), "flush-commitment", nil)
-=======
 		// Compute and store the commitment
-		_, err = sd.ComputeCommitment(ctx, true, blockNum, txNum, "flush-commitment")
->>>>>>> 61a4d998
+		_, err = sd.ComputeCommitment(ctx, true, blockNum, txNum, "flush-commitment", nil)
 		require.NoError(err)
 
 		require.NoError(sd.Flush(ctx, tx))
