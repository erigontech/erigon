--- conflicted
+++ resolved
@@ -253,10 +253,7 @@
 	default:
 		engine = ethash.NewFaker()
 	}
-<<<<<<< HEAD
-
-=======
->>>>>>> 98ece153
+
 	return MockWithEverything(tb, gspec, key, prune, engine, blockBufferSize, false, withPosDownloader)
 }
 
