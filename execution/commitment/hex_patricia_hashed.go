--- conflicted
+++ resolved
@@ -2081,7 +2081,6 @@
 	defer logEvery.Stop()
 	var tries []*trie.Trie = make([]*trie.Trie, 0, len(updates.keys)) // slice of tries, i.e the witness for each key, these will be all merged into single trie
 	err = updates.HashSort(ctx, func(hashedKey, plainKey []byte, stateUpdate *Update) error {
-<<<<<<< HEAD
 		if ki%1024 == 0 {
 			select {
 			case <-logEvery.C:
@@ -2092,15 +2091,6 @@
 
 			default:
 			}
-=======
-		select {
-		case <-logEvery.C:
-			dbg.ReadMemStats(&m)
-			log.Info(fmt.Sprintf("[%s][agg] computing trie", logPrefix),
-				"progress", fmt.Sprintf("%s/%s", common.PrettyCounter(ki), common.PrettyCounter(updatesCount)),
-				"alloc", common.ByteCount(m.Alloc), "sys", common.ByteCount(m.Sys))
-		default:
->>>>>>> 76bf73a9
 		}
 
 		if hph.trace {
