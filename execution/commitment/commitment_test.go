// Copyright 2024 The Erigon Authors
// This file is part of Erigon.
//
// Erigon is free software: you can redistribute it and/or modify
// it under the terms of the GNU Lesser General Public License as published by
// the Free Software Foundation, either version 3 of the License, or
// (at your option) any later version.
//
// Erigon is distributed in the hope that it will be useful,
// but WITHOUT ANY WARRANTY; without even the implied warranty of
// MERCHANTABILITY or FITNESS FOR A PARTICULAR PURPOSE. See the
// GNU Lesser General Public License for more details.
//
// You should have received a copy of the GNU Lesser General Public License
// along with Erigon. If not, see <http://www.gnu.org/licenses/>.

package commitment

import (
	"bytes"
	"context"
	"encoding/binary"
	"encoding/hex"
	"fmt"
	"math/rand"
	"sort"
	"testing"

<<<<<<< HEAD
	"github.com/erigontech/erigon/common"

=======
>>>>>>> 7ed4d3c8
	"github.com/stretchr/testify/require"

	"github.com/erigontech/erigon-lib/common"
)

func generateCellRow(tb testing.TB, size int) (row []*cell, bitmap uint16) {
	tb.Helper()

	row = make([]*cell, size)
	var bm uint16
	for i := 0; i < len(row); i++ {
		row[i] = new(cell)
		row[i].hashLen = 32
		n, err := rand.Read(row[i].hash[:])
		require.NoError(tb, err)
		require.Equal(tb, int(row[i].hashLen), n)

		th := rand.Intn(120)
		switch {
		case th > 70:
			n, err = rand.Read(row[i].accountAddr[:])
			require.NoError(tb, err)
			row[i].accountAddrLen = int16(n)
		case th > 20 && th <= 70:
			n, err = rand.Read(row[i].storageAddr[:])
			require.NoError(tb, err)
			row[i].storageAddrLen = int16(n)
		case th <= 20:
			n, err = rand.Read(row[i].extension[:th])
			row[i].extLen = int16(n)
			require.NoError(tb, err)
			require.Equal(tb, th, n)
		}
		bm |= uint16(1 << i)
	}
	return row, bm
}

func TestBranchData_MergeHexBranches2(t *testing.T) {
	t.Parallel()
	row, bm := generateCellRow(t, 16)

	be := NewBranchEncoder(1024)
	enc, _, err := be.EncodeBranch(bm, bm, bm, func(i int, skip bool) (*cell, error) {
		return row[i], nil
	})

	require.NoError(t, err)
	require.NotEmpty(t, enc)
	t.Logf("enc [%d] %x\n", len(enc), enc)

	bmg := NewHexBranchMerger(8192)
	res, err := bmg.Merge(enc, enc)
	require.NoError(t, err)
	require.Equal(t, enc, res)

	tm, am, origins, err := res.decodeCells()
	require.NoError(t, err)
	require.Equal(t, tm, am)
	require.Equal(t, bm, am)

	i := 0
	for _, c := range origins {
		if c == nil {
			continue
		}
		require.Equal(t, row[i].extLen, c.extLen)
		require.Equal(t, row[i].extension, c.extension)
		require.Equal(t, row[i].accountAddrLen, c.accountAddrLen)
		require.Equal(t, row[i].accountAddr, c.accountAddr)
		require.Equal(t, row[i].storageAddrLen, c.storageAddrLen)
		require.Equal(t, row[i].storageAddr, c.storageAddr)
		i++
	}
}

func TestBranchData_MergeHexBranchesEmptyBranches(t *testing.T) {
	t.Parallel()

	// Create a BranchMerger instance with sufficient capacity for testing.
	merger := NewHexBranchMerger(1024)

	// Test merging when one branch is empty.
	branch1 := BranchData{}
	branch2 := BranchData{0x02, 0x02, 0x03, 0x03, 0x0C, 0x02, 0x04, 0x0C}
	mergedBranch, err := merger.Merge(branch1, branch2)
	require.NoError(t, err)
	require.Equal(t, branch2, mergedBranch)

	// Test merging when both branches are empty.
	branch1 = BranchData{}
	branch2 = BranchData{}
	mergedBranch, err = merger.Merge(branch1, branch2)
	require.NoError(t, err)
	require.Equal(t, branch1, mergedBranch)
}

// Additional tests for error cases, edge cases, and other scenarios can be added here.

func TestBranchData_MergeHexBranches3(t *testing.T) {
	t.Parallel()

	encs := "0405040b04080f0b080d030204050b0502090805050d01060e060d070f0903090c04070a0d0a000e090b060b0c040c0700020e0b0c060b0106020c0607050a0b0209070d06040808"
	enc, err := hex.DecodeString(encs)
	require.NoError(t, err)

	//tm, am, origins, err := BranchData(enc).decodeCells()
	require.NoError(t, err)
	t.Logf("%s", BranchData(enc).String())
	//require.EqualValues(t, tm, am)
	//_, _ = tm, am
}

func TestDecodeBranchWithLeafHashes(t *testing.T) {
	// enc := "00061614a8f8d73af90eee32dc9729ce8d5bb762f30d21a434a8f8d73af90eee32dc9729ce8d5bb762f30d21a49f49fdd48601f00df18ebc29b1264e27d09cf7cbd514fe8af173e534db038033203c7e2acaef5400189202e1a6a3b0b3d9add71fb52ad24ae35be6b6c85ca78bb51214ba7a3b7b095d3370c022ca655c790f0c0ead66f52025c143802ceb44bbe35e883927edb5933fc33416d4cc354dd88c7bcf1aad66a1"
	// unfoldBranchDataFromString(t, enc)

	row, bm := generateCellRow(t, 16)

	for i := 0; i < len(row); i++ {
		if row[i].accountAddrLen > 0 {
			rand.Read(row[i].stateHash[:])
			row[i].stateHashLen = 32
		}
	}

	be := NewBranchEncoder(1024)
	enc, _, err := be.EncodeBranch(bm, bm, bm, func(i int, skip bool) (*cell, error) {
		return row[i], nil
	})
	require.NoError(t, err)

	fmt.Printf("%s\n", enc.String())

}

// helper to decode row of cells from string
func unfoldBranchDataFromString(tb testing.TB, encs string) (row []*cell, am uint16) {
	tb.Helper()

	//encs := "0405040b04080f0b080d030204050b0502090805050d01060e060d070f0903090c04070a0d0a000e090b060b0c040c0700020e0b0c060b0106020c0607050a0b0209070d06040808"
	//encs := "37ad10eb75ea0fc1c363db0dda0cd2250426ee2c72787155101ca0e50804349a94b649deadcc5cddc0d2fd9fb358c2edc4e7912d165f88877b1e48c69efacf418e923124506fbb2fd64823fd41cbc10427c423"
	enc, err := hex.DecodeString(encs)
	require.NoError(tb, err)

	tm, am, origins, err := BranchData(enc).decodeCells()
	require.NoError(tb, err)
	_, _ = tm, am

	tb.Logf("%s", BranchData(enc).String())
	//require.EqualValues(tb, tm, am)
	//for i, c := range origins {
	//	if c == nil {
	//		continue
	//	}
	//	fmt.Printf("i %d, c %#+v\n", i, c)
	//}
	return origins[:], am
}

func TestBranchData_ReplacePlainKeys(t *testing.T) {
	t.Parallel()

	row, bm := generateCellRow(t, 16)

	cells, am := unfoldBranchDataFromString(t, "86e586e5082035e72a782b51d9c98548467e3f868294d923cdbbdf4ce326c867bd972c4a2395090109203b51781a76dc87640aea038e3fdd8adca94049aaa436735b162881ec159f6fb408201aa2fa41b5fb019e8abf8fc32800805a2743cfa15373cf64ba16f4f70e683d8e0404a192d9050404f993d9050404e594d90508208642542ff3ce7d63b9703e85eb924ab3071aa39c25b1651c6dda4216387478f10404bd96d905")
	for i, c := range cells {
		if c == nil {
			continue
		}
		if c.accountAddrLen > 0 {
			offt, _ := binary.Uvarint(c.accountAddr[:c.accountAddrLen])
			t.Logf("%d apk %x, offt %d\n", i, c.accountAddr[:c.accountAddrLen], offt)
		}
		if c.storageAddrLen > 0 {
			offt, _ := binary.Uvarint(c.storageAddr[:c.storageAddrLen])
			t.Logf("%d spk %x offt %d\n", i, c.storageAddr[:c.storageAddrLen], offt)
		}

	}
	_ = cells
	_ = am

	cg := func(nibble int, skip bool) (*cell, error) {
		return row[nibble], nil
	}

	be := NewBranchEncoder(1024)
	enc, _, err := be.EncodeBranch(bm, bm, bm, cg)
	require.NoError(t, err)

	original := common.Copy(enc)

	target := make([]byte, 0, len(enc))
	oldKeys := make([][]byte, 0)
	replaced, err := enc.ReplacePlainKeys(target, func(key []byte, isStorage bool) ([]byte, error) {
		oldKeys = append(oldKeys, key)
		if isStorage {
			return key[:8], nil
		}
		return key[:4], nil
	})
	require.NoError(t, err)
	require.Lessf(t, len(replaced), len(enc), "replaced expected to be shorter than original enc")

	keyI := 0
	replacedBack, err := replaced.ReplacePlainKeys(nil, func(key []byte, isStorage bool) ([]byte, error) {
		require.Equal(t, oldKeys[keyI][:4], key[:4])
		defer func() { keyI++ }()
		return oldKeys[keyI], nil
	})
	require.NoError(t, err)
	require.EqualValues(t, original, replacedBack)

	t.Run("merge replaced and original back", func(t *testing.T) {
		orig := common.Copy(original)

		merged, err := replaced.MergeHexBranches(original, nil)
		require.NoError(t, err)
		require.EqualValues(t, orig, merged)

		merged, err = merged.MergeHexBranches(replacedBack, nil)
		require.NoError(t, err)
		require.EqualValues(t, orig, merged)
	})
}

func TestBranchData_ReplacePlainKeys_WithEmpty(t *testing.T) {
	t.Parallel()

	row, bm := generateCellRow(t, 16)

	cg := func(nibble int, skip bool) (*cell, error) {
		return row[nibble], nil
	}

	be := NewBranchEncoder(1024)
	enc, _, err := be.EncodeBranch(bm, bm, bm, cg)
	require.NoError(t, err)

	original := common.Copy(enc)

	target := make([]byte, 0, len(enc))
	oldKeys := make([][]byte, 0)
	replaced, err := enc.ReplacePlainKeys(target, func(key []byte, isStorage bool) ([]byte, error) {
		oldKeys = append(oldKeys, key)
		if isStorage {
			return nil, nil
		}
		return nil, nil
	})
	require.NoError(t, err)
	require.Lenf(t, replaced, len(enc), "replaced expected to be equal to origin (since no replacements were made)")

	keyI := 0
	replacedBack, err := replaced.ReplacePlainKeys(nil, func(key []byte, isStorage bool) ([]byte, error) {
		require.Equal(t, oldKeys[keyI][:4], key[:4])
		defer func() { keyI++ }()
		return oldKeys[keyI], nil
	})
	require.NoError(t, err)
	require.EqualValues(t, original, replacedBack)

	t.Run("merge replaced and original back", func(t *testing.T) {
		orig := common.Copy(original)

		merged, err := replaced.MergeHexBranches(original, nil)
		require.NoError(t, err)
		require.EqualValues(t, orig, merged)

		merged, err = merged.MergeHexBranches(replacedBack, nil)
		require.NoError(t, err)
		require.EqualValues(t, orig, merged)
	})
}

func TestNewUpdates(t *testing.T) {
	t.Parallel()

	t.Run("ModeUpdate", func(t *testing.T) {
		ut := NewUpdates(ModeUpdate, t.TempDir(), keyHasherNoop)

		require.NotNil(t, ut.tree)
		require.Nil(t, ut.keys)
		require.Equal(t, ModeUpdate, ut.mode)
	})

	t.Run("ModeDirect", func(t *testing.T) {
		ut := NewUpdates(ModeDirect, t.TempDir(), keyHasherNoop)

		require.NotNil(t, ut.keys)
		require.Equal(t, ModeDirect, ut.mode)
	})

}

func TestUpdates_TouchPlainKey(t *testing.T) {
	t.Parallel()

	utUpdate := NewUpdates(ModeUpdate, t.TempDir(), keyHasherNoop)
	utDirect := NewUpdates(ModeDirect, t.TempDir(), keyHasherNoop)

	type tc struct {
		key []byte
		val []byte
	}

	upds := []tc{
		{common.FromHex("c17fa85f22306d37cec90b0ec74c5623dbbac68f"), []byte("value1")},
		{common.FromHex("553bba1d92398a69fbc9f01593bbc51b58862366"), []byte("value0")},
		{common.FromHex("553bba1d92398a69fbc9f01593bbc51b58862366"), []byte("value8")},
		{common.FromHex("2452345febefe553bba1d92398a69fbc9f01593b"), []byte("value8")},
		{common.FromHex("ffffffffffff8a69fbc9f01593bbc51b58862366"), []byte("value8")},
		{common.FromHex("553bba1d92398a69fbc9f01593bbceeeeeeeee66"), []byte("value8")},
		{common.FromHex("553bba1d9239aaaaaaaaa01593bbc51b58862366"), []byte("value8")},
		{common.FromHex("553bba1d92398a69fbc9f01593bb777777777777"), []byte("value8")},
		{common.FromHex("5cccccccccccca69fbc9f01593bbc51b58862366"), []byte("value8")},
		{common.FromHex("553bba1d92398a69fbc9feeeeeeee51b58862366"), []byte("value8")},
		{common.FromHex("553bba1d9bbbbbbbbbbbbb1593bbc51b58862366"), []byte("value8")},
		{common.FromHex("553bba1d9ffffffffffff01593bbc51b5aaaaaaa"), []byte("value8")},
		{common.FromHex("97c780315e7820752006b7a918ce7ec023df263a87a715b64d5ab445e1782a760a974f8810551f81dfb7f1425f7d8358332af195"), []byte("value1")},
		{common.FromHex("97c780315e7820752006b7a918ce7ec023df263a87a715b64d5ab445e1782a760a974f881055fffffffff1425f7d8358332af195"), []byte("value1")},
		{common.FromHex("97c780315e7820752006b7a918ce7ec023df263a87a715b64d5ab445e1782a760a974f8810551f81dfb7eeeeeeeeeeeeeeeeee95"), []byte("value1")},
		{common.FromHex("97c780315e7820752006b7a918ce7ec023df263a87a715b64d5ab445e1782a760a974aaaaaaa1f81dfb7f1425f7d8358332af195"), []byte("value1")},
		{common.FromHex("97c780315e7820752006b7a918ce7ec023df263a87a715b64d5ab445e1782a760a974f8810551f81dfb7f1425f7d835838888885"), []byte("value1")},
	}
	for i := 0; i < len(upds); i++ {
		utUpdate.TouchPlainKey(string(upds[i].key), upds[i].val, utUpdate.TouchStorage)
		utDirect.TouchPlainKey(string(upds[i].key), upds[i].val, utDirect.TouchStorage)
	}

	uniqUpds := make(map[string]tc)
	for i := 0; i < len(upds); i++ {
		if _, exist := uniqUpds[string(upds[i].key)]; exist {
			fmt.Printf("deduped %x\n", upds[i].key)
		}
		uniqUpds[string(upds[i].key)] = upds[i]
	}
	sortedUniqUpds := make([]tc, 0, len(uniqUpds))
	for _, v := range uniqUpds {
		sortedUniqUpds = append(sortedUniqUpds, v)
	}
	sort.Slice(sortedUniqUpds, func(i, j int) bool {
		return bytes.Compare(sortedUniqUpds[i].key, sortedUniqUpds[j].key) < 0
	})

	sz := utUpdate.Size()
	require.EqualValues(t, len(uniqUpds), sz)

	sz = utDirect.Size()
	require.EqualValues(t, len(uniqUpds), sz)

	i := 0
	// keyHasherNoop is used so ordering is going by plainKey
	err := utUpdate.HashSort(context.Background(), func(hk, pk []byte, upd *Update) error {
		require.Equal(t, sortedUniqUpds[i].key, pk)
		require.Equal(t, sortedUniqUpds[i].val, upd.Storage[:upd.StorageLen])
		i++
		return nil
	})
	require.NoError(t, err)
	require.Equal(t, len(uniqUpds), i)

	i = 0
	err = utDirect.HashSort(context.Background(), func(hk, pk []byte, _ *Update) error {
		require.Equal(t, sortedUniqUpds[i].key, pk)
		i++
		return nil
	})
	require.NoError(t, err)
	require.Equal(t, len(uniqUpds), i)
}<|MERGE_RESOLUTION|>--- conflicted
+++ resolved
@@ -26,14 +26,9 @@
 	"sort"
 	"testing"
 
-<<<<<<< HEAD
+	"github.com/stretchr/testify/require"
+
 	"github.com/erigontech/erigon/common"
-
-=======
->>>>>>> 7ed4d3c8
-	"github.com/stretchr/testify/require"
-
-	"github.com/erigontech/erigon-lib/common"
 )
 
 func generateCellRow(tb testing.TB, size int) (row []*cell, bitmap uint16) {
