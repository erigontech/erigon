--- conflicted
+++ resolved
@@ -324,13 +324,8 @@
 		return nil
 	}
 
-<<<<<<< HEAD
 	//log.Debug("[commitment] store state", "block", blockNum, "txNum", txNum, "rootHash", hex.EncodeToString(rootHash))
-	return sdc.mainTtx.PutBranch(KeyCommitmentState, encodedState, prevState, prevStep)
-=======
-	log.Debug("[commitment] store state", "block", blockNum, "txNum", txNum, "rootHash", hex.EncodeToString(rootHash))
 	return trieContext.PutBranch(KeyCommitmentState, encodedState, prevState, prevStep)
->>>>>>> 7ed4d3c8
 }
 
 // Encodes current trie state and returns it
