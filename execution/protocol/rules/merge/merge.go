// Copyright 2024 The Erigon Authors
// This file is part of Erigon.
//
// Erigon is free software: you can redistribute it and/or modify
// it under the terms of the GNU Lesser General Public License as published by
// the Free Software Foundation, either version 3 of the License, or
// (at your option) any later version.
//
// Erigon is distributed in the hope that it will be useful,
// but WITHOUT ANY WARRANTY; without even the implied warranty of
// MERCHANTABILITY or FITNESS FOR A PARTICULAR PURPOSE. See the
// GNU Lesser General Public License for more details.
//
// You should have received a copy of the GNU Lesser General Public License
// along with Erigon. If not, see <http://www.gnu.org/licenses/>.

package merge

import (
	"bytes"
	"errors"
	"fmt"
	"math/big"

	"github.com/holiman/uint256"

	"github.com/erigontech/erigon/common"
	"github.com/erigontech/erigon/common/empty"
	"github.com/erigontech/erigon/common/log/v3"
	"github.com/erigontech/erigon/execution/chain"
	"github.com/erigontech/erigon/execution/protocol/misc"
	"github.com/erigontech/erigon/execution/protocol/params"
	"github.com/erigontech/erigon/execution/protocol/rules"
	"github.com/erigontech/erigon/execution/protocol/rules/aura"
	"github.com/erigontech/erigon/execution/state"
	"github.com/erigontech/erigon/execution/tracing"
	"github.com/erigontech/erigon/execution/types"
	"github.com/erigontech/erigon/execution/types/accounts"
	"github.com/erigontech/erigon/execution/vm/evmtypes"
	"github.com/erigontech/erigon/rpc"
)

// Constants for The Merge as specified by EIP-3675: Upgrade consensus to Proof-of-Stake
var (
	ProofOfStakeDifficulty = common.Big0        // PoS block's difficulty is always 0
	ProofOfStakeNonce      = types.BlockNonce{} // PoS block's have all-zero nonces
)

var (
	// errInvalidDifficulty is returned if the difficulty is non-zero.
	errInvalidDifficulty = errors.New("invalid difficulty")

	// errInvalidNonce is returned if the nonce is non-zero.
	errInvalidNonce = errors.New("invalid nonce")

	// errInvalidUncleHash is returned if a block contains a non-empty uncle list.
	errInvalidUncleHash = errors.New("non empty uncle hash")

	errOlderBlockTime = errors.New("timestamp older than parent")
)

// Merge rules engine for the Execution Layer.
// Merge is a rules engine that combines the eth1 consensus and proof-of-stake
// algorithm. The transition rule is described in the eth1/2 merge spec:
// https://eips.ethereum.org/EIPS/eip-3675
//
// Note: After the Merge the work is mostly done on the Consensus Layer, so nothing much is to be added on this side.
type Merge struct {
	eth1Engine rules.Engine // Original rules engine used in eth1, e.g. ethash or clique
}

// New creates a new instance of the Merge Engine with the given embedded eth1 engine.
func New(eth1Engine rules.Engine) *Merge {
	if _, ok := eth1Engine.(*Merge); ok {
		panic("nested rules engine")
	}
	return &Merge{eth1Engine: eth1Engine}
}

// InnerEngine returns the embedded eth1 rules engine.
func (s *Merge) InnerEngine() rules.Engine {
	return s.eth1Engine
}

// Type returns the type of the underlying rules engine.
func (s *Merge) Type() chain.RulesName {
	return s.eth1Engine.Type()
}

// Author implements rules.Engine, returning the header's coinbase as the
// proof-of-stake verified author of the block.
// This is thread-safe (only access the header.Coinbase or the underlying engine's thread-safe method)
func (s *Merge) Author(header *types.Header) (accounts.Address, error) {
	if !misc.IsPoSHeader(header) {
		return s.eth1Engine.Author(header)
	}
	return accounts.InternAddress(header.Coinbase), nil
}

func (s *Merge) VerifyHeader(chain rules.ChainHeaderReader, header *types.Header, seal bool) error {
	reached, err := IsTTDReached(chain, header.ParentHash, header.Number.Uint64()-1)
	if err != nil {
		return err
	}
	if !reached {
		// Not verifying seals if the TTD is passed
		return s.eth1Engine.VerifyHeader(chain, header, !chain.Config().TerminalTotalDifficultyPassed)
	}
	// Short circuit if the parent is not known
	parent := chain.GetHeader(header.ParentHash, header.Number.Uint64()-1)
	if parent == nil {
		return rules.ErrUnknownAncestor
	}

	return s.verifyHeader(chain, header, parent)
}

// VerifyUncles implements rules.Engine, always returning an error for any
// uncles as this consensus mechanism doesn't permit uncles.
func (s *Merge) VerifyUncles(chain rules.ChainReader, header *types.Header, uncles []*types.Header) error {
	if !misc.IsPoSHeader(header) {
		return s.eth1Engine.VerifyUncles(chain, header, uncles)
	}
	if len(uncles) > 0 {
		return errors.New("uncles not allowed")
	}
	return nil
}

// Prepare makes sure difficulty and nonce are correct
func (s *Merge) Prepare(chain rules.ChainHeaderReader, header *types.Header, state *state.IntraBlockState) error {
	reached, err := IsTTDReached(chain, header.ParentHash, header.Number.Uint64()-1)
	if err != nil {
		return err
	}
	if !reached {
		return s.eth1Engine.Prepare(chain, header, state)
	}
	header.Difficulty = ProofOfStakeDifficulty
	header.Nonce = ProofOfStakeNonce
	return nil
}

func (s *Merge) CalculateRewards(config *chain.Config, header *types.Header, uncles []*types.Header, syscall rules.SystemCall,
) ([]rules.Reward, error) {
	_, isAura := s.eth1Engine.(*aura.AuRa)
	if !misc.IsPoSHeader(header) || isAura {
		return s.eth1Engine.CalculateRewards(config, header, uncles, syscall)
	}
	return []rules.Reward{}, nil
}

func (s *Merge) Finalize(config *chain.Config, header *types.Header, state *state.IntraBlockState,
	txs types.Transactions, uncles []*types.Header, receipts types.Receipts, withdrawals []*types.Withdrawal,
	chain rules.ChainReader, syscall rules.SystemCall, skipReceiptsEval bool, logger log.Logger,
) (types.FlatRequests, error) {
	if !misc.IsPoSHeader(header) {
		return s.eth1Engine.Finalize(config, header, state, txs, uncles, receipts, withdrawals, chain, syscall, skipReceiptsEval, logger)
	}

	rewards, err := s.CalculateRewards(config, header, uncles, syscall)
	if err != nil {
		return nil, err
	}
	for _, r := range rewards {
		switch r.Kind {
		case rules.RewardAuthor:
			state.AddBalance(r.Beneficiary, r.Amount, tracing.BalanceIncreaseRewardMineBlock)
		case rules.RewardUncle:
			state.AddBalance(r.Beneficiary, r.Amount, tracing.BalanceIncreaseRewardMineUncle)
		default:
			state.AddBalance(r.Beneficiary, r.Amount, tracing.BalanceChangeUnspecified)
		}
	}

	if withdrawals != nil {
		if auraEngine, ok := s.eth1Engine.(*aura.AuRa); ok {
			if err := auraEngine.ExecuteSystemWithdrawals(withdrawals, syscall); err != nil {
				return nil, err
			}
		} else {
			for _, w := range withdrawals {
				amountInWei := new(uint256.Int).Mul(uint256.NewInt(w.Amount), uint256.NewInt(common.GWei))
				state.AddBalance(accounts.InternAddress(w.Address), *amountInWei, tracing.BalanceIncreaseWithdrawal)
			}
		}
	}

	var rs types.FlatRequests
	if config.IsPrague(header.Time) && !skipReceiptsEval {
		rs = make(types.FlatRequests, 0)
		allLogs := make(types.Logs, 0)
		for i, rec := range receipts {
			if rec == nil {
				return nil, fmt.Errorf("nil receipt: block %d, txId %d, receipts %s", header.Number, i, receipts)
			}
			allLogs = append(allLogs, rec.Logs...)
		}
		depositReqs, err := misc.ParseDepositLogs(allLogs, config.DepositContract)
		if err != nil {
			return nil, fmt.Errorf("error: could not parse requests logs: %v", err)
		}
		if depositReqs != nil {
			rs = append(rs, *depositReqs)
		}
		withdrawalReq, err := misc.DequeueWithdrawalRequests7002(syscall, state)
		if err != nil {
			return nil, err
		}
		if withdrawalReq != nil {
			rs = append(rs, *withdrawalReq)
		}
		consolidations, err := misc.DequeueConsolidationRequests7251(syscall, state)
		if err != nil {
			return nil, err
		}
		if consolidations != nil {
			rs = append(rs, *consolidations)
		}
		if header.RequestsHash != nil {
			rh := rs.Hash()
			if *header.RequestsHash != *rh {
				return nil, fmt.Errorf("error: invalid requests root hash in header, expected: %v, got:%v", header.RequestsHash, rh)
			}
		}
	}

	return rs, nil
}

func (s *Merge) FinalizeAndAssemble(config *chain.Config, header *types.Header, state *state.IntraBlockState,
	txs types.Transactions, uncles []*types.Header, receipts types.Receipts, withdrawals []*types.Withdrawal, chain rules.ChainReader, syscall rules.SystemCall, call rules.Call, logger log.Logger,
) (*types.Block, types.FlatRequests, error) {
	if !misc.IsPoSHeader(header) {
		return s.eth1Engine.FinalizeAndAssemble(config, header, state, txs, uncles, receipts, withdrawals, chain, syscall, call, logger)
	}
	header.RequestsHash = nil
	outRequests, err := s.Finalize(config, header, state, txs, uncles, receipts, withdrawals, chain, syscall, false, logger)
	if err != nil {
		return nil, nil, err
	}
	if config.IsPrague(header.Time) {
		header.RequestsHash = outRequests.Hash()
	}
	return types.NewBlockForAsembling(header, txs, uncles, receipts, withdrawals), outRequests, nil
}

func (s *Merge) SealHash(header *types.Header) (hash common.Hash) {
	return s.eth1Engine.SealHash(header)
}

func (s *Merge) CalcDifficulty(chain rules.ChainHeaderReader, time, parentTime uint64, parentDifficulty *big.Int, parentNumber uint64, parentHash, parentUncleHash common.Hash, parentAuRaStep uint64) *big.Int {
	reached, err := IsTTDReached(chain, parentHash, parentNumber)
	if err != nil {
		return nil
	}
	if !reached {
		return s.eth1Engine.CalcDifficulty(chain, time, parentTime, parentDifficulty, parentNumber, parentHash, parentUncleHash, parentAuRaStep)
	}
	return ProofOfStakeDifficulty
}

func (c *Merge) TxDependencies(h *types.Header) [][]int {
	return nil
}

// verifyHeader checks whether a Proof-of-Stake header conforms to the consensus rules of the
// stock Ethereum rules engine with EIP-3675 modifications.
func (s *Merge) verifyHeader(chain rules.ChainHeaderReader, header, parent *types.Header) error {

	if uint64(len(header.Extra)) > params.MaximumExtraDataSize {
		return fmt.Errorf("extra-data longer than %d bytes (%d)", params.MaximumExtraDataSize, len(header.Extra))
	}

	if header.Time <= parent.Time {
		return errOlderBlockTime
	}

	if header.Difficulty.Cmp(ProofOfStakeDifficulty) != 0 {
		return errInvalidDifficulty
	}

	if !bytes.Equal(header.Nonce[:], ProofOfStakeNonce[:]) {
		return errInvalidNonce
	}

	// Verify that the gas limit is within cap
	if header.GasLimit > params.MaxBlockGasLimit {
		return fmt.Errorf("invalid gasLimit: have %v, max %v", header.GasLimit, params.MaxBlockGasLimit)
	}
	// Verify that the gasUsed is <= gasLimit
	if header.GasUsed > header.GasLimit {
		return fmt.Errorf("invalid gasUsed: have %d, gasLimit %d", header.GasUsed, header.GasLimit)
	}

	// Verify that the block number is parent's +1
	if diff := new(big.Int).Sub(header.Number, parent.Number); diff.Cmp(common.Big1) != 0 {
		return rules.ErrInvalidNumber
	}

	if header.UncleHash != empty.UncleHash {
		return errInvalidUncleHash
	}

	if err := misc.VerifyEip1559Header(chain.Config(), parent, header, false); err != nil {
		return err
	}

	// Verify existence / non-existence of withdrawalsHash
	shanghai := chain.Config().IsShanghai(header.Time)
	if shanghai && header.WithdrawalsHash == nil {
		return errors.New("missing withdrawalsHash")
	}
	if !shanghai && header.WithdrawalsHash != nil {
		return rules.ErrUnexpectedWithdrawals
	}

	if !chain.Config().IsCancun(header.Time) {
		return misc.VerifyAbsenceOfCancunHeaderFields(header)
	}
	if err := misc.VerifyPresenceOfCancunHeaderFields(header); err != nil {
		return err
	}
	expectedExcessBlobGas := misc.CalcExcessBlobGas(chain.Config(), parent, header.Time)
	if *header.ExcessBlobGas != expectedExcessBlobGas {
		return fmt.Errorf("invalid excessBlobGas: have %d, want %d", *header.ExcessBlobGas, expectedExcessBlobGas)
	}

	// Verify existence / non-existence of requestsHash
	prague := chain.Config().IsPrague(header.Time)
	if prague && header.RequestsHash == nil {
		return errors.New("missing requestsHash")
	}
	if !prague && header.RequestsHash != nil {
		return rules.ErrUnexpectedRequests
	}

	return nil
}

func (s *Merge) Seal(chain rules.ChainHeaderReader, blockWithReceipts *types.BlockWithReceipts, results chan<- *types.BlockWithReceipts, stop <-chan struct{}) error {
	block := blockWithReceipts.Block
	receipts := blockWithReceipts.Receipts
	requests := blockWithReceipts.Requests
	if !misc.IsPoSHeader(block.HeaderNoCopy()) {
		return s.eth1Engine.Seal(chain, blockWithReceipts, results, stop)
	}

	header := block.Header()
	header.Nonce = ProofOfStakeNonce

	select {
	case results <- &types.BlockWithReceipts{Block: block.WithSeal(header), Receipts: receipts, Requests: requests}:
	default:
		log.Warn("Sealing result is not read", "sealhash", block.Hash())
	}

	return nil
}

func (s *Merge) IsServiceTransaction(sender accounts.Address, syscall rules.SystemCall) bool {
	return s.eth1Engine.IsServiceTransaction(sender, syscall)
}

func (s *Merge) Initialize(config *chain.Config, chain rules.ChainHeaderReader, header *types.Header,
	state *state.IntraBlockState, syscall rules.SysCallCustom, logger log.Logger, tracer *tracing.Hooks,
) error {
	if !misc.IsPoSHeader(header) {
		return s.eth1Engine.Initialize(config, chain, header, state, syscall, logger, tracer)
	}
<<<<<<< HEAD

	cfg := chain.Config()

	// See https://hackmd.io/@filoozom/rycoQITlWl
	if cfg.BalancerTime != nil && header.Time >= *cfg.BalancerTime {
		parent := chain.GetHeader(header.ParentHash, header.Number.Uint64()-1)
		if parent == nil {
			return rules.ErrUnknownAncestor
		}
		if parent.Time < *cfg.BalancerTime { // first Balancer HF block
			for address, rewrittenCode := range cfg.BalancerRewriteBytecode {
				state.SetCode(address, rewrittenCode)
			}
		}
	}

	if cfg.IsCancun(header.Time) && header.ParentBeaconBlockRoot != nil {
		misc.ApplyBeaconRootEip4788(header.ParentBeaconBlockRoot, func(addr common.Address, data []byte) ([]byte, error) {
=======
	if chain.Config().IsCancun(header.Time) && header.ParentBeaconBlockRoot != nil {
		misc.ApplyBeaconRootEip4788(header.ParentBeaconBlockRoot, func(addr accounts.Address, data []byte) ([]byte, error) {
>>>>>>> 458ffb72
			return syscall(addr, data, state, header, false /* constCall */)
		}, tracer)
	}
	if cfg.IsPrague(header.Time) {
		if err := misc.StoreBlockHashesEip2935(header, state); err != nil {
			return err
		}
	}
	return nil
}

func (s *Merge) APIs(chain rules.ChainHeaderReader) []rpc.API {
	return s.eth1Engine.APIs(chain)
}

func (s *Merge) GetTransferFunc() evmtypes.TransferFunc {
	return s.eth1Engine.GetTransferFunc()
}

func (s *Merge) GetPostApplyMessageFunc() evmtypes.PostApplyMessageFunc {
	return s.eth1Engine.GetPostApplyMessageFunc()
}

func (s *Merge) Close() error {
	return s.eth1Engine.Close()
}

// IsTTDReached checks if the TotalTerminalDifficulty has been surpassed on the `parentHash` block.
// It depends on the parentHash already being stored in the database.
// If the total difficulty is not stored in the database a ErrUnknownAncestorTD error is returned.
func IsTTDReached(chain rules.ChainHeaderReader, parentHash common.Hash, number uint64) (bool, error) {
	if chain.Config().TerminalTotalDifficulty == nil {
		return false, nil
	}
	td := chain.GetTd(parentHash, number)
	if td == nil {
		return false, rules.ErrUnknownAncestorTD
	}
	return td.Cmp(chain.Config().TerminalTotalDifficulty) >= 0, nil
}<|MERGE_RESOLUTION|>--- conflicted
+++ resolved
@@ -368,7 +368,6 @@
 	if !misc.IsPoSHeader(header) {
 		return s.eth1Engine.Initialize(config, chain, header, state, syscall, logger, tracer)
 	}
-<<<<<<< HEAD
 
 	cfg := chain.Config()
 
@@ -380,17 +379,13 @@
 		}
 		if parent.Time < *cfg.BalancerTime { // first Balancer HF block
 			for address, rewrittenCode := range cfg.BalancerRewriteBytecode {
-				state.SetCode(address, rewrittenCode)
+				state.SetCode(accounts.InternAddress(address), rewrittenCode)
 			}
 		}
 	}
 
 	if cfg.IsCancun(header.Time) && header.ParentBeaconBlockRoot != nil {
-		misc.ApplyBeaconRootEip4788(header.ParentBeaconBlockRoot, func(addr common.Address, data []byte) ([]byte, error) {
-=======
-	if chain.Config().IsCancun(header.Time) && header.ParentBeaconBlockRoot != nil {
 		misc.ApplyBeaconRootEip4788(header.ParentBeaconBlockRoot, func(addr accounts.Address, data []byte) ([]byte, error) {
->>>>>>> 458ffb72
 			return syscall(addr, data, state, header, false /* constCall */)
 		}, tracer)
 	}
