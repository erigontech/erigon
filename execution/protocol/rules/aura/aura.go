// Copyright 2024 The Erigon Authors
// This file is part of Erigon.
//
// Erigon is free software: you can redistribute it and/or modify
// it under the terms of the GNU Lesser General Public License as published by
// the Free Software Foundation, either version 3 of the License, or
// (at your option) any later version.
//
// Erigon is distributed in the hope that it will be useful,
// but WITHOUT ANY WARRANTY; without even the implied warranty of
// MERCHANTABILITY or FITNESS FOR A PARTICULAR PURPOSE. See the
// GNU Lesser General Public License for more details.
//
// You should have received a copy of the GNU Lesser General Public License
// along with Erigon. If not, see <http://www.gnu.org/licenses/>.

package aura

import (
	"errors"
	"fmt"
	"math/big"
	"sync"
	"sync/atomic"
	"time"

	"github.com/holiman/uint256"

	"github.com/erigontech/erigon/common"
	"github.com/erigontech/erigon/common/dbg"
	"github.com/erigontech/erigon/common/log/v3"
	"github.com/erigontech/erigon/db/kv"
	"github.com/erigontech/erigon/execution/chain"
	"github.com/erigontech/erigon/execution/protocol/rules"
	"github.com/erigontech/erigon/execution/protocol/rules/clique"
	"github.com/erigontech/erigon/execution/protocol/rules/ethash"
	"github.com/erigontech/erigon/execution/rlp"
	"github.com/erigontech/erigon/execution/state"
	"github.com/erigontech/erigon/execution/tracing"
	"github.com/erigontech/erigon/execution/types"
	"github.com/erigontech/erigon/execution/types/accounts"
	"github.com/erigontech/erigon/execution/vm/evmtypes"
	"github.com/erigontech/erigon/rpc"
)

var DEBUG_LOG_FROM = uint64(dbg.EnvInt("AURA_DEBUG_FROM", 999_999_999))

/*
Not implemented features from OS:
 - two_thirds_majority_transition - because no chains in OE where this is != MaxUint64 - means 1/2 majority used everywhere
 - emptyStepsTransition - same

Repo with solidity sources: https://github.com/poanetwork/posdao-contracts
*/

type Step struct {
	calibrate bool // whether calibration is enabled.
	inner     atomic.Uint64
	// Planned durations of steps.
	durations []StepDurationInfo
}

func (s *Step) doCalibrate() {
	if s.calibrate {
		if !s.optCalibrate() {
			ctr := s.inner.Load()
			panic(fmt.Errorf("step counter under- or overflow: %d", ctr))
		}
	}
}

// optCalibrate Calibrates the AuRa step number according to the current time.
func (s *Step) optCalibrate() bool {
	now := time.Now().Unix()
	var info StepDurationInfo
	i := 0
	for _, d := range s.durations {
		if d.TransitionTimestamp >= uint64(now) {
			break
		}
		info = d
		i++
	}
	if i == 0 {
		panic("durations cannot be empty")
	}

	if uint64(now) < info.TransitionTimestamp {
		return false
	}

	newStep := (uint64(now)-info.TransitionTimestamp)/info.StepDuration + info.TransitionStep
	s.inner.Store(newStep)
	return true
}

type ReceivedStepHashes map[uint64]map[common.Address]common.Hash //BTreeMap<(u64, Address), H256>

// nolint
func (r ReceivedStepHashes) get(step uint64, author common.Address) (common.Hash, bool) {
	res, ok := r[step]
	if !ok {
		return common.Hash{}, false
	}
	result, ok := res[author]
	return result, ok
}

// nolint
func (r ReceivedStepHashes) insert(step uint64, author common.Address, blockHash common.Hash) {
	res, ok := r[step]
	if !ok {
		res = map[common.Address]common.Hash{}
		r[step] = res
	}
	res[author] = blockHash
}

// nolint
func (r ReceivedStepHashes) dropAncient(step uint64) {
	for i := range r {
		if i < step {
			delete(r, i)
		}
	}
}

// nolint
type EpochManager struct {
	epochTransitionHash   common.Hash // H256,
	epochTransitionNumber uint64      // BlockNumber
	finalityChecker       *RollingFinality
	force                 bool
}

func NewEpochManager() *EpochManager {
	return &EpochManager{
		finalityChecker: NewRollingFinality([]common.Address{}),
		force:           true,
	}
}

func (e *EpochManager) noteNewEpoch() { e.force = true }

// zoomValidators - Zooms to the epoch after the header with the given hash. Returns true if succeeded, false otherwise.
// It's analog of zoom_to_after function in OE, but doesn't require external locking
// nolint
func (e *EpochManager) zoomToAfter(chain rules.ChainHeaderReader, er *NonTransactionalEpochReader, validators ValidatorSet, hash common.Hash, call rules.SystemCall) (*RollingFinality, uint64, bool) {
	var lastWasParent bool
	if e.finalityChecker.lastPushed != nil {
		lastWasParent = *e.finalityChecker.lastPushed == hash
	}

	// early exit for current target == chain head, but only if the epochs are
	// the same.
	if lastWasParent && !e.force {
		return e.finalityChecker, e.epochTransitionNumber, true
	}
	e.force = false

	// epoch_transition_for can be an expensive call, but in the absence of
	// forks it will only need to be called for the block directly after
	// epoch transition, in which case it will be O(1) and require a single
	// DB lookup.
	lastTransition, ok := epochTransitionFor(chain, er, hash)
	if !ok {
		if lastTransition.BlockNumber > DEBUG_LOG_FROM {
			fmt.Printf("zoom1: %d\n", lastTransition.BlockNumber)
		}
		return e.finalityChecker, e.epochTransitionNumber, false
	}

	// extract other epoch set if it's not the same as the last.
	if lastTransition.BlockHash != e.epochTransitionHash {
		proof := &EpochTransitionProof{}
		if err := rlp.DecodeBytes(lastTransition.ProofRlp, proof); err != nil {
			panic(err)
		}
		first := proof.SignalNumber == 0
		if lastTransition.BlockNumber > DEBUG_LOG_FROM {
			fmt.Printf("zoom2: %d,%d\n", lastTransition.BlockNumber, len(proof.SetProof))
		}

		// use signal number so multi-set first calculation is correct.
		list, _, err := validators.epochSet(first, proof.SignalNumber, proof.SetProof, call)
		if err != nil {
			panic(fmt.Errorf("proof produced by this engine is invalid: %w", err))
		}
		epochSet := list.validators
		log.Trace("[aura] Updating finality checker with new validator set extracted from epoch", "num", lastTransition.BlockNumber)
		e.finalityChecker = NewRollingFinality(epochSet)
		if proof.SignalNumber >= DEBUG_LOG_FROM {
			fmt.Printf("new rolling finality: %d\n", proof.SignalNumber)
			for i := 0; i < len(epochSet); i++ {
				fmt.Printf("\t%x\n", epochSet[i])
			}
		}
	}

	e.epochTransitionHash = lastTransition.BlockHash
	e.epochTransitionNumber = lastTransition.BlockNumber
	return e.finalityChecker, e.epochTransitionNumber, true
}

// / Get the transition to the epoch the given parent hash is part of
// / or transitions to.
// / This will give the epoch that any children of this parent belong to.
// /
// / The block corresponding the parent hash must be stored already.
// nolint
func epochTransitionFor(chain rules.ChainHeaderReader, e *NonTransactionalEpochReader, parentHash common.Hash) (transition EpochTransition, ok bool) {
	//TODO: probably this version of func doesn't support non-canonical epoch transitions
	h := chain.GetHeaderByHash(parentHash)
	if h == nil {
		return transition, false
	}
	num, hash, transitionProof, err := e.FindBeforeOrEqualNumber(h.Number.Uint64())
	if err != nil {
		panic(err)
	}
	if transitionProof == nil {
		panic("genesis epoch transition must already be set")
	}
	return EpochTransition{BlockNumber: num, BlockHash: hash, ProofRlp: transitionProof}, true
}

// AuRa
// nolint
type AuRa struct {
	e           *NonTransactionalEpochReader
	exitCh      chan struct{}
	signerMutex sync.Mutex // Protects the signer fields

	step PermissionedStep
	// History of step hashes recently received from peers.
	receivedStepHashes ReceivedStepHashes

	cfg           AuthorityRoundParams
	EmptyStepsSet *EmptyStepSet
	EpochManager  *EpochManager // Mutex<EpochManager>,

	certifier     *common.Address // certifies service transactions
	certifierLock sync.Mutex
	db            kv.RwDB
}

func NewAuRa(spec *chain.AuRaConfig, db kv.RwDB) (*AuRa, error) {
	auraParams, err := FromJson(spec)
	if err != nil {
		return nil, err
	}

	if _, ok := auraParams.StepDurations[0]; !ok {
		return nil, errors.New("authority Round step 0 duration is undefined")
	}
	for _, v := range auraParams.StepDurations {
		if v == 0 {
			return nil, errors.New("authority Round step duration cannot be 0")
		}
	}
	//shouldTimeout := auraParams.StartStep == nil
	initialStep := uint64(0)
	if auraParams.StartStep != nil {
		initialStep = *auraParams.StartStep
	}
	durations := make([]StepDurationInfo, 0, 1+len(auraParams.StepDurations))
	durInfo := StepDurationInfo{
		TransitionStep:      0,
		TransitionTimestamp: 0,
		StepDuration:        auraParams.StepDurations[0],
	}
	durations = append(durations, durInfo)
	times := common.SortedKeys(auraParams.StepDurations)
	for i := 1; i < len(auraParams.StepDurations); i++ { // skip first
		time := times[i]
		dur := auraParams.StepDurations[time]
		step, t, ok := nextStepTimeDuration(durInfo, time)
		if !ok {
			return nil, errors.New("timestamp overflow")
		}
		durInfo.TransitionStep = step
		durInfo.TransitionTimestamp = t
		durInfo.StepDuration = dur
		durations = append(durations, durInfo)
	}
	step := &Step{
		calibrate: auraParams.StartStep == nil,
		durations: durations,
	}
	step.inner.Store(initialStep)
	step.doCalibrate()

	/*
		    let engine = Arc::new(AuthorityRound {
		        epoch_manager: Mutex::new(EpochManager::blank()),
		        received_step_hashes: RwLock::new(Default::default()),
		        gas_limit_override_cache: Mutex::new(LruCache::new(GAS_LIMIT_OVERRIDE_CACHE_CAPACITY)),
		    })
			// Do not initialize timeouts for tests.
		    if should_timeout {
		        let handler = TransitionHandler {
		            step: engine.step.clone(),
		            client: engine.client.clone(),
		        };
		        engine
		            .transition_service
		            .register_handler(Arc::new(handler))?;
		    }
	*/

	exitCh := make(chan struct{})

	c := &AuRa{
		e:                  newEpochReader(db),
		exitCh:             exitCh,
		step:               PermissionedStep{inner: step},
		cfg:                auraParams,
		receivedStepHashes: ReceivedStepHashes{},
		EpochManager:       NewEpochManager(),
		db:                 db,
	}
	c.step.canPropose.Store(true)

	return c, nil
}

// NewRo is used by the RPC daemon
func NewRo(spec *chain.AuRaConfig, db kv.RoDB) (*AuRa, error) {
	c, err := NewAuRa(spec, kv.RwWrapper{RoDB: db})
	if err != nil {
		return nil, err
	}
	c.e.readonly = true
	return c, nil
}

// A helper accumulator function mapping a step duration and a step duration transition timestamp
// to the corresponding step number and the correct starting second of the step.
func nextStepTimeDuration(info StepDurationInfo, time uint64) (uint64, uint64, bool) {
	stepDiff := time + info.StepDuration
	if stepDiff < 1 {
		return 0, 0, false
	}
	stepDiff -= 1
	if stepDiff < info.TransitionTimestamp {
		return 0, 0, false
	}
	stepDiff -= info.TransitionTimestamp
	if info.StepDuration == 0 {
		return 0, 0, false
	}
	stepDiff /= info.StepDuration
	timeDiff := stepDiff * info.StepDuration
	return info.TransitionStep + stepDiff, info.TransitionTimestamp + timeDiff, true
}

// Type returns underlying rules engine
func (c *AuRa) Type() chain.RulesName {
	return chain.AuRaRules
}

// Author implements rules.Engine, returning the Ethereum address recovered
// from the signature in the header's extra-data section.
// This is thread-safe (only access the Coinbase of the header)
func (c *AuRa) Author(header *types.Header) (accounts.Address, error) {
	/*
				 let message = keccak(empty_step_rlp(self.step, &self.parent_hash));
		        let public = publickey::recover(&self.signature.into(), &message)?;
		        Ok(publickey::public_to_address(&public))
	*/
	return accounts.InternAddress(header.Coinbase), nil
}

// VerifyHeader checks whether a header conforms to the consensus rules.
func (c *AuRa) VerifyHeader(chain rules.ChainHeaderReader, header *types.Header, _ bool) error {
	number := header.Number.Uint64()
	if number == 0 {
		return nil
	}
	parent := chain.GetHeader(header.ParentHash, number-1)
	if parent == nil {
		log.Error("rules.ErrUnknownAncestor", "parentNum", number-1, "hash", header.ParentHash.String())
		return rules.ErrUnknownAncestor
	}
	return ethash.VerifyHeaderBasics(chain, header, parent, true /*checkTimestamp*/, c.HasGasLimitContract() /*skipGasLimit*/)
}

// nolint
func (c *AuRa) hasReceivedStepHashes(step uint64, author common.Address, newHash common.Hash) bool {
	/*
		self
			       .received_step_hashes
			       .read()
			       .get(&received_step_key)
			       .map_or(false, |h| *h != new_hash)
	*/
	return false
}

// nolint
func (c *AuRa) insertReceivedStepHashes(step uint64, author common.Address, newHash common.Hash) {
	/*
	   	    self.received_step_hashes
	                      .write()
	                      .insert(received_step_key, new_hash);
	*/
}

// nolint
func (c *AuRa) verifyFamily(chain rules.ChainHeaderReader, e *NonTransactionalEpochReader, header *types.Header, call rules.Call, syscall rules.SystemCall) error {
	// TODO: I call it from Initialize - because looks like no much reason to have separated "verifyFamily" call

	step := header.AuRaStep
	parent := chain.GetHeader(header.ParentHash, header.Number.Uint64()-1)
	parentStep := parent.AuRaStep
	//nolint
	validators, setNumber, err := c.epochSet(chain, e, header, syscall)
	if err != nil {
		return err
	}
	return nil
	// TODO(yperbasis): re-enable the rest

	// Ensure header is from the step after parent.
	//nolint
	if step == parentStep ||
		(header.Number.Uint64() >= c.cfg.ValidateStepTransition && step <= parentStep) {
		log.Trace("[aura] Multiple blocks proposed for step", "num", parentStep)
		_ = setNumber
		/*
			self.validators.report_malicious(
				header.author(),
				set_number,
				header.number(),
				Default::default(),
			);
			Err(EngineError::DoubleVote(*header.author()))?;
		*/
		return fmt.Errorf("double vote: %x", header.Coinbase)
	}

	// Report malice if the validator produced other sibling blocks in the same step.
	if !c.hasReceivedStepHashes(step, header.Coinbase, header.Hash()) {
		/*
		   trace!(target: "engine", "Validator {} produced sibling blocks in the same step", header.author());
		   self.validators.report_malicious(
		       header.author(),
		       set_number,
		       header.number(),
		       Default::default(),
		   );
		*/
	} else {
		c.insertReceivedStepHashes(step, header.Coinbase, header.Hash())
	}

	// Remove hash records older than two full rounds of steps (picked as a reasonable trade-off between
	// memory consumption and fault-tolerance).
	cnt, err := count(validators, parent.Hash(), call)
	if err != nil {
		return err
	}
	siblingMaliceDetectionPeriod := 2 * cnt
	oldestStep := uint64(0) //  let oldest_step = parent_step.saturating_sub(sibling_malice_detection_period);
	if parentStep > siblingMaliceDetectionPeriod {
		oldestStep = parentStep - siblingMaliceDetectionPeriod
	}
	//nolint
	if oldestStep > 0 {
		/*
		   let mut rsh = self.received_step_hashes.write();
		   let new_rsh = rsh.split_off(&(oldest_step, Address::zero()));
		   *rsh = new_rsh;
		*/
	}

	emptyStepLen := uint64(0)
	//self.report_skipped(header, step, parent_step, &*validators, set_number);

	/*
	   // If empty step messages are enabled we will validate the messages in the seal, missing messages are not
	   // reported as there's no way to tell whether the empty step message was never sent or simply not included.
	   let empty_steps_len = if header.number() >= self.empty_steps_transition {
	       let validate_empty_steps = || -> Result<usize, Error> {
	           let strict_empty_steps = header.number() >= self.strict_empty_steps_transition;
	           let empty_steps = header_empty_steps(header)?;
	           let empty_steps_len = empty_steps.len();
	           let mut prev_empty_step = 0;

	           for empty_step in empty_steps {
	               if empty_step.step <= parent_step || empty_step.step >= step {
	                   Err(EngineError::InsufficientProof(format!(
	                       "empty step proof for invalid step: {:?}",
	                       empty_step.step
	                   )))?;
	               }

	               if empty_step.parent_hash != *header.parent_hash() {
	                   Err(EngineError::InsufficientProof(format!(
	                       "empty step proof for invalid parent hash: {:?}",
	                       empty_step.parent_hash
	                   )))?;
	               }

	               if !empty_step.verify(&*validators).unwrap_or(false) {
	                   Err(EngineError::InsufficientProof(format!(
	                       "invalid empty step proof: {:?}",
	                       empty_step
	                   )))?;
	               }

	               if strict_empty_steps {
	                   if empty_step.step <= prev_empty_step {
	                       Err(EngineError::InsufficientProof(format!(
	                           "{} empty step: {:?}",
	                           if empty_step.step == prev_empty_step {
	                               "duplicate"
	                           } else {
	                               "unordered"
	                           },
	                           empty_step
	                       )))?;
	                   }

	                   prev_empty_step = empty_step.step;
	               }
	           }

	           Ok(empty_steps_len)
	       };

	       match validate_empty_steps() {
	           Ok(len) => len,
	           Err(err) => {
	               trace!(
	                   target: "engine",
	                   "Reporting benign misbehaviour (cause: invalid empty steps) \
	                   at block #{}, epoch set number {}. Own address: {}",
	                   header.number(), set_number, self.address().unwrap_or_default()
	               );
	               self.validators
	                   .report_benign(header.author(), set_number, header.number());
	               return Err(err);
	           }
	       }
	   } else {
	       self.report_skipped(header, step, parent_step, &*validators, set_number);

	       0
	   };
	*/
	if header.Number.Uint64() >= c.cfg.ValidateScoreTransition {
		expectedDifficulty := calculateScore(parentStep, step, emptyStepLen)
		if header.Difficulty.Cmp(expectedDifficulty.ToBig()) != 0 {
			return fmt.Errorf("invlid difficulty: expect=%s, found=%s\n", expectedDifficulty, header.Difficulty)
		}
	}
	return nil
}

// VerifyUncles implements rules.Engine, always returning an error for any
// uncles as this consensus mechanism doesn't permit uncles.
func (c *AuRa) VerifyUncles(chain rules.ChainReader, header *types.Header, uncles []*types.Header) error {
	return nil
	//if len(uncles) > 0 {
	//	return errors.New("uncles not allowed")
	//}
	//return nil
}

// VerifySeal implements rules.Engine, checking whether the signature contained
// in the header satisfies the consensus protocol requirements.
func (c *AuRa) VerifySeal(chain rules.ChainHeaderReader, header *types.Header) error {
	return nil
	//snap, err := c.Snapshot(chain, header.Number.Uint64(), header.Hash(), nil)
	//if err != nil {
	//	return err
	//}
	//return c.verifySeal(chain, header, snap)
}

// Prepare implements rules.Engine, preparing all the consensus fields of the
// header for running the transactions on top.
func (c *AuRa) Prepare(chain rules.ChainHeaderReader, header *types.Header, state *state.IntraBlockState) error {
	return nil
	/// If the block isn't a checkpoint, cast a random vote (good enough for now)
	//header.Coinbase = common.Address{}
	//header.Nonce = types.BlockNonce{}
	//
	//number := header.Number.Uint64()
	/// Assemble the voting snapshot to check which votes make sense
	//snap, err := c.Snapshot(chain, number-1, header.ParentHash, nil)
	//if err != nil {
	//	return err
	//}
	//if number%c.config.Epoch != 0 {
	//	c.lock.RLock()
	//
	//	// Gather all the proposals that make sense voting on
	//	addresses := make([]common.Address, 0, len(c.proposals))
	//	for address, authorize := range c.proposals {
	//		if snap.validVote(address, authorize) {
	//			addresses = append(addresses, address)
	//		}
	//	}
	//	// If there's pending proposals, cast a vote on them
	//	if len(addresses) > 0 {
	//		header.Coinbase = addresses[rand.Intn(len(addresses))]
	//		if c.proposals[header.Coinbase] {
	//			copy(header.Nonce[:], NonceAuthVote)
	//		} else {
	//			copy(header.Nonce[:], nonceDropVote)
	//		}
	//	}
	//	c.lock.RUnlock()
	//}
	/// Set the correct difficulty
	//header.Difficulty = calcDifficulty(snap, c.signer)
	//
	/// Ensure the extra data has all its components
	//if len(header.Extra) < ExtraVanity {
	//	header.Extra = append(header.Extra, bytes.Repeat([]byte{0x00}, ExtraVanity-len(header.Extra))...)
	//}
	//header.Extra = header.Extra[:ExtraVanity]
	//
	//if number%c.config.Epoch == 0 {
	//	for _, signer := range snap.GetSigners() {
	//		header.Extra = append(header.Extra, signer[:]...)
	//	}
	//}
	//header.Extra = append(header.Extra, make([]byte, ExtraSeal)...)
	//
	/// Mix digest is reserved for now, set to empty
	//header.MixDigest = common.Hash{}
	//
	/// Ensure the timestamp has the correct delay
	//parent := chain.GetHeader(header.ParentHash, number-1)
	//if parent == nil {
	//	return rules.ErrUnknownAncestor
	//}
	//header.Time = parent.Time + c.config.Period
	//
	//now := uint64(time.Now().Unix())
	//if header.Time < now {
	//	header.Time = now
	//}
	//
	//return nil
}

<<<<<<< HEAD
func (c *AuRa) rewriteBytecode(blockNum uint64, state *state.IntraBlockState) {
	for address, rewrittenCode := range c.cfg.RewriteBytecode[blockNum] {
=======
func (c *AuRa) RewriteBytecode(header *types.Header, state *state.IntraBlockState) {
	blockNum := header.Number.Uint64()
	for addressValue, rewrittenCode := range c.cfg.RewriteBytecode[blockNum] {
		address := accounts.InternAddress(addressValue)
>>>>>>> 458ffb72
		state.SetCode(address, rewrittenCode)
	}
}

func (c *AuRa) Initialize(config *chain.Config, chain rules.ChainHeaderReader, header *types.Header,
	state *state.IntraBlockState, syscallCustom rules.SysCallCustom, logger log.Logger, tracer *tracing.Hooks,
) error {
	blockNum := header.Number.Uint64()

	//Check block gas limit from smart contract, if applicable
	err := c.verifyGasLimitOverride(config, chain, header, state, syscallCustom)
	if err != nil {
		return err
	}

	c.rewriteBytecode(blockNum, state)

	syscall := func(addr accounts.Address, data []byte) ([]byte, error) {
		return syscallCustom(addr, data, state, header, false /* constCall */)
	}
	c.certifierLock.Lock()
	if c.cfg.Registrar != nil && c.certifier == nil && config.IsLondon(blockNum) {
		c.certifier = getCertifier(*c.cfg.Registrar, syscall)
	}
	c.certifierLock.Unlock()

	if blockNum == 1 {
		proof, err := c.GenesisEpochData(header, syscall)
		if err != nil {
			panic(err)
		}
		err = c.e.PutEpoch(header.ParentHash, 0, proof) //TODO: block 0 hardcoded - need fix it inside validators
		if err != nil {
			panic(err)
		}
	}

	//if err := c.verifyFamily(chain, e, header, call, syscall); err != nil { //TODO: OE has it as a separate engine call? why?
	//	panic(err)
	//}

	// check_and_lock_block -> check_epoch_end_signal

	epoch, err := c.e.GetEpoch(header.ParentHash, blockNum-1)
	if err != nil {
		logger.Warn("[aura] initialize block: on epoch begin", "err", err)
		return err
	}
	isEpochBegin := epoch != nil
	if !isEpochBegin {
		return nil
	}
	err = c.cfg.Validators.onEpochBegin(isEpochBegin, header, syscall)
	if err != nil {
		logger.Warn("[aura] initialize block: on epoch begin", "err", err)
		return err
	}
	// check_and_lock_block -> check_epoch_end_signal END (before enact)
	return nil
}

func (c *AuRa) applyRewards(header *types.Header, state *state.IntraBlockState, syscall rules.SystemCall) error {
	rewards, err := c.CalculateRewards(nil, header, nil, syscall)
	if err != nil {
		return err
	}
	for _, r := range rewards {
		state.AddBalance(r.Beneficiary, r.Amount, tracing.BalanceIncreaseRewardMineBlock)
	}
	return nil
}

// word `signal epoch` == word `pending epoch`
func (c *AuRa) Finalize(config *chain.Config, header *types.Header, state *state.IntraBlockState, txs types.Transactions,
	uncles []*types.Header, receipts types.Receipts, withdrawals []*types.Withdrawal,
	chain rules.ChainReader, syscall rules.SystemCall, skipReceiptsEval bool, logger log.Logger,
) (types.FlatRequests, error) {
	if err := c.applyRewards(header, state, syscall); err != nil {
		return nil, err
	}

	// check_and_lock_block -> check_epoch_end_signal (after enact)
	if header.Number.Uint64() >= DEBUG_LOG_FROM {
		fmt.Printf("finalize1: %d,%d\n", header.Number.Uint64(), len(receipts))
	}
	pendingTransitionProof, err := c.cfg.Validators.signalEpochEnd(header.Number.Sign() == 0, header, receipts)
	if err != nil {
		return nil, err
	}
	if pendingTransitionProof != nil {
		if header.Number.Uint64() >= DEBUG_LOG_FROM {
			fmt.Printf("insert_pending_transition: %d,receipts=%d, lenProof=%d\n", header.Number.Uint64(), len(receipts), len(pendingTransitionProof))
		}
		if err = c.e.PutPendingEpoch(header.Hash(), header.Number.Uint64(), pendingTransitionProof); err != nil {
			return nil, err
		}
	}
	// check_and_lock_block -> check_epoch_end_signal END

	finalized := buildFinality(c.EpochManager, chain, c.e, c.cfg.Validators, header, syscall)
	c.EpochManager.finalityChecker.print(header.Number.Uint64())
	epochEndProof, err := isEpochEnd(chain, c.e, finalized, header)
	if err != nil {
		return nil, err
	}
	if epochEndProof != nil {
		c.EpochManager.noteNewEpoch()
		logger.Info("[aura] epoch transition", "block_num", header.Number.Uint64())
		if err := c.e.PutEpoch(header.Hash(), header.Number.Uint64(), epochEndProof); err != nil {
			return nil, err
		}
	}

	return nil, nil
}

func (c *AuRa) TxDependencies(h *types.Header) [][]int {
	return nil
}

func buildFinality(e *EpochManager, chain rules.ChainHeaderReader, er *NonTransactionalEpochReader, validators ValidatorSet, header *types.Header, syscall rules.SystemCall) []unAssembledHeader {
	// commit_block -> aura.build_finality
	_, _, ok := e.zoomToAfter(chain, er, validators, header.ParentHash, syscall)
	if !ok {
		return []unAssembledHeader{}
	}
	if e.finalityChecker.lastPushed == nil || *e.finalityChecker.lastPushed != header.ParentHash {
		if err := e.finalityChecker.buildAncestrySubChain(func(hash common.Hash) ([]common.Address, common.Hash, common.Hash, uint64, bool) {
			h := chain.GetHeaderByHash(hash)
			if h == nil {
				return nil, common.Hash{}, common.Hash{}, 0, false
			}
			return []common.Address{h.Coinbase}, h.Hash(), h.ParentHash, h.Number.Uint64(), true
		}, header.ParentHash, e.epochTransitionHash); err != nil {
			//log.Warn("[aura] buildAncestrySubChain", "err", err)
			return []unAssembledHeader{}
		}
	}

	res, err := e.finalityChecker.push(header.Hash(), header.Number.Uint64(), []common.Address{header.Coinbase})
	if err != nil {
		//log.Warn("[aura] finalityChecker.push", "err", err)
		return []unAssembledHeader{}
	}
	return res
}

func isEpochEnd(chain rules.ChainHeaderReader, e *NonTransactionalEpochReader, finalized []unAssembledHeader, header *types.Header) ([]byte, error) {
	// commit_block -> aura.is_epoch_end
	for i := range finalized {
		pendingTransitionProof, err := e.GetPendingEpoch(finalized[i].hash, finalized[i].number)
		if err != nil {
			return nil, err
		}
		if pendingTransitionProof == nil {
			continue
		}
		if header.Number.Uint64() >= DEBUG_LOG_FROM {
			fmt.Printf("pending transition: %d,%x,len=%d\n", finalized[i].number, finalized[i].hash, len(pendingTransitionProof))
		}

		finalityProof := allHeadersUntil(chain, header, finalized[i].hash)
		var finalizedHeader *types.Header
		if finalized[i].hash == header.Hash() {
			finalizedHeader = header
		} else {
			finalizedHeader = chain.GetHeader(finalized[i].hash, finalized[i].number)
		}
		signalNumber := finalizedHeader.Number
		finalityProof = append(finalityProof, finalizedHeader)
		for i, j := 0, len(finalityProof)-1; i < j; i, j = i+1, j-1 { // reverse
			finalityProof[i], finalityProof[j] = finalityProof[j], finalityProof[i]
		}
		finalityProofRLP, err := rlp.EncodeToBytes(finalityProof)
		if err != nil {
			return nil, err
		}
		/*
			// We turn off can_propose here because upon validator set change there can
			// be two valid proposers for a single step: one from the old set and
			// one from the new.
			//
			// This way, upon encountering an epoch change, the proposer from the
			// new set will be forced to wait until the next step to avoid sealing a
			// block that breaks the invariant that the parent's step < the block's step.
			self.step.can_propose.store(false, AtomicOrdering::SeqCst);
		*/
		return rlp.EncodeToBytes(EpochTransitionProof{SignalNumber: signalNumber.Uint64(), SetProof: pendingTransitionProof, FinalityProof: finalityProofRLP})
	}
	return nil, nil
}

// allHeadersUntil walk the chain backwards from current head until finalized_hash
// to construct transition proof. author == ec_recover(sig) known
// since the blocks are in the DB.
func allHeadersUntil(chain rules.ChainHeaderReader, from *types.Header, to common.Hash) (out []*types.Header) {
	var header = from
	for {
		header = chain.GetHeader(header.ParentHash, header.Number.Uint64()-1)
		if header == nil {
			panic("not found header")
		}
		if header.Number.Sign() == 0 {
			break
		}
		if to == header.Hash() {
			break
		}
		out = append(out, header)
	}
	return out
}

//func (c *AuRa) check_epoch_end(cc *chain.Config, header *types.Header, state *state.IntraBlockState, txs []types.Transaction, uncles []*types.Header, syscall rules.SystemCall) {
//}

// FinalizeAndAssemble implements rules.Engine
func (c *AuRa) FinalizeAndAssemble(config *chain.Config, header *types.Header, state *state.IntraBlockState, txs types.Transactions, uncles []*types.Header, receipts types.Receipts, withdrawals []*types.Withdrawal, chain rules.ChainReader, syscall rules.SystemCall, call rules.Call, logger log.Logger) (*types.Block, types.FlatRequests, error) {
	_, err := c.Finalize(config, header, state, txs, uncles, receipts, withdrawals, chain, syscall, false, logger)
	if err != nil {
		return nil, nil, err
	}

	// Assemble and return the final block for sealing
	return types.NewBlockForAsembling(header, txs, uncles, receipts, withdrawals), nil, nil
}

// Authorize injects a private key into the rules engine to mint new blocks with.
func (c *AuRa) Authorize(signer common.Address, signFn clique.SignerFn) {
	c.signerMutex.Lock()
	defer c.signerMutex.Unlock()

	//c.signer = signer
	//c.signFn = signFn
}

func (c *AuRa) GenesisEpochData(header *types.Header, caller rules.SystemCall) ([]byte, error) {
	setProof, err := c.cfg.Validators.genesisEpochData(header, caller)
	if err != nil {
		return nil, err
	}
	res, err := rlp.EncodeToBytes(EpochTransitionProof{SignalNumber: 0, SetProof: setProof, FinalityProof: []byte{}})
	if err != nil {
		panic(err)
	}
	//fmt.Printf("reere: %x\n", res)
	//f91a84f9020da00000000000000000000000000000000000000000000000000000000000000000a01dcc4de8dec75d7aab85b567b6ccd41ad312451b948a7413f0a142fd40d49347940000000000000000000000000000000000000000a0fad4af258fd11939fae0c6c6eec9d340b1caac0b0196fd9a1bc3f489c5bf00b3a056e81f171bcc55a6ff8345e692c0f86e5b48e01b996cadc001622fb5e363b421a056e81f171bcc55a6ff8345e692c0f86e5b48e01b996cadc001622fb5e363b421b9010000000000000000000000000000000000000000000000000000000000000000000000000000000000000000000000000000000000000000000000000000000000000000000000000000000000000000000000000000000000000000000000000000000000000000000000000000000000000000000000000000000000000000000000000000000000000000000000000000000000000000000000000000000000000000000000000000000000000000000000000000000000000000000000000000000000000000000000000000000000000000000000000000000000000000000000000000000000000000000000000000000000000000000000000000000000830200008083663be080808080b8410000000000000000000000000000000000000000000000000000000000000000000000000000000000000000000000000000000000000000000000000000000000f91871b914c26060604052600436106100fc576000357c0100000000000000000000000000000000000000000000000000000000900463ffffffff16806303aca79214610101578063108552691461016457806340a141ff1461019d57806340c9cdeb146101d65780634110a489146101ff57806345199e0a1461025757806349285b58146102c15780634d238c8e14610316578063752862111461034f578063900eb5a8146103645780639a573786146103c7578063a26a47d21461041c578063ae4b1b5b14610449578063b3f05b971461049e578063b7ab4db5146104cb578063d3e848f114610535578063fa81b2001461058a578063facd743b146105df575b600080fd5b341561010c57600080fd5b6101226004808035906020019091905050610630565b604051808273ffffffffffffffffffffffffffffffffffffffff1673ffffffffffffffffffffffffffffffffffffffff16815260200191505060405180910390f35b341561016f57600080fd5b61019b600480803573ffffffffffffffffffffffffffffffffffffffff1690602001909190505061066f565b005b34156101a857600080fd5b6101d4600480803573ffffffffffffffffffffffffffffffffffffffff16906020019091905050610807565b005b34156101e157600080fd5b6101e9610bb7565b6040518082815260200191505060405180910390f35b341561020a57600080fd5b610236600480803573ffffffffffffffffffffffffffffffffffffffff16906020019091905050610bbd565b60405180831515151581526020018281526020019250505060405180910390f35b341561026257600080fd5b61026a610bee565b6040518080602001828103825283818151815260200191508051906020019060200280838360005b838110156102ad578082015181840152602081019050610292565b505050509050019250505060405180910390f35b34156102cc57600080fd5b6102d4610c82565b604051808273ffffffffffffffffffffffffffffffffffffffff1673ffffffffffffffffffffffffffffffffffffffff16815260200191505060405180910390f35b341561032157600080fd5b61034d600480803573ffffffffffffffffffffffffffffffffffffffff16906020019091905050610d32565b005b341561035a57600080fd5b610362610fcc565b005b341561036f57600080fd5b61038560048080359060200190919050506110fc565b604051808273ffffffffffffffffffffffffffffffffffffffff1673ffffffffffffffffffffffffffffffffffffffff16815260200191505060405180910390f35b34156103d257600080fd5b6103da61113b565b604051808273ffffffffffffffffffffffffffffffffffffffff1673ffffffffffffffffffffffffffffffffffffffff16815260200191505060405180910390f35b341561042757600080fd5b61042f6111eb565b604051808215151515815260200191505060405180910390f35b341561045457600080fd5b61045c6111fe565b604051808273ffffffffffffffffffffffffffffffffffffffff1673ffffffffffffffffffffffffffffffffffffffff16815260200191505060405180910390f35b34156104a957600080fd5b6104b1611224565b604051808215151515815260200191505060405180910390f35b34156104d657600080fd5b6104de611237565b6040518080602001828103825283818151815260200191508051906020019060200280838360005b83811015610521578082015181840152602081019050610506565b505050509050019250505060405180910390f35b341561054057600080fd5b6105486112cb565b604051808273ffffffffffffffffffffffffffffffffffffffff1673ffffffffffffffffffffffffffffffffffffffff16815260200191505060405180910390f35b341561059557600080fd5b61059d6112f1565b604051808273ffffffffffffffffffffffffffffffffffffffff1673ffffffffffffffffffffffffffffffffffffffff16815260200191505060405180910390f35b34156105ea57600080fd5b610616600480803573ffffffffffffffffffffffffffffffffffffffff16906020019091905050611317565b604051808215151515815260200191505060405180910390f35b60078181548110151561063f57fe5b90600052602060002090016000915054906101000a900473ffffffffffffffffffffffffffffffffffffffff1681565b600460029054906101000a900473ffffffffffffffffffffffffffffffffffffffff1673ffffffffffffffffffffffffffffffffffffffff163373ffffffffffffffffffffffffffffffffffffffff161415156106cb57600080fd5b600460019054906101000a900460ff161515156106e757600080fd5b600073ffffffffffffffffffffffffffffffffffffffff168173ffffffffffffffffffffffffffffffffffffffff161415151561072357600080fd5b80600a60006101000a81548173ffffffffffffffffffffffffffffffffffffffff021916908373ffffffffffffffffffffffffffffffffffffffff1602179055506001600460016101000a81548160ff0219169083151502179055507f600bcf04a13e752d1e3670a5a9f1c21177ca2a93c6f5391d4f1298d098097c22600a60009054906101000a900473ffffffffffffffffffffffffffffffffffffffff16604051808273ffffffffffffffffffffffffffffffffffffffff1673ffffffffffffffffffffffffffffffffffffffff16815260200191505060405180910390a150565b600080600061081461113b565b73ffffffffffffffffffffffffffffffffffffffff163373ffffffffffffffffffffffffffffffffffffffff1614151561084d57600080fd5b83600960008273ffffffffffffffffffffffffffffffffffffffff1673ffffffffffffffffffffffffffffffffffffffff16815260200190815260200160002060000160009054906101000a900460ff1615156108a957600080fd5b600960008673ffffffffffffffffffffffffffffffffffffffff1673ffffffffffffffffffffffffffffffffffffffff168152602001908152602001600020600101549350600160078054905003925060078381548110151561090857fe5b906000526020600020900160009054906101000a900473ffffffffffffffffffffffffffffffffffffffff1691508160078581548110151561094657fe5b906000526020600020900160006101000a81548173ffffffffffffffffffffffffffffffffffffffff021916908373ffffffffffffffffffffffffffffffffffffffff16021790555083600960008473ffffffffffffffffffffffffffffffffffffffff1673ffffffffffffffffffffffffffffffffffffffff168152602001908152602001600020600101819055506007838154811015156109e557fe5b906000526020600020900160006101000a81549073ffffffffffffffffffffffffffffffffffffffff02191690556000600780549050111515610a2757600080fd5b6007805480919060019003610a3c9190611370565b506000600960008773ffffffffffffffffffffffffffffffffffffffff1673ffffffffffffffffffffffffffffffffffffffff168152602001908152602001600020600101819055506000600960008773ffffffffffffffffffffffffffffffffffffffff1673ffffffffffffffffffffffffffffffffffffffff16815260200190815260200160002060000160006101000a81548160ff0219169083151502179055506000600460006101000a81548160ff0219169083151502179055506001430340600019167f55252fa6eee4741b4e24a74a70e9c11fd2c2281df8d6ea13126ff845f7825c89600760405180806020018281038252838181548152602001915080548015610ba257602002820191906000526020600020905b8160009054906101000a900473ffffffffffffffffffffffffffffffffffffffff1673ffffffffffffffffffffffffffffffffffffffff1681526020019060010190808311610b58575b50509250505060405180910390a25050505050565b60085481565b60096020528060005260406000206000915090508060000160009054906101000a900460ff16908060010154905082565b610bf661139c565b6007805480602002602001604051908101604052809291908181526020018280548015610c7857602002820191906000526020600020905b8160009054906101000a900473ffffffffffffffffffffffffffffffffffffffff1673ffffffffffffffffffffffffffffffffffffffff1681526020019060010190808311610c2e575b5050505050905090565b6000600a60009054906101000a900473ffffffffffffffffffffffffffffffffffffffff1673ffffffffffffffffffffffffffffffffffffffff166349285b586000604051602001526040518163ffffffff167c0100000000000000000000000000000000000000000000000000000000028152600401602060405180830381600087803b1515610d1257600080fd5b6102c65a03f11515610d2357600080fd5b50505060405180519050905090565b610d3a61113b565b73ffffffffffffffffffffffffffffffffffffffff163373ffffffffffffffffffffffffffffffffffffffff16141515610d7357600080fd5b80600960008273ffffffffffffffffffffffffffffffffffffffff1673ffffffffffffffffffffffffffffffffffffffff16815260200190815260200160002060000160009054906101000a900460ff16151515610dd057600080fd5b600073ffffffffffffffffffffffffffffffffffffffff168273ffffffffffffffffffffffffffffffffffffffff1614151515610e0c57600080fd5b6040805190810160405280600115158152602001600780549050815250600960008473ffffffffffffffffffffffffffffffffffffffff1673ffffffffffffffffffffffffffffffffffffffff16815260200190815260200160002060008201518160000160006101000a81548160ff0219169083151502179055506020820151816001015590505060078054806001018281610ea991906113b0565b9160005260206000209001600084909190916101000a81548173ffffffffffffffffffffffffffffffffffffffff021916908373ffffffffffffffffffffffffffffffffffffffff160217905550506000600460006101000a81548160ff0219169083151502179055506001430340600019167f55252fa6eee4741b4e24a74a70e9c11fd2c2281df8d6ea13126ff845f7825c89600760405180806020018281038252838181548152602001915080548015610fba57602002820191906000526020600020905b8160009054906101000a900473ffffffffffffffffffffffffffffffffffffffff1673ffffffffffffffffffffffffffffffffffffffff1681526020019060010190808311610f70575b50509250505060405180910390a25050565b600560009054906101000a900473ffffffffffffffffffffffffffffffffffffffff1673ffffffffffffffffffffffffffffffffffffffff163373ffffffffffffffffffffffffffffffffffffffff161480156110365750600460009054906101000a900460ff16155b151561104157600080fd5b6001600460006101000a81548160ff0219169083151502179055506007600690805461106e9291906113dc565b506006805490506008819055507f8564cd629b15f47dc310d45bcbfc9bcf5420b0d51bf0659a16c67f91d27632536110a4611237565b6040518080602001828103825283818151815260200191508051906020019060200280838360005b838110156110e75780820151818401526020810190506110cc565b505050509050019250505060405180910390a1565b60068181548110151561110b57fe5b90600052602060002090016000915054906101000a900473ffffffffffffffffffffffffffffffffffffffff1681565b6000600a60009054906101000a900473ffffffffffffffffffffffffffffffffffffffff1673ffffffffffffffffffffffffffffffffffffffff16639a5737866000604051602001526040518163ffffffff167c0100000000000000000000000000000000000000000000000000000000028152600401602060405180830381600087803b15156111cb57600080fd5b6102c65a03f115156111dc57600080fd5b50505060405180519050905090565b600460019054906101000a900460ff1681565b600a60009054906101000a900473ffffffffffffffffffffffffffffffffffffffff1681565b600460009054906101000a900460ff1681565b61123f61139c565b60068054806020026020016040519081016040528092919081815260200182805480156112c157602002820191906000526020600020905b8160009054906101000a900473ffffffffffffffffffffffffffffffffffffffff1673ffffffffffffffffffffffffffffffffffffffff1681526020019060010190808311611277575b5050505050905090565b600560009054906101000a900473ffffffffffffffffffffffffffffffffffffffff1681565b600460029054906101000a900473ffffffffffffffffffffffffffffffffffffffff1681565b6000600960008373ffffffffffffffffffffffffffffffffffffffff1673ffffffffffffffffffffffffffffffffffffffff16815260200190815260200160002060000160009054906101000a900460ff169050919050565b81548183558181151161139757818360005260206000209182019101611396919061142e565b5b505050565b602060405190810160405280600081525090565b8154818355818115116113d7578183600052602060002091820191016113d6919061142e565b5b505050565b82805482825590600052602060002090810192821561141d5760005260206000209182015b8281111561141c578254825591600101919060010190611401565b5b50905061142a9190611453565b5090565b61145091905b8082111561144c576000816000905550600101611434565b5090565b90565b61149391905b8082111561148f57600081816101000a81549073ffffffffffffffffffffffffffffffffffffffff021916905550600101611459565b5090565b905600a165627a7a7230582036ea35935c8246b68074adece2eab70c40e69a0193c08a6277ce06e5b25188510029b8f3f8f1a08023c0d95fc2364e0bf7593f5ff32e1db8ef9f4b41c0bd474eae62d1af896e99808080a0b47b4f0b3e73b5edc8f9a9da1cbcfed562eb06bf54619b6aefeadebf5b3604c280a0da6ec08940a924cb08c947dd56cdb40076b29a6f0ea4dba4e2d02d9a9a72431b80a030cc4138c9e74b6cf79d624b4b5612c0fd888e91f55316cfee7d1694e1a90c0b80a0c5d54b915b56a888eee4e6eeb3141e778f9b674d1d322962eed900f02c29990aa017256b36ef47f907c6b1378a2636942ce894c17075e56fc054d4283f6846659e808080a03340bbaeafcda3a8672eb83099231dbbfab8dae02a1e8ec2f7180538fac207e080b86bf869a033aa5d69545785694b808840be50c182dad2ec3636dfccbe6572fb69828742c0b846f8440101a0663ce0d171e545a26aa67e4ca66f72ba96bb48287dbcc03beea282867f80d44ba01f0e7726926cb43c03a0abf48197dba78522ec8ba1b158e2aa30da7d2a2c6f9eb838f7a03868bdfa8727775661e4ccf117824a175a33f8703d728c04488fbfffcafda9f99594e8ddc5c7a2d2f0d7a9798459c0104fdf5e987acaa3e2a02052222313e28459528d920b65115c16c04f3efc82aaedc97be59f3f377c0d3f01b853f851808080a07bb75cabebdcbd1dbb4331054636d0c6d7a2b08483b9e04df057395a7434c9e080808080808080a0e61e567237b49c44d8f906ceea49027260b4010c10a547b38d8b131b9d3b6f848080808080b8d3f8d1a0dc277c93a9f9dcee99aac9b8ba3cfa4c51821998522469c37715644e8fbac0bfa0ab8cdb808c8303bb61fb48e276217be9770fa83ecf3f90f2234d558885f5abf1808080a0fe137c3a474fbde41d89a59dd76da4c55bf696b86d3af64a55632f76cf30786780808080a06301b39b2ea8a44df8b0356120db64b788e71f52e1d7a6309d0d2e5b86fee7cb80a0da5d8b08dea0c5a4799c0f44d8a24d7cdf209f9b7a5588c1ecafb5361f6b9f07a01b7779e149cadf24d4ffb77ca7e11314b8db7097e4d70b2a173493153ca2e5a0808080b853f851808080a0a87d9bb950836582673aa0eecc0ff64aac607870637a2dd2012b8b1b31981f698080a08da6d5c36a404670c553a2c9052df7cd604f04e3863c4c7b9e0027bfd54206d680808080808080808080b86bf869a02080c7b7ae81a58eb98d9c78de4a1fd7fd9535fc953ed2be602daaa41767312ab846f8448080a056e81f171bcc55a6ff8345e692c0f86e5b48e01b996cadc001622fb5e363b421a0c5d2460186f7233c927e7db2dcc703c0e500b653ca82273b7bfad8045d85a470
	//f91a8c80b91a87f91a84f9020da00000000000000000000000000000000000000000000000000000000000000000a01dcc4de8dec75d7aab85b567b6ccd41ad312451b948a7413f0a142fd40d49347940000000000000000000000000000000000000000a0fad4af258fd11939fae0c6c6eec9d340b1caac0b0196fd9a1bc3f489c5bf00b3a056e81f171bcc55a6ff8345e692c0f86e5b48e01b996cadc001622fb5e363b421a056e81f171bcc55a6ff8345e692c0f86e5b48e01b996cadc001622fb5e363b421b9010000000000000000000000000000000000000000000000000000000000000000000000000000000000000000000000000000000000000000000000000000000000000000000000000000000000000000000000000000000000000000000000000000000000000000000000000000000000000000000000000000000000000000000000000000000000000000000000000000000000000000000000000000000000000000000000000000000000000000000000000000000000000000000000000000000000000000000000000000000000000000000000000000000000000000000000000000000000000000000000000000000000000000000000000000000000830200008083663be080808080b8410000000000000000000000000000000000000000000000000000000000000000000000000000000000000000000000000000000000000000000000000000000000f91871b914c26060604052600436106100fc576000357c0100000000000000000000000000000000000000000000000000000000900463ffffffff16806303aca79214610101578063108552691461016457806340a141ff1461019d57806340c9cdeb146101d65780634110a489146101ff57806345199e0a1461025757806349285b58146102c15780634d238c8e14610316578063752862111461034f578063900eb5a8146103645780639a573786146103c7578063a26a47d21461041c578063ae4b1b5b14610449578063b3f05b971461049e578063b7ab4db5146104cb578063d3e848f114610535578063fa81b2001461058a578063facd743b146105df575b600080fd5b341561010c57600080fd5b6101226004808035906020019091905050610630565b604051808273ffffffffffffffffffffffffffffffffffffffff1673ffffffffffffffffffffffffffffffffffffffff16815260200191505060405180910390f35b341561016f57600080fd5b61019b600480803573ffffffffffffffffffffffffffffffffffffffff1690602001909190505061066f565b005b34156101a857600080fd5b6101d4600480803573ffffffffffffffffffffffffffffffffffffffff16906020019091905050610807565b005b34156101e157600080fd5b6101e9610bb7565b6040518082815260200191505060405180910390f35b341561020a57600080fd5b610236600480803573ffffffffffffffffffffffffffffffffffffffff16906020019091905050610bbd565b60405180831515151581526020018281526020019250505060405180910390f35b341561026257600080fd5b61026a610bee565b6040518080602001828103825283818151815260200191508051906020019060200280838360005b838110156102ad578082015181840152602081019050610292565b505050509050019250505060405180910390f35b34156102cc57600080fd5b6102d4610c82565b604051808273ffffffffffffffffffffffffffffffffffffffff1673ffffffffffffffffffffffffffffffffffffffff16815260200191505060405180910390f35b341561032157600080fd5b61034d600480803573ffffffffffffffffffffffffffffffffffffffff16906020019091905050610d32565b005b341561035a57600080fd5b610362610fcc565b005b341561036f57600080fd5b61038560048080359060200190919050506110fc565b604051808273ffffffffffffffffffffffffffffffffffffffff1673ffffffffffffffffffffffffffffffffffffffff16815260200191505060405180910390f35b34156103d257600080fd5b6103da61113b565b604051808273ffffffffffffffffffffffffffffffffffffffff1673ffffffffffffffffffffffffffffffffffffffff16815260200191505060405180910390f35b341561042757600080fd5b61042f6111eb565b604051808215151515815260200191505060405180910390f35b341561045457600080fd5b61045c6111fe565b604051808273ffffffffffffffffffffffffffffffffffffffff1673ffffffffffffffffffffffffffffffffffffffff16815260200191505060405180910390f35b34156104a957600080fd5b6104b1611224565b604051808215151515815260200191505060405180910390f35b34156104d657600080fd5b6104de611237565b6040518080602001828103825283818151815260200191508051906020019060200280838360005b83811015610521578082015181840152602081019050610506565b505050509050019250505060405180910390f35b341561054057600080fd5b6105486112cb565b604051808273ffffffffffffffffffffffffffffffffffffffff1673ffffffffffffffffffffffffffffffffffffffff16815260200191505060405180910390f35b341561059557600080fd5b61059d6112f1565b604051808273ffffffffffffffffffffffffffffffffffffffff1673ffffffffffffffffffffffffffffffffffffffff16815260200191505060405180910390f35b34156105ea57600080fd5b610616600480803573ffffffffffffffffffffffffffffffffffffffff16906020019091905050611317565b604051808215151515815260200191505060405180910390f35b60078181548110151561063f57fe5b90600052602060002090016000915054906101000a900473ffffffffffffffffffffffffffffffffffffffff1681565b600460029054906101000a900473ffffffffffffffffffffffffffffffffffffffff1673ffffffffffffffffffffffffffffffffffffffff163373ffffffffffffffffffffffffffffffffffffffff161415156106cb57600080fd5b600460019054906101000a900460ff161515156106e757600080fd5b600073ffffffffffffffffffffffffffffffffffffffff168173ffffffffffffffffffffffffffffffffffffffff161415151561072357600080fd5b80600a60006101000a81548173ffffffffffffffffffffffffffffffffffffffff021916908373ffffffffffffffffffffffffffffffffffffffff1602179055506001600460016101000a81548160ff0219169083151502179055507f600bcf04a13e752d1e3670a5a9f1c21177ca2a93c6f5391d4f1298d098097c22600a60009054906101000a900473ffffffffffffffffffffffffffffffffffffffff16604051808273ffffffffffffffffffffffffffffffffffffffff1673ffffffffffffffffffffffffffffffffffffffff16815260200191505060405180910390a150565b600080600061081461113b565b73ffffffffffffffffffffffffffffffffffffffff163373ffffffffffffffffffffffffffffffffffffffff1614151561084d57600080fd5b83600960008273ffffffffffffffffffffffffffffffffffffffff1673ffffffffffffffffffffffffffffffffffffffff16815260200190815260200160002060000160009054906101000a900460ff1615156108a957600080fd5b600960008673ffffffffffffffffffffffffffffffffffffffff1673ffffffffffffffffffffffffffffffffffffffff168152602001908152602001600020600101549350600160078054905003925060078381548110151561090857fe5b906000526020600020900160009054906101000a900473ffffffffffffffffffffffffffffffffffffffff1691508160078581548110151561094657fe5b906000526020600020900160006101000a81548173ffffffffffffffffffffffffffffffffffffffff021916908373ffffffffffffffffffffffffffffffffffffffff16021790555083600960008473ffffffffffffffffffffffffffffffffffffffff1673ffffffffffffffffffffffffffffffffffffffff168152602001908152602001600020600101819055506007838154811015156109e557fe5b906000526020600020900160006101000a81549073ffffffffffffffffffffffffffffffffffffffff02191690556000600780549050111515610a2757600080fd5b6007805480919060019003610a3c9190611370565b506000600960008773ffffffffffffffffffffffffffffffffffffffff1673ffffffffffffffffffffffffffffffffffffffff168152602001908152602001600020600101819055506000600960008773ffffffffffffffffffffffffffffffffffffffff1673ffffffffffffffffffffffffffffffffffffffff16815260200190815260200160002060000160006101000a81548160ff0219169083151502179055506000600460006101000a81548160ff0219169083151502179055506001430340600019167f55252fa6eee4741b4e24a74a70e9c11fd2c2281df8d6ea13126ff845f7825c89600760405180806020018281038252838181548152602001915080548015610ba257602002820191906000526020600020905b8160009054906101000a900473ffffffffffffffffffffffffffffffffffffffff1673ffffffffffffffffffffffffffffffffffffffff1681526020019060010190808311610b58575b50509250505060405180910390a25050505050565b60085481565b60096020528060005260406000206000915090508060000160009054906101000a900460ff16908060010154905082565b610bf661139c565b6007805480602002602001604051908101604052809291908181526020018280548015610c7857602002820191906000526020600020905b8160009054906101000a900473ffffffffffffffffffffffffffffffffffffffff1673ffffffffffffffffffffffffffffffffffffffff1681526020019060010190808311610c2e575b5050505050905090565b6000600a60009054906101000a900473ffffffffffffffffffffffffffffffffffffffff1673ffffffffffffffffffffffffffffffffffffffff166349285b586000604051602001526040518163ffffffff167c0100000000000000000000000000000000000000000000000000000000028152600401602060405180830381600087803b1515610d1257600080fd5b6102c65a03f11515610d2357600080fd5b50505060405180519050905090565b610d3a61113b565b73ffffffffffffffffffffffffffffffffffffffff163373ffffffffffffffffffffffffffffffffffffffff16141515610d7357600080fd5b80600960008273ffffffffffffffffffffffffffffffffffffffff1673ffffffffffffffffffffffffffffffffffffffff16815260200190815260200160002060000160009054906101000a900460ff16151515610dd057600080fd5b600073ffffffffffffffffffffffffffffffffffffffff168273ffffffffffffffffffffffffffffffffffffffff1614151515610e0c57600080fd5b6040805190810160405280600115158152602001600780549050815250600960008473ffffffffffffffffffffffffffffffffffffffff1673ffffffffffffffffffffffffffffffffffffffff16815260200190815260200160002060008201518160000160006101000a81548160ff0219169083151502179055506020820151816001015590505060078054806001018281610ea991906113b0565b9160005260206000209001600084909190916101000a81548173ffffffffffffffffffffffffffffffffffffffff021916908373ffffffffffffffffffffffffffffffffffffffff160217905550506000600460006101000a81548160ff0219169083151502179055506001430340600019167f55252fa6eee4741b4e24a74a70e9c11fd2c2281df8d6ea13126ff845f7825c89600760405180806020018281038252838181548152602001915080548015610fba57602002820191906000526020600020905b8160009054906101000a900473ffffffffffffffffffffffffffffffffffffffff1673ffffffffffffffffffffffffffffffffffffffff1681526020019060010190808311610f70575b50509250505060405180910390a25050565b600560009054906101000a900473ffffffffffffffffffffffffffffffffffffffff1673ffffffffffffffffffffffffffffffffffffffff163373ffffffffffffffffffffffffffffffffffffffff161480156110365750600460009054906101000a900460ff16155b151561104157600080fd5b6001600460006101000a81548160ff0219169083151502179055506007600690805461106e9291906113dc565b506006805490506008819055507f8564cd629b15f47dc310d45bcbfc9bcf5420b0d51bf0659a16c67f91d27632536110a4611237565b6040518080602001828103825283818151815260200191508051906020019060200280838360005b838110156110e75780820151818401526020810190506110cc565b505050509050019250505060405180910390a1565b60068181548110151561110b57fe5b90600052602060002090016000915054906101000a900473ffffffffffffffffffffffffffffffffffffffff1681565b6000600a60009054906101000a900473ffffffffffffffffffffffffffffffffffffffff1673ffffffffffffffffffffffffffffffffffffffff16639a5737866000604051602001526040518163ffffffff167c0100000000000000000000000000000000000000000000000000000000028152600401602060405180830381600087803b15156111cb57600080fd5b6102c65a03f115156111dc57600080fd5b50505060405180519050905090565b600460019054906101000a900460ff1681565b600a60009054906101000a900473ffffffffffffffffffffffffffffffffffffffff1681565b600460009054906101000a900460ff1681565b61123f61139c565b60068054806020026020016040519081016040528092919081815260200182805480156112c157602002820191906000526020600020905b8160009054906101000a900473ffffffffffffffffffffffffffffffffffffffff1673ffffffffffffffffffffffffffffffffffffffff1681526020019060010190808311611277575b5050505050905090565b600560009054906101000a900473ffffffffffffffffffffffffffffffffffffffff1681565b600460029054906101000a900473ffffffffffffffffffffffffffffffffffffffff1681565b6000600960008373ffffffffffffffffffffffffffffffffffffffff1673ffffffffffffffffffffffffffffffffffffffff16815260200190815260200160002060000160009054906101000a900460ff169050919050565b81548183558181151161139757818360005260206000209182019101611396919061142e565b5b505050565b602060405190810160405280600081525090565b8154818355818115116113d7578183600052602060002091820191016113d6919061142e565b5b505050565b82805482825590600052602060002090810192821561141d5760005260206000209182015b8281111561141c578254825591600101919060010190611401565b5b50905061142a9190611453565b5090565b61145091905b8082111561144c576000816000905550600101611434565b5090565b90565b61149391905b8082111561148f57600081816101000a81549073ffffffffffffffffffffffffffffffffffffffff021916905550600101611459565b5090565b905600a165627a7a7230582036ea35935c8246b68074adece2eab70c40e69a0193c08a6277ce06e5b25188510029b8f3f8f1a08023c0d95fc2364e0bf7593f5ff32e1db8ef9f4b41c0bd474eae62d1af896e99808080a0b47b4f0b3e73b5edc8f9a9da1cbcfed562eb06bf54619b6aefeadebf5b3604c280a0da6ec08940a924cb08c947dd56cdb40076b29a6f0ea4dba4e2d02d9a9a72431b80a030cc4138c9e74b6cf79d624b4b5612c0fd888e91f55316cfee7d1694e1a90c0b80a0c5d54b915b56a888eee4e6eeb3141e778f9b674d1d322962eed900f02c29990aa017256b36ef47f907c6b1378a2636942ce894c17075e56fc054d4283f6846659e808080a03340bbaeafcda3a8672eb83099231dbbfab8dae02a1e8ec2f7180538fac207e080b86bf869a033aa5d69545785694b808840be50c182dad2ec3636dfccbe6572fb69828742c0b846f8440101a0663ce0d171e545a26aa67e4ca66f72ba96bb48287dbcc03beea282867f80d44ba01f0e7726926cb43c03a0abf48197dba78522ec8ba1b158e2aa30da7d2a2c6f9eb838f7a03868bdfa8727775661e4ccf117824a175a33f8703d728c04488fbfffcafda9f99594e8ddc5c7a2d2f0d7a9798459c0104fdf5e987acaa3e2a02052222313e28459528d920b65115c16c04f3efc82aaedc97be59f3f377c0d3f01b853f851808080a07bb75cabebdcbd1dbb4331054636d0c6d7a2b08483b9e04df057395a7434c9e080808080808080a0e61e567237b49c44d8f906ceea49027260b4010c10a547b38d8b131b9d3b6f848080808080b8d3f8d1a0dc277c93a9f9dcee99aac9b8ba3cfa4c51821998522469c37715644e8fbac0bfa0ab8cdb808c8303bb61fb48e276217be9770fa83ecf3f90f2234d558885f5abf1808080a0fe137c3a474fbde41d89a59dd76da4c55bf696b86d3af64a55632f76cf30786780808080a06301b39b2ea8a44df8b0356120db64b788e71f52e1d7a6309d0d2e5b86fee7cb80a0da5d8b08dea0c5a4799c0f44d8a24d7cdf209f9b7a5588c1ecafb5361f6b9f07a01b7779e149cadf24d4ffb77ca7e11314b8db7097e4d70b2a173493153ca2e5a0808080b853f851808080a0a87d9bb950836582673aa0eecc0ff64aac607870637a2dd2012b8b1b31981f698080a08da6d5c36a404670c553a2c9052df7cd604f04e3863c4c7b9e0027bfd54206d680808080808080808080b86bf869a02080c7b7ae81a58eb98d9c78de4a1fd7fd9535fc953ed2be602daaa41767312ab846f8448080a056e81f171bcc55a6ff8345e692c0f86e5b48e01b996cadc001622fb5e363b421a0c5d2460186f7233c927e7db2dcc703c0e500b653ca82273b7bfad8045d85a47080
	return res, nil
}

func (c *AuRa) Seal(chain rules.ChainHeaderReader, block *types.BlockWithReceipts, results chan<- *types.BlockWithReceipts, stop <-chan struct{}) error {
	panic("AuRa block production is not implemented")
	//header := block.Header()
	//
	/// Sealing the genesis block is not supported
	//number := header.Number.Uint64()
	//if number == 0 {
	//	return errUnknownBlock
	//}
	/// For 0-period chains, refuse to seal empty blocks (no reward but would spin sealing)
	//if c.config.Period == 0 && len(block.Transactions()) == 0 {
	//	log.Info("Sealing paused, waiting for transactions")
	//	return nil
	//}
	/// Don't hold the signer fields for the entire sealing procedure
	//c.lock.RLock()
	//signer, signFn := c.signer, c.signFn
	//c.lock.RUnlock()
	//
	/// Bail out if we're unauthorized to sign a block
	//snap, err := c.Snapshot(chain, number-1, header.ParentHash, nil)
	//if err != nil {
	//	return err
	//}
	//if _, authorized := snap.Signers[signer]; !authorized {
	//	return ErrUnauthorizedSigner
	//}
	/// If we're amongst the recent signers, wait for the next block
	//for seen, recent := range snap.Recents {
	//	if recent == signer {
	//		// Signer is among RecentsRLP, only wait if the current block doesn't shift it out
	//		if limit := uint64(len(snap.Signers)/2 + 1); number < limit || seen > number-limit {
	//			log.Info("Signed recently, must wait for others")
	//			return nil
	//		}
	//	}
	//}
	/// Sweet, the protocol permits us to sign the block, wait for our time
	//delay := time.Unix(int64(header.Time), 0).Sub(time.Now()) // nolint: gosimple
	//if header.Difficulty.Cmp(diffNoTurn) == 0 {
	//	// It's not our turn explicitly to sign, delay it a bit
	//	wiggle := time.Duration(len(snap.Signers)/2+1) * wiggleTime
	//	delay += time.Duration(rand.Int63n(int64(wiggle)))
	//
	//	log.Trace("Out-of-turn signing requested", "wiggle", common.PrettyDuration(wiggle))
	//}
	/// Sign all the things!
	//sighash, err := signFn(signer, accounts.MimetypeClique, CliqueRLP(header))
	//if err != nil {
	//	return err
	//}
	//copy(header.Extra[len(header.Extra)-ExtraSeal:], sighash)
	/// Wait until sealing is terminated or delay timeout.
	//log.Trace("Waiting for slot to sign and propagate", "delay", common.PrettyDuration(delay))
	//go func() {
	//	select {
	//	case <-stop:
	//		return
	//	case <-time.After(delay):
	//	}
	//
	//	select {
	//	case results <- block.WithSeal(header):
	//	default:
	//		log.Warn("Sealing result is not read by miner", "sealhash", SealHash(header))
	//	}
	//}()
	//
	//return nil
}

func stepProposer(validators ValidatorSet, blockHash common.Hash, step uint64, call rules.Call) (common.Address, error) {
	//c, err := validators.defaultCaller(blockHash)
	//if err != nil {
	//	return common.Address{}, err
	//}
	return validators.getWithCaller(blockHash, uint(step), call)
}

// epochSet fetch correct validator set for epoch at header, taking into account
// finality of previous transitions.
func (c *AuRa) epochSet(chain rules.ChainHeaderReader, e *NonTransactionalEpochReader, h *types.Header, call rules.SystemCall) (ValidatorSet, uint64, error) {
	if c.cfg.ImmediateTransitions {
		return c.cfg.Validators, h.Number.Uint64(), nil
	}

	finalityChecker, epochTransitionNumber, ok := c.EpochManager.zoomToAfter(chain, e, c.cfg.Validators, h.ParentHash, call)
	if !ok {
		return nil, 0, errors.New("unable to zoomToAfter to epoch")
	}
	return finalityChecker.signers, epochTransitionNumber, nil
}

func (c *AuRa) CalcDifficulty(chain rules.ChainHeaderReader, time, parentTime uint64, parentDifficulty *big.Int, parentNumber uint64, parentHash, parentUncleHash common.Hash, parentStep uint64) *big.Int {
	currentStep := c.step.inner.inner.Load()
	currentEmptyStepsLen := 0
	return calculateScore(parentStep, currentStep, uint64(currentEmptyStepsLen)).ToBig()
}

// calculateScore - analog of PoW difficulty:
//
//	sqrt(U256::max_value()) + parent_step - current_step + current_empty_steps
func calculateScore(parentStep, currentStep, currentEmptySteps uint64) *uint256.Int {
	maxU128 := uint256.NewInt(0).SetAllOne()
	maxU128 = maxU128.Rsh(maxU128, 128)
	res := maxU128.Add(maxU128, uint256.NewInt(parentStep))
	res = res.Sub(res, uint256.NewInt(currentStep))
	res = res.Add(res, uint256.NewInt(currentEmptySteps))
	return res
}

func (c *AuRa) SealHash(header *types.Header) common.Hash {
	return clique.SealHash(header)
}

// See https://openethereum.github.io/Permissioning.html#gas-price
// This is thread-safe: it only accesses the `certifier` which is used behind a RWLock
func (c *AuRa) IsServiceTransaction(sender accounts.Address, syscall rules.SystemCall) bool {
	c.certifierLock.Lock()
	defer c.certifierLock.Unlock()
	if c.certifier == nil && c.cfg.Registrar != nil {
		c.certifier = getCertifier(*c.cfg.Registrar, syscall)
	}
	if c.certifier == nil {
		return false
	}
	packed, err := certifierAbi().Pack("certified", sender.Value())
	if err != nil {
		panic(err)
	}
	out, err := syscall(accounts.InternAddress(*c.certifier), packed)
	if err != nil {
		panic(err)
	}
	res, err := certifierAbi().Unpack("certified", out)
	if err != nil {
		log.Warn("error while detecting service txn on AuRa", "err", err)
		return false
	}
	if len(res) == 0 {
		return false
	}
	if certified, ok := res[0].(bool); ok {
		return certified
	}
	return false
}

// Close implements rules.Engine. It's a noop for clique as there are no background threads.
func (c *AuRa) Close() error {
	c.db.Close()
	common.SafeClose(c.exitCh)
	return nil
}

// APIs implements rules.Engine, returning the user facing RPC API to allow
// controlling the signer voting.
func (c *AuRa) APIs(chain rules.ChainHeaderReader) []rpc.API {
	return []rpc.API{
		//{
		//Namespace: "clique",
		//Version:   "1.0",
		//Service:   &API{chain: chain, clique: c},
		//Public:    false,
		//}
	}
}

// nolint
func (c *AuRa) emptySteps(fromStep, toStep uint64, parentHash common.Hash) []EmptyStep {
	from := EmptyStep{step: fromStep + 1, parentHash: parentHash}
	to := EmptyStep{step: toStep}
	res := []EmptyStep{}
	if to.LessOrEqual(&from) {
		return res
	}

	c.EmptyStepsSet.Sort()
	c.EmptyStepsSet.ForEach(func(i int, step *EmptyStep) {
		if step.Less(&from) || (&to).Less(step) {
			return
		}
		if step.parentHash != parentHash {
			return
		}
		res = append(res, *step)
	})
	return res
}

func (c *AuRa) CalculateRewards(_ *chain.Config, header *types.Header, _ []*types.Header, syscall rules.SystemCall,
) ([]rules.Reward, error) {
	var rewardContractAddress BlockRewardContract
	var foundContract bool
	for _, c := range c.cfg.BlockRewardContractTransitions {
		if c.blockNum > header.Number.Uint64() {
			break
		}
		foundContract = true
		rewardContractAddress = c
	}
	if foundContract {
		beneficiaries := []common.Address{header.Coinbase}
		rewardKind := []rules.RewardKind{rules.RewardAuthor}
		var amounts []*uint256.Int
		beneficiaries, amounts = callBlockRewardAbi(rewardContractAddress.address, syscall, beneficiaries, rewardKind)
		rewards := make([]rules.Reward, len(amounts))
		for i, amount := range amounts {
			rewards[i].Beneficiary = accounts.InternAddress(beneficiaries[i])
			rewards[i].Kind = rules.RewardExternal
			rewards[i].Amount = *amount
		}
		return rewards, nil
	}

	// block_reward.iter.rev().find(|&(block, _)| *block <= number)
	var reward BlockReward
	var found bool
	for i := range c.cfg.BlockReward {
		if c.cfg.BlockReward[i].blockNum > header.Number.Uint64() {
			break
		}
		found = true
		reward = c.cfg.BlockReward[i]
	}
	if !found {
		return nil, errors.New("Current block's reward is not found; this indicates a chain config error")
	}

	r := rules.Reward{Beneficiary: accounts.InternAddress(header.Coinbase), Kind: rules.RewardAuthor, Amount: *reward.amount}
	return []rules.Reward{r}, nil
}

// See https://github.com/gnosischain/specs/blob/master/execution/withdrawals.md
func (c *AuRa) ExecuteSystemWithdrawals(withdrawals []*types.Withdrawal, syscall rules.SystemCall) error {
	if c.cfg.WithdrawalContractAddress == nil {
		return nil
	}

	maxFailedWithdrawalsToProcess := big.NewInt(4)
	amounts := make([]uint64, 0, len(withdrawals))
	addresses := make([]common.Address, 0, len(withdrawals))
	for _, w := range withdrawals {
		amounts = append(amounts, w.Amount)
		addresses = append(addresses, w.Address)
	}

	packed, err := withdrawalAbi().Pack("executeSystemWithdrawals", maxFailedWithdrawalsToProcess, amounts, addresses)
	if err != nil {
		return err
	}

	_, err = syscall(accounts.InternAddress(*c.cfg.WithdrawalContractAddress), packed)
	if err != nil {
		log.Warn("ExecuteSystemWithdrawals", "err", err)
	}
	return err
}

func (c *AuRa) GetTransferFunc() evmtypes.TransferFunc {
	return rules.Transfer
}

func (c *AuRa) GetPostApplyMessageFunc() evmtypes.PostApplyMessageFunc {
	return nil
}

/*
// extracts the empty steps from the header seal. should only be called when there are 3 fields in the seal
// (i.e. header.number() >= self.empty_steps_transition).
func headerEmptySteps(header *types.Header) ([]EmptyStep, error) {
	s := headerEmptyStepsRaw(header)
	sealedSteps := []SealedEmptyStep{}
	err := rlp.DecodeBytes(s, &sealedSteps)
	if err != nil {
		return nil, err
	}
	steps := make([]EmptyStep, len(sealedSteps))
	for i := range sealedSteps {
		steps[i] = newEmptyStepFromSealed(sealedSteps[i], header.ParentHash)
	}
	return steps, nil
}

func newEmptyStepFromSealed(step SealedEmptyStep, parentHash common.Hash) EmptyStep {
	return EmptyStep{
		signature:  step.signature,
		step:       step.step,
		parentHash: parentHash,
	}
}

// extracts the raw empty steps vec from the header seal. should only be called when there are 3 fields in the seal
// (i.e. header.number() >= self.empty_steps_transition)
func headerEmptyStepsRaw(header *types.Header) []byte {
	if len(header.Seal) < 3 {
		panic("was checked with verify_block_basic; has 3 fields; qed")
	}
	return header.Seal[2]
}
*/<|MERGE_RESOLUTION|>--- conflicted
+++ resolved
@@ -648,15 +648,9 @@
 	//return nil
 }
 
-<<<<<<< HEAD
 func (c *AuRa) rewriteBytecode(blockNum uint64, state *state.IntraBlockState) {
-	for address, rewrittenCode := range c.cfg.RewriteBytecode[blockNum] {
-=======
-func (c *AuRa) RewriteBytecode(header *types.Header, state *state.IntraBlockState) {
-	blockNum := header.Number.Uint64()
 	for addressValue, rewrittenCode := range c.cfg.RewriteBytecode[blockNum] {
 		address := accounts.InternAddress(addressValue)
->>>>>>> 458ffb72
 		state.SetCode(address, rewrittenCode)
 	}
 }
