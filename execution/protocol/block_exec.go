// Copyright 2014 The go-ethereum Authors
// (original work)
// Copyright 2024 The Erigon Authors
// (modifications)
// This file is part of Erigon.
//
// Erigon is free software: you can redistribute it and/or modify
// it under the terms of the GNU Lesser General Public License as published by
// the Free Software Foundation, either version 3 of the License, or
// (at your option) any later version.
//
// Erigon is distributed in the hope that it will be useful,
// but WITHOUT ANY WARRANTY; without even the implied warranty of
// MERCHANTABILITY or FITNESS FOR A PARTICULAR PURPOSE. See the
// GNU Lesser General Public License for more details.
//
// You should have received a copy of the GNU Lesser General Public License
// along with Erigon. If not, see <http://www.gnu.org/licenses/>.

package protocol

import (
	"cmp"
	"encoding/json"
	"fmt"
	"slices"
	"time"

	"golang.org/x/crypto/sha3"

	"github.com/erigontech/erigon/common"
	"github.com/erigontech/erigon/common/dbg"
	"github.com/erigontech/erigon/common/log/v3"
	"github.com/erigontech/erigon/common/math"
	"github.com/erigontech/erigon/common/u256"
	"github.com/erigontech/erigon/diagnostics/metrics"
	"github.com/erigontech/erigon/execution/chain"
	"github.com/erigontech/erigon/execution/protocol/rules"
	"github.com/erigontech/erigon/execution/rlp"
	"github.com/erigontech/erigon/execution/state"
	"github.com/erigontech/erigon/execution/tracing"
	"github.com/erigontech/erigon/execution/types"
	"github.com/erigontech/erigon/execution/types/accounts"
	"github.com/erigontech/erigon/execution/types/ethutils"
	"github.com/erigontech/erigon/execution/vm"
	"github.com/erigontech/erigon/execution/vm/evmtypes"
	bortypes "github.com/erigontech/erigon/polygon/bor/types"
)

var (
	blockExecutionTimer = metrics.GetOrCreateSummary("chain_execution_seconds")
)

type SyncMode string

const (
	// See gas_limit in https://github.com/gnosischain/specs/blob/master/execution/withdrawals.md
	SysCallGasLimit = uint64(30_000_000)
)

type RejectedTx struct {
	Index int    `json:"index"    gencodec:"required"`
	Err   string `json:"error"    gencodec:"required"`
}

type RejectedTxs []*RejectedTx

type EphemeralExecResult struct {
	StateRoot        common.Hash           `json:"stateRoot"`
	TxRoot           common.Hash           `json:"txRoot"`
	ReceiptRoot      common.Hash           `json:"receiptsRoot"`
	LogsHash         common.Hash           `json:"logsHash"`
	Bloom            types.Bloom           `json:"logsBloom"        gencodec:"required"`
	Receipts         types.Receipts        `json:"receipts"`
	Rejected         RejectedTxs           `json:"rejected,omitempty"`
	Difficulty       *math.HexOrDecimal256 `json:"currentDifficulty" gencodec:"required"`
	GasUsed          math.HexOrDecimal64   `json:"gasUsed"`
	StateSyncReceipt *types.Receipt        `json:"-"`
}

// ExecuteBlockEphemerally runs a block from provided stateReader and
// writes the result to the provided stateWriter
func ExecuteBlockEphemerally(
	chainConfig *chain.Config, vmConfig *vm.Config,
	blockHashFunc func(n uint64) (common.Hash, error),
	engine rules.Engine, block *types.Block,
	stateReader state.StateReader, stateWriter state.StateWriter,
	chainReader rules.ChainReader, getTracer func(txIndex int, txHash common.Hash) (*tracing.Hooks, error),
	logger log.Logger,
) (res *EphemeralExecResult, executeBlockErr error) {
	defer blockExecutionTimer.ObserveDuration(time.Now())
	block.Uncles()
	ibs := state.New(stateReader)
	ibs.SetHooks(vmConfig.Tracer)
	header := block.Header()

	gasUsed := new(uint64)
	usedBlobGas := new(uint64)
	gp := new(GasPool)
	gp.AddGas(block.GasLimit()).AddBlobGas(chainConfig.GetMaxBlobGasPerBlock(block.Time()))

	if vmConfig.Tracer != nil && vmConfig.Tracer.OnBlockStart != nil {
		td := chainReader.GetTd(block.ParentHash(), block.NumberU64()-1)
		vmConfig.Tracer.OnBlockStart(tracing.BlockEvent{
			Block:     block,
			TD:        td,
			Finalized: chainReader.CurrentFinalizedHeader(),
			Safe:      chainReader.CurrentSafeHeader(),
		})
	}

	if vmConfig.Tracer != nil && vmConfig.Tracer.OnBlockEnd != nil {
		defer func() {
			vmConfig.Tracer.OnBlockEnd(executeBlockErr)
		}()
	}

	if err := InitializeBlockExecution(engine, chainReader, block.Header(), chainConfig, ibs, stateWriter, logger, vmConfig.Tracer); err != nil {
		return nil, err
	}

	var rejectedTxs []*RejectedTx
	includedTxs := make(types.Transactions, 0, block.Transactions().Len())
	receipts := make(types.Receipts, 0, block.Transactions().Len())
	blockNum := block.NumberU64()

	for i, txn := range block.Transactions() {
		ibs.SetTxContext(blockNum, i)
		writeTrace := false
		if vmConfig.Tracer == nil && getTracer != nil {
			tracer, err := getTracer(i, txn.Hash())
			if err != nil {
				return nil, fmt.Errorf("could not obtain tracer: %w", err)
			}
			vmConfig.Tracer = tracer
			writeTrace = true
		}
		receipt, _, err := ApplyTransaction(chainConfig, blockHashFunc, engine, accounts.NilAddress, gp, ibs, stateWriter, header, txn, gasUsed, usedBlobGas, *vmConfig)
		if writeTrace && vmConfig.Tracer != nil && vmConfig.Tracer.Flush != nil {
			vmConfig.Tracer.Flush(txn)
			vmConfig.Tracer = nil
		}

		if err != nil {
			if !vmConfig.StatelessExec {
				return nil, fmt.Errorf("could not apply txn %d from block %d [%v]: %w", i, block.NumberU64(), txn.Hash().Hex(), err)
			}
			rejectedTxs = append(rejectedTxs, &RejectedTx{i, err.Error()})
		} else {
			includedTxs = append(includedTxs, txn)
			if !vmConfig.NoReceipts {
				receipts = append(receipts, receipt)
			}
		}
	}

	receiptSha := types.DeriveSha(receipts)
	if !vmConfig.StatelessExec && chainConfig.IsByzantium(header.Number.Uint64()) && !vmConfig.NoReceipts && receiptSha != block.ReceiptHash() {
		if dbg.LogHashMismatchReason() {
			logReceipts(receipts, includedTxs, chainConfig, header, logger)
		}

		return nil, fmt.Errorf("mismatched receipt headers for block %d (%s != %s)", block.NumberU64(), receiptSha.Hex(), block.ReceiptHash().Hex())
	}

	if !vmConfig.StatelessExec && *gasUsed != header.GasUsed {
		return nil, fmt.Errorf("gas used by execution: %d, in header: %d", *gasUsed, header.GasUsed)
	}

	if header.BlobGasUsed != nil && *usedBlobGas != *header.BlobGasUsed {
		return nil, fmt.Errorf("blob gas used by execution: %d, in header: %d", *usedBlobGas, *header.BlobGasUsed)
	}

	var bloom types.Bloom
	if !vmConfig.NoReceipts {
		bloom = types.CreateBloom(receipts)
		if !vmConfig.StatelessExec && bloom != header.Bloom {
			return nil, fmt.Errorf("bloom computed by execution: %x, in header: %x", bloom, header.Bloom)
		}
	}
	var newBlock *types.Block
	var err error
	if !vmConfig.ReadOnly {
		txs := block.Transactions()
		newBlock, _, err = FinalizeBlockExecution(engine, stateReader, block.Header(), txs, block.Uncles(), stateWriter, chainConfig, ibs, receipts, block.Withdrawals(), chainReader, true, logger, vmConfig.Tracer)
		if err != nil {
			return nil, err
		}
	}
	blockLogs := ibs.Logs()
	newRoot := newBlock.Root()
	execRs := &EphemeralExecResult{
		StateRoot:   newRoot,
		TxRoot:      types.DeriveSha(includedTxs),
		ReceiptRoot: receiptSha,
		Bloom:       bloom,
		LogsHash:    rlpHash(blockLogs),
		Receipts:    receipts,
		Difficulty:  (*math.HexOrDecimal256)(header.Difficulty),
		GasUsed:     math.HexOrDecimal64(*gasUsed),
		Rejected:    rejectedTxs,
	}

	if chainConfig.Bor != nil {
		var logs []*types.Log
		for _, receipt := range receipts {
			logs = append(logs, receipt.Logs...)
		}

		stateSyncReceipt := &types.Receipt{}
		if chainConfig.Rules == chain.BorRules && len(blockLogs) > 0 {
			slices.SortStableFunc(blockLogs, func(i, j *types.Log) int { return cmp.Compare(i.Index, j.Index) })

			if len(blockLogs) > len(logs) {
				stateSyncReceipt.Logs = blockLogs[len(logs):] // get state-sync logs from `state.Logs()`

				// fill the state sync with the correct information
				bortypes.DeriveFieldsForBorReceipt(stateSyncReceipt, block.Hash(), block.NumberU64(), receipts)
				stateSyncReceipt.Status = types.ReceiptStatusSuccessful
			}
		}

		execRs.StateSyncReceipt = stateSyncReceipt
	}

	return execRs, nil
}

func logReceipts(receipts types.Receipts, txns types.Transactions, cc *chain.Config, header *types.Header, logger log.Logger) string {
	if len(receipts) == 0 {
		// no-op, can happen if vmConfig.NoReceipts=true or vmConfig.StatelessExec=true
		return ""
	}

	// note we do not return errors from this func since this is a debug-only
	// informative feature that is best-effort and should not interfere with execution
	if len(receipts) != len(txns) {
		logger.Error("receipts and txns sizes differ", "receiptsLen", receipts.Len(), "txnsLen", txns.Len())
		return ""
	}

	marshalled := make([]map[string]interface{}, 0, len(receipts))
	for i, receipt := range receipts {
		txn := txns[i]
		marshalled = append(marshalled, ethutils.MarshalReceipt(receipt, txn, cc, header, txn.Hash(), true, false))
	}

	result, err := json.Marshal(marshalled)
	if err != nil {
		logger.Error("marshalling error when logging receipts", "err", err)
		return ""
	}

	return string(result)
}

func rlpHash(x interface{}) (h common.Hash) {
	hw := sha3.NewLegacyKeccak256()
	rlp.Encode(hw, x) //nolint:errcheck
	hw.Sum(h[:0])
	return h
}

func SysCallContract(contract accounts.Address, data []byte, chainConfig *chain.Config, ibs *state.IntraBlockState, header *types.Header, engine rules.EngineReader, constCall bool, vmCfg vm.Config) (result []byte, err error) {
	isBor := chainConfig.Bor != nil
	var author accounts.Address
	if isBor {
		author = accounts.InternAddress(header.Coinbase)
	} else {
		author = state.SystemAddress
	}
	blockContext := NewEVMBlockContext(header, GetHashFn(header, nil), engine, author, chainConfig)
	return SysCallContractWithBlockContext(contract, data, chainConfig, ibs, blockContext, constCall, vmCfg)
}

func SysCallContractWithBlockContext(contract accounts.Address, data []byte, chainConfig *chain.Config, ibs *state.IntraBlockState, blockContext evmtypes.BlockContext, constCall bool, vmCfg vm.Config) (result []byte, err error) {
	isBor := chainConfig.Bor != nil
	msg := types.NewMessage(
		state.SystemAddress,
		contract,
		0, &u256.Num0,
		SysCallGasLimit,
		&u256.Num0,
		nil, nil,
		data, nil,
		false, // checkNonce
		false, // checkTransaction
		false, // checkGas
		true,  // isFree
		nil,   // maxFeePerBlobGas
	)
	vmConfig := vmCfg
	vmConfig.NoReceipts = true
	vmConfig.RestoreState = constCall
	vmConfig.Tracer = nil // set to nil to avoid trace sysCallContract
	// Create a new context to be used in the EVM environment
	var txContext evmtypes.TxContext
	if isBor {
		txContext = evmtypes.TxContext{}
	} else {
		txContext = NewEVMTxContext(msg)
	}
	evm := vm.NewEVM(blockContext, txContext, ibs, chainConfig, vmConfig)

	ret, _, err := evm.Call(
		msg.From(),
		msg.To(),
		msg.Data(),
		msg.Gas(),
		*msg.Value(),
		false,
	)
	if isBor && err != nil {
		return nil, nil
	}

	return ret, err
}

// SysCreate is a special (system) contract creation methods for genesis constructors.
func SysCreate(contract accounts.Address, data []byte, chainConfig *chain.Config, ibs *state.IntraBlockState, header *types.Header) (result []byte, err error) {
	msg := types.NewMessage(
		contract,
		accounts.NilAddress, // to
		0, &u256.Num0,
		SysCallGasLimit,
		&u256.Num0,
		nil, nil,
		data, nil,
		false, // checkNonce
		false, // checkGas
		false, // checkTransaction
		true,  // isFree
		nil,   // maxFeePerBlobGas
	)
	vmConfig := vm.Config{NoReceipts: true}
	// Create a new context to be used in the EVM environment
	author := contract
	txContext := NewEVMTxContext(msg)
	blockContext := NewEVMBlockContext(header, GetHashFn(header, nil), nil, author, chainConfig)
	evm := vm.NewEVM(blockContext, txContext, ibs, chainConfig, vmConfig)

	ret, _, err := evm.SysCreate(
		msg.From(),
		msg.Data(),
		msg.Gas(),
		*msg.Value(),
		contract,
	)
	return ret, err
}

func FinalizeBlockExecution(
	engine rules.Engine, stateReader state.StateReader,
	header *types.Header, txs types.Transactions, uncles []*types.Header,
	stateWriter state.StateWriter, cc *chain.Config,
	ibs *state.IntraBlockState, receipts types.Receipts,
	withdrawals []*types.Withdrawal, chainReader rules.ChainReader,
	isMining bool,
	logger log.Logger,
	tracer *tracing.Hooks,
) (newBlock *types.Block, retRequests types.FlatRequests, err error) {
	syscall := func(contract accounts.Address, data []byte) ([]byte, error) {
		ret, err := SysCallContract(contract, data, cc, ibs, header, engine, false /* constCall */, vm.Config{})
		return ret, err
	}

	if isMining {
		newBlock, retRequests, err = engine.FinalizeAndAssemble(cc, header, ibs, txs, uncles, receipts, withdrawals, chainReader, syscall, nil, logger)
	} else {
		retRequests, err = engine.Finalize(cc, header, ibs, txs, uncles, receipts, withdrawals, chainReader, syscall, false, logger)
	}
	if err != nil {
		return nil, nil, err
	}

	blockContext := NewEVMBlockContext(header, GetHashFn(header, nil), engine, accounts.NilAddress, cc)
	if err := ibs.CommitBlock(blockContext.Rules(cc), stateWriter); err != nil {
		return nil, nil, fmt.Errorf("committing block %d failed: %w", header.Number.Uint64(), err)
	}

	return newBlock, retRequests, nil
}

func InitializeBlockExecution(engine rules.Engine, chain rules.ChainHeaderReader, header *types.Header,
	cc *chain.Config, ibs *state.IntraBlockState, stateWriter state.StateWriter, logger log.Logger, tracer *tracing.Hooks,
) error {
	engine.Initialize(cc, chain, header, ibs, func(contract accounts.Address, data []byte, ibState *state.IntraBlockState, header *types.Header, constCall bool) ([]byte, error) {
		ret, err := SysCallContract(contract, data, cc, ibState, header, engine, constCall, vm.Config{})
		return ret, err
	}, logger, tracer)
	if stateWriter == nil {
		stateWriter = state.NewNoopWriter()
	}
<<<<<<< HEAD
	blockContext := NewEVMBlockContext(header, GetHashFn(header, nil), engine, accounts.NilAddress, cc)
	ibs.FinalizeTx(blockContext.Rules(cc), stateWriter)
	return nil
=======
	blockContext := NewEVMBlockContext(header, GetHashFn(header, nil), engine, nil, cc)
	return ibs.FinalizeTx(blockContext.Rules(cc), stateWriter)
>>>>>>> f407544c
}

var alwaysSkipReceiptCheck = dbg.EnvBool("EXEC_SKIP_RECEIPT_CHECK", false)

func BlockPostValidation(gasUsed, blobGasUsed uint64, checkReceipts bool, receipts types.Receipts, h *types.Header, isMining bool, txns types.Transactions, chainConfig *chain.Config, logger log.Logger) error {
	if gasUsed != h.GasUsed {
		var txgas string
		sep := ""
		for _, receipt := range receipts {
			txgas += fmt.Sprintf("%s%d=%d", sep, receipt.TransactionIndex, receipt.GasUsed)
			sep = ", "
		}
		logger.Warn("gas used mismatch", "block", h.Number.Uint64(), "header", h.GasUsed, "execution", gasUsed, "txgas", txgas)
		return fmt.Errorf("gas used by execution: %d, in header: %d, headerNum=%d, %x",
			gasUsed, h.GasUsed, h.Number.Uint64(), h.Hash())
	}

	if h.BlobGasUsed != nil && blobGasUsed != *h.BlobGasUsed {
		return fmt.Errorf("blobGasUsed by execution: %d, in header: %d, headerNum=%d, %x",
			blobGasUsed, *h.BlobGasUsed, h.Number.Uint64(), h.Hash())
	}

	if checkReceipts && !alwaysSkipReceiptCheck {
		for _, r := range receipts {
			r.Bloom = types.CreateBloom(types.Receipts{r})
		}
		receiptHash := types.DeriveSha(receipts)
		if receiptHash != h.ReceiptHash {
			if isMining {
				h.ReceiptHash = receiptHash
				return nil
			}
			if dbg.LogHashMismatchReason() {
				if result := logReceipts(receipts, txns, chainConfig, h, logger); len(result) > 0 {
					logger.Info("marshalled receipts", "block", h.Number.Uint64(), "result", string(result))
				}
			}
			return fmt.Errorf("receiptHash mismatch: %x != %x, headerNum=%d, %x",
				receiptHash, h.ReceiptHash, h.Number.Uint64(), h.Hash())
		}

		lbloom := types.CreateBloom(receipts)
		if lbloom != h.Bloom {
			return fmt.Errorf("invalid bloom (remote: %x  local: %x)", h.Bloom, lbloom)
		}
	}

	if dbg.TraceLogs && dbg.TraceBlock(h.Number.Uint64()) {
		result := logReceipts(receipts, txns, chainConfig, h, logger)
		fmt.Println(h.Number.Uint64(), "receipts", result)
	}

	return nil
}<|MERGE_RESOLUTION|>--- conflicted
+++ resolved
@@ -392,14 +392,8 @@
 	if stateWriter == nil {
 		stateWriter = state.NewNoopWriter()
 	}
-<<<<<<< HEAD
 	blockContext := NewEVMBlockContext(header, GetHashFn(header, nil), engine, accounts.NilAddress, cc)
-	ibs.FinalizeTx(blockContext.Rules(cc), stateWriter)
-	return nil
-=======
-	blockContext := NewEVMBlockContext(header, GetHashFn(header, nil), engine, nil, cc)
 	return ibs.FinalizeTx(blockContext.Rules(cc), stateWriter)
->>>>>>> f407544c
 }
 
 var alwaysSkipReceiptCheck = dbg.EnvBool("EXEC_SKIP_RECEIPT_CHECK", false)
