--- conflicted
+++ resolved
@@ -385,11 +385,7 @@
 func InitializeBlockExecution(engine rules.Engine, chain rules.ChainHeaderReader, header *types.Header,
 	cc *chain.Config, ibs *state.IntraBlockState, stateWriter state.StateWriter, logger log.Logger, tracer *tracing.Hooks,
 ) error {
-<<<<<<< HEAD
-	err := engine.Initialize(cc, chain, header, ibs, func(contract common.Address, data []byte, ibState *state.IntraBlockState, header *types.Header, constCall bool) ([]byte, error) {
-=======
-	engine.Initialize(cc, chain, header, ibs, func(contract accounts.Address, data []byte, ibState *state.IntraBlockState, header *types.Header, constCall bool) ([]byte, error) {
->>>>>>> 458ffb72
+	err := engine.Initialize(cc, chain, header, ibs, func(contract accounts.Address, data []byte, ibState *state.IntraBlockState, header *types.Header, constCall bool) ([]byte, error) {
 		ret, err := SysCallContract(contract, data, cc, ibState, header, engine, constCall, vm.Config{})
 		return ret, err
 	}, logger, tracer)
