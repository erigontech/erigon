// Copyright 2020 The go-ethereum Authors
// (original work)
// Copyright 2024 The Erigon Authors
// (modifications)
// This file is part of Erigon.
//
// Erigon is free software: you can redistribute it and/or modify
// it under the terms of the GNU Lesser General Public License as published by
// the Free Software Foundation, either version 3 of the License, or
// (at your option) any later version.
//
// Erigon is distributed in the hope that it will be useful,
// but WITHOUT ANY WARRANTY; without even the implied warranty of
// MERCHANTABILITY or FITNESS FOR A PARTICULAR PURPOSE. See the
// GNU Lesser General Public License for more details.
//
// You should have received a copy of the GNU Lesser General Public License
// along with Erigon. If not, see <http://www.gnu.org/licenses/>.

package types

import (
	"encoding/binary"
	"fmt"
	"io"
	"math/big"

	"github.com/holiman/uint256"

	"github.com/erigontech/erigon-lib/common"
	"github.com/erigontech/erigon-lib/common/length"
	"github.com/erigontech/erigon/execution/chain"
	"github.com/erigontech/erigon/execution/rlp"
)

type CommonTx struct {
	TransactionMisc

	Nonce    uint64          // nonce of sender account
	GasLimit uint64          // gas limit
	To       *common.Address `rlp:"nil"` // nil means contract creation
	Value    *uint256.Int    // wei amount
	Data     []byte          // contract invocation input data
	V, R, S  uint256.Int     // signature values
}

func (ct *CommonTx) GetNonce() uint64 {
	return ct.Nonce
}

func (ct *CommonTx) GetTo() *common.Address {
	return ct.To
}

func (ct *CommonTx) GetBlobGas() uint64 {
	return 0
}

func (ct *CommonTx) GetGasLimit() uint64 {
	return ct.GasLimit
}

func (ct *CommonTx) GetValue() *uint256.Int {
	return ct.Value
}

func (ct *CommonTx) GetData() []byte {
	return ct.Data
}

func (ct *CommonTx) GetSender() (common.Address, bool) {
	if sc := ct.from.Load(); sc != nil {
		return *sc, true
	}
	return common.Address{}, false
}

func (ct *CommonTx) SetSender(addr common.Address) {
	ct.from.Store(&addr)
}

func (ct *CommonTx) Protected() bool {
	return true
}

func (ct *CommonTx) IsContractDeploy() bool {
	return ct.GetTo() == nil
}

func (ct *CommonTx) GetBlobHashes() []common.Hash {
	// Only blob txs have blob hashes
	return []common.Hash{}
}

// LegacyTx is the transaction data of regular Ethereum transactions.
type LegacyTx struct {
	CommonTx
	GasPrice    *uint256.Int // wei per gas
	Timeboosted *bool
}

func (tx *LegacyTx) GetTipCap() *uint256.Int { return tx.GasPrice }
func (tx *LegacyTx) GetFeeCap() *uint256.Int { return tx.GasPrice }
func (tx *LegacyTx) GetEffectiveGasTip(baseFee *uint256.Int) *uint256.Int {
	if baseFee == nil {
		return tx.GetTipCap()
	}
	gasFeeCap := tx.GetFeeCap()
	// return 0 because effectiveFee cant be < 0
	if gasFeeCap.Lt(baseFee) {
		return uint256.NewInt(0)
	}
	effectiveFee := new(uint256.Int).Sub(gasFeeCap, baseFee)
	if tx.GetTipCap().Lt(effectiveFee) {
		return tx.GetTipCap()
	} else {
		return effectiveFee
	}
}

func (tx *LegacyTx) GetAccessList() AccessList {
	return AccessList{}
}

func (tx *LegacyTx) GetAuthorizations() []Authorization {
	return nil
}

func (tx *LegacyTx) Protected() bool {
	return isProtectedV(&tx.V)
}

func (tx *LegacyTx) Unwrap() Transaction {
	return tx
}

func (tx *LegacyTx) IsTimeBoosted() *bool {
	return tx.Timeboosted
}

func (tx *LegacyTx) SetTimeboosted(val *bool) {
	tx.Timeboosted = val
}

// NewTransaction creates an unsigned legacy transaction.
// Deprecated: use NewTx instead.
func NewTransaction(nonce uint64, to common.Address, amount *uint256.Int, gasLimit uint64, gasPrice *uint256.Int, data []byte) *LegacyTx {
	return &LegacyTx{
		CommonTx: CommonTx{
			Nonce:    nonce,
			To:       &to,
			Value:    amount,
			GasLimit: gasLimit,
			Data:     data,
		},
		GasPrice: gasPrice,
	}
}

// NewContractCreation creates an unsigned legacy transaction.
// Deprecated: use NewTx instead.
func NewContractCreation(nonce uint64, amount *uint256.Int, gasLimit uint64, gasPrice *uint256.Int, data []byte) *LegacyTx {
	return &LegacyTx{
		CommonTx: CommonTx{
			Nonce:    nonce,
			Value:    amount,
			GasLimit: gasLimit,
			Data:     data,
		},
		GasPrice: gasPrice,
	}
}

// copy creates a deep copy of the transaction data and initializes all fields.
func (tx *LegacyTx) copy() *LegacyTx {
	cpy := &LegacyTx{
		CommonTx: CommonTx{
			TransactionMisc: TransactionMisc{},
			Nonce:           tx.Nonce,
			To:              tx.To, // TODO: copy pointed-to address
			Data:            common.CopyBytes(tx.Data),
			GasLimit:        tx.GasLimit,
			// These are initialized below.
			Value: new(uint256.Int),
		},
		GasPrice: new(uint256.Int),
	}
	if tx.Timeboosted != nil {
		val := *tx.Timeboosted
		cpy.Timeboosted = &val
	}
	if tx.Value != nil {
		cpy.Value.Set(tx.Value)
	}
	if tx.GasPrice != nil {
		cpy.GasPrice.Set(tx.GasPrice)
	}
	cpy.V.Set(&tx.V)
	cpy.R.Set(&tx.R)
	cpy.S.Set(&tx.S)
	return cpy
}

func (tx *LegacyTx) EncodingSize() int {
	payloadSize, _, _ := tx.payloadSize(true)
	return payloadSize
}

func (tx *LegacyTx) payloadSize(hashingOnly bool) (payloadSize, nonceLen, gasLen int) {
	payloadSize++
	nonceLen = rlp.IntLenExcludingHead(tx.Nonce)
	payloadSize += nonceLen
	payloadSize++
	payloadSize += rlp.Uint256LenExcludingHead(tx.GasPrice)
	payloadSize++
	gasLen = rlp.IntLenExcludingHead(tx.GasLimit)
	payloadSize += gasLen
	payloadSize++
	if tx.To != nil {
		payloadSize += length.Addr
	}
	payloadSize++
	payloadSize += rlp.Uint256LenExcludingHead(tx.Value)
	// size of Data
	payloadSize += rlp.StringLen(tx.Data)
	// size of V
	payloadSize++
	payloadSize += rlp.Uint256LenExcludingHead(&tx.V)
	payloadSize++
	payloadSize += rlp.Uint256LenExcludingHead(&tx.R)
	payloadSize++
	payloadSize += rlp.Uint256LenExcludingHead(&tx.S)
	if hashingOnly {
		return
	}
	if tx.Timeboosted != nil {
		payloadSize++
		payloadSize += rlp.BoolLen()
	}

	return payloadSize, nonceLen, gasLen
}

func (tx *LegacyTx) MarshalBinary(w io.Writer) error {
	payloadSize, nonceLen, gasLen := tx.payloadSize(false)
	b := newEncodingBuf()
	defer pooledBuf.Put(b)
	if err := tx.encodePayload(w, b[:], payloadSize, nonceLen, gasLen, false); err != nil {
		return err
	}
	return nil
}

func (tx *LegacyTx) MarshalBinaryForHashing(w io.Writer) error {
	payloadSize, nonceLen, gasLen := tx.payloadSize(true)
	b := newEncodingBuf()
	defer pooledBuf.Put(b)
	if err := tx.encodePayload(w, b[:], payloadSize, nonceLen, gasLen, true); err != nil {
		return err
	}
	return nil
}

func (tx *LegacyTx) encodePayload(w io.Writer, b []byte, payloadSize, nonceLen, gasLen int, hashingOnly bool) error {
	// prefix
	if err := rlp.EncodeStructSizePrefix(payloadSize, w, b); err != nil {
		return err
	}
	if tx.Nonce > 0 && tx.Nonce < 128 {
		b[0] = byte(tx.Nonce)
		if _, err := w.Write(b[:1]); err != nil {
			return err
		}
	} else {
		binary.BigEndian.PutUint64(b[1:], tx.Nonce)
		b[8-nonceLen] = 128 + byte(nonceLen)
		if _, err := w.Write(b[8-nonceLen : 9]); err != nil {
			return err
		}
	}
	if err := rlp.EncodeUint256(tx.GasPrice, w, b); err != nil {
		return err
	}
	if err := rlp.EncodeInt(tx.GasLimit, w, b); err != nil {
		return err
	}
	if tx.To == nil {
		b[0] = 128
	} else {
		b[0] = 128 + 20
	}
	if _, err := w.Write(b[:1]); err != nil {
		return err
	}
	if tx.To != nil {
		if _, err := w.Write(tx.To[:]); err != nil {
			return err
		}
	}
	if err := rlp.EncodeUint256(tx.Value, w, b); err != nil {
		return err
	}
	if err := rlp.EncodeString(tx.Data, w, b); err != nil {
		return err
	}
	if err := rlp.EncodeUint256(&tx.V, w, b); err != nil {
		return err
	}
	if err := rlp.EncodeUint256(&tx.R, w, b); err != nil {
		return err
	}
	if err := rlp.EncodeUint256(&tx.S, w, b); err != nil {
		return err
	}
	if hashingOnly {
		return nil
	}

	if tx.Timeboosted != nil {
		return rlp.EncodeBool(*tx.Timeboosted, w, b)
	}
	return nil

}

func (tx *LegacyTx) EncodeRLP(w io.Writer) error {
	payloadSize, nonceLen, gasLen := tx.payloadSize(false)
	b := newEncodingBuf()
	defer pooledBuf.Put(b)
	if err := tx.encodePayload(w, b[:], payloadSize, nonceLen, gasLen, false); err != nil {
		return err
	}
	return nil
}

func (tx *LegacyTx) DecodeRLP(s *rlp.Stream) error {
	_, err := s.List()
	if err != nil {
		return fmt.Errorf("legacy txn must be a list: %w", err)
	}
	if tx.Nonce, err = s.Uint(); err != nil {
		return fmt.Errorf("read Nonce: %w", err)
	}
	var b []byte
	if b, err = s.Uint256Bytes(); err != nil {
		return fmt.Errorf("read GasPrice: %w", err)
	}
	tx.GasPrice = new(uint256.Int).SetBytes(b)
	if tx.GasLimit, err = s.Uint(); err != nil {
		return fmt.Errorf("read GasLimit: %w", err)
	}
	if b, err = s.Bytes(); err != nil {
		return fmt.Errorf("read To: %w", err)
	}
	if len(b) > 0 && len(b) != 20 {
		return fmt.Errorf("wrong size for To: %d", len(b))
	}
	if len(b) > 0 {
		tx.To = &common.Address{}
		copy((*tx.To)[:], b)
	}
	if b, err = s.Uint256Bytes(); err != nil {
		return fmt.Errorf("read Value: %w", err)
	}
	tx.Value = new(uint256.Int).SetBytes(b)
	if tx.Data, err = s.Bytes(); err != nil {
		return fmt.Errorf("read Data: %w", err)
	}
	if b, err = s.Uint256Bytes(); err != nil {
		return fmt.Errorf("read V: %w", err)
	}
	tx.V.SetBytes(b)
	if b, err = s.Uint256Bytes(); err != nil {
		return fmt.Errorf("read R: %w", err)
	}
	tx.R.SetBytes(b)
	if b, err = s.Uint256Bytes(); err != nil {
		return fmt.Errorf("read S: %w", err)
	}
	tx.S.SetBytes(b)

	if s.MoreDataInList() {
		boolVal, err := s.Bool()
		if err != nil {
			return err
		}
		tx.Timeboosted = &boolVal
	}
	return s.ListEnd()
}

// AsMessage returns the transaction as a core.Message.
func (tx *LegacyTx) AsMessage(s Signer, _ *big.Int, _ *chain.Rules) (*Message, error) {
	msg := Message{
		nonce:      tx.Nonce,
		gasLimit:   tx.GasLimit,
		gasPrice:   *tx.GasPrice,
		tipCap:     *tx.GasPrice,
		feeCap:     *tx.GasPrice,
		to:         tx.To,
		amount:     *tx.Value,
		data:       tx.Data,
		accessList: nil,
		checkNonce: true,
<<<<<<< HEAD
		checkGas:   true,

		Tx: tx,
=======
		TxRunContext: new(MessageRunContext),
		Tx:           tx,
>>>>>>> 7e1e3944
	}

	var err error
	msg.from, err = tx.Sender(s)
	return &msg, err
}

func (tx *LegacyTx) WithSignature(signer Signer, sig []byte) (Transaction, error) {
	cpy := tx.copy()
	r, s, v, err := signer.SignatureValues(tx, sig)
	if err != nil {
		return nil, err
	}
	cpy.R.Set(r)
	cpy.S.Set(s)
	cpy.V.Set(v)
	return cpy, nil
}

// Hash computes the hash (but not for signatures!)
func (tx *LegacyTx) Hash() common.Hash {
	if hash := tx.hash.Load(); hash != nil {
		return *hash
	}
	hash := rlpHash([]interface{}{
		tx.Nonce,
		tx.GasPrice,
		tx.GasLimit,
		tx.To,
		tx.Value,
		tx.Data,
		tx.V, tx.R, tx.S,
	})
	tx.hash.Store(&hash)
	return hash
}

func (tx *LegacyTx) SigningHash(chainID *big.Int) common.Hash {
	if chainID != nil && chainID.Sign() != 0 {
		return rlpHash([]interface{}{
			tx.Nonce,
			tx.GasPrice,
			tx.GasLimit,
			tx.To,
			tx.Value,
			tx.Data,
			chainID, uint(0), uint(0),
		})
	}
	return rlpHash([]interface{}{
		tx.Nonce,
		tx.GasPrice,
		tx.GasLimit,
		tx.To,
		tx.Value,
		tx.Data,
	})
}

func (tx *LegacyTx) Type() byte { return LegacyTxType }

func (tx *LegacyTx) RawSignatureValues() (*uint256.Int, *uint256.Int, *uint256.Int) {
	return &tx.V, &tx.R, &tx.S
}

func (tx *LegacyTx) GetChainID() *uint256.Int {
	return DeriveChainId(&tx.V)
}

func (tx *LegacyTx) cachedSender() (sender common.Address, ok bool) {
	s := tx.from.Load()
	if s == nil {
		return sender, false
	}
	return *s, true
}
func (tx *LegacyTx) Sender(signer Signer) (common.Address, error) {
	if from := tx.from.Load(); from != nil {
		if *from != zeroAddr { // Sender address can never be zero in a transaction with a valid signer
			return *from, nil
		}
	}

	addr, err := signer.Sender(tx)
	if err != nil {
		return common.Address{}, err
	}
	tx.from.Store(&addr)
	return addr, nil
}<|MERGE_RESOLUTION|>--- conflicted
+++ resolved
@@ -402,14 +402,10 @@
 		data:       tx.Data,
 		accessList: nil,
 		checkNonce: true,
-<<<<<<< HEAD
 		checkGas:   true,
 
-		Tx: tx,
-=======
 		TxRunContext: new(MessageRunContext),
 		Tx:           tx,
->>>>>>> 7e1e3944
 	}
 
 	var err error
