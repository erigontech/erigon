--- conflicted
+++ resolved
@@ -49,17 +49,13 @@
 	return params.GasPerBlob * uint64(len(stx.BlobVersionedHashes))
 }
 
-<<<<<<< HEAD
 func (stx *BlobTx) AsMessage(s Signer, baseFee *uint256.Int, rules *chain.Rules) (*Message, error) {
-=======
-func (stx *BlobTx) AsMessage(s Signer, baseFee *big.Int, rules *chain.Rules) (*Message, error) {
 	var stxTo accounts.Address
 	if stx.To == nil {
 		stxTo = accounts.NilAddress
 	} else {
 		stxTo = accounts.InternAddress(*stx.To)
 	}
->>>>>>> e5ff7a49
 	msg := Message{
 		nonce:            stx.Nonce,
 		gasLimit:         stx.GasLimit,
