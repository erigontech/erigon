// Copyright 2024 The Erigon Authors
// This file is part of Erigon.
//
// Erigon is free software: you can redistribute it and/or modify
// it under the terms of the GNU Lesser General Public License as published by
// the Free Software Foundation, either version 3 of the License, or
// (at your option) any later version.
//
// Erigon is distributed in the hope that it will be useful,
// but WITHOUT ANY WARRANTY; without even the implied warranty of
// MERCHANTABILITY or FITNESS FOR A PARTICULAR PURPOSE. See the
// GNU Lesser General Public License for more details.
//
// You should have received a copy of the GNU Lesser General Public License
// along with Erigon. If not, see <http://www.gnu.org/licenses/>.

package types

import (
	"errors"
	"fmt"
	"io"
	"math/big"

	"github.com/holiman/uint256"

	"github.com/erigontech/erigon-lib/common"
	"github.com/erigontech/erigon/execution/chain"
	"github.com/erigontech/erigon/execution/chain/params"
	"github.com/erigontech/erigon/execution/rlp"
)

var ErrNilToFieldTx = errors.New("txn: field 'To' can not be 'nil'")

type BlobTx struct {
	DynamicFeeTransaction
	MaxFeePerBlobGas    *uint256.Int
	BlobVersionedHashes []common.Hash
}

func (stx *BlobTx) Type() byte { return BlobTxType }

func (stx *BlobTx) GetBlobHashes() []common.Hash {
	return stx.BlobVersionedHashes
}

func (stx *BlobTx) GetBlobGas() uint64 {
	return params.GasPerBlob * uint64(len(stx.BlobVersionedHashes))
}

func (stx *BlobTx) AsMessage(s Signer, baseFee *big.Int, rules *chain.Rules) (*Message, error) {
	msg := Message{
		nonce:      stx.Nonce,
		gasLimit:   stx.GasLimit,
		gasPrice:   *stx.FeeCap,
		tipCap:     *stx.TipCap,
		feeCap:     *stx.FeeCap,
		to:         stx.To,
		amount:     *stx.Value,
		data:       stx.Data,
		accessList: stx.AccessList,
		checkNonce: true,
		checkGas:   true,

		Tx: stx,
	}
	if !rules.IsCancun {
		return nil, errors.New("BlobTx transactions require Cancun")
	}
	if baseFee != nil {
		overflow := msg.gasPrice.SetFromBig(baseFee)
		if overflow {
			return nil, errors.New("gasPrice higher than 2^256-1")
		}
	}
	msg.gasPrice.Add(&msg.gasPrice, stx.TipCap)
	if msg.gasPrice.Gt(stx.FeeCap) {
		msg.gasPrice.Set(stx.FeeCap)
	}
	var err error
	msg.from, err = stx.Sender(s)
	msg.maxFeePerBlobGas = *stx.MaxFeePerBlobGas
	msg.blobHashes = stx.BlobVersionedHashes
	return &msg, err
}

func (stx *BlobTx) CachedSender() (sender common.Address, ok bool) {
	s := stx.from.Load()
	if s == nil {
		return sender, false
	}
	return *s, true
}

func (stx *BlobTx) Sender(signer Signer) (common.Address, error) {
	if from := stx.from.Load(); from != nil {
		if *from != zeroAddr { // Sender address can never be zero in a transaction with a valid signer
			return *from, nil
		}
	}
	addr, err := signer.Sender(stx)
	if err != nil {
		return common.Address{}, err
	}
	stx.from.Store(&addr)
	return addr, nil
}

func (stx *BlobTx) Hash() common.Hash {
	if hash := stx.hash.Load(); hash != nil {
		return *hash
	}
	hash := PrefixedRlpHash(BlobTxType, []interface{}{
		stx.ChainID,
		stx.Nonce,
		stx.TipCap,
		stx.FeeCap,
		stx.GasLimit,
		stx.To,
		stx.Value,
		stx.Data,
		stx.AccessList,
		stx.MaxFeePerBlobGas,
		stx.BlobVersionedHashes,
		stx.V, stx.R, stx.S,
	})
	stx.hash.Store(&hash)
	return hash
}

func (stx *BlobTx) SigningHash(chainID *big.Int) common.Hash {
	return PrefixedRlpHash(
		BlobTxType,
		[]interface{}{
			chainID,
			stx.Nonce,
			stx.TipCap,
			stx.FeeCap,
			stx.GasLimit,
			stx.To,
			stx.Value,
			stx.Data,
			stx.AccessList,
			stx.MaxFeePerBlobGas,
			stx.BlobVersionedHashes,
		})
}

func (stx *BlobTx) WithSignature(signer Signer, sig []byte) (Transaction, error) {
	cpy := stx.copy()
	r, s, v, err := signer.SignatureValues(stx, sig)
	if err != nil {
		return nil, err
	}
	cpy.R.Set(r)
	cpy.S.Set(s)
	cpy.V.Set(v)
	cpy.ChainID = signer.ChainID()
	return cpy, nil
}

func (stx *BlobTx) copy() *BlobTx {
	cpy := &BlobTx{
		DynamicFeeTransaction: *stx.DynamicFeeTransaction.copy(),
		MaxFeePerBlobGas:      new(uint256.Int).Set(stx.MaxFeePerBlobGas),
		BlobVersionedHashes:   make([]common.Hash, len(stx.BlobVersionedHashes)),
	}
	copy(cpy.BlobVersionedHashes, stx.BlobVersionedHashes)
	return cpy
}

func (stx *BlobTx) EncodingSize() int {
	payloadSize, _, _, _, _ := stx.payloadSize(false)
	// Add envelope size and type size
	return 1 + rlp.ListPrefixLen(payloadSize) + payloadSize
}

func (stx *BlobTx) payloadSize(hashingOnly bool) (payloadSize, nonceLen, gasLen, accessListLen, blobHashesLen int) {
	payloadSize, nonceLen, gasLen, accessListLen = stx.DynamicFeeTransaction.payloadSize(hashingOnly)
	// size of MaxFeePerBlobGas
	payloadSize++
	payloadSize += rlp.Uint256LenExcludingHead(stx.MaxFeePerBlobGas)
	// size of BlobVersionedHashes
	blobHashesLen = blobVersionedHashesSize(stx.BlobVersionedHashes)
	payloadSize += rlp.ListPrefixLen(blobHashesLen) + blobHashesLen
	return
}

func blobVersionedHashesSize(hashes []common.Hash) int {
	return 33 * len(hashes)
}

func encodeBlobVersionedHashes(hashes []common.Hash, w io.Writer, b []byte) error {
	for i := 0; i < len(hashes); i++ {
		if err := rlp.EncodeString(hashes[i][:], w, b); err != nil {
			return err
		}
	}
	return nil
}

func (stx *BlobTx) encodePayload(w io.Writer, b []byte, payloadSize, nonceLen, gasLen, accessListLen, blobHashesLen int, hashingOnly bool) error {
	// prefix
	if err := rlp.EncodeStructSizePrefix(payloadSize, w, b); err != nil {
		return err
	}
	// encode ChainID
	if err := rlp.EncodeUint256(stx.ChainID, w, b); err != nil {
		return err
	}
	// encode Nonce
	if err := rlp.EncodeInt(stx.Nonce, w, b); err != nil {
		return err
	}
	// encode MaxPriorityFeePerGas
	if err := rlp.EncodeUint256(stx.TipCap, w, b); err != nil {
		return err
	}
	// encode MaxFeePerGas
	if err := rlp.EncodeUint256(stx.FeeCap, w, b); err != nil {
		return err
	}
	// encode GasLimit
	if err := rlp.EncodeInt(stx.GasLimit, w, b); err != nil {
		return err
	}
	// encode To
	b[0] = 128 + 20
	if _, err := w.Write(b[:1]); err != nil {
		return err
	}
	if _, err := w.Write(stx.To[:]); err != nil {
		return err
	}
	// encode Value
	if err := rlp.EncodeUint256(stx.Value, w, b); err != nil {
		return err
	}
	// encode Data
	if err := rlp.EncodeString(stx.Data, w, b); err != nil {
		return err
	}
	// prefix
	if err := rlp.EncodeStructSizePrefix(accessListLen, w, b); err != nil {
		return err
	}
	// encode AccessList
	if err := encodeAccessList(stx.AccessList, w, b); err != nil {
		return err
	}
	// encode MaxFeePerBlobGas
	if err := rlp.EncodeUint256(stx.MaxFeePerBlobGas, w, b); err != nil {
		return err
	}
	// prefix
	if err := rlp.EncodeStructSizePrefix(blobHashesLen, w, b); err != nil {
		return err
	}
	// encode BlobVersionedHashes
	if err := encodeBlobVersionedHashes(stx.BlobVersionedHashes, w, b); err != nil {
		return err
	}
	// encode V
	if err := rlp.EncodeUint256(&stx.V, w, b); err != nil {
		return err
	}
	// encode R
	if err := rlp.EncodeUint256(&stx.R, w, b); err != nil {
		return err
	}
	// encode S
	if err := rlp.EncodeUint256(&stx.S, w, b); err != nil {
		return err
	}
	//encode Timeboosted
	if stx.Timeboosted != nil && !hashingOnly {
		if err := rlp.EncodeBool(*stx.Timeboosted, w, b); err != nil {
			return err
		}
	}
	return nil
}

func (stx *BlobTx) EncodeRLP(w io.Writer) error {
	if stx.To == nil {
		return ErrNilToFieldTx
	}
	payloadSize, nonceLen, gasLen, accessListLen, blobHashesLen := stx.payloadSize(false)
	// size of struct prefix and TxType
	envelopeSize := 1 + rlp.ListPrefixLen(payloadSize) + payloadSize
	b := NewEncodingBuf()
	defer PooledBuf.Put(b)
	// envelope
	if err := rlp.EncodeStringSizePrefix(envelopeSize, w, b[:]); err != nil {
		return err
	}
	// encode TxType
	b[0] = BlobTxType
	if _, err := w.Write(b[:1]); err != nil {
		return err
	}
	if err := stx.encodePayload(w, b[:], payloadSize, nonceLen, gasLen, accessListLen, blobHashesLen, false); err != nil {
		return err
	}
	return nil
}

func (stx *BlobTx) MarshalBinary(w io.Writer) error {
	if stx.To == nil {
		return ErrNilToFieldTx
	}
<<<<<<< HEAD
	hashingOnly := false

	payloadSize, nonceLen, gasLen, accessListLen, blobHashesLen := stx.payloadSize(hashingOnly)
	b := newEncodingBuf()
	defer pooledBuf.Put(b)
=======
	payloadSize, nonceLen, gasLen, accessListLen, blobHashesLen := stx.payloadSize()
	b := NewEncodingBuf()
	defer PooledBuf.Put(b)
>>>>>>> 3c4305f9
	// encode TxType
	b[0] = BlobTxType
	if _, err := w.Write(b[:1]); err != nil {
		return err
	}
	return stx.encodePayload(w, b[:], payloadSize, nonceLen, gasLen, accessListLen, blobHashesLen, hashingOnly)
}

// MarshalBinaryForHashing encodes the transaction for hashing (without timeboosted field).
func (stx *BlobTx) MarshalBinaryForHashing(w io.Writer) error {
	if stx.To == nil {
		return ErrNilToFieldTx
	}
	hashingOnly := true

	payloadSize, nonceLen, gasLen, accessListLen, blobHashesLen := stx.payloadSize(hashingOnly)
	b := newEncodingBuf()
	defer pooledBuf.Put(b)
	// encode TxType
	b[0] = BlobTxType
	if _, err := w.Write(b[:1]); err != nil {
		return err
	}
	return stx.encodePayload(w, b[:], payloadSize, nonceLen, gasLen, accessListLen, blobHashesLen, hashingOnly)
}

func (stx *BlobTx) DecodeRLP(s *rlp.Stream) error {
	_, err := s.List()
	if err != nil {
		return err
	}
	var b []byte
	if b, err = s.Uint256Bytes(); err != nil {
		return err
	}
	stx.ChainID = new(uint256.Int).SetBytes(b)

	if stx.Nonce, err = s.Uint(); err != nil {
		return err
	}

	if b, err = s.Uint256Bytes(); err != nil {
		return err
	}
	stx.TipCap = new(uint256.Int).SetBytes(b)

	if b, err = s.Uint256Bytes(); err != nil {
		return err
	}
	stx.FeeCap = new(uint256.Int).SetBytes(b)

	if stx.GasLimit, err = s.Uint(); err != nil {
		return err
	}

	if b, err = s.Bytes(); err != nil {
		return err
	}
	if len(b) != 20 {
		return fmt.Errorf("wrong size for To: %d", len(b))
	}
	stx.To = &common.Address{}
	copy((*stx.To)[:], b)

	if b, err = s.Uint256Bytes(); err != nil {
		return err
	}
	stx.Value = new(uint256.Int).SetBytes(b)

	if stx.Data, err = s.Bytes(); err != nil {
		return err
	}
	// decode AccessList
	stx.AccessList = AccessList{}
	if err = decodeAccessList(&stx.AccessList, s); err != nil {
		return err
	}
	// decode MaxFeePerBlobGas
	if b, err = s.Uint256Bytes(); err != nil {
		return err
	}
	stx.MaxFeePerBlobGas = new(uint256.Int).SetBytes(b)
	// decode BlobVersionedHashes
	stx.BlobVersionedHashes = []common.Hash{}
	if err = decodeBlobVersionedHashes(&stx.BlobVersionedHashes, s); err != nil {
		return err
	}
	if len(stx.BlobVersionedHashes) == 0 {
		return errors.New("a blob stx must contain at least one blob")
	}
	// decode V
	if b, err = s.Uint256Bytes(); err != nil {
		return err
	}
	stx.V.SetBytes(b)

	// decode R
	if b, err = s.Uint256Bytes(); err != nil {
		return err
	}
	stx.R.SetBytes(b)

	// decode S
	if b, err = s.Uint256Bytes(); err != nil {
		return err
	}
	stx.S.SetBytes(b)

	if s.MoreDataInList() {
		boolVal, err := s.Bool()
		if err != nil {
			return err
		}
		stx.Timeboosted = &boolVal
	}
	return s.ListEnd()
}

func (tx *BlobTx) IsTimeBoosted() *bool {
	return tx.Timeboosted
}

func (tx *BlobTx) SetTimeboosted(val *bool) {
	tx.Timeboosted = val
}

func decodeBlobVersionedHashes(hashes *[]common.Hash, s *rlp.Stream) error {
	_, err := s.List()
	if err != nil {
		return fmt.Errorf("open BlobVersionedHashes: %w", err)
	}
	var b []byte
	_hash := common.Hash{}

	for b, err = s.Bytes(); err == nil; b, err = s.Bytes() {
		if len(b) == 32 {
			copy((_hash)[:], b)
			*hashes = append(*hashes, _hash)
		} else {
			return fmt.Errorf("wrong size for blobVersionedHashes: %d", len(b))
		}
	}

	if err = s.ListEnd(); err != nil {
		return fmt.Errorf("close BlobVersionedHashes: %w", err)
	}

	return nil
}<|MERGE_RESOLUTION|>--- conflicted
+++ resolved
@@ -309,23 +309,15 @@
 	if stx.To == nil {
 		return ErrNilToFieldTx
 	}
-<<<<<<< HEAD
-	hashingOnly := false
-
-	payloadSize, nonceLen, gasLen, accessListLen, blobHashesLen := stx.payloadSize(hashingOnly)
-	b := newEncodingBuf()
-	defer pooledBuf.Put(b)
-=======
-	payloadSize, nonceLen, gasLen, accessListLen, blobHashesLen := stx.payloadSize()
+	payloadSize, nonceLen, gasLen, accessListLen, blobHashesLen := stx.payloadSize(false)
 	b := NewEncodingBuf()
 	defer PooledBuf.Put(b)
->>>>>>> 3c4305f9
 	// encode TxType
 	b[0] = BlobTxType
 	if _, err := w.Write(b[:1]); err != nil {
 		return err
 	}
-	return stx.encodePayload(w, b[:], payloadSize, nonceLen, gasLen, accessListLen, blobHashesLen, hashingOnly)
+	return stx.encodePayload(w, b[:], payloadSize, nonceLen, gasLen, accessListLen, blobHashesLen, false)
 }
 
 // MarshalBinaryForHashing encodes the transaction for hashing (without timeboosted field).
@@ -336,8 +328,8 @@
 	hashingOnly := true
 
 	payloadSize, nonceLen, gasLen, accessListLen, blobHashesLen := stx.payloadSize(hashingOnly)
-	b := newEncodingBuf()
-	defer pooledBuf.Put(b)
+	b := NewEncodingBuf()
+	defer PooledBuf.Put(b)
 	// encode TxType
 	b[0] = BlobTxType
 	if _, err := w.Write(b[:1]); err != nil {
