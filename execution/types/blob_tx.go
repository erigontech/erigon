// Copyright 2024 The Erigon Authors
// This file is part of Erigon.
//
// Erigon is free software: you can redistribute it and/or modify
// it under the terms of the GNU Lesser General Public License as published by
// the Free Software Foundation, either version 3 of the License, or
// (at your option) any later version.
//
// Erigon is distributed in the hope that it will be useful,
// but WITHOUT ANY WARRANTY; without even the implied warranty of
// MERCHANTABILITY or FITNESS FOR A PARTICULAR PURPOSE. See the
// GNU Lesser General Public License for more details.
//
// You should have received a copy of the GNU Lesser General Public License
// along with Erigon. If not, see <http://www.gnu.org/licenses/>.

package types

import (
	"errors"
	"fmt"
	"io"
	"math/big"

	"github.com/holiman/uint256"

	"github.com/erigontech/erigon-lib/common"
	"github.com/erigontech/erigon/execution/chain"
	"github.com/erigontech/erigon/execution/chain/params"
	"github.com/erigontech/erigon/execution/rlp"
)

var ErrNilToFieldTx = errors.New("txn: field 'To' can not be 'nil'")

type BlobTx struct {
	DynamicFeeTransaction
	MaxFeePerBlobGas    *uint256.Int
	BlobVersionedHashes []common.Hash
}

func (stx *BlobTx) Type() byte { return BlobTxType }

func (stx *BlobTx) GetBlobHashes() []common.Hash {
	return stx.BlobVersionedHashes
}

func (stx *BlobTx) GetBlobGas() uint64 {
	return params.GasPerBlob * uint64(len(stx.BlobVersionedHashes))
}

func (stx *BlobTx) AsMessage(s Signer, baseFee *big.Int, rules *chain.Rules) (*Message, error) {
	msg := Message{
		nonce:      stx.Nonce,
		gasLimit:   stx.GasLimit,
		gasPrice:   *stx.FeeCap,
		tipCap:     *stx.TipCap,
		feeCap:     *stx.FeeCap,
		to:         stx.To,
		amount:     *stx.Value,
		data:       stx.Data,
		accessList: stx.AccessList,
		checkNonce: true,
<<<<<<< HEAD
		checkGas:   true,

		Tx: stx,
=======
		TxRunContext: new(MessageRunContext),
		Tx:           stx,
>>>>>>> 7e1e3944
	}
	if !rules.IsCancun {
		return nil, errors.New("BlobTx transactions require Cancun")
	}
	if baseFee != nil {
		overflow := msg.gasPrice.SetFromBig(baseFee)
		if overflow {
			return nil, errors.New("gasPrice higher than 2^256-1")
		}
	}
	msg.gasPrice.Add(&msg.gasPrice, stx.TipCap)
	if msg.gasPrice.Gt(stx.FeeCap) {
		msg.gasPrice.Set(stx.FeeCap)
	}
	var err error
	msg.from, err = stx.Sender(s)
	msg.maxFeePerBlobGas = *stx.MaxFeePerBlobGas
	msg.blobHashes = stx.BlobVersionedHashes
	return &msg, err
}

func (stx *BlobTx) cachedSender() (sender common.Address, ok bool) {
	s := stx.from.Load()
	if s == nil {
		return sender, false
	}
	return *s, true
}

func (stx *BlobTx) Sender(signer Signer) (common.Address, error) {
	if from := stx.from.Load(); from != nil {
		if *from != zeroAddr { // Sender address can never be zero in a transaction with a valid signer
			return *from, nil
		}
	}
	addr, err := signer.Sender(stx)
	if err != nil {
		return common.Address{}, err
	}
	stx.from.Store(&addr)
	return addr, nil
}

func (stx *BlobTx) Hash() common.Hash {
	if hash := stx.hash.Load(); hash != nil {
		return *hash
	}
	hash := prefixedRlpHash(BlobTxType, []interface{}{
		stx.ChainID,
		stx.Nonce,
		stx.TipCap,
		stx.FeeCap,
		stx.GasLimit,
		stx.To,
		stx.Value,
		stx.Data,
		stx.AccessList,
		stx.MaxFeePerBlobGas,
		stx.BlobVersionedHashes,
		stx.V, stx.R, stx.S,
	})
	stx.hash.Store(&hash)
	return hash
}

func (stx *BlobTx) SigningHash(chainID *big.Int) common.Hash {
	return prefixedRlpHash(
		BlobTxType,
		[]interface{}{
			chainID,
			stx.Nonce,
			stx.TipCap,
			stx.FeeCap,
			stx.GasLimit,
			stx.To,
			stx.Value,
			stx.Data,
			stx.AccessList,
			stx.MaxFeePerBlobGas,
			stx.BlobVersionedHashes,
		})
}

func (stx *BlobTx) WithSignature(signer Signer, sig []byte) (Transaction, error) {
	cpy := stx.copy()
	r, s, v, err := signer.SignatureValues(stx, sig)
	if err != nil {
		return nil, err
	}
	cpy.R.Set(r)
	cpy.S.Set(s)
	cpy.V.Set(v)
	cpy.ChainID = signer.ChainID()
	return cpy, nil
}

func (stx *BlobTx) copy() *BlobTx {
	cpy := &BlobTx{
		DynamicFeeTransaction: *stx.DynamicFeeTransaction.copy(),
		MaxFeePerBlobGas:      new(uint256.Int).Set(stx.MaxFeePerBlobGas),
		BlobVersionedHashes:   make([]common.Hash, len(stx.BlobVersionedHashes)),
	}
	copy(cpy.BlobVersionedHashes, stx.BlobVersionedHashes)
	return cpy
}

func (stx *BlobTx) EncodingSize() int {
	payloadSize, _, _, _, _ := stx.payloadSize(false)
	// Add envelope size and type size
	return 1 + rlp.ListPrefixLen(payloadSize) + payloadSize
}

func (stx *BlobTx) payloadSize(hashingOnly bool) (payloadSize, nonceLen, gasLen, accessListLen, blobHashesLen int) {
	payloadSize, nonceLen, gasLen, accessListLen = stx.DynamicFeeTransaction.payloadSize(hashingOnly)
	// size of MaxFeePerBlobGas
	payloadSize++
	payloadSize += rlp.Uint256LenExcludingHead(stx.MaxFeePerBlobGas)
	// size of BlobVersionedHashes
	blobHashesLen = blobVersionedHashesSize(stx.BlobVersionedHashes)
	payloadSize += rlp.ListPrefixLen(blobHashesLen) + blobHashesLen
	return
}

func blobVersionedHashesSize(hashes []common.Hash) int {
	return 33 * len(hashes)
}

func encodeBlobVersionedHashes(hashes []common.Hash, w io.Writer, b []byte) error {
	for i := 0; i < len(hashes); i++ {
		if err := rlp.EncodeString(hashes[i][:], w, b); err != nil {
			return err
		}
	}
	return nil
}

func (stx *BlobTx) encodePayload(w io.Writer, b []byte, payloadSize, nonceLen, gasLen, accessListLen, blobHashesLen int, hashingOnly bool) error {
	// prefix
	if err := rlp.EncodeStructSizePrefix(payloadSize, w, b); err != nil {
		return err
	}
	// encode ChainID
	if err := rlp.EncodeUint256(stx.ChainID, w, b); err != nil {
		return err
	}
	// encode Nonce
	if err := rlp.EncodeInt(stx.Nonce, w, b); err != nil {
		return err
	}
	// encode MaxPriorityFeePerGas
	if err := rlp.EncodeUint256(stx.TipCap, w, b); err != nil {
		return err
	}
	// encode MaxFeePerGas
	if err := rlp.EncodeUint256(stx.FeeCap, w, b); err != nil {
		return err
	}
	// encode GasLimit
	if err := rlp.EncodeInt(stx.GasLimit, w, b); err != nil {
		return err
	}
	// encode To
	b[0] = 128 + 20
	if _, err := w.Write(b[:1]); err != nil {
		return err
	}
	if _, err := w.Write(stx.To[:]); err != nil {
		return err
	}
	// encode Value
	if err := rlp.EncodeUint256(stx.Value, w, b); err != nil {
		return err
	}
	// encode Data
	if err := rlp.EncodeString(stx.Data, w, b); err != nil {
		return err
	}
	// prefix
	if err := rlp.EncodeStructSizePrefix(accessListLen, w, b); err != nil {
		return err
	}
	// encode AccessList
	if err := encodeAccessList(stx.AccessList, w, b); err != nil {
		return err
	}
	// encode MaxFeePerBlobGas
	if err := rlp.EncodeUint256(stx.MaxFeePerBlobGas, w, b); err != nil {
		return err
	}
	// prefix
	if err := rlp.EncodeStructSizePrefix(blobHashesLen, w, b); err != nil {
		return err
	}
	// encode BlobVersionedHashes
	if err := encodeBlobVersionedHashes(stx.BlobVersionedHashes, w, b); err != nil {
		return err
	}
	// encode V
	if err := rlp.EncodeUint256(&stx.V, w, b); err != nil {
		return err
	}
	// encode R
	if err := rlp.EncodeUint256(&stx.R, w, b); err != nil {
		return err
	}
	// encode S
	if err := rlp.EncodeUint256(&stx.S, w, b); err != nil {
		return err
	}
	//encode Timeboosted
	if stx.Timeboosted != nil && !hashingOnly {
		if err := rlp.EncodeBool(*stx.Timeboosted, w, b); err != nil {
			return err
		}
	}
	return nil
}

func (stx *BlobTx) EncodeRLP(w io.Writer) error {
	if stx.To == nil {
		return ErrNilToFieldTx
	}
	payloadSize, nonceLen, gasLen, accessListLen, blobHashesLen := stx.payloadSize(false)
	// size of struct prefix and TxType
	envelopeSize := 1 + rlp.ListPrefixLen(payloadSize) + payloadSize
	b := newEncodingBuf()
	defer pooledBuf.Put(b)
	// envelope
	if err := rlp.EncodeStringSizePrefix(envelopeSize, w, b[:]); err != nil {
		return err
	}
	// encode TxType
	b[0] = BlobTxType
	if _, err := w.Write(b[:1]); err != nil {
		return err
	}
	if err := stx.encodePayload(w, b[:], payloadSize, nonceLen, gasLen, accessListLen, blobHashesLen, false); err != nil {
		return err
	}
	return nil
}

func (stx *BlobTx) MarshalBinary(w io.Writer) error {
	if stx.To == nil {
		return ErrNilToFieldTx
	}
	hashingOnly := false

	payloadSize, nonceLen, gasLen, accessListLen, blobHashesLen := stx.payloadSize(hashingOnly)
	b := newEncodingBuf()
	defer pooledBuf.Put(b)
	// encode TxType
	b[0] = BlobTxType
	if _, err := w.Write(b[:1]); err != nil {
		return err
	}
	return stx.encodePayload(w, b[:], payloadSize, nonceLen, gasLen, accessListLen, blobHashesLen, hashingOnly)
}

// MarshalBinaryForHashing encodes the transaction for hashing (without timeboosted field).
func (stx *BlobTx) MarshalBinaryForHashing(w io.Writer) error {
	if stx.To == nil {
		return ErrNilToFieldTx
	}
	hashingOnly := true

	payloadSize, nonceLen, gasLen, accessListLen, blobHashesLen := stx.payloadSize(hashingOnly)
	b := newEncodingBuf()
	defer pooledBuf.Put(b)
	// encode TxType
	b[0] = BlobTxType
	if _, err := w.Write(b[:1]); err != nil {
		return err
	}
	return stx.encodePayload(w, b[:], payloadSize, nonceLen, gasLen, accessListLen, blobHashesLen, hashingOnly)
}

func (stx *BlobTx) DecodeRLP(s *rlp.Stream) error {
	_, err := s.List()
	if err != nil {
		return err
	}
	var b []byte
	if b, err = s.Uint256Bytes(); err != nil {
		return err
	}
	stx.ChainID = new(uint256.Int).SetBytes(b)

	if stx.Nonce, err = s.Uint(); err != nil {
		return err
	}

	if b, err = s.Uint256Bytes(); err != nil {
		return err
	}
	stx.TipCap = new(uint256.Int).SetBytes(b)

	if b, err = s.Uint256Bytes(); err != nil {
		return err
	}
	stx.FeeCap = new(uint256.Int).SetBytes(b)

	if stx.GasLimit, err = s.Uint(); err != nil {
		return err
	}

	if b, err = s.Bytes(); err != nil {
		return err
	}
	if len(b) != 20 {
		return fmt.Errorf("wrong size for To: %d", len(b))
	}
	stx.To = &common.Address{}
	copy((*stx.To)[:], b)

	if b, err = s.Uint256Bytes(); err != nil {
		return err
	}
	stx.Value = new(uint256.Int).SetBytes(b)

	if stx.Data, err = s.Bytes(); err != nil {
		return err
	}
	// decode AccessList
	stx.AccessList = AccessList{}
	if err = decodeAccessList(&stx.AccessList, s); err != nil {
		return err
	}
	// decode MaxFeePerBlobGas
	if b, err = s.Uint256Bytes(); err != nil {
		return err
	}
	stx.MaxFeePerBlobGas = new(uint256.Int).SetBytes(b)
	// decode BlobVersionedHashes
	stx.BlobVersionedHashes = []common.Hash{}
	if err = decodeBlobVersionedHashes(&stx.BlobVersionedHashes, s); err != nil {
		return err
	}
	if len(stx.BlobVersionedHashes) == 0 {
		return errors.New("a blob stx must contain at least one blob")
	}
	// decode V
	if b, err = s.Uint256Bytes(); err != nil {
		return err
	}
	stx.V.SetBytes(b)

	// decode R
	if b, err = s.Uint256Bytes(); err != nil {
		return err
	}
	stx.R.SetBytes(b)

	// decode S
	if b, err = s.Uint256Bytes(); err != nil {
		return err
	}
	stx.S.SetBytes(b)

	if s.MoreDataInList() {
		boolVal, err := s.Bool()
		if err != nil {
			return err
		}
		stx.Timeboosted = &boolVal
	}
	return s.ListEnd()
}

func (tx *BlobTx) IsTimeBoosted() *bool {
	return tx.Timeboosted
}

func (tx *BlobTx) SetTimeboosted(val *bool) {
	tx.Timeboosted = val
}

func decodeBlobVersionedHashes(hashes *[]common.Hash, s *rlp.Stream) error {
	_, err := s.List()
	if err != nil {
		return fmt.Errorf("open BlobVersionedHashes: %w", err)
	}
	var b []byte
	_hash := common.Hash{}

	for b, err = s.Bytes(); err == nil; b, err = s.Bytes() {
		if len(b) == 32 {
			copy((_hash)[:], b)
			*hashes = append(*hashes, _hash)
		} else {
			return fmt.Errorf("wrong size for blobVersionedHashes: %d", len(b))
		}
	}

	if err = s.ListEnd(); err != nil {
		return fmt.Errorf("close BlobVersionedHashes: %w", err)
	}

	return nil
}<|MERGE_RESOLUTION|>--- conflicted
+++ resolved
@@ -60,14 +60,10 @@
 		data:       stx.Data,
 		accessList: stx.AccessList,
 		checkNonce: true,
-<<<<<<< HEAD
 		checkGas:   true,
 
-		Tx: stx,
-=======
 		TxRunContext: new(MessageRunContext),
 		Tx:           stx,
->>>>>>> 7e1e3944
 	}
 	if !rules.IsCancun {
 		return nil, errors.New("BlobTx transactions require Cancun")
