package types

import (
	"bytes"
	"context"
	"encoding/binary"
	"fmt"
	"io"
	"math/big"

	"github.com/erigontech/erigon-lib/common"
	"github.com/erigontech/erigon-lib/common/hexutil"
	"github.com/erigontech/erigon-lib/common/length"
	"github.com/erigontech/erigon-lib/common/math"
	"github.com/erigontech/erigon-lib/log/v3"
	"github.com/erigontech/erigon/arb"
	"github.com/erigontech/erigon/execution/chain"
	"github.com/erigontech/erigon/execution/rlp"
	"github.com/holiman/uint256"
)

// Returns true if nonce checks should be skipped based on inner's isFake()
// This also disables requiring that sender is an EOA and not a contract
func (tx *ArbTx) SkipAccountChecks() bool {
	// return tx.inner.skipAccountChecks()
	return skipAccountChecks[tx.Type()]
}

var fallbackErrorMsg = "missing trie node 0000000000000000000000000000000000000000000000000000000000000000 (path ) <nil>"
var fallbackErrorCode = -32000

func SetFallbackError(msg string, code int) {
	fallbackErrorMsg = msg
	fallbackErrorCode = code
	log.Debug("setting fallback error", "msg", msg, "code", code)
}

type fallbackError struct{}

func (f fallbackError) ErrorCode() int { return fallbackErrorCode }
func (f fallbackError) Error() string  { return fallbackErrorMsg }

var ErrUseFallback = fallbackError{}

type FallbackClient interface {
	CallContext(ctx context.Context, result interface{}, method string, args ...interface{}) error
}

var bigZero = big.NewInt(0)
var uintZero = uint256.NewInt(0)

var skipAccountChecks = [...]bool{
	ArbitrumDepositTxType:         true,
	ArbitrumRetryTxType:           true,
	ArbitrumSubmitRetryableTxType: true,
	ArbitrumInternalTxType:        true,
	ArbitrumContractTxType:        true,
	ArbitrumUnsignedTxType:        false,
}

// func (tx *LegacyTx) skipAccountChecks() bool                  { return false }
// func (tx *AccessListTx) skipAccountChecks() bool              { return false }
// func (tx *DynamicFeeTransaction) skipAccountChecks() bool     { return false }
// func (tx *ArbitrumUnsignedTx) skipAccountChecks() bool        { return false }
// func (tx *ArbitrumContractTx) skipAccountChecks() bool        { return true }
// func (tx *ArbitrumRetryTx) skipAccountChecks() bool           { return true }
// func (tx *ArbitrumSubmitRetryableTx) skipAccountChecks() bool { return true }
// func (tx *ArbitrumDepositTx) skipAccountChecks() bool         { return true }
// func (tx *ArbitrumInternalTx) skipAccountChecks() bool        { return true }

type ArbitrumUnsignedTx struct {
	arb.NoTimeBoosted
	ChainId *big.Int
	From    common.Address

	Nonce     uint64          // nonce of sender account
	GasFeeCap *big.Int        // wei per gas
	Gas       uint64          // gas limit
	To        *common.Address `rlp:"nil"` // nil means contract creation
	Value     *big.Int        // wei amount
	Data      []byte          // contract invocation input data
}

func (tx *ArbitrumUnsignedTx) copy() Transaction {
	cpy := &ArbitrumUnsignedTx{
		ChainId:   new(big.Int),
		Nonce:     tx.Nonce,
		GasFeeCap: new(big.Int),
		Gas:       tx.Gas,
		From:      tx.From,
		To:        nil,
		Value:     new(big.Int),
		Data:      common.Copy(tx.Data),
	}
	if tx.ChainId != nil {
		cpy.ChainId.Set(tx.ChainId)
	}
	if tx.GasFeeCap != nil {
		cpy.GasFeeCap.Set(tx.GasFeeCap)
	}
	if tx.To != nil {
		tmp := *tx.To
		cpy.To = &tmp
	}
	if tx.Value != nil {
		cpy.Value.Set(tx.Value)
	}
	return cpy
}

func (tx *ArbitrumUnsignedTx) Type() byte                         { return ArbitrumUnsignedTxType }
func (tx *ArbitrumUnsignedTx) GetChainID() *uint256.Int           { return uint256.MustFromBig(tx.ChainId) }
func (tx *ArbitrumUnsignedTx) GetNonce() uint64                   { return tx.Nonce }
func (tx *ArbitrumUnsignedTx) GetPrice() *uint256.Int             { return uint256.MustFromBig(tx.GasFeeCap) }
func (tx *ArbitrumUnsignedTx) GetTipCap() *uint256.Int            { return uintZero }
func (tx *ArbitrumUnsignedTx) GetBlobHashes() []common.Hash       { return []common.Hash{} }
func (tx *ArbitrumUnsignedTx) GetGasLimit() uint64                { return tx.Gas }
func (tx *ArbitrumUnsignedTx) GetBlobGas() uint64                 { return 0 }
func (tx *ArbitrumUnsignedTx) GetValue() *uint256.Int             { return uint256.MustFromBig(tx.Value) }
func (tx *ArbitrumUnsignedTx) GetTo() *common.Address             { return tx.To }
func (tx *ArbitrumUnsignedTx) GetData() []byte                    { return tx.Data }
func (tx *ArbitrumUnsignedTx) GetAccessList() AccessList          { return nil }
func (tx *ArbitrumUnsignedTx) GetFeeCap() *uint256.Int            { return uint256.MustFromBig(tx.GasFeeCap) }
func (tx *ArbitrumUnsignedTx) GetAuthorizations() []Authorization { return nil }

func (tx *ArbitrumUnsignedTx) GetEffectiveGasTip(baseFee *uint256.Int) *uint256.Int {
	if baseFee == nil {
		return tx.GetPrice()
	}
	res := uint256.NewInt(0)
	return res.Set(baseFee)
}

func (tx *ArbitrumUnsignedTx) AsMessage(s Signer, baseFee *big.Int, rules *chain.Rules) (*Message, error) {
	msg := &Message{
		gasPrice:   *tx.GetPrice(),
		tipCap:     *tx.GetTipCap(),
		feeCap:     *tx.GetFeeCap(),
		gasLimit:   tx.GetGasLimit(),
		nonce:      tx.GetNonce(),
		accessList: tx.GetAccessList(),
		from:       tx.From,
		to:         tx.GetTo(),
		data:       tx.GetData(),
		amount:     *tx.GetValue(),
		checkNonce: !skipAccountChecks[tx.Type()],

		// TxRunMode: MessageRunMode, // must be set separately?
		Tx: tx,
	}
	// if baseFee != nil {
	// 	msg.gasPrice.SetFromBig(math.BigMin(msg.gasPrice.ToBig().Add(msg.tip.ToBig(), baseFee), msg.feeCap.ToBig()))
	// }

	return msg, nil
}

func (tx *ArbitrumUnsignedTx) WithSignature(signer Signer, sig []byte) (Transaction, error) {
	//TODO implement me
	panic("implement me")
}

func (tx *ArbitrumUnsignedTx) Hash() common.Hash {
	//TODO implement me
	return prefixedRlpHash(ArbitrumUnsignedTxType, []interface{}{
		tx.ChainId,
		tx.From,
		tx.Nonce,
		tx.GasFeeCap,
		tx.Gas,
		tx.To,
		tx.Value,
		tx.Data,
	})
}

func (tx *ArbitrumUnsignedTx) SigningHash(chainID *big.Int) common.Hash {
	//TODO implement me
	panic("implement me")
}

func (tx *ArbitrumUnsignedTx) Protected() bool {
	//TODO implement me
	panic("implement me")
}

func (tx *ArbitrumUnsignedTx) RawSignatureValues() (*uint256.Int, *uint256.Int, *uint256.Int) {
	return uintZero, uintZero, uintZero
}

func (tx *ArbitrumUnsignedTx) payloadSize() (payloadSize int, nonceLen, gasLen int) {
	// ChainId
	payloadSize++
	payloadSize += rlp.BigIntLenExcludingHead(tx.ChainId)

	// Nonce
	payloadSize++
	nonceLen = rlp.IntLenExcludingHead(tx.Nonce)
	payloadSize += nonceLen

	// From (20 bytes)
	payloadSize++
	payloadSize += 20

	// GasFeeCap
	payloadSize++
	payloadSize += rlp.BigIntLenExcludingHead(tx.GasFeeCap)

	// Gas
	payloadSize++
	gasLen = rlp.IntLenExcludingHead(tx.Gas)
	payloadSize += gasLen

	// To (20 bytes if non-nil)
	payloadSize++
	if tx.To != nil {
		payloadSize += 20
	}

	// Value
	payloadSize++
	payloadSize += rlp.BigIntLenExcludingHead(tx.Value)

	// Data (includes its own header)
	payloadSize += rlp.StringLen(tx.Data)

	return payloadSize, nonceLen, gasLen
}

func (tx *ArbitrumUnsignedTx) encodePayload(w io.Writer, b []byte, payloadSize, nonceLen, gasLen int) error {
	if err := rlp.EncodeStructSizePrefix(payloadSize, w, b); err != nil {
		return err
	}

	if err := rlp.EncodeBigInt(tx.ChainId, w, b); err != nil {
		return err
	}

	b[0] = 128 + 20
	if _, err := w.Write(b[:1]); err != nil {
		return err
	}
	if _, err := w.Write(tx.From[:]); err != nil {
		return err
	}

	if tx.Nonce > 0 && tx.Nonce < 128 {
		b[0] = byte(tx.Nonce)
		if _, err := w.Write(b[:1]); err != nil {
			return err
		}
	} else {
		binary.BigEndian.PutUint64(b[1:], tx.Nonce)
		b[8-nonceLen] = 128 + byte(nonceLen)
		if _, err := w.Write(b[8-nonceLen : 9]); err != nil {
			return err
		}
	}

	if err := rlp.EncodeBigInt(tx.GasFeeCap, w, b); err != nil {
		return err
	}

	if tx.Gas > 0 && tx.Gas < 128 {
		b[0] = byte(tx.Gas)
		if _, err := w.Write(b[:1]); err != nil {
			return err
		}
	} else {
		binary.BigEndian.PutUint64(b[1:], tx.Gas)
		b[8-gasLen] = 128 + byte(gasLen)
		if _, err := w.Write(b[8-gasLen : 9]); err != nil {
			return err
		}
	}

	if tx.To == nil {
		b[0] = 128
		if _, err := w.Write(b[:1]); err != nil {
			return err
		}
	} else {
		b[0] = 128 + 20
		if _, err := w.Write(b[:1]); err != nil {
			return err
		}
		if _, err := w.Write((*tx.To)[:]); err != nil {
			return err
		}
	}

	if err := rlp.EncodeBigInt(tx.Value, w, b); err != nil {
		return err
	}

	if err := rlp.EncodeString(tx.Data, w, b); err != nil {
		return err
	}

	return nil
}

func (tx *ArbitrumUnsignedTx) EncodingSize() int {
	payloadSize, _, _ := tx.payloadSize()
	// Add envelope size and type size
	return 1 + rlp.ListPrefixLen(payloadSize) + payloadSize
}

func (tx *ArbitrumUnsignedTx) EncodeRLP(w io.Writer) error {
	payloadSize, nonceLen, gasLen := tx.payloadSize()

	// size of struct prefix and TxType
	envelopeSize := 1 + rlp.ListPrefixLen(payloadSize) + payloadSize
	b := newEncodingBuf()
	defer pooledBuf.Put(b)
	// envelope
	if err := rlp.EncodeStringSizePrefix(envelopeSize, w, b[:]); err != nil {
		return err
	}

	// encode TxType
	b[0] = ArbitrumUnsignedTxType
	if _, err := w.Write(b[:1]); err != nil {
		return err
	}
	if err := tx.encodePayload(w, b[:], payloadSize, nonceLen, gasLen); err != nil {
		return err
	}
	return nil
}

func (tx *ArbitrumUnsignedTx) DecodeRLP(s *rlp.Stream) error {
	// Begin decoding the RLP list.
	if _, err := s.List(); err != nil {
		return err
	}

	var b []byte
	var err error

	// Decode ChainId (*big.Int)
	if b, err = s.Bytes(); err != nil {
		return fmt.Errorf("read ChainId: %w", err)
	}
	tx.ChainId = new(big.Int).SetBytes(b)

	// Decode From (common.Address, 20 bytes)
	if b, err = s.Bytes(); err != nil {
		return fmt.Errorf("read From: %w", err)
	}
	if len(b) != 20 {
		return fmt.Errorf("wrong size for From: %d", len(b))
	}
	copy(tx.From[:], b)

	// Decode Nonce (uint64)
	if tx.Nonce, err = s.Uint(); err != nil {
		return fmt.Errorf("read Nonce: %w", err)
	}

	// Decode GasFeeCap (*big.Int)
	if b, err = s.Bytes(); err != nil {
		return fmt.Errorf("read GasFeeCap: %w", err)
	}
	tx.GasFeeCap = new(big.Int).SetBytes(b)

	// Decode Gas (uint64)
	if tx.Gas, err = s.Uint(); err != nil {
		return fmt.Errorf("read Gas: %w", err)
	}

	// Decode To (*common.Address, 20 bytes if non-nil)
	if b, err = s.Bytes(); err != nil {
		return fmt.Errorf("read To: %w", err)
	}
	if len(b) > 0 {
		if len(b) != 20 {
			return fmt.Errorf("wrong size for To: %d", len(b))
		}
		tx.To = new(common.Address)
		copy(tx.To[:], b)
	} else {
		tx.To = nil
	}

	// Decode Value (*big.Int)
	if b, err = s.Bytes(); err != nil {
		return fmt.Errorf("read Value: %w", err)
	}
	tx.Value = new(big.Int).SetBytes(b)

	// Decode Data ([]byte)
	if tx.Data, err = s.Bytes(); err != nil {
		return fmt.Errorf("read Data: %w", err)
	}

	// End the RLP list.
	if err := s.ListEnd(); err != nil {
		return fmt.Errorf("close ArbitrumUnsignedTx: %w", err)
	}
	return nil
}

func (tx *ArbitrumUnsignedTx) MarshalBinary(w io.Writer) error {
	payloadSize, nonceLen, gasLen := tx.payloadSize()
	b := newEncodingBuf()
	defer pooledBuf.Put(b)
	// encode TxType
	b[0] = ArbitrumUnsignedTxType
	if _, err := w.Write(b[:1]); err != nil {
		return err
	}
	if err := tx.encodePayload(w, b[:], payloadSize, nonceLen, gasLen); err != nil {
		return err
	}
	return nil
}

func (tx *ArbitrumUnsignedTx) Sender(signer Signer) (common.Address, error) {
	//TODO implement me
	panic("implement me")
}

func (tx *ArbitrumUnsignedTx) cachedSender() (common.Address, bool) {
	return tx.From, true
}

func (tx *ArbitrumUnsignedTx) GetSender() (common.Address, bool) {
	return tx.From, true
}

func (tx *ArbitrumUnsignedTx) SetSender(address common.Address) {
	tx.From = address
}

func (tx *ArbitrumUnsignedTx) IsContractDeploy() bool {
	return tx.To == nil
}

func (tx *ArbitrumUnsignedTx) Unwrap() Transaction {
	//TODO implement me
	panic("implement me")
}

// func (tx *ArbitrumUnsignedTx) gas() uint64         {  }
// func (tx *ArbitrumUnsignedTx) gasPrice() *big.Int  { return tx.GasFeeCap }
// func (tx *ArbitrumUnsignedTx) gasTipCap() *big.Int { return bigZero }
// func (tx *ArbitrumUnsignedTx) gasFeeCap() *big.Int { return tx.GasFeeCap }
// func (tx *ArbitrumUnsignedTx) value() *big.Int     { return tx.Value }
// func (tx *ArbitrumUnsignedTx) nonce() uint64       {  }
// func (tx *ArbitrumUnsignedTx) to() *common.Address { return tx.To }

func (tx *ArbitrumUnsignedTx) setSignatureValues(chainID, v, r, s *big.Int) {}

//func (tx *ArbitrumUnsignedTx) effectiveGasPrice(dst *big.Int, baseFee *big.Int) *big.Int {
//	if baseFee == nil {
//		return dst.Set(tx.GasFeeCap)
//	}
//	return dst.Set(baseFee)
//}

type ArbitrumContractTx struct {
	arb.NoTimeBoosted
	ChainId   *big.Int
	RequestId common.Hash
	From      common.Address

	GasFeeCap *big.Int        // wei per gas
	Gas       uint64          // gas limit
	To        *common.Address `rlp:"nil"` // nil means contract creation
	Value     *big.Int        // wei amount
	Data      []byte          // contract invocation input data
}

func (tx *ArbitrumContractTx) copy() *ArbitrumContractTx {
	cpy := &ArbitrumContractTx{
		ChainId:   new(big.Int),
		RequestId: tx.RequestId,
		GasFeeCap: new(big.Int),
		Gas:       tx.Gas,
		From:      tx.From,
		To:        nil,
		Value:     new(big.Int),
		Data:      common.CopyBytes(tx.Data),
	}
	if tx.ChainId != nil {
		cpy.ChainId.Set(tx.ChainId)
	}
	if tx.GasFeeCap != nil {
		cpy.GasFeeCap.Set(tx.GasFeeCap)
	}
	if tx.To != nil {
		tmp := *tx.To
		cpy.To = &tmp
	}
	if tx.Value != nil {
		cpy.Value.Set(tx.Value)
	}
	return cpy
}
func (tx *ArbitrumContractTx) Type() byte                         { return ArbitrumContractTxType }
func (tx *ArbitrumContractTx) GetChainID() *uint256.Int           { return uint256.MustFromBig(tx.ChainId) }
func (tx *ArbitrumContractTx) GetNonce() uint64                   { return 0 }
func (tx *ArbitrumContractTx) GetPrice() *uint256.Int             { return uint256.MustFromBig(tx.GasFeeCap) }
func (tx *ArbitrumContractTx) GetTipCap() *uint256.Int            { return uintZero }
func (tx *ArbitrumContractTx) GetFeeCap() *uint256.Int            { return uint256.MustFromBig(tx.GasFeeCap) }
func (tx *ArbitrumContractTx) GetBlobHashes() []common.Hash       { return []common.Hash{} }
func (tx *ArbitrumContractTx) GetGasLimit() uint64                { return tx.Gas }
func (tx *ArbitrumContractTx) GetBlobGas() uint64                 { return 0 }
func (tx *ArbitrumContractTx) GetData() []byte                    { return tx.Data }
func (tx *ArbitrumContractTx) GetValue() *uint256.Int             { return uint256.MustFromBig(tx.Value) }
func (tx *ArbitrumContractTx) GetTo() *common.Address             { return tx.To }
func (tx *ArbitrumContractTx) GetAccessList() AccessList          { return nil }
func (tx *ArbitrumContractTx) GetAuthorizations() []Authorization { return nil }

func (tx *ArbitrumContractTx) GetEffectiveGasTip(baseFee *uint256.Int) *uint256.Int {
	if baseFee == nil {
		return tx.GetPrice()
	}
	res := uint256.NewInt(0)
	return res.Set(baseFee)
}
func (tx *ArbitrumContractTx) RawSignatureValues() (*uint256.Int, *uint256.Int, *uint256.Int) {
	return uintZero, uintZero, uintZero
}

func (tx *ArbitrumContractTx) AsMessage(s Signer, baseFee *big.Int, rules *chain.Rules) (*Message, error) {
	msg := &Message{
		gasPrice:   *tx.GetPrice(),
		tipCap:     *tx.GetTipCap(),
		feeCap:     *tx.GetFeeCap(),
		gasLimit:   tx.GetGasLimit(),
		nonce:      tx.GetNonce(),
		accessList: tx.GetAccessList(),
		from:       tx.From,
		to:         tx.GetTo(),
		data:       tx.GetData(),
		amount:     *tx.GetValue(),
		checkNonce: !skipAccountChecks[tx.Type()],

		Tx: tx,
	}
	if baseFee != nil {
		msg.gasPrice.SetFromBig(math.BigMin(msg.gasPrice.ToBig().Add(msg.tipCap.ToBig(), baseFee), msg.feeCap.ToBig()))
	}
	return msg, nil
}

func (tx *ArbitrumContractTx) WithSignature(signer Signer, sig []byte) (Transaction, error) {
	//TODO implement me
	panic("implement me")
}

func (tx *ArbitrumContractTx) Hash() common.Hash {
	//TODO implement me
	return prefixedRlpHash(ArbitrumContractTxType, []interface{}{
		tx.ChainId,
		tx.RequestId,
		tx.From,
		tx.GasFeeCap,
		tx.Gas,
		tx.To,
		tx.Value,
		tx.Data,
	})
}

func (tx *ArbitrumContractTx) SigningHash(chainID *big.Int) common.Hash {
	//TODO implement me
	panic("implement me")
}

func (tx *ArbitrumContractTx) Protected() bool {
	//TODO implement me
	panic("implement me")
}

func (tx *ArbitrumContractTx) payloadSize() (payloadSize int, gasLen int) {
	// 1. ChainId (big.Int): 1 header byte + content length.
	payloadSize++ // header for ChainId
	payloadSize += rlp.BigIntLenExcludingHead(tx.ChainId)

	// 2. RequestId (common.Hash, fixed 32 bytes): header + 32 bytes.
	payloadSize++ // header for RequestId
	payloadSize += 32

	// 3. From (common.Address, fixed 20 bytes): header + 20 bytes.
	payloadSize++ // header for From
	payloadSize += 20

	// 4. GasFeeCap (big.Int): header + content length.
	payloadSize++ // header for GasFeeCap
	payloadSize += rlp.BigIntLenExcludingHead(tx.GasFeeCap)

	// 5. Gas (uint64): header + computed length.
	payloadSize++ // header for Gas
	gasLen = rlp.IntLenExcludingHead(tx.Gas)
	payloadSize += gasLen

	// 6. To (*common.Address): header always; if non-nil then add 20 bytes.
	payloadSize++ // header for To
	if tx.To != nil {
		payloadSize += 20
	}

	// 7. Value (big.Int): header + content length.
	payloadSize++ // header for Value
	payloadSize += rlp.BigIntLenExcludingHead(tx.Value)

	// 8. Data ([]byte): rlp.StringLen returns full encoded length (header + data).
	payloadSize += rlp.StringLen(tx.Data)

	return payloadSize, gasLen
}

func (tx *ArbitrumContractTx) encodePayload(w io.Writer, b []byte, payloadSize, gasLen int) error {
	// Write the RLP list prefix for the payload.
	if err := rlp.EncodeStructSizePrefix(payloadSize, w, b); err != nil {
		return err
	}

	// 1. ChainId (big.Int)
	if err := rlp.EncodeBigInt(tx.ChainId, w, b); err != nil {
		return err
	}

	// 2. RequestId (common.Hash, 32 bytes)
	// Write header for fixed length 32: 0x80 + 32.
	b[0] = 128 + 32
	if _, err := w.Write(b[:1]); err != nil {
		return err
	}
	if _, err := w.Write(tx.RequestId[:]); err != nil {
		return err
	}

	// 3. From (common.Address, 20 bytes)
	b[0] = 128 + 20
	if _, err := w.Write(b[:1]); err != nil {
		return err
	}
	if _, err := w.Write(tx.From[:]); err != nil {
		return err
	}

	// 4. GasFeeCap (big.Int)
	if err := rlp.EncodeBigInt(tx.GasFeeCap, w, b); err != nil {
		return err
	}

	// 5. Gas (uint64)
	// If Gas is less than 128, it is encoded as a single byte.
	if tx.Gas > 0 && tx.Gas < 128 {
		b[0] = byte(tx.Gas)
		if _, err := w.Write(b[:1]); err != nil {
			return err
		}
	} else {
		// Otherwise, encode as big‑endian. Write into b[1:9],
		// then set the header at position 8 - gasLen.
		binary.BigEndian.PutUint64(b[1:], tx.Gas)
		b[8-gasLen] = 128 + byte(gasLen)
		if _, err := w.Write(b[8-gasLen : 9]); err != nil {
			return err
		}
	}

	// 6. To (*common.Address)
	if tx.To == nil {
		// nil is encoded as an empty byte string.
		b[0] = 128
		if _, err := w.Write(b[:1]); err != nil {
			return err
		}
	} else {
		// Write header for 20-byte string and then the address bytes.
		b[0] = 128 + 20
		if _, err := w.Write(b[:1]); err != nil {
			return err
		}
		if _, err := w.Write((*tx.To)[:]); err != nil {
			return err
		}
	}

	// 7. Value (big.Int)
	if err := rlp.EncodeBigInt(tx.Value, w, b); err != nil {
		return err
	}

	// 8. Data ([]byte)
	if err := rlp.EncodeString(tx.Data, w, b); err != nil {
		return err
	}

	return nil
}

func (tx *ArbitrumContractTx) EncodingSize() int {
	payloadSize, _ := tx.payloadSize()
	// Add envelope size and type size
	return 1 + rlp.ListPrefixLen(payloadSize) + payloadSize
}

func (tx *ArbitrumContractTx) EncodeRLP(w io.Writer) error {
	payloadSize, gasLen := tx.payloadSize()

	// size of struct prefix and TxType
	envelopeSize := 1 + rlp.ListPrefixLen(payloadSize) + payloadSize
	b := newEncodingBuf()
	defer pooledBuf.Put(b)
	// envelope
	if err := rlp.EncodeStringSizePrefix(envelopeSize, w, b[:]); err != nil {
		return err
	}

	// encode TxType
	b[0] = ArbitrumContractTxType
	if _, err := w.Write(b[:1]); err != nil {
		return err
	}
	if err := tx.encodePayload(w, b[:], payloadSize, gasLen); err != nil {
		return err
	}
	return nil
}

func (tx *ArbitrumContractTx) DecodeRLP(s *rlp.Stream) error {
	// Begin decoding the RLP list.
	if _, err := s.List(); err != nil {
		return err
	}

	var b []byte
	var err error

	// Decode ChainId (*big.Int)
	if b, err = s.Bytes(); err != nil {
		return fmt.Errorf("read ChainId: %w", err)
	}
	tx.ChainId = new(big.Int).SetBytes(b)

	// Decode RequestId (common.Hash, 32 bytes)
	if b, err = s.Bytes(); err != nil {
		return fmt.Errorf("read RequestId: %w", err)
	}
	if len(b) != 32 {
		return fmt.Errorf("wrong size for RequestId: %d", len(b))
	}
	copy(tx.RequestId[:], b)

	// Decode From (common.Address, 20 bytes)
	if b, err = s.Bytes(); err != nil {
		return fmt.Errorf("read From: %w", err)
	}
	if len(b) != 20 {
		return fmt.Errorf("wrong size for From: %d", len(b))
	}
	copy(tx.From[:], b)

	// Decode GasFeeCap (*big.Int)
	if b, err = s.Bytes(); err != nil {
		return fmt.Errorf("read GasFeeCap: %w", err)
	}
	tx.GasFeeCap = new(big.Int).SetBytes(b)

	// Decode Gas (uint64)
	if tx.Gas, err = s.Uint(); err != nil {
		return fmt.Errorf("read Gas: %w", err)
	}

	// Decode To (*common.Address, 20 bytes if non-nil)
	if b, err = s.Bytes(); err != nil {
		return fmt.Errorf("read To: %w", err)
	}
	if len(b) > 0 {
		if len(b) != 20 {
			return fmt.Errorf("wrong size for To: %d", len(b))
		}
		tx.To = new(common.Address)
		copy(tx.To[:], b)
	} else {
		tx.To = nil
	}

	// Decode Value (*big.Int)
	if b, err = s.Bytes(); err != nil {
		return fmt.Errorf("read Value: %w", err)
	}
	tx.Value = new(big.Int).SetBytes(b)

	// Decode Data ([]byte)
	if tx.Data, err = s.Bytes(); err != nil {
		return fmt.Errorf("read Data: %w", err)
	}

	// End the RLP list.
	if err := s.ListEnd(); err != nil {
		return fmt.Errorf("close ArbitrumContractTx: %w", err)
	}
	return nil
}

func (tx *ArbitrumContractTx) MarshalBinary(w io.Writer) error {
	payloadSize, gasLen := tx.payloadSize()
	b := newEncodingBuf()
	defer pooledBuf.Put(b)
	// encode TxType
	b[0] = ArbitrumContractTxType
	if _, err := w.Write(b[:1]); err != nil {
		return err
	}
	if err := tx.encodePayload(w, b[:], payloadSize, gasLen); err != nil {
		return err
	}
	return nil
}

func (tx *ArbitrumContractTx) Sender(signer Signer) (common.Address, error) {
	panic("implement me")
}

func (tx *ArbitrumContractTx) cachedSender() (common.Address, bool) {
	return tx.From, true
}

func (tx *ArbitrumContractTx) GetSender() (common.Address, bool) {
	return tx.From, true
}

func (tx *ArbitrumContractTx) SetSender(address common.Address) {
	tx.From = address
}

func (tx *ArbitrumContractTx) IsContractDeploy() bool {
	return tx.To == nil
}

func (tx *ArbitrumContractTx) Unwrap() Transaction {
	return tx
}

// func (tx *ArbitrumContractTx) ChainID() *big.Int            { return tx.ChainId }
// func (tx *ArbitrumContractTx) accessList() types.AccessList { return nil }
// func (tx *ArbitrumContractTx) data() []byte { return tx.Data }
// func (tx *ArbitrumContractTx) gas() uint64                  { return tx.Gas }
// func (tx *ArbitrumContractTx) gasPrice() *big.Int           { return tx.GasFeeCap }
// func (tx *ArbitrumContractTx) gasTipCap() *big.Int          { return bigZero }
// func (tx *ArbitrumContractTx) gasFeeCap() *big.Int          { return tx.GasFeeCap }
// func (tx *ArbitrumContractTx) value() *big.Int { return tx.Value }
// func (tx *ArbitrumContractTx) nonce() uint64                { return 0 }
// func (tx *ArbitrumContractTx) to() *common.Address          { return tx.To }
func (tx *ArbitrumContractTx) encode(b *bytes.Buffer) error {
	return rlp.Encode(b, tx)
}
func (tx *ArbitrumContractTx) decode(input []byte) error {
	return rlp.DecodeBytes(input, tx)
}

//	func (tx *ArbitrumContractTx) rawSignatureValues() (v, r, s *big.Int) {
//		return bigZero, bigZero, bigZero
//	}
func (tx *ArbitrumContractTx) setSignatureValues(chainID, v, r, s *big.Int) {}

//func (tx *ArbitrumContractTx) effectiveGasPrice(dst *big.Int, baseFee *big.Int) *big.Int {
//	if baseFee == nil {
//		return dst.Set(tx.GasFeeCap)
//	}
//	return dst.Set(baseFee)
//}

type ArbitrumRetryTx struct {
	ChainId             *big.Int
	Nonce               uint64
	From                common.Address
	GasFeeCap           *big.Int        // wei per gas
	Gas                 uint64          // gas limit
	To                  *common.Address `rlp:"nil"` // nil means contract creation
	Value               *big.Int        // wei amount
	Data                []byte          // contract invocation input data
	TicketId            common.Hash
	RefundTo            common.Address
	MaxRefund           *big.Int // the maximum refund sent to RefundTo (the rest goes to From)
	SubmissionFeeRefund *big.Int // the submission fee to refund if successful (capped by MaxRefund)
	Timeboosted         *bool
}

func (t *ArbitrumRetryTx) copy() *ArbitrumRetryTx {
	cpy := &ArbitrumRetryTx{
		ChainId:             new(big.Int),
		Nonce:               t.Nonce,
		GasFeeCap:           new(big.Int),
		Gas:                 t.Gas,
		From:                t.From,
		To:                  nil,
		Value:               new(big.Int),
		Data:                common.CopyBytes(t.Data),
		TicketId:            t.TicketId,
		RefundTo:            t.RefundTo,
		MaxRefund:           new(big.Int),
		SubmissionFeeRefund: new(big.Int),
		Timeboosted:         t.Timeboosted,
	}
	if t.ChainId != nil {
		cpy.ChainId.Set(t.ChainId)
	}
	if t.GasFeeCap != nil {
		cpy.GasFeeCap.Set(t.GasFeeCap)
	}
	if t.To != nil {
		tmp := *t.To
		cpy.To = &tmp
	}
	if t.Value != nil {
		cpy.Value.Set(t.Value)
	}
	if t.MaxRefund != nil {
		cpy.MaxRefund.Set(t.MaxRefund)
	}
	if t.SubmissionFeeRefund != nil {
		cpy.SubmissionFeeRefund.Set(t.SubmissionFeeRefund)
	}
	return cpy
}

<<<<<<< HEAD
func (t *ArbitrumRetryTx) Type() byte                   { return ArbitrumRetryTxType }
func (t *ArbitrumRetryTx) GetChainID() *uint256.Int     { return uint256.MustFromBig(t.ChainId) }
func (t *ArbitrumRetryTx) GetNonce() uint64             { return t.Nonce }
func (t *ArbitrumRetryTx) GetPrice() *uint256.Int       { return uint256.MustFromBig(t.GasFeeCap) }
func (t *ArbitrumRetryTx) GetTipCap() *uint256.Int      { return uintZero }
func (t *ArbitrumRetryTx) GetFeeCap() *uint256.Int      { return uint256.MustFromBig(t.GasFeeCap) }
func (t *ArbitrumRetryTx) GetBlobHashes() []common.Hash { return []common.Hash{} }
func (t *ArbitrumRetryTx) GetGasLimit() uint64          { return t.Gas }
func (t *ArbitrumRetryTx) GetBlobGas() uint64           { return 0 }
func (t *ArbitrumRetryTx) GetData() []byte              { return t.Data }
func (t *ArbitrumRetryTx) GetValue() *uint256.Int       { return uint256.MustFromBig(t.Value) }
func (t *ArbitrumRetryTx) GetTo() *common.Address       { return t.To }
func (t *ArbitrumRetryTx) GetAccessList() AccessList    { return nil }

func (t *ArbitrumRetryTx) GetEffectiveGasTip(baseFee *uint256.Int) *uint256.Int {
=======
func (tx *ArbitrumRetryTx) Type() byte                         { return ArbitrumRetryTxType }
func (tx *ArbitrumRetryTx) GetChainID() *uint256.Int           { return uint256.MustFromBig(tx.ChainId) }
func (tx *ArbitrumRetryTx) GetNonce() uint64                   { return tx.Nonce }
func (tx *ArbitrumRetryTx) GetPrice() *uint256.Int             { return uint256.MustFromBig(tx.GasFeeCap) }
func (tx *ArbitrumRetryTx) GetTipCap() *uint256.Int            { return uintZero }
func (tx *ArbitrumRetryTx) GetFeeCap() *uint256.Int            { return uint256.MustFromBig(tx.GasFeeCap) }
func (tx *ArbitrumRetryTx) GetBlobHashes() []common.Hash       { return []common.Hash{} }
func (tx *ArbitrumRetryTx) GetGasLimit() uint64                { return tx.Gas }
func (tx *ArbitrumRetryTx) GetBlobGas() uint64                 { return 0 }
func (tx *ArbitrumRetryTx) GetData() []byte                    { return tx.Data }
func (tx *ArbitrumRetryTx) GetValue() *uint256.Int             { return uint256.MustFromBig(tx.Value) }
func (tx *ArbitrumRetryTx) GetTo() *common.Address             { return tx.To }
func (tx *ArbitrumRetryTx) GetAccessList() AccessList          { return nil }
func (tx *ArbitrumRetryTx) GetAuthorizations() []Authorization { return nil }

func (tx *ArbitrumRetryTx) GetEffectiveGasTip(baseFee *uint256.Int) *uint256.Int {
>>>>>>> c858eda3
	if baseFee == nil {
		return t.GetPrice()
	}
	res := uint256.NewInt(0)
	return res.Set(baseFee)
}
func (t *ArbitrumRetryTx) RawSignatureValues() (*uint256.Int, *uint256.Int, *uint256.Int) {
	return uintZero, uintZero, uintZero
}

func (t *ArbitrumRetryTx) AsMessage(s Signer, baseFee *big.Int, rules *chain.Rules) (*Message, error) {
	msg := &Message{
		gasPrice:   *t.GetPrice(),
		tipCap:     *t.GetTipCap(),
		feeCap:     *t.GetFeeCap(),
		gasLimit:   t.GetGasLimit(),
		nonce:      t.GetNonce(),
		accessList: t.GetAccessList(),
		from:       t.From,
		to:         t.GetTo(),
		data:       t.GetData(),
		amount:     *t.GetValue(),
		checkNonce: !skipAccountChecks[t.Type()],

		Tx: t,
	}
	if baseFee != nil {
		msg.gasPrice.SetFromBig(math.BigMin(msg.gasPrice.ToBig().Add(msg.tipCap.ToBig(), baseFee), msg.feeCap.ToBig()))
	}
	return msg, nil
}

func (t *ArbitrumRetryTx) WithSignature(signer Signer, sig []byte) (Transaction, error) {
	//TODO implement me
	panic("implement me")
}

func (t *ArbitrumRetryTx) Hash() common.Hash {
	//TODO implement me
	return prefixedRlpHash(ArbitrumRetryTxType, []interface{}{
		t.ChainId,
		t.Nonce,
		t.From,
		t.GasFeeCap,
		t.Gas,
		t.To,
		t.Value,
		t.Data,
		t.TicketId,
		t.RefundTo,
		t.MaxRefund,
		t.SubmissionFeeRefund,
	})
}

func (t *ArbitrumRetryTx) SigningHash(chainID *big.Int) common.Hash {
	//TODO implement me
	panic("implement me")
}

func (t *ArbitrumRetryTx) Protected() bool {
	//TODO implement me
	panic("implement me")
}

func (t *ArbitrumRetryTx) encodePayload(w io.Writer, b []byte, payloadSize, nonceLen, gasLen int, hashingOnly bool) error {
	// Write the RLP list prefix.
	if err := rlp.EncodeStructSizePrefix(payloadSize, w, b); err != nil {
		return err
	}

	// ChainId (big.Int)
	if err := rlp.EncodeBigInt(t.ChainId, w, b); err != nil {
		return err
	}

	// Nonce (uint64)
	if t.Nonce > 0 && t.Nonce < 128 {
		b[0] = byte(t.Nonce)
		if _, err := w.Write(b[:1]); err != nil {
			return err
		}
	} else {
		binary.BigEndian.PutUint64(b[1:], t.Nonce)
		b[8-nonceLen] = 128 + byte(nonceLen)
		if _, err := w.Write(b[8-nonceLen : 9]); err != nil {
			return err
		}
	}

	// From (common.Address, 20 bytes)
	b[0] = 128 + 20
	if _, err := w.Write(b[:1]); err != nil {
		return err
	}
	if _, err := w.Write(t.From[:]); err != nil {
		return err
	}

	// GasFeeCap (big.Int)
	if err := rlp.EncodeBigInt(t.GasFeeCap, w, b); err != nil {
		return err
	}

	// Gas (uint64)
	if err := rlp.EncodeInt(t.Gas, w, b); err != nil {
		return err
	}

	// To (optional common.Address, 20 bytes if non-nil)
	if t.To == nil {
		b[0] = 128
		if _, err := w.Write(b[:1]); err != nil {
			return err
		}
	} else {
		b[0] = 128 + 20
		if _, err := w.Write(b[:1]); err != nil {
			return err
		}
		if _, err := w.Write((*t.To)[:]); err != nil {
			return err
		}
	}

	// Value (big.Int)
	if err := rlp.EncodeBigInt(t.Value, w, b); err != nil {
		return err
	}

	// Data ([]byte)
	if err := rlp.EncodeString(t.Data, w, b); err != nil {
		return err
	}

	// TicketId (common.Hash, 32 bytes)
	b[0] = 128 + 32
	if _, err := w.Write(b[:1]); err != nil {
		return err
	}
	if _, err := w.Write(t.TicketId[:]); err != nil {
		return err
	}

	// RefundTo (common.Address, 20 bytes)
	b[0] = 128 + 20
	if _, err := w.Write(b[:1]); err != nil {
		return err
	}
	if _, err := w.Write(t.RefundTo[:]); err != nil {
		return err
	}

	// MaxRefund (big.Int)
	if err := rlp.EncodeBigInt(t.MaxRefund, w, b); err != nil {
		return err
	}

	// SubmissionFeeRefund (big.Int)
	if err := rlp.EncodeBigInt(t.SubmissionFeeRefund, w, b); err != nil {
		return err
	}

	if t.Timeboosted != nil && !hashingOnly {
		if err := rlp.EncodeBool(*t.Timeboosted, w, b); err != nil {
			return err
		}
	}

	return nil
}

func (t *ArbitrumRetryTx) payloadSize(hashingOnly bool) (payloadSize int, nonceLen, gasLen int) {
	// ChainId (big.Int)
	payloadSize++ // header
	payloadSize += rlp.BigIntLenExcludingHead(t.ChainId)

	// Nonce (uint64)
	payloadSize++ // header
	nonceLen = rlp.IntLenExcludingHead(t.Nonce)
	payloadSize += nonceLen

	// From (common.Address, 20 bytes)
	payloadSize++ // header
	payloadSize += 20

	// GasFeeCap (big.Int)
	payloadSize++ // header
	payloadSize += rlp.BigIntLenExcludingHead(t.GasFeeCap)

	// Gas (uint64)
	payloadSize++ // header
	gasLen = rlp.IntLenExcludingHead(t.Gas)
	payloadSize += gasLen

	// To (optional common.Address, 20 bytes if non-nil)
	payloadSize++ // header
	if t.To != nil {
		payloadSize += 20
	}

	// Value (big.Int)
	payloadSize++ // header
	payloadSize += rlp.BigIntLenExcludingHead(t.Value)

	// Data ([]byte) — rlp.StringLen returns the full encoded length (header + data)
	payloadSize += rlp.StringLen(t.Data)

	// TicketId (common.Hash, 32 bytes)
	payloadSize++ // header
	payloadSize += 32

	// RefundTo (common.Address, 20 bytes)
	payloadSize++ // header
	payloadSize += 20

	// MaxRefund (big.Int)
	payloadSize++ // header
	payloadSize += rlp.BigIntLenExcludingHead(t.MaxRefund)

	// SubmissionFeeRefund (big.Int)
	payloadSize++ // header
	payloadSize += rlp.BigIntLenExcludingHead(t.SubmissionFeeRefund)

	if t.Timeboosted != nil && !hashingOnly {
		// Timeboosted (bool)
		payloadSize++
		payloadSize += rlp.BoolLen()
	}

	return payloadSize, nonceLen, gasLen
}

func (t *ArbitrumRetryTx) EncodingSize() int {
	payloadSize, _, _ := t.payloadSize(false)
	// Add envelope size and type size
	return 1 + rlp.ListPrefixLen(payloadSize) + payloadSize
}

func (t *ArbitrumRetryTx) EncodeRLP(w io.Writer) error {
	payloadSize, nonceLen, gasLen := t.payloadSize(false)

	// size of struct prefix and TxType
	envelopeSize := 1 + rlp.ListPrefixLen(payloadSize) + payloadSize
	b := newEncodingBuf()
	defer pooledBuf.Put(b)
	// envelope
	if err := rlp.EncodeStringSizePrefix(envelopeSize, w, b[:]); err != nil {
		return err
	}

	// encode TxType
	b[0] = ArbitrumRetryTxType
	if _, err := w.Write(b[:1]); err != nil {
		return err
	}
	if err := t.encodePayload(w, b[:], payloadSize, nonceLen, gasLen, false); err != nil {
		return err
	}
	return nil
}

func (t *ArbitrumRetryTx) DecodeRLP(s *rlp.Stream) error {
	// Begin list decoding.
	if _, err := s.List(); err != nil {
		return err
	}

	var b []byte
	var err error

	// Decode ChainId (*big.Int)
	if b, err = s.Bytes(); err != nil {
		return fmt.Errorf("read ChainId: %w", err)
	}
	t.ChainId = new(big.Int).SetBytes(b)

	// Decode Nonce (uint64)
	if t.Nonce, err = s.Uint(); err != nil {
		return fmt.Errorf("read Nonce: %w", err)
	}

	// Decode From (common.Address, 20 bytes)
	if b, err = s.Bytes(); err != nil {
		return fmt.Errorf("read From: %w", err)
	}
	if len(b) != 20 {
		return fmt.Errorf("wrong size for From: %d", len(b))
	}
	copy(t.From[:], b)

	// Decode GasFeeCap (*big.Int)
	if b, err = s.Bytes(); err != nil {
		return fmt.Errorf("read GasFeeCap: %w", err)
	}
	t.GasFeeCap = new(big.Int).SetBytes(b)

	// Decode Gas (uint64)
	if t.Gas, err = s.Uint(); err != nil {
		return fmt.Errorf("read Gas: %w", err)
	}

	// Decode To (*common.Address, 20 bytes if non-nil)
	if b, err = s.Bytes(); err != nil {
		return fmt.Errorf("read To: %w", err)
	}
	if len(b) > 0 {
		if len(b) != 20 {
			return fmt.Errorf("wrong size for To: %d", len(b))
		}
		t.To = new(common.Address)
		copy(t.To[:], b)
	}

	// Decode Value (*big.Int)
	if b, err = s.Bytes(); err != nil {
		return fmt.Errorf("read Value: %w", err)
	}
	t.Value = new(big.Int).SetBytes(b)

	// Decode Data ([]byte)
	if t.Data, err = s.Bytes(); err != nil {
		return fmt.Errorf("read Data: %w", err)
	}

	// Decode TicketId (common.Hash, 32 bytes)
	if b, err = s.Bytes(); err != nil {
		return fmt.Errorf("read TicketId: %w", err)
	}
	if len(b) != 32 {
		return fmt.Errorf("wrong size for TicketId: %d", len(b))
	}
	copy(t.TicketId[:], b)

	// Decode RefundTo (common.Address, 20 bytes)
	if b, err = s.Bytes(); err != nil {
		return fmt.Errorf("read RefundTo: %w", err)
	}
	if len(b) != 20 {
		return fmt.Errorf("wrong size for RefundTo: %d", len(b))
	}
	copy(t.RefundTo[:], b)

	// Decode MaxRefund (*big.Int)
	if b, err = s.Bytes(); err != nil {
		return fmt.Errorf("read MaxRefund: %w", err)
	}
	t.MaxRefund = new(big.Int).SetBytes(b)

	// Decode SubmissionFeeRefund (*big.Int)
	if b, err = s.Bytes(); err != nil {
		return fmt.Errorf("read SubmissionFeeRefund: %w", err)
	}
	t.SubmissionFeeRefund = new(big.Int).SetBytes(b)

	if s.MoreDataInList() {
		boolVal, err := s.Bool()
		if err != nil {
			return err
		}
		t.Timeboosted = &boolVal
	}
	return s.ListEnd()
}

func (t *ArbitrumRetryTx) MarshalBinary(w io.Writer) error {
	payloadSize, nonceLen, gasLen := t.payloadSize(false)
	b := newEncodingBuf()
	defer pooledBuf.Put(b)
	// encode TxType
	b[0] = ArbitrumRetryTxType
	if _, err := w.Write(b[:1]); err != nil {
		return err
	}
	if err := t.encodePayload(w, b[:], payloadSize, nonceLen, gasLen, false); err != nil {
		return err
	}
	return nil
}

func (t *ArbitrumRetryTx) MarshalBinaryForHashing(w io.Writer) error {
	payloadSize, nonceLen, gasLen := t.payloadSize(true)
	b := newEncodingBuf()
	defer pooledBuf.Put(b)
	// encode TxType
	b[0] = ArbitrumRetryTxType
	if _, err := w.Write(b[:1]); err != nil {
		return err
	}
	if err := t.encodePayload(w, b[:], payloadSize, nonceLen, gasLen, true); err != nil {
		return err
	}
	return nil
}

func (t *ArbitrumRetryTx) Sender(signer Signer) (common.Address, error) {
	//TODO implement me
	panic("implement me")
}

func (t *ArbitrumRetryTx) cachedSender() (common.Address, bool) {
	//TODO implement me
	panic("implement me")
}

func (t *ArbitrumRetryTx) GetSender() (common.Address, bool) {
	return t.From, true
}

func (t *ArbitrumRetryTx) SetSender(address common.Address) {
	t.From = address
}

func (t *ArbitrumRetryTx) IsContractDeploy() bool {
	return t.To == nil
}

func (t *ArbitrumRetryTx) Unwrap() Transaction {
	return t
}

func (t *ArbitrumRetryTx) IsTimeBoosted() *bool {
	return t.Timeboosted
}

func (t *ArbitrumRetryTx) SetTimeboosted(val *bool) {
	t.Timeboosted = val
}

// func (tx *ArbitrumRetryTx) chainID() *big.Int            { return tx.ChainId }
// func (tx *ArbitrumRetryTx) accessList() types.AccessList { return nil }
// func (tx *ArbitrumRetryTx) data() []byte                 { return tx.Data }
// func (tx *ArbitrumRetryTx) gas() uint64                  { return tx.Gas }
// func (tx *ArbitrumRetryTx) gasPrice() *big.Int           { return tx.GasFeeCap }
// func (tx *ArbitrumRetryTx) gasTipCap() *big.Int          { return bigZero }
// func (tx *ArbitrumRetryTx) gasFeeCap() *big.Int          { return tx.GasFeeCap }
// func (tx *ArbitrumRetryTx) value() *big.Int              { return tx.Value }
// func (tx *ArbitrumRetryTx) nonce() uint64                { return tx.Nonce }
// func (tx *ArbitrumRetryTx) to() *common.Address          { return tx.To }
func (t *ArbitrumRetryTx) encode(b *bytes.Buffer) error {
	return rlp.Encode(b, t)
}
func (t *ArbitrumRetryTx) decode(input []byte) error {
	return rlp.DecodeBytes(input, t)
}

func (t *ArbitrumRetryTx) setSignatureValues(chainID, v, r, s *big.Int) {}

//func (tx *ArbitrumRetryTx) effectiveGasPrice(dst *big.Int, baseFee *big.Int) *big.Int {
//	if baseFee == nil {
//		return dst.Set(tx.GasFeeCap)
//	}
//	return dst.Set(baseFee)
//}

type ArbitrumSubmitRetryableTx struct {
	arb.NoTimeBoosted
	ChainId   *big.Int
	RequestId common.Hash
	From      common.Address
	L1BaseFee *big.Int

	DepositValue     *big.Int
	GasFeeCap        *big.Int        // wei per gas
	Gas              uint64          // gas limit for the retryable tx, actual gas spending is EffectiveGasUsed
	RetryTo          *common.Address `rlp:"nil"` // nil means contract creation
	RetryValue       *big.Int        // wei amount
	Beneficiary      common.Address
	MaxSubmissionFee *big.Int
	FeeRefundAddr    common.Address
	RetryData        []byte // contract invocation input data
	EffectiveGasUsed uint64
}

func (tx *ArbitrumSubmitRetryableTx) copy() *ArbitrumSubmitRetryableTx {
	cpy := &ArbitrumSubmitRetryableTx{
		ChainId:          new(big.Int),
		RequestId:        tx.RequestId,
		DepositValue:     new(big.Int),
		L1BaseFee:        new(big.Int),
		GasFeeCap:        new(big.Int),
		Gas:              tx.Gas,
		From:             tx.From,
		RetryTo:          tx.RetryTo,
		RetryValue:       new(big.Int),
		Beneficiary:      tx.Beneficiary,
		MaxSubmissionFee: new(big.Int),
		FeeRefundAddr:    tx.FeeRefundAddr,
		RetryData:        common.CopyBytes(tx.RetryData),
		EffectiveGasUsed: tx.EffectiveGasUsed,
	}
	if tx.ChainId != nil {
		cpy.ChainId.Set(tx.ChainId)
	}
	if tx.DepositValue != nil {
		cpy.DepositValue.Set(tx.DepositValue)
	}
	if tx.L1BaseFee != nil {
		cpy.L1BaseFee.Set(tx.L1BaseFee)
	}
	if tx.GasFeeCap != nil {
		cpy.GasFeeCap.Set(tx.GasFeeCap)
	}
	if tx.RetryTo != nil {
		tmp := *tx.RetryTo
		cpy.RetryTo = &tmp
	}
	if tx.RetryValue != nil {
		cpy.RetryValue.Set(tx.RetryValue)
	}
	if tx.MaxSubmissionFee != nil {
		cpy.MaxSubmissionFee.Set(tx.MaxSubmissionFee)
	}

	return cpy
}

func (tx *ArbitrumSubmitRetryableTx) Type() byte                         { return ArbitrumSubmitRetryableTxType }
func (tx *ArbitrumSubmitRetryableTx) GetBlobHashes() []common.Hash       { return []common.Hash{} }
func (tx *ArbitrumSubmitRetryableTx) GetGasLimit() uint64                { return tx.Gas }
func (tx *ArbitrumSubmitRetryableTx) GetBlobGas() uint64                 { return 0 }
func (tx *ArbitrumSubmitRetryableTx) GetNonce() uint64                   { return 0 }
func (tx *ArbitrumSubmitRetryableTx) GetTipCap() *uint256.Int            { return uintZero }
func (tx *ArbitrumSubmitRetryableTx) GetValue() *uint256.Int             { return uintZero }
func (tx *ArbitrumSubmitRetryableTx) GetTo() *common.Address             { return &ArbRetryableTxAddress }
func (tx *ArbitrumSubmitRetryableTx) GetAccessList() AccessList          { return nil }
func (tx *ArbitrumSubmitRetryableTx) GetAuthorizations() []Authorization { return nil }
func (tx *ArbitrumSubmitRetryableTx) GetChainID() *uint256.Int {
	return uint256.MustFromBig(tx.ChainId)
}
func (tx *ArbitrumSubmitRetryableTx) GetPrice() *uint256.Int {
	return uint256.MustFromBig(tx.GasFeeCap)
}
func (tx *ArbitrumSubmitRetryableTx) GetFeeCap() *uint256.Int {
	return uint256.MustFromBig(tx.GasFeeCap)
}

func (tx *ArbitrumSubmitRetryableTx) GetEffectiveGasTip(baseFee *uint256.Int) *uint256.Int {
	if baseFee == nil {
		return tx.GetPrice()
	}
	res := uint256.NewInt(0)
	return res.Set(baseFee)
}

func (tx *ArbitrumSubmitRetryableTx) GetData() []byte {
	var retryTo common.Address
	if tx.RetryTo != nil {
		retryTo = *tx.RetryTo
	}
	data := make([]byte, 0)
	data = append(data, tx.RequestId.Bytes()...)
	data = append(data, math.U256Bytes(tx.L1BaseFee)...)
	data = append(data, math.U256Bytes(tx.DepositValue)...)
	data = append(data, math.U256Bytes(tx.RetryValue)...)
	data = append(data, math.U256Bytes(tx.GasFeeCap)...)
	data = append(data, math.U256Bytes(new(big.Int).SetUint64(tx.Gas))...)
	data = append(data, math.U256Bytes(tx.MaxSubmissionFee)...)
	data = append(data, make([]byte, 12)...)
	data = append(data, tx.FeeRefundAddr.Bytes()...)
	data = append(data, make([]byte, 12)...)
	data = append(data, tx.Beneficiary.Bytes()...)
	data = append(data, make([]byte, 12)...)
	data = append(data, retryTo.Bytes()...)
	offset := len(data) + 32
	data = append(data, math.U256Bytes(big.NewInt(int64(offset)))...)
	data = append(data, math.U256Bytes(big.NewInt(int64(len(tx.RetryData))))...)
	data = append(data, tx.RetryData...)
	extra := len(tx.RetryData) % 32
	if extra > 0 {
		data = append(data, make([]byte, 32-extra)...)
	}
	data = append(hexutil.MustDecode("0xc9f95d32"), data...)
	return data
}

func (tx *ArbitrumSubmitRetryableTx) RawSignatureValues() (*uint256.Int, *uint256.Int, *uint256.Int) {
	return uintZero, uintZero, uintZero
}

func (tx *ArbitrumSubmitRetryableTx) payloadSize(hashingOnly bool) (payloadSize int, gasLen int) {
	size := 0
	size++
	size += rlp.BigIntLenExcludingHead(tx.ChainId)
	size++
	size += length.Hash
	size++
	size += length.Addr
	size++
	size += rlp.BigIntLenExcludingHead(tx.L1BaseFee)
	size++
	size += rlp.BigIntLenExcludingHead(tx.DepositValue)
	size++
	size += rlp.BigIntLenExcludingHead(tx.GasFeeCap)
	size++
	gasLen = rlp.IntLenExcludingHead(tx.Gas)
	size += gasLen
	size++
	if tx.RetryTo != nil {
		size += length.Addr
	}
	size++
	size += rlp.BigIntLenExcludingHead(tx.RetryValue)
	size++
	size += length.Addr
	size++
	size += rlp.BigIntLenExcludingHead(tx.MaxSubmissionFee)
	size++
	size += length.Addr
	size += rlp.StringLen(tx.RetryData)

	if hashingOnly {
		return size, gasLen
	}
	// effective gas used is only included in non-hashing RLP encodings
	size++
	size += rlp.IntLenExcludingHead(tx.EffectiveGasUsed)

	return size, gasLen
}

func (tx *ArbitrumSubmitRetryableTx) encodePayload(w io.Writer, b []byte, payloadSize int, hashingOnly bool) error {
	// Write the RLP list prefix.
	if err := rlp.EncodeStructSizePrefix(payloadSize, w, b); err != nil {
		return err
	}

	// ChainId (big.Int)
	if err := rlp.EncodeBigInt(tx.ChainId, w, b); err != nil {
		return err
	}

	// RequestId (common.Hash, 32 bytes)
	b[0] = 128 + length.Hash
	if _, err := w.Write(b[:1]); err != nil {
		return err
	}
	if _, err := w.Write(tx.RequestId[:]); err != nil {
		return err
	}

	// From (common.Address, 20 bytes)
	b[0] = 128 + length.Addr
	if _, err := w.Write(b[:1]); err != nil {
		return err
	}
	if _, err := w.Write(tx.From[:]); err != nil {
		return err
	}

	if err := rlp.EncodeBigInt(tx.L1BaseFee, w, b); err != nil {
		return err
	}
	if err := rlp.EncodeBigInt(tx.DepositValue, w, b); err != nil {
		return err
	}
	if err := rlp.EncodeBigInt(tx.GasFeeCap, w, b); err != nil {
		return err
	}
	if err := rlp.EncodeInt(tx.Gas, w, b); err != nil {
		return err
	}

	// RetryTo (pointer to common.Address, 20 bytes if non-nil; otherwise RLP nil)
	if tx.RetryTo == nil {
		b[0] = 128
		if _, err := w.Write(b[:1]); err != nil {
			return err
		}
	} else {
		b[0] = 128 + length.Addr
		if _, err := w.Write(b[:1]); err != nil {
			return err
		}
		if _, err := w.Write((*tx.RetryTo)[:]); err != nil {
			return err
		}
	}
	if err := rlp.EncodeBigInt(tx.RetryValue, w, b); err != nil {
		return err
	}
	// Beneficiary (common.Address, 20 bytes)
	b[0] = 128 + length.Addr
	if _, err := w.Write(b[:1]); err != nil {
		return err
	}
	if _, err := w.Write(tx.Beneficiary[:]); err != nil {
		return err
	}
	if err := rlp.EncodeBigInt(tx.MaxSubmissionFee, w, b); err != nil {
		return err
	}

	// FeeRefundAddr (common.Address, 20 bytes)
	b[0] = 128 + length.Addr
	if _, err := w.Write(b[:1]); err != nil {
		return err
	}
	if _, err := w.Write(tx.FeeRefundAddr[:]); err != nil {
		return err
	}
	if err := rlp.EncodeString(tx.RetryData, w, b); err != nil {
		return err
	}
	if hashingOnly {
		return nil
	}
	if err := rlp.EncodeInt(tx.EffectiveGasUsed, w, b); err != nil {
		return err
	}
	return nil
}

func (tx *ArbitrumSubmitRetryableTx) AsMessage(s Signer, baseFee *big.Int, rules *chain.Rules) (*Message, error) {
	msg := &Message{
		gasPrice:   *tx.GetPrice(),
		tipCap:     *tx.GetTipCap(),
		feeCap:     *tx.GetFeeCap(),
		gasLimit:   tx.GetGasLimit(),
		nonce:      tx.GetNonce(),
		accessList: tx.GetAccessList(),
		from:       tx.From,
		to:         tx.GetTo(),
		data:       tx.GetData(),
		amount:     *tx.GetValue(),
		checkNonce: !skipAccountChecks[tx.Type()],

		Tx: tx,
	}
	if baseFee != nil {
		msg.gasPrice.SetFromBig(math.BigMin(msg.gasPrice.ToBig().Add(msg.tipCap.ToBig(), baseFee), msg.feeCap.ToBig()))
	}
	// if !rules.IsCancun {
	// 	return msg, errors.New("BlobTx transactions require Cancun")
	// }
	// if baseFee != nil {
	// 	overflow := msg.gasPrice.SetFromBig(baseFee)
	// 	if overflow {
	// 		return msg, errors.New("gasPrice higher than 2^256-1")
	// 	}
	// }
	// msg.gasPrice.Add(&msg.gasPrice, stx.Tip)
	// if msg.gasPrice.Gt(stx.FeeCap) {
	// 	msg.gasPrice.Set(stx.FeeCap)
	// }
	// var err error
	// msg.from, err = d.Sender(s)
	// msg.maxFeePerBlobGas = *stx.MaxFeePerBlobGas
	// msg.blobHashes = stx.BlobVersionedHashes
	return msg, nil
}

func (tx *ArbitrumSubmitRetryableTx) WithSignature(signer Signer, sig []byte) (Transaction, error) {
	//TODO implement me
	panic("implement me")
}

func (tx *ArbitrumSubmitRetryableTx) Hash() common.Hash {
	return prefixedRlpHash(ArbitrumSubmitRetryableTxType, []interface{}{
		tx.ChainId,
		tx.RequestId,
		tx.From,
		tx.L1BaseFee,
		tx.DepositValue,
		tx.GasFeeCap,
		tx.Gas,
		tx.RetryTo,
		tx.RetryValue,
		tx.Beneficiary,
		tx.MaxSubmissionFee,
		tx.FeeRefundAddr,
		tx.RetryData,
	})
}

func (tx *ArbitrumSubmitRetryableTx) SigningHash(chainID *big.Int) common.Hash {
	//TODO implement me
	panic("implement me")
}

func (tx *ArbitrumSubmitRetryableTx) Protected() bool {
	//TODO implement me
	panic("implement me")
}

func (tx *ArbitrumSubmitRetryableTx) EncodingSize() int {
	payloadSize, _ := tx.payloadSize(false)
	// Add envelope size and type size
	return 1 + rlp.ListPrefixLen(payloadSize) + payloadSize
}

func (tx *ArbitrumSubmitRetryableTx) EncodeRLP(w io.Writer) error {
	hashingOnly := false

	payloadSize, _ := tx.payloadSize(hashingOnly)

	// size of struct prefix and TxType
	envelopeSize := 1 + rlp.ListPrefixLen(payloadSize) + payloadSize
	b := newEncodingBuf()
	defer pooledBuf.Put(b)

	if err := rlp.EncodeStringSizePrefix(envelopeSize, w, b[:]); err != nil {
		return err
	}

	// encode TxType
	b[0] = ArbitrumSubmitRetryableTxType
	if _, err := w.Write(b[:1]); err != nil {
		return err
	}
	if err := tx.encodePayload(w, b[:], payloadSize, hashingOnly); err != nil {
		return err
	}
	return nil
}

func (tx *ArbitrumSubmitRetryableTx) DecodeRLP(s *rlp.Stream) error {
	// Begin decoding the RLP list.
	if _, err := s.List(); err != nil {
		return err
	}

	var b []byte
	var err error

	// Decode ChainId (*big.Int)
	if b, err = s.Bytes(); err != nil {
		return fmt.Errorf("read ChainId: %w", err)
	}
	tx.ChainId = new(big.Int).SetBytes(b)

	// Decode RequestId (common.Hash, 32 bytes)
	if b, err = s.Bytes(); err != nil {
		return fmt.Errorf("read RequestId: %w", err)
	}
	if len(b) != 32 {
		return fmt.Errorf("wrong size for RequestId: %d", len(b))
	}
	copy(tx.RequestId[:], b)

	// Decode From (common.Address, 20 bytes)
	if b, err = s.Bytes(); err != nil {
		return fmt.Errorf("read From: %w", err)
	}
	if len(b) != 20 {
		return fmt.Errorf("wrong size for From: %d", len(b))
	}
	copy(tx.From[:], b)

	// Decode L1BaseFee (*big.Int)
	if b, err = s.Bytes(); err != nil {
		return fmt.Errorf("read L1BaseFee: %w", err)
	}
	tx.L1BaseFee = new(big.Int).SetBytes(b)

	// Decode DepositValue (*big.Int)
	if b, err = s.Bytes(); err != nil {
		return fmt.Errorf("read DepositValue: %w", err)
	}
	tx.DepositValue = new(big.Int).SetBytes(b)

	// Decode GasFeeCap (*big.Int)
	if b, err = s.Bytes(); err != nil {
		return fmt.Errorf("read GasFeeCap: %w", err)
	}
	tx.GasFeeCap = new(big.Int).SetBytes(b)

	// Decode Gas (uint64)
	if tx.Gas, err = s.Uint(); err != nil {
		return fmt.Errorf("read Gas: %w", err)
	}

	// Decode RetryTo (*common.Address, 20 bytes if non-nil)
	if b, err = s.Bytes(); err != nil {
		return fmt.Errorf("read RetryTo: %w", err)
	}
	if len(b) > 0 {
		if len(b) != 20 {
			return fmt.Errorf("wrong size for RetryTo: %d", len(b))
		}
		tx.RetryTo = new(common.Address)
		copy(tx.RetryTo[:], b)
	} else {
		tx.RetryTo = nil
	}

	// Decode RetryValue (*big.Int)
	if b, err = s.Bytes(); err != nil {
		return fmt.Errorf("read RetryValue: %w", err)
	}
	tx.RetryValue = new(big.Int).SetBytes(b)

	// Decode Beneficiary (common.Address, 20 bytes)
	if b, err = s.Bytes(); err != nil {
		return fmt.Errorf("read Beneficiary: %w", err)
	}
	if len(b) != 20 {
		return fmt.Errorf("wrong size for Beneficiary: %d", len(b))
	}
	copy(tx.Beneficiary[:], b)

	// Decode MaxSubmissionFee (*big.Int)
	if b, err = s.Bytes(); err != nil {
		return fmt.Errorf("read MaxSubmissionFee: %w", err)
	}
	tx.MaxSubmissionFee = new(big.Int).SetBytes(b)

	// Decode FeeRefundAddr (common.Address, 20 bytes)
	if b, err = s.Bytes(); err != nil {
		return fmt.Errorf("read FeeRefundAddr: %w", err)
	}
	if len(b) != 20 {
		return fmt.Errorf("wrong size for FeeRefundAddr: %d", len(b))
	}
	copy(tx.FeeRefundAddr[:], b)

	// Decode RetryData ([]byte)
	if tx.RetryData, err = s.Bytes(); err != nil {
		return fmt.Errorf("read RetryData: %w", err)
	}

	if s.MoreDataInList() {
		if tx.EffectiveGasUsed, err = s.Uint(); err != nil {
			return fmt.Errorf("read EffectiveGasUSed: %w", err)
		}
	}

	// End the RLP list.
	if err := s.ListEnd(); err != nil {
		return fmt.Errorf("close ArbitrumSubmitRetryableTx: %w", err)
	}
	return nil
}

func (tx *ArbitrumSubmitRetryableTx) MarshalBinary(w io.Writer) error {
	hashingOnly := false
	payloadSize, _ := tx.payloadSize(hashingOnly)
	b := newEncodingBuf()
	defer pooledBuf.Put(b)
	// encode TxType
	b[0] = ArbitrumSubmitRetryableTxType
	if _, err := w.Write(b[:1]); err != nil {
		return err
	}
	if err := tx.encodePayload(w, b[:], payloadSize, hashingOnly); err != nil {
		return err
	}
	return nil
}

func (tx *ArbitrumSubmitRetryableTx) MarshalBinaryForHashing(w io.Writer) error {
	hashingOnly := true

	payloadSize, _ := tx.payloadSize(hashingOnly)
	b := newEncodingBuf()
	defer pooledBuf.Put(b)
	// encode TxType
	b[0] = ArbitrumSubmitRetryableTxType
	if _, err := w.Write(b[:1]); err != nil {
		return err
	}
	if err := tx.encodePayload(w, b[:], payloadSize, hashingOnly); err != nil {
		return err
	}
	return nil
}

func (tx *ArbitrumSubmitRetryableTx) Sender(signer Signer) (common.Address, error) {
	panic("cannot sign ArbitrumSubmitRetryableTx")
}

func (tx *ArbitrumSubmitRetryableTx) cachedSender() (common.Address, bool) {
	return tx.From, true
}

func (tx *ArbitrumSubmitRetryableTx) GetSender() (common.Address, bool) {
	return tx.From, true
}

func (tx *ArbitrumSubmitRetryableTx) SetSender(address common.Address) {
	tx.From = address
}

func (tx *ArbitrumSubmitRetryableTx) IsContractDeploy() bool {
	return tx.RetryTo == nil
}

func (tx *ArbitrumSubmitRetryableTx) Unwrap() Transaction {
	return tx
}

// func (tx *ArbitrumSubmitRetryableTx) chainID() *big.Int            { return tx.ChainId }
// func (tx *ArbitrumSubmitRetryableTx) accessList() types.AccessList { return nil }
// func (tx *ArbitrumSubmitRetryableTx) gas() uint64                  { return tx.Gas }
// func (tx *ArbitrumSubmitRetryableTx) gasPrice() *big.Int           { return tx.GasFeeCap }
// func (tx *ArbitrumSubmitRetryableTx) gasTipCap() *big.Int { return big.NewInt(0) }
// func (tx *ArbitrumSubmitRetryableTx) gasFeeCap() *big.Int { return tx.GasFeeCap }
// func (tx *ArbitrumSubmitRetryableTx) value() *big.Int     { return common.Big0 }
// func (tx *ArbitrumSubmitRetryableTx) nonce() uint64       { return 0 }
// func (tx *ArbitrumSubmitRetryableTx) to() *common.Address { return &ArbRetryableTxAddress }
func (tx *ArbitrumSubmitRetryableTx) encode(b *bytes.Buffer) error {
	return rlp.Encode(b, tx)
}
func (tx *ArbitrumSubmitRetryableTx) decode(input []byte) error {
	return rlp.DecodeBytes(input, tx)
}

//func (tx *ArbitrumSubmitRetryableTx) setSignatureValues(chainID, v, r, s *big.Int) {}
//
//func (tx *ArbitrumSubmitRetryableTx) effectiveGasPrice(dst *big.Int, baseFee *big.Int) *big.Int {
//	if baseFee == nil {
//		return dst.Set(tx.GasFeeCap)
//	}
//	return dst.Set(baseFee)
//}

type ArbitrumDepositTx struct {
	arb.NoTimeBoosted
	ChainId     *big.Int
	L1RequestId common.Hash
	From        common.Address
	To          common.Address
	Value       *big.Int
}

func (tx *ArbitrumDepositTx) copy() *ArbitrumDepositTx {
	dtx := &ArbitrumDepositTx{
		ChainId:     new(big.Int),
		L1RequestId: tx.L1RequestId,
		From:        tx.From,
		To:          tx.To,
		Value:       new(big.Int),
	}
	if dtx.ChainId != nil {
		dtx.ChainId.Set(tx.ChainId)
	}
	if dtx.Value != nil {
		dtx.Value.Set(tx.Value)
	}
	return dtx
}

func (tx *ArbitrumDepositTx) Type() byte                         { return ArbitrumDepositTxType }
func (tx *ArbitrumDepositTx) GetChainID() *uint256.Int           { return uint256.MustFromBig(tx.ChainId) }
func (tx *ArbitrumDepositTx) GetNonce() uint64                   { return 0 }
func (tx *ArbitrumDepositTx) GetPrice() *uint256.Int             { return uintZero }
func (tx *ArbitrumDepositTx) GetTipCap() *uint256.Int            { return uintZero }
func (tx *ArbitrumDepositTx) GetFeeCap() *uint256.Int            { return uintZero }
func (tx *ArbitrumDepositTx) GetBlobHashes() []common.Hash       { return []common.Hash{} }
func (tx *ArbitrumDepositTx) GetGasLimit() uint64                { return 0 }
func (tx *ArbitrumDepositTx) GetBlobGas() uint64                 { return 0 }
func (tx *ArbitrumDepositTx) GetData() []byte                    { return nil }
func (tx *ArbitrumDepositTx) GetValue() *uint256.Int             { return uint256.MustFromBig(tx.Value) }
func (tx *ArbitrumDepositTx) GetTo() *common.Address             { return &tx.To }
func (tx *ArbitrumDepositTx) GetAccessList() AccessList          { return nil }
func (tx *ArbitrumDepositTx) GetAuthorizations() []Authorization { return nil }

func (tx *ArbitrumDepositTx) GetEffectiveGasTip(baseFee *uint256.Int) *uint256.Int { return uintZero }
func (tx *ArbitrumDepositTx) RawSignatureValues() (*uint256.Int, *uint256.Int, *uint256.Int) {
	return uintZero, uintZero, uintZero
}

func (tx *ArbitrumDepositTx) AsMessage(s Signer, baseFee *big.Int, rules *chain.Rules) (*Message, error) {
	msg := &Message{
		gasPrice:   *tx.GetPrice(),
		tipCap:     *tx.GetTipCap(),
		feeCap:     *tx.GetFeeCap(),
		gasLimit:   tx.GetGasLimit(),
		nonce:      tx.GetNonce(),
		accessList: tx.GetAccessList(),
		from:       tx.From,
		to:         tx.GetTo(),
		data:       tx.GetData(),
		amount:     *tx.GetValue(),
		checkNonce: !skipAccountChecks[tx.Type()],

		Tx: tx,
	}
	if baseFee != nil {
		msg.gasPrice.SetFromBig(math.BigMin(msg.gasPrice.ToBig().Add(msg.tipCap.ToBig(), baseFee), msg.feeCap.ToBig()))
	}
	// if msg.feeCap.IsZero() {
	// 	msg.feeCap.Set(uint256.NewInt(0x5f5e100))
	// }
	// if !rules.IsCancun {
	// 	return msg, errors.New("BlobTx transactions require Cancun")
	// }
	// if baseFee != nil {
	// 	overflow := msg.gasPrice.SetFromBig(baseFee)
	// 	if overflow {
	// 		return msg, errors.New("gasPrice higher than 2^256-1")
	// 	}
	// }
	// msg.gasPrice.Add(&msg.gasPrice, tx.GetTipCap())
	// if msg.gasPrice.Gt(tx.GetFeeCap()) {
	// 	msg.gasPrice.Set(tx.GetFeeCap())
	// }
	// var err error
	// msg.from, err = d.Sender(s)
	// msg.maxFeePerBlobGas = *stx.MaxFeePerBlobGas
	// msg.blobHashes = stx.BlobVersionedHashes
	return msg, nil
}

func (tx *ArbitrumDepositTx) SigningHash(chainID *big.Int) common.Hash {
	//TODO implement me
	panic("implement me")
}
func (tx *ArbitrumDepositTx) Protected() bool {
	//TODO implement me
	panic("implement me")
}
func (tx *ArbitrumDepositTx) WithSignature(signer Signer, sig []byte) (Transaction, error) {
	//TODO implement me
	panic("implement me")
}

func (tx *ArbitrumDepositTx) Hash() common.Hash {
	//TODO implement me
	return prefixedRlpHash(ArbitrumDepositTxType, []interface{}{
		tx.ChainId,
		tx.L1RequestId,
		tx.From,
		tx.To,
		tx.Value,
	})
}

func (tx *ArbitrumDepositTx) EncodingSize() int {
	payloadSize := tx.payloadSize()
	// Add envelope size and type size
	return 1 + rlp.ListPrefixLen(payloadSize) + payloadSize
}

func (tx *ArbitrumDepositTx) EncodeRLP(w io.Writer) error {
	payloadSize := tx.payloadSize()

	// size of struct prefix and TxType
	envelopeSize := 1 + rlp.ListPrefixLen(payloadSize) + payloadSize
	b := newEncodingBuf()
	defer pooledBuf.Put(b)

	// envelope
	if err := rlp.EncodeStringSizePrefix(envelopeSize, w, b[:]); err != nil {
		return err
	}

	// encode TxType
	b[0] = ArbitrumDepositTxType
	if _, err := w.Write(b[:1]); err != nil {
		return err
	}
	if err := tx.encodePayload(w, b[:], payloadSize); err != nil {
		return err
	}
	return nil
}

func (tx *ArbitrumDepositTx) payloadSize() int {
	size := 0

	// ChainId: header + length of big.Int (excluding header)
	size++ // header for ChainId
	size += rlp.BigIntLenExcludingHead(tx.ChainId)

	// L1RequestId: header + 32 bytes
	size++ // header for L1RequestId
	size += 32

	// From: header + 20 bytes
	size++ // header for From
	size += 20

	// To: header + 20 bytes
	size++ // header for To
	size += 20

	// Value: header + length of big.Int (excluding header)
	size++ // header for Value
	size += rlp.BigIntLenExcludingHead(tx.Value)

	return size
}

func (tx *ArbitrumDepositTx) encodePayload(w io.Writer, b []byte, payloadSize int) error {
	// Write the RLP list prefix.
	if err := rlp.EncodeStructSizePrefix(payloadSize, w, b); err != nil {
		return err
	}

	// Encode ChainId.
	if err := rlp.EncodeBigInt(tx.ChainId, w, b); err != nil {
		return err
	}

	// Encode L1RequestId (common.Hash, 32 bytes).
	b[0] = 128 + 32
	if _, err := w.Write(b[:1]); err != nil {
		return err
	}
	if _, err := w.Write(tx.L1RequestId[:]); err != nil {
		return err
	}

	// Encode From (common.Address, 20 bytes).
	b[0] = 128 + 20
	if _, err := w.Write(b[:1]); err != nil {
		return err
	}
	if _, err := w.Write(tx.From[:]); err != nil {
		return err
	}

	// Encode To (common.Address, 20 bytes).
	b[0] = 128 + 20
	if _, err := w.Write(b[:1]); err != nil {
		return err
	}
	if _, err := w.Write(tx.To[:]); err != nil {
		return err
	}

	// Encode Value.
	if err := rlp.EncodeBigInt(tx.Value, w, b); err != nil {
		return err
	}

	return nil
}

func (tx *ArbitrumDepositTx) DecodeRLP(s *rlp.Stream) error {
	// Begin decoding the RLP list.
	if _, err := s.List(); err != nil {
		return err
	}

	var b []byte
	var err error

	// Decode ChainId (*big.Int)
	if b, err = s.Bytes(); err != nil {
		return fmt.Errorf("read ChainId: %w", err)
	}
	tx.ChainId = new(big.Int).SetBytes(b)

	// Decode L1RequestId (common.Hash, 32 bytes)
	if b, err = s.Bytes(); err != nil {
		return fmt.Errorf("read L1RequestId: %w", err)
	}
	if len(b) != 32 {
		return fmt.Errorf("wrong size for L1RequestId: %d", len(b))
	}
	copy(tx.L1RequestId[:], b)

	// Decode From (common.Address, 20 bytes)
	if b, err = s.Bytes(); err != nil {
		return fmt.Errorf("read From: %w", err)
	}
	if len(b) != 20 {
		return fmt.Errorf("wrong size for From: %d", len(b))
	}
	copy(tx.From[:], b)

	// Decode To (common.Address, 20 bytes)
	if b, err = s.Bytes(); err != nil {
		return fmt.Errorf("read To: %w", err)
	}
	if len(b) != 20 {
		return fmt.Errorf("wrong size for To: %d", len(b))
	}
	copy(tx.To[:], b)

	// Decode Value (*big.Int)
	if b, err = s.Bytes(); err != nil {
		return fmt.Errorf("read Value: %w", err)
	}
	tx.Value = new(big.Int).SetBytes(b)

	// End the RLP list.
	if err := s.ListEnd(); err != nil {
		return fmt.Errorf("close ArbitrumDepositTx: %w", err)
	}
	return nil
}

func (tx *ArbitrumDepositTx) MarshalBinary(w io.Writer) error {
	payloadSize := tx.payloadSize()
	b := newEncodingBuf()
	defer pooledBuf.Put(b)
	// encode TxType
	b[0] = ArbitrumDepositTxType
	if _, err := w.Write(b[:1]); err != nil {
		return err
	}
	if err := tx.encodePayload(w, b[:], payloadSize); err != nil {
		return err
	}
	return nil
}

func (tx *ArbitrumDepositTx) Sender(signer Signer) (common.Address, error) { panic("implement me") }
func (tx *ArbitrumDepositTx) cachedSender() (common.Address, bool)         { return tx.From, true }
func (tx *ArbitrumDepositTx) GetSender() (common.Address, bool)            { return tx.From, true }
func (tx *ArbitrumDepositTx) SetSender(address common.Address)             { tx.From = address }
func (tx *ArbitrumDepositTx) IsContractDeploy() bool                       { return false }
func (tx *ArbitrumDepositTx) Unwrap() Transaction                          { return tx }
func (tx *ArbitrumDepositTx) encode(b *bytes.Buffer) error                 { return rlp.Encode(b, tx) }
func (tx *ArbitrumDepositTx) decode(input []byte) error                    { return rlp.DecodeBytes(input, tx) }

//func (tx *ArbitrumDepositTx) effectiveGasPrice(dst *big.Int, baseFee *big.Int) *big.Int {
//	return dst.Set(bigZero)
//}

type ArbitrumInternalTx struct {
	ChainId *uint256.Int
	Data    []byte

	//arb.NoTimeBoosted
}

func (t *ArbitrumInternalTx) IsTimeBoosted() *bool {
	return nil
}
func (t *ArbitrumInternalTx) SetTimeboosted(b *bool) {}

func (t *ArbitrumInternalTx) copy() *ArbitrumInternalTx {
	cpy := &ArbitrumInternalTx{
		ChainId: t.ChainId.Clone(),
		Data:    common.CopyBytes(t.Data),
	}
	return cpy
}

<<<<<<< HEAD
func (tx *ArbitrumInternalTx) Type() byte                                   { return ArbitrumInternalTxType }
func (tx *ArbitrumInternalTx) GetChainID() *uint256.Int                     { return tx.ChainId }
func (tx *ArbitrumInternalTx) GetNonce() uint64                             { return 0 }
func (tx *ArbitrumInternalTx) GetPrice() *uint256.Int                       { return uintZero }
func (tx *ArbitrumInternalTx) GetTipCap() *uint256.Int                      { return uintZero }
func (tx *ArbitrumInternalTx) GetFeeCap() *uint256.Int                      { return uintZero }
func (tx *ArbitrumInternalTx) GetBlobHashes() []common.Hash                 { return []common.Hash{} }
func (tx *ArbitrumInternalTx) GetGasLimit() uint64                          { return 0 }
func (tx *ArbitrumInternalTx) GetBlobGas() uint64                           { return 0 } // todo
func (tx *ArbitrumInternalTx) GetData() []byte                              { return tx.Data }
func (tx *ArbitrumInternalTx) GetValue() *uint256.Int                       { return uintZero }
func (tx *ArbitrumInternalTx) GetTo() *common.Address                       { return &ArbosAddress }
func (tx *ArbitrumInternalTx) GetAccessList() AccessList                    { return nil }
func (tx *ArbitrumInternalTx) cachedSender() (common.Address, bool)         { return ArbosAddress, true }
func (tx *ArbitrumInternalTx) GetSender() (common.Address, bool)            { return ArbosAddress, true }
func (tx *ArbitrumInternalTx) IsContractDeploy() bool                       { return false }
func (tx *ArbitrumInternalTx) Unwrap() Transaction                          { return tx }
func (tx *ArbitrumInternalTx) SigningHash(chainID *big.Int) common.Hash     { panic("implement me") }
func (tx *ArbitrumInternalTx) Protected() bool                              { panic("implement me") }
func (tx *ArbitrumInternalTx) SetSender(address common.Address)             {} // not supported in ArbitrumInternalTx
func (tx *ArbitrumInternalTx) Sender(signer Signer) (common.Address, error) { panic("not supported") }
=======
func (tx *ArbitrumInternalTx) Type() byte                         { return ArbitrumInternalTxType }
func (tx *ArbitrumInternalTx) GetChainID() *uint256.Int           { return tx.ChainId }
func (tx *ArbitrumInternalTx) GetNonce() uint64                   { return 0 }
func (tx *ArbitrumInternalTx) GetPrice() *uint256.Int             { return uintZero }
func (tx *ArbitrumInternalTx) GetTipCap() *uint256.Int            { return uintZero }
func (tx *ArbitrumInternalTx) GetFeeCap() *uint256.Int            { return uintZero }
func (tx *ArbitrumInternalTx) GetBlobHashes() []common.Hash       { return []common.Hash{} }
func (tx *ArbitrumInternalTx) GetGasLimit() uint64                { return 0 }
func (tx *ArbitrumInternalTx) GetBlobGas() uint64                 { return 0 } // todo
func (tx *ArbitrumInternalTx) GetData() []byte                    { return tx.Data }
func (tx *ArbitrumInternalTx) GetValue() *uint256.Int             { return uintZero }
func (tx *ArbitrumInternalTx) GetTo() *common.Address             { return &ArbosAddress }
func (tx *ArbitrumInternalTx) GetAccessList() AccessList          { return nil }
func (tx *ArbitrumInternalTx) GetAuthorizations() []Authorization { return nil }
>>>>>>> c858eda3

func (tx *ArbitrumInternalTx) GetEffectiveGasTip(baseFee *uint256.Int) *uint256.Int { return uintZero }
func (tx *ArbitrumInternalTx) RawSignatureValues() (*uint256.Int, *uint256.Int, *uint256.Int) {
	return uintZero, uintZero, uintZero
}
func (tx *ArbitrumInternalTx) WithSignature(signer Signer, sig []byte) (Transaction, error) {
	panic("implement me")
}
func (tx *ArbitrumInternalTx) AsMessage(s Signer, baseFee *big.Int, rules *chain.Rules) (*Message, error) {
	msg := &Message{
		gasPrice:   *tx.GetPrice(),
		tipCap:     *tx.GetTipCap(),
		feeCap:     *tx.GetFeeCap(),
		gasLimit:   tx.GetGasLimit(),
		nonce:      tx.GetNonce(),
		accessList: tx.GetAccessList(),
		from:       ArbosAddress,
		to:         tx.GetTo(),
		data:       tx.GetData(),
		amount:     *tx.GetValue(),
		checkNonce: !skipAccountChecks[tx.Type()],
		Tx:         tx,
	}

	if baseFee != nil {
		msg.gasPrice.SetFromBig(math.BigMin(msg.gasPrice.ToBig().Add(msg.tipCap.ToBig(), baseFee), msg.feeCap.ToBig()))
	}
	// if msg.feeCap.IsZero() {
	// 	msg.gasLimit = baseFee.Uint64()
	// 	msg.feeCap.Set(uint256.NewInt(0x5f5e100))
	// }
	// if baseFee != nil {
	// 	overflow := msg.gasPrice.SetFromBig(baseFee)
	// 	if overflow {
	// 		return msg, errors.New("gasPrice higher than 2^256-1")
	// 	}
	// }
	// if msg.feeCap.IsZero() {
	// 	msg.gasLimit = baseFee.Uint64()
	// }
	// msg.gasPrice.Add(&msg.gasPrice, tx.GetTipCap())
	// if msg.gasPrice.Gt(tx.GetFeeCap()) {
	// 	msg.gasPrice.Set(tx.GetFeeCap())
	// }
	return msg, nil
}

func (tx *ArbitrumInternalTx) Hash() common.Hash {
	return prefixedRlpHash(ArbitrumInternalTxType, []interface{}{
		tx.ChainId,
		tx.Data,
	})
}

func (tx *ArbitrumInternalTx) EncodingSize() int {
	payloadSize := tx.payloadSize()
	// Add envelope size and type size
	return 1 + rlp.ListPrefixLen(payloadSize) + payloadSize
}

func (tx *ArbitrumInternalTx) payloadSize() (size int) {
	// ChainId: add 1 byte for header and the length of ChainId (excluding header)
	size++
	size += rlp.Uint256LenExcludingHead(tx.ChainId)

	// Data: rlp.StringLen returns the full encoded length (header + payload)
	size += rlp.StringLen(tx.Data)
	return size
}

func (tx *ArbitrumInternalTx) encodePayload(w io.Writer, b []byte, payloadSize int) error {
	// Write the RLP list prefix
	if err := rlp.EncodeStructSizePrefix(payloadSize, w, b); err != nil {
		return err
	}

	// Encode ChainId
	if err := rlp.EncodeUint256(tx.ChainId, w, b); err != nil {
		return err
	}

	// Encode Data
	if err := rlp.EncodeString(tx.Data, w, b); err != nil {
		return err
	}

	return nil
}

func (tx *ArbitrumInternalTx) EncodeRLP(w io.Writer) error {
	payloadSize := tx.payloadSize()
	// size of struct prefix and TxType
	envelopeSize := 1 + rlp.ListPrefixLen(payloadSize) + payloadSize
	b := newEncodingBuf()
	defer pooledBuf.Put(b)
	// envelope
	if err := rlp.EncodeStringSizePrefix(envelopeSize, w, b[:]); err != nil {
		return err
	}
	// encode TxType
	b[0] = ArbitrumInternalTxType
	if _, err := w.Write(b[:1]); err != nil {
		return err
	}
	if err := tx.encodePayload(w, b[:], payloadSize); err != nil {
		return err
	}
	return nil
}

func (tx *ArbitrumInternalTx) DecodeRLP(s *rlp.Stream) error {
	_, err := s.List()
	if err != nil {
		return err
	}
	var b []byte
	if b, err = s.Uint256Bytes(); err != nil {
		return fmt.Errorf("read ChainId: %w", err)
	}
	tx.ChainId = new(uint256.Int).SetBytes(b)
	if tx.Data, err = s.Bytes(); err != nil {
		return fmt.Errorf("read Data: %w", err)
	}

	if err := s.ListEnd(); err != nil {
		return fmt.Errorf("close ArbitrumInternalTx: %w", err)
	}
	return nil
}

func (tx *ArbitrumInternalTx) MarshalBinary(w io.Writer) error {
	payloadSize := tx.payloadSize()
	b := newEncodingBuf()
	defer pooledBuf.Put(b)
	// encode TxType
	b[0] = ArbitrumInternalTxType
	if _, err := w.Write(b[:1]); err != nil {
		return err
	}
	if err := tx.encodePayload(w, b[:], payloadSize); err != nil {
		return err
	}
	return nil
}

//func (tx *ArbitrumInternalTx) effectiveGasPrice(dst *big.Int, baseFee *big.Int) *big.Int {
//	return dst.Set(bigZero)
//}

type HeaderInfo struct {
	SendRoot           common.Hash
	SendCount          uint64
	L1BlockNumber      uint64
	ArbOSFormatVersion uint64
}

func (info HeaderInfo) extra() []byte {
	return info.SendRoot[:]
}

func (info HeaderInfo) mixDigest() [32]byte {
	mixDigest := common.Hash{}
	binary.BigEndian.PutUint64(mixDigest[:8], info.SendCount)
	binary.BigEndian.PutUint64(mixDigest[8:16], info.L1BlockNumber)
	binary.BigEndian.PutUint64(mixDigest[16:24], info.ArbOSFormatVersion)
	return mixDigest
}

func (info HeaderInfo) UpdateHeaderWithInfo(header *Header) {
	header.MixDigest = info.mixDigest()
	header.Extra = info.extra()
}

func DeserializeHeaderExtraInformation(header *Header) HeaderInfo {
	if header == nil || header.BaseFee == nil || header.BaseFee.Sign() == 0 || len(header.Extra) != 32 || header.Difficulty.Cmp(common.Big1) != 0 {
		// imported blocks have no base fee
		// The genesis block doesn't have an ArbOS encoded extra field
		return HeaderInfo{}
	}
	extra := HeaderInfo{}
	copy(extra.SendRoot[:], header.Extra)
	extra.SendCount = binary.BigEndian.Uint64(header.MixDigest[:8])
	extra.L1BlockNumber = binary.BigEndian.Uint64(header.MixDigest[8:16])
	extra.ArbOSFormatVersion = binary.BigEndian.Uint64(header.MixDigest[16:24])
	return extra
}

func GetArbOSVersion(header *Header, chain *chain.Config) uint64 {
	if !chain.IsArbitrum() {
		return 0
	}
	extraInfo := DeserializeHeaderExtraInformation(header)
	return extraInfo.ArbOSFormatVersion
}<|MERGE_RESOLUTION|>--- conflicted
+++ resolved
@@ -923,40 +923,22 @@
 	return cpy
 }
 
-<<<<<<< HEAD
-func (t *ArbitrumRetryTx) Type() byte                   { return ArbitrumRetryTxType }
-func (t *ArbitrumRetryTx) GetChainID() *uint256.Int     { return uint256.MustFromBig(t.ChainId) }
-func (t *ArbitrumRetryTx) GetNonce() uint64             { return t.Nonce }
-func (t *ArbitrumRetryTx) GetPrice() *uint256.Int       { return uint256.MustFromBig(t.GasFeeCap) }
-func (t *ArbitrumRetryTx) GetTipCap() *uint256.Int      { return uintZero }
-func (t *ArbitrumRetryTx) GetFeeCap() *uint256.Int      { return uint256.MustFromBig(t.GasFeeCap) }
-func (t *ArbitrumRetryTx) GetBlobHashes() []common.Hash { return []common.Hash{} }
-func (t *ArbitrumRetryTx) GetGasLimit() uint64          { return t.Gas }
-func (t *ArbitrumRetryTx) GetBlobGas() uint64           { return 0 }
-func (t *ArbitrumRetryTx) GetData() []byte              { return t.Data }
-func (t *ArbitrumRetryTx) GetValue() *uint256.Int       { return uint256.MustFromBig(t.Value) }
-func (t *ArbitrumRetryTx) GetTo() *common.Address       { return t.To }
-func (t *ArbitrumRetryTx) GetAccessList() AccessList    { return nil }
+func (t *ArbitrumRetryTx) Type() byte                         { return ArbitrumRetryTxType }
+func (t *ArbitrumRetryTx) GetChainID() *uint256.Int           { return uint256.MustFromBig(t.ChainId) }
+func (t *ArbitrumRetryTx) GetNonce() uint64                   { return t.Nonce }
+func (t *ArbitrumRetryTx) GetPrice() *uint256.Int             { return uint256.MustFromBig(t.GasFeeCap) }
+func (t *ArbitrumRetryTx) GetTipCap() *uint256.Int            { return uintZero }
+func (t *ArbitrumRetryTx) GetFeeCap() *uint256.Int            { return uint256.MustFromBig(t.GasFeeCap) }
+func (t *ArbitrumRetryTx) GetBlobHashes() []common.Hash       { return []common.Hash{} }
+func (t *ArbitrumRetryTx) GetGasLimit() uint64                { return t.Gas }
+func (t *ArbitrumRetryTx) GetBlobGas() uint64                 { return 0 }
+func (t *ArbitrumRetryTx) GetData() []byte                    { return t.Data }
+func (t *ArbitrumRetryTx) GetValue() *uint256.Int             { return uint256.MustFromBig(t.Value) }
+func (t *ArbitrumRetryTx) GetTo() *common.Address             { return t.To }
+func (t *ArbitrumRetryTx) GetAccessList() AccessList          { return nil }
+func (t *ArbitrumRetryTx) GetAuthorizations() []Authorization { return nil }
 
 func (t *ArbitrumRetryTx) GetEffectiveGasTip(baseFee *uint256.Int) *uint256.Int {
-=======
-func (tx *ArbitrumRetryTx) Type() byte                         { return ArbitrumRetryTxType }
-func (tx *ArbitrumRetryTx) GetChainID() *uint256.Int           { return uint256.MustFromBig(tx.ChainId) }
-func (tx *ArbitrumRetryTx) GetNonce() uint64                   { return tx.Nonce }
-func (tx *ArbitrumRetryTx) GetPrice() *uint256.Int             { return uint256.MustFromBig(tx.GasFeeCap) }
-func (tx *ArbitrumRetryTx) GetTipCap() *uint256.Int            { return uintZero }
-func (tx *ArbitrumRetryTx) GetFeeCap() *uint256.Int            { return uint256.MustFromBig(tx.GasFeeCap) }
-func (tx *ArbitrumRetryTx) GetBlobHashes() []common.Hash       { return []common.Hash{} }
-func (tx *ArbitrumRetryTx) GetGasLimit() uint64                { return tx.Gas }
-func (tx *ArbitrumRetryTx) GetBlobGas() uint64                 { return 0 }
-func (tx *ArbitrumRetryTx) GetData() []byte                    { return tx.Data }
-func (tx *ArbitrumRetryTx) GetValue() *uint256.Int             { return uint256.MustFromBig(tx.Value) }
-func (tx *ArbitrumRetryTx) GetTo() *common.Address             { return tx.To }
-func (tx *ArbitrumRetryTx) GetAccessList() AccessList          { return nil }
-func (tx *ArbitrumRetryTx) GetAuthorizations() []Authorization { return nil }
-
-func (tx *ArbitrumRetryTx) GetEffectiveGasTip(baseFee *uint256.Int) *uint256.Int {
->>>>>>> c858eda3
 	if baseFee == nil {
 		return t.GetPrice()
 	}
@@ -2290,29 +2272,6 @@
 	return cpy
 }
 
-<<<<<<< HEAD
-func (tx *ArbitrumInternalTx) Type() byte                                   { return ArbitrumInternalTxType }
-func (tx *ArbitrumInternalTx) GetChainID() *uint256.Int                     { return tx.ChainId }
-func (tx *ArbitrumInternalTx) GetNonce() uint64                             { return 0 }
-func (tx *ArbitrumInternalTx) GetPrice() *uint256.Int                       { return uintZero }
-func (tx *ArbitrumInternalTx) GetTipCap() *uint256.Int                      { return uintZero }
-func (tx *ArbitrumInternalTx) GetFeeCap() *uint256.Int                      { return uintZero }
-func (tx *ArbitrumInternalTx) GetBlobHashes() []common.Hash                 { return []common.Hash{} }
-func (tx *ArbitrumInternalTx) GetGasLimit() uint64                          { return 0 }
-func (tx *ArbitrumInternalTx) GetBlobGas() uint64                           { return 0 } // todo
-func (tx *ArbitrumInternalTx) GetData() []byte                              { return tx.Data }
-func (tx *ArbitrumInternalTx) GetValue() *uint256.Int                       { return uintZero }
-func (tx *ArbitrumInternalTx) GetTo() *common.Address                       { return &ArbosAddress }
-func (tx *ArbitrumInternalTx) GetAccessList() AccessList                    { return nil }
-func (tx *ArbitrumInternalTx) cachedSender() (common.Address, bool)         { return ArbosAddress, true }
-func (tx *ArbitrumInternalTx) GetSender() (common.Address, bool)            { return ArbosAddress, true }
-func (tx *ArbitrumInternalTx) IsContractDeploy() bool                       { return false }
-func (tx *ArbitrumInternalTx) Unwrap() Transaction                          { return tx }
-func (tx *ArbitrumInternalTx) SigningHash(chainID *big.Int) common.Hash     { panic("implement me") }
-func (tx *ArbitrumInternalTx) Protected() bool                              { panic("implement me") }
-func (tx *ArbitrumInternalTx) SetSender(address common.Address)             {} // not supported in ArbitrumInternalTx
-func (tx *ArbitrumInternalTx) Sender(signer Signer) (common.Address, error) { panic("not supported") }
-=======
 func (tx *ArbitrumInternalTx) Type() byte                         { return ArbitrumInternalTxType }
 func (tx *ArbitrumInternalTx) GetChainID() *uint256.Int           { return tx.ChainId }
 func (tx *ArbitrumInternalTx) GetNonce() uint64                   { return 0 }
@@ -2327,7 +2286,14 @@
 func (tx *ArbitrumInternalTx) GetTo() *common.Address             { return &ArbosAddress }
 func (tx *ArbitrumInternalTx) GetAccessList() AccessList          { return nil }
 func (tx *ArbitrumInternalTx) GetAuthorizations() []Authorization { return nil }
->>>>>>> c858eda3
+func (tx *ArbitrumInternalTx) cachedSender() (common.Address, bool)         { return ArbosAddress, true }
+func (tx *ArbitrumInternalTx) GetSender() (common.Address, bool)            { return ArbosAddress, true }
+func (tx *ArbitrumInternalTx) IsContractDeploy() bool                       { return false }
+func (tx *ArbitrumInternalTx) Unwrap() Transaction                          { return tx }
+func (tx *ArbitrumInternalTx) SigningHash(chainID *big.Int) common.Hash     { panic("implement me") }
+func (tx *ArbitrumInternalTx) Protected() bool                              { panic("implement me") }
+func (tx *ArbitrumInternalTx) SetSender(address common.Address)             {} // not supported in ArbitrumInternalTx
+func (tx *ArbitrumInternalTx) Sender(signer Signer) (common.Address, error) { panic("not supported") }
 
 func (tx *ArbitrumInternalTx) GetEffectiveGasTip(baseFee *uint256.Int) *uint256.Int { return uintZero }
 func (tx *ArbitrumInternalTx) RawSignatureValues() (*uint256.Int, *uint256.Int, *uint256.Int) {
