package types

import (
	"bytes"
	"context"
	"encoding/binary"
	"fmt"
	"io"
	"math/big"

	"github.com/erigontech/erigon-lib/common"
	"github.com/erigontech/erigon-lib/common/hexutil"
	"github.com/erigontech/erigon-lib/common/length"
	"github.com/erigontech/erigon-lib/common/math"
	"github.com/erigontech/erigon-lib/log/v3"
	"github.com/erigontech/erigon/arb"
	"github.com/erigontech/erigon/execution/chain"
	"github.com/erigontech/erigon/execution/rlp"
	"github.com/holiman/uint256"
)

// Returns true if nonce checks should be skipped based on inner's isFake()
// This also disables requiring that sender is an EOA and not a contract
func (tx *ArbTx) SkipAccountChecks() bool {
	// return tx.inner.skipAccountChecks()
	return skipAccountChecks[tx.Type()]
}

var fallbackErrorMsg = "missing trie node 0000000000000000000000000000000000000000000000000000000000000000 (path ) <nil>"
var fallbackErrorCode = -32000

func SetFallbackError(msg string, code int) {
	fallbackErrorMsg = msg
	fallbackErrorCode = code
	log.Debug("setting fallback error", "msg", msg, "code", code)
}

type fallbackError struct{}

func (f fallbackError) ErrorCode() int { return fallbackErrorCode }
func (f fallbackError) Error() string  { return fallbackErrorMsg }

var ErrUseFallback = fallbackError{}

type FallbackClient interface {
	CallContext(ctx context.Context, result interface{}, method string, args ...interface{}) error
}

var bigZero = big.NewInt(0)
var uintZero = uint256.NewInt(0)

var skipAccountChecks = [...]bool{
	ArbitrumDepositTxType:         true,
	ArbitrumRetryTxType:           true,
	ArbitrumSubmitRetryableTxType: true,
	ArbitrumInternalTxType:        true,
	ArbitrumContractTxType:        true,
	ArbitrumUnsignedTxType:        false,
}

// func (tx *LegacyTx) skipAccountChecks() bool                  { return false }
// func (tx *AccessListTx) skipAccountChecks() bool              { return false }
// func (tx *DynamicFeeTransaction) skipAccountChecks() bool     { return false }
// func (tx *ArbitrumUnsignedTx) skipAccountChecks() bool        { return false }
// func (tx *ArbitrumContractTx) skipAccountChecks() bool        { return true }
// func (tx *ArbitrumRetryTx) skipAccountChecks() bool           { return true }
// func (tx *ArbitrumSubmitRetryableTx) skipAccountChecks() bool { return true }
// func (tx *ArbitrumDepositTx) skipAccountChecks() bool         { return true }
// func (tx *ArbitrumInternalTx) skipAccountChecks() bool        { return true }

type ArbitrumUnsignedTx struct {
	arb.NoTimeBoosted
	ChainId *big.Int
	From    common.Address

	Nonce     uint64          // nonce of sender account
	GasFeeCap *big.Int        // wei per gas
	Gas       uint64          // gas limit
	To        *common.Address `rlp:"nil"` // nil means contract creation
	Value     *big.Int        // wei amount
	Data      []byte          // contract invocation input data
}

func (tx *ArbitrumUnsignedTx) copy() Transaction {
	cpy := &ArbitrumUnsignedTx{
		ChainId:   new(big.Int),
		Nonce:     tx.Nonce,
		GasFeeCap: new(big.Int),
		Gas:       tx.Gas,
		From:      tx.From,
		To:        nil,
		Value:     new(big.Int),
		Data:      common.Copy(tx.Data),
	}
	if tx.ChainId != nil {
		cpy.ChainId.Set(tx.ChainId)
	}
	if tx.GasFeeCap != nil {
		cpy.GasFeeCap.Set(tx.GasFeeCap)
	}
	if tx.To != nil {
		tmp := *tx.To
		cpy.To = &tmp
	}
	if tx.Value != nil {
		cpy.Value.Set(tx.Value)
	}
	return cpy
}

func (tx *ArbitrumUnsignedTx) Type() byte                         { return ArbitrumUnsignedTxType }
func (tx *ArbitrumUnsignedTx) GetChainID() *uint256.Int           { return uint256.MustFromBig(tx.ChainId) }
func (tx *ArbitrumUnsignedTx) GetNonce() uint64                   { return tx.Nonce }
func (tx *ArbitrumUnsignedTx) GetPrice() *uint256.Int             { return uint256.MustFromBig(tx.GasFeeCap) }
func (tx *ArbitrumUnsignedTx) GetTipCap() *uint256.Int            { return uintZero }
func (tx *ArbitrumUnsignedTx) GetBlobHashes() []common.Hash       { return []common.Hash{} }
func (tx *ArbitrumUnsignedTx) GetGasLimit() uint64                { return tx.Gas }
func (tx *ArbitrumUnsignedTx) GetBlobGas() uint64                 { return 0 }
func (tx *ArbitrumUnsignedTx) GetValue() *uint256.Int             { return uint256.MustFromBig(tx.Value) }
func (tx *ArbitrumUnsignedTx) GetTo() *common.Address             { return tx.To }
func (tx *ArbitrumUnsignedTx) GetData() []byte                    { return tx.Data }
func (tx *ArbitrumUnsignedTx) GetAccessList() AccessList          { return nil }
func (tx *ArbitrumUnsignedTx) GetFeeCap() *uint256.Int            { return uint256.MustFromBig(tx.GasFeeCap) }
func (tx *ArbitrumUnsignedTx) GetAuthorizations() []Authorization { return nil }

func (tx *ArbitrumUnsignedTx) GetEffectiveGasTip(baseFee *uint256.Int) *uint256.Int {
	if baseFee == nil {
		return tx.GetPrice()
	}
	res := uint256.NewInt(0)
	return res.Set(baseFee)
}

func (tx *ArbitrumUnsignedTx) AsMessage(s Signer, baseFee *big.Int, rules *chain.Rules) (*Message, error) {
	msg := &Message{
		gasPrice:   *tx.GetPrice(),
		tipCap:     *tx.GetTipCap(),
		feeCap:     *tx.GetFeeCap(),
		gasLimit:   tx.GetGasLimit(),
		nonce:      tx.GetNonce(),
		accessList: tx.GetAccessList(),
		from:       tx.From,
		to:         tx.GetTo(),
		data:       tx.GetData(),
		amount:     *tx.GetValue(),
		checkNonce: !skipAccountChecks[tx.Type()],

		// TxRunMode: MessageRunMode, // must be set separately?
		Tx: tx,
	}
	// if baseFee != nil {
	// 	msg.gasPrice.SetFromBig(math.BigMin(msg.gasPrice.ToBig().Add(msg.tip.ToBig(), baseFee), msg.feeCap.ToBig()))
	// }

	return msg, nil
}

func (tx *ArbitrumUnsignedTx) WithSignature(signer Signer, sig []byte) (Transaction, error) {
	//TODO implement me
	panic("implement me")
}

func (tx *ArbitrumUnsignedTx) Hash() common.Hash {
	//TODO implement me
	return prefixedRlpHash(ArbitrumUnsignedTxType, []interface{}{
		tx.ChainId,
		tx.From,
		tx.Nonce,
		tx.GasFeeCap,
		tx.Gas,
		tx.To,
		tx.Value,
		tx.Data,
	})
}

func (tx *ArbitrumUnsignedTx) SigningHash(chainID *big.Int) common.Hash {
	//TODO implement me
	panic("implement me")
}

func (tx *ArbitrumUnsignedTx) Protected() bool {
	//TODO implement me
	panic("implement me")
}

func (tx *ArbitrumUnsignedTx) RawSignatureValues() (*uint256.Int, *uint256.Int, *uint256.Int) {
	return uintZero, uintZero, uintZero
}

func (tx *ArbitrumUnsignedTx) payloadSize() (payloadSize int, nonceLen, gasLen int) {
	// ChainId
	payloadSize++
	payloadSize += rlp.BigIntLenExcludingHead(tx.ChainId)

	// Nonce
	payloadSize++
	nonceLen = rlp.IntLenExcludingHead(tx.Nonce)
	payloadSize += nonceLen

	// From (20 bytes)
	payloadSize++
	payloadSize += 20

	// GasFeeCap
	payloadSize++
	payloadSize += rlp.BigIntLenExcludingHead(tx.GasFeeCap)

	// Gas
	payloadSize++
	gasLen = rlp.IntLenExcludingHead(tx.Gas)
	payloadSize += gasLen

	// To (20 bytes if non-nil)
	payloadSize++
	if tx.To != nil {
		payloadSize += 20
	}

	// Value
	payloadSize++
	payloadSize += rlp.BigIntLenExcludingHead(tx.Value)

	// Data (includes its own header)
	payloadSize += rlp.StringLen(tx.Data)

	return payloadSize, nonceLen, gasLen
}

func (tx *ArbitrumUnsignedTx) encodePayload(w io.Writer, b []byte, payloadSize, nonceLen, gasLen int) error {
	if err := rlp.EncodeStructSizePrefix(payloadSize, w, b); err != nil {
		return err
	}

	if err := rlp.EncodeBigInt(tx.ChainId, w, b); err != nil {
		return err
	}

	b[0] = 128 + 20
	if _, err := w.Write(b[:1]); err != nil {
		return err
	}
	if _, err := w.Write(tx.From[:]); err != nil {
		return err
	}

	if tx.Nonce > 0 && tx.Nonce < 128 {
		b[0] = byte(tx.Nonce)
		if _, err := w.Write(b[:1]); err != nil {
			return err
		}
	} else {
		binary.BigEndian.PutUint64(b[1:], tx.Nonce)
		b[8-nonceLen] = 128 + byte(nonceLen)
		if _, err := w.Write(b[8-nonceLen : 9]); err != nil {
			return err
		}
	}

	if err := rlp.EncodeBigInt(tx.GasFeeCap, w, b); err != nil {
		return err
	}

	if tx.Gas > 0 && tx.Gas < 128 {
		b[0] = byte(tx.Gas)
		if _, err := w.Write(b[:1]); err != nil {
			return err
		}
	} else {
		binary.BigEndian.PutUint64(b[1:], tx.Gas)
		b[8-gasLen] = 128 + byte(gasLen)
		if _, err := w.Write(b[8-gasLen : 9]); err != nil {
			return err
		}
	}

	if tx.To == nil {
		b[0] = 128
		if _, err := w.Write(b[:1]); err != nil {
			return err
		}
	} else {
		b[0] = 128 + 20
		if _, err := w.Write(b[:1]); err != nil {
			return err
		}
		if _, err := w.Write((*tx.To)[:]); err != nil {
			return err
		}
	}

	if err := rlp.EncodeBigInt(tx.Value, w, b); err != nil {
		return err
	}

	if err := rlp.EncodeString(tx.Data, w, b); err != nil {
		return err
	}

	return nil
}

func (tx *ArbitrumUnsignedTx) EncodingSize() int {
	payloadSize, _, _ := tx.payloadSize()
	// Add envelope size and type size
	return 1 + rlp.ListPrefixLen(payloadSize) + payloadSize
}

func (tx *ArbitrumUnsignedTx) EncodeRLP(w io.Writer) error {
	payloadSize, nonceLen, gasLen := tx.payloadSize()

	// size of struct prefix and TxType
	envelopeSize := 1 + rlp.ListPrefixLen(payloadSize) + payloadSize
	b := newEncodingBuf()
	defer pooledBuf.Put(b)
	// envelope
	if err := rlp.EncodeStringSizePrefix(envelopeSize, w, b[:]); err != nil {
		return err
	}

	// encode TxType
	b[0] = ArbitrumUnsignedTxType
	if _, err := w.Write(b[:1]); err != nil {
		return err
	}
	if err := tx.encodePayload(w, b[:], payloadSize, nonceLen, gasLen); err != nil {
		return err
	}
	return nil
}

func (tx *ArbitrumUnsignedTx) DecodeRLP(s *rlp.Stream) error {
	// Begin decoding the RLP list.
	if _, err := s.List(); err != nil {
		return err
	}

	var b []byte
	var err error

	// Decode ChainId (*big.Int)
	if b, err = s.Bytes(); err != nil {
		return fmt.Errorf("read ChainId: %w", err)
	}
	tx.ChainId = new(big.Int).SetBytes(b)

	// Decode From (common.Address, 20 bytes)
	if b, err = s.Bytes(); err != nil {
		return fmt.Errorf("read From: %w", err)
	}
	if len(b) != 20 {
		return fmt.Errorf("wrong size for From: %d", len(b))
	}
	copy(tx.From[:], b)

	// Decode Nonce (uint64)
	if tx.Nonce, err = s.Uint(); err != nil {
		return fmt.Errorf("read Nonce: %w", err)
	}

	// Decode GasFeeCap (*big.Int)
	if b, err = s.Bytes(); err != nil {
		return fmt.Errorf("read GasFeeCap: %w", err)
	}
	tx.GasFeeCap = new(big.Int).SetBytes(b)

	// Decode Gas (uint64)
	if tx.Gas, err = s.Uint(); err != nil {
		return fmt.Errorf("read Gas: %w", err)
	}

	// Decode To (*common.Address, 20 bytes if non-nil)
	if b, err = s.Bytes(); err != nil {
		return fmt.Errorf("read To: %w", err)
	}
	if len(b) > 0 {
		if len(b) != 20 {
			return fmt.Errorf("wrong size for To: %d", len(b))
		}
		tx.To = new(common.Address)
		copy(tx.To[:], b)
	} else {
		tx.To = nil
	}

	// Decode Value (*big.Int)
	if b, err = s.Bytes(); err != nil {
		return fmt.Errorf("read Value: %w", err)
	}
	tx.Value = new(big.Int).SetBytes(b)

	// Decode Data ([]byte)
	if tx.Data, err = s.Bytes(); err != nil {
		return fmt.Errorf("read Data: %w", err)
	}

	// End the RLP list.
	if err := s.ListEnd(); err != nil {
		return fmt.Errorf("close ArbitrumUnsignedTx: %w", err)
	}
	return nil
}

func (tx *ArbitrumUnsignedTx) MarshalBinary(w io.Writer) error {
	payloadSize, nonceLen, gasLen := tx.payloadSize()
	b := newEncodingBuf()
	defer pooledBuf.Put(b)
	// encode TxType
	b[0] = ArbitrumUnsignedTxType
	if _, err := w.Write(b[:1]); err != nil {
		return err
	}
	if err := tx.encodePayload(w, b[:], payloadSize, nonceLen, gasLen); err != nil {
		return err
	}
	return nil
}

func (tx *ArbitrumUnsignedTx) Sender(signer Signer) (common.Address, error) {
	//TODO implement me
	panic("implement me")
}

func (tx *ArbitrumUnsignedTx) cachedSender() (common.Address, bool) {
	return tx.From, true
}

func (tx *ArbitrumUnsignedTx) GetSender() (common.Address, bool) {
	return tx.From, true
}

func (tx *ArbitrumUnsignedTx) SetSender(address common.Address) {
	tx.From = address
}

func (tx *ArbitrumUnsignedTx) IsContractDeploy() bool {
	return tx.To == nil
}

func (tx *ArbitrumUnsignedTx) Unwrap() Transaction {
	//TODO implement me
	panic("implement me")
}

// func (tx *ArbitrumUnsignedTx) gas() uint64         {  }
// func (tx *ArbitrumUnsignedTx) gasPrice() *big.Int  { return tx.GasFeeCap }
// func (tx *ArbitrumUnsignedTx) gasTipCap() *big.Int { return bigZero }
// func (tx *ArbitrumUnsignedTx) gasFeeCap() *big.Int { return tx.GasFeeCap }
// func (tx *ArbitrumUnsignedTx) value() *big.Int     { return tx.Value }
// func (tx *ArbitrumUnsignedTx) nonce() uint64       {  }
// func (tx *ArbitrumUnsignedTx) to() *common.Address { return tx.To }

func (tx *ArbitrumUnsignedTx) setSignatureValues(chainID, v, r, s *big.Int) {}

//func (tx *ArbitrumUnsignedTx) effectiveGasPrice(dst *big.Int, baseFee *big.Int) *big.Int {
//	if baseFee == nil {
//		return dst.Set(tx.GasFeeCap)
//	}
//	return dst.Set(baseFee)
//}

type ArbitrumContractTx struct {
	arb.NoTimeBoosted
	ChainId   *big.Int
	RequestId common.Hash
	From      common.Address

	GasFeeCap *big.Int        // wei per gas
	Gas       uint64          // gas limit
	To        *common.Address `rlp:"nil"` // nil means contract creation
	Value     *big.Int        // wei amount
	Data      []byte          // contract invocation input data
}

func (tx *ArbitrumContractTx) copy() *ArbitrumContractTx {
	cpy := &ArbitrumContractTx{
		ChainId:   new(big.Int),
		RequestId: tx.RequestId,
		GasFeeCap: new(big.Int),
		Gas:       tx.Gas,
		From:      tx.From,
		To:        nil,
		Value:     new(big.Int),
		Data:      common.CopyBytes(tx.Data),
	}
	if tx.ChainId != nil {
		cpy.ChainId.Set(tx.ChainId)
	}
	if tx.GasFeeCap != nil {
		cpy.GasFeeCap.Set(tx.GasFeeCap)
	}
	if tx.To != nil {
		tmp := *tx.To
		cpy.To = &tmp
	}
	if tx.Value != nil {
		cpy.Value.Set(tx.Value)
	}
	return cpy
}
func (tx *ArbitrumContractTx) Type() byte                         { return ArbitrumContractTxType }
func (tx *ArbitrumContractTx) GetChainID() *uint256.Int           { return uint256.MustFromBig(tx.ChainId) }
func (tx *ArbitrumContractTx) GetNonce() uint64                   { return 0 }
func (tx *ArbitrumContractTx) GetPrice() *uint256.Int             { return uint256.MustFromBig(tx.GasFeeCap) }
func (tx *ArbitrumContractTx) GetTipCap() *uint256.Int            { return uintZero }
func (tx *ArbitrumContractTx) GetFeeCap() *uint256.Int            { return uint256.MustFromBig(tx.GasFeeCap) }
func (tx *ArbitrumContractTx) GetBlobHashes() []common.Hash       { return []common.Hash{} }
func (tx *ArbitrumContractTx) GetGasLimit() uint64                { return tx.Gas }
func (tx *ArbitrumContractTx) GetBlobGas() uint64                 { return 0 }
func (tx *ArbitrumContractTx) GetData() []byte                    { return tx.Data }
func (tx *ArbitrumContractTx) GetValue() *uint256.Int             { return uint256.MustFromBig(tx.Value) }
func (tx *ArbitrumContractTx) GetTo() *common.Address             { return tx.To }
func (tx *ArbitrumContractTx) GetAccessList() AccessList          { return nil }
func (tx *ArbitrumContractTx) GetAuthorizations() []Authorization { return nil }

func (tx *ArbitrumContractTx) GetEffectiveGasTip(baseFee *uint256.Int) *uint256.Int {
	if baseFee == nil {
		return tx.GetPrice()
	}
	res := uint256.NewInt(0)
	return res.Set(baseFee)
}
func (tx *ArbitrumContractTx) RawSignatureValues() (*uint256.Int, *uint256.Int, *uint256.Int) {
	return uintZero, uintZero, uintZero
}

func (tx *ArbitrumContractTx) AsMessage(s Signer, baseFee *big.Int, rules *chain.Rules) (*Message, error) {
	msg := &Message{
		gasPrice:   *tx.GetPrice(),
		tipCap:     *tx.GetTipCap(),
		feeCap:     *tx.GetFeeCap(),
		gasLimit:   tx.GetGasLimit(),
		nonce:      tx.GetNonce(),
		accessList: tx.GetAccessList(),
		from:       tx.From,
		to:         tx.GetTo(),
		data:       tx.GetData(),
		amount:     *tx.GetValue(),
		checkNonce: !skipAccountChecks[tx.Type()],

		Tx: tx,
	}
	if baseFee != nil {
		msg.gasPrice.SetFromBig(math.BigMin(msg.gasPrice.ToBig().Add(msg.tipCap.ToBig(), baseFee), msg.feeCap.ToBig()))
	}
	return msg, nil
}

func (tx *ArbitrumContractTx) WithSignature(signer Signer, sig []byte) (Transaction, error) {
	//TODO implement me
	panic("implement me")
}

func (tx *ArbitrumContractTx) Hash() common.Hash {
	//TODO implement me
	return prefixedRlpHash(ArbitrumContractTxType, []interface{}{
		tx.ChainId,
		tx.RequestId,
		tx.From,
		tx.GasFeeCap,
		tx.Gas,
		tx.To,
		tx.Value,
		tx.Data,
	})
}

func (tx *ArbitrumContractTx) SigningHash(chainID *big.Int) common.Hash {
	//TODO implement me
	panic("implement me")
}

func (tx *ArbitrumContractTx) Protected() bool {
	//TODO implement me
	panic("implement me")
}

func (tx *ArbitrumContractTx) payloadSize() (payloadSize int, gasLen int) {
	// 1. ChainId (big.Int): 1 header byte + content length.
	payloadSize++ // header for ChainId
	payloadSize += rlp.BigIntLenExcludingHead(tx.ChainId)

	// 2. RequestId (common.Hash, fixed 32 bytes): header + 32 bytes.
	payloadSize++ // header for RequestId
	payloadSize += 32

	// 3. From (common.Address, fixed 20 bytes): header + 20 bytes.
	payloadSize++ // header for From
	payloadSize += 20

	// 4. GasFeeCap (big.Int): header + content length.
	payloadSize++ // header for GasFeeCap
	payloadSize += rlp.BigIntLenExcludingHead(tx.GasFeeCap)

	// 5. Gas (uint64): header + computed length.
	payloadSize++ // header for Gas
	gasLen = rlp.IntLenExcludingHead(tx.Gas)
	payloadSize += gasLen

	// 6. To (*common.Address): header always; if non-nil then add 20 bytes.
	payloadSize++ // header for To
	if tx.To != nil {
		payloadSize += 20
	}

	// 7. Value (big.Int): header + content length.
	payloadSize++ // header for Value
	payloadSize += rlp.BigIntLenExcludingHead(tx.Value)

	// 8. Data ([]byte): rlp.StringLen returns full encoded length (header + data).
	payloadSize += rlp.StringLen(tx.Data)

	return payloadSize, gasLen
}

func (tx *ArbitrumContractTx) encodePayload(w io.Writer, b []byte, payloadSize, gasLen int) error {
	// Write the RLP list prefix for the payload.
	if err := rlp.EncodeStructSizePrefix(payloadSize, w, b); err != nil {
		return err
	}

	// 1. ChainId (big.Int)
	if err := rlp.EncodeBigInt(tx.ChainId, w, b); err != nil {
		return err
	}

	// 2. RequestId (common.Hash, 32 bytes)
	// Write header for fixed length 32: 0x80 + 32.
	b[0] = 128 + 32
	if _, err := w.Write(b[:1]); err != nil {
		return err
	}
	if _, err := w.Write(tx.RequestId[:]); err != nil {
		return err
	}

	// 3. From (common.Address, 20 bytes)
	b[0] = 128 + 20
	if _, err := w.Write(b[:1]); err != nil {
		return err
	}
	if _, err := w.Write(tx.From[:]); err != nil {
		return err
	}

	// 4. GasFeeCap (big.Int)
	if err := rlp.EncodeBigInt(tx.GasFeeCap, w, b); err != nil {
		return err
	}

	// 5. Gas (uint64)
	// If Gas is less than 128, it is encoded as a single byte.
	if tx.Gas > 0 && tx.Gas < 128 {
		b[0] = byte(tx.Gas)
		if _, err := w.Write(b[:1]); err != nil {
			return err
		}
	} else {
		// Otherwise, encode as big‑endian. Write into b[1:9],
		// then set the header at position 8 - gasLen.
		binary.BigEndian.PutUint64(b[1:], tx.Gas)
		b[8-gasLen] = 128 + byte(gasLen)
		if _, err := w.Write(b[8-gasLen : 9]); err != nil {
			return err
		}
	}

	// 6. To (*common.Address)
	if tx.To == nil {
		// nil is encoded as an empty byte string.
		b[0] = 128
		if _, err := w.Write(b[:1]); err != nil {
			return err
		}
	} else {
		// Write header for 20-byte string and then the address bytes.
		b[0] = 128 + 20
		if _, err := w.Write(b[:1]); err != nil {
			return err
		}
		if _, err := w.Write((*tx.To)[:]); err != nil {
			return err
		}
	}

	// 7. Value (big.Int)
	if err := rlp.EncodeBigInt(tx.Value, w, b); err != nil {
		return err
	}

	// 8. Data ([]byte)
	if err := rlp.EncodeString(tx.Data, w, b); err != nil {
		return err
	}

	return nil
}

func (tx *ArbitrumContractTx) EncodingSize() int {
	payloadSize, _ := tx.payloadSize()
	// Add envelope size and type size
	return 1 + rlp.ListPrefixLen(payloadSize) + payloadSize
}

func (tx *ArbitrumContractTx) EncodeRLP(w io.Writer) error {
	payloadSize, gasLen := tx.payloadSize()

	// size of struct prefix and TxType
	envelopeSize := 1 + rlp.ListPrefixLen(payloadSize) + payloadSize
	b := newEncodingBuf()
	defer pooledBuf.Put(b)
	// envelope
	if err := rlp.EncodeStringSizePrefix(envelopeSize, w, b[:]); err != nil {
		return err
	}

	// encode TxType
	b[0] = ArbitrumContractTxType
	if _, err := w.Write(b[:1]); err != nil {
		return err
	}
	if err := tx.encodePayload(w, b[:], payloadSize, gasLen); err != nil {
		return err
	}
	return nil
}

func (tx *ArbitrumContractTx) DecodeRLP(s *rlp.Stream) error {
	// Begin decoding the RLP list.
	if _, err := s.List(); err != nil {
		return err
	}

	var b []byte
	var err error

	// Decode ChainId (*big.Int)
	if b, err = s.Bytes(); err != nil {
		return fmt.Errorf("read ChainId: %w", err)
	}
	tx.ChainId = new(big.Int).SetBytes(b)

	// Decode RequestId (common.Hash, 32 bytes)
	if b, err = s.Bytes(); err != nil {
		return fmt.Errorf("read RequestId: %w", err)
	}
	if len(b) != 32 {
		return fmt.Errorf("wrong size for RequestId: %d", len(b))
	}
	copy(tx.RequestId[:], b)

	// Decode From (common.Address, 20 bytes)
	if b, err = s.Bytes(); err != nil {
		return fmt.Errorf("read From: %w", err)
	}
	if len(b) != 20 {
		return fmt.Errorf("wrong size for From: %d", len(b))
	}
	copy(tx.From[:], b)

	// Decode GasFeeCap (*big.Int)
	if b, err = s.Bytes(); err != nil {
		return fmt.Errorf("read GasFeeCap: %w", err)
	}
	tx.GasFeeCap = new(big.Int).SetBytes(b)

	// Decode Gas (uint64)
	if tx.Gas, err = s.Uint(); err != nil {
		return fmt.Errorf("read Gas: %w", err)
	}

	// Decode To (*common.Address, 20 bytes if non-nil)
	if b, err = s.Bytes(); err != nil {
		return fmt.Errorf("read To: %w", err)
	}
	if len(b) > 0 {
		if len(b) != 20 {
			return fmt.Errorf("wrong size for To: %d", len(b))
		}
		tx.To = new(common.Address)
		copy(tx.To[:], b)
	} else {
		tx.To = nil
	}

	// Decode Value (*big.Int)
	if b, err = s.Bytes(); err != nil {
		return fmt.Errorf("read Value: %w", err)
	}
	tx.Value = new(big.Int).SetBytes(b)

	// Decode Data ([]byte)
	if tx.Data, err = s.Bytes(); err != nil {
		return fmt.Errorf("read Data: %w", err)
	}

	// End the RLP list.
	if err := s.ListEnd(); err != nil {
		return fmt.Errorf("close ArbitrumContractTx: %w", err)
	}
	return nil
}

func (tx *ArbitrumContractTx) MarshalBinary(w io.Writer) error {
	payloadSize, gasLen := tx.payloadSize()
	b := newEncodingBuf()
	defer pooledBuf.Put(b)
	// encode TxType
	b[0] = ArbitrumContractTxType
	if _, err := w.Write(b[:1]); err != nil {
		return err
	}
	if err := tx.encodePayload(w, b[:], payloadSize, gasLen); err != nil {
		return err
	}
	return nil
}

func (tx *ArbitrumContractTx) Sender(signer Signer) (common.Address, error) {
	panic("implement me")
}

func (tx *ArbitrumContractTx) cachedSender() (common.Address, bool) {
	return tx.From, true
}

func (tx *ArbitrumContractTx) GetSender() (common.Address, bool) {
	return tx.From, true
}

func (tx *ArbitrumContractTx) SetSender(address common.Address) {
	tx.From = address
}

func (tx *ArbitrumContractTx) IsContractDeploy() bool {
	return tx.To == nil
}

func (tx *ArbitrumContractTx) Unwrap() Transaction {
	return tx
}

// func (tx *ArbitrumContractTx) ChainID() *big.Int            { return tx.ChainId }
// func (tx *ArbitrumContractTx) accessList() types.AccessList { return nil }
// func (tx *ArbitrumContractTx) data() []byte { return tx.Data }
// func (tx *ArbitrumContractTx) gas() uint64                  { return tx.Gas }
// func (tx *ArbitrumContractTx) gasPrice() *big.Int           { return tx.GasFeeCap }
// func (tx *ArbitrumContractTx) gasTipCap() *big.Int          { return bigZero }
// func (tx *ArbitrumContractTx) gasFeeCap() *big.Int          { return tx.GasFeeCap }
// func (tx *ArbitrumContractTx) value() *big.Int { return tx.Value }
// func (tx *ArbitrumContractTx) nonce() uint64                { return 0 }
// func (tx *ArbitrumContractTx) to() *common.Address          { return tx.To }
func (tx *ArbitrumContractTx) encode(b *bytes.Buffer) error {
	return rlp.Encode(b, tx)
}
func (tx *ArbitrumContractTx) decode(input []byte) error {
	return rlp.DecodeBytes(input, tx)
}

//	func (tx *ArbitrumContractTx) rawSignatureValues() (v, r, s *big.Int) {
//		return bigZero, bigZero, bigZero
//	}
func (tx *ArbitrumContractTx) setSignatureValues(chainID, v, r, s *big.Int) {}

//func (tx *ArbitrumContractTx) effectiveGasPrice(dst *big.Int, baseFee *big.Int) *big.Int {
//	if baseFee == nil {
//		return dst.Set(tx.GasFeeCap)
//	}
//	return dst.Set(baseFee)
//}

type ArbitrumRetryTx struct {
	ChainId             *big.Int
	Nonce               uint64
	From                common.Address
	GasFeeCap           *big.Int        // wei per gas
	Gas                 uint64          // gas limit
	To                  *common.Address `rlp:"nil"` // nil means contract creation
	Value               *big.Int        // wei amount
	Data                []byte          // contract invocation input data
	TicketId            common.Hash
	RefundTo            common.Address
	MaxRefund           *big.Int // the maximum refund sent to RefundTo (the rest goes to From)
	SubmissionFeeRefund *big.Int // the submission fee to refund if successful (capped by MaxRefund)
	Timeboosted         *bool
}

func (t *ArbitrumRetryTx) copy() *ArbitrumRetryTx {
	cpy := &ArbitrumRetryTx{
		ChainId:             new(big.Int),
		Nonce:               t.Nonce,
		GasFeeCap:           new(big.Int),
		Gas:                 t.Gas,
		From:                t.From,
		To:                  nil,
		Value:               new(big.Int),
		Data:                common.CopyBytes(t.Data),
		TicketId:            t.TicketId,
		RefundTo:            t.RefundTo,
		MaxRefund:           new(big.Int),
		SubmissionFeeRefund: new(big.Int),
		Timeboosted:         t.Timeboosted,
	}
	if t.ChainId != nil {
		cpy.ChainId.Set(t.ChainId)
	}
	if t.GasFeeCap != nil {
		cpy.GasFeeCap.Set(t.GasFeeCap)
	}
	if t.To != nil {
		tmp := *t.To
		cpy.To = &tmp
	}
	if t.Value != nil {
		cpy.Value.Set(t.Value)
	}
	if t.MaxRefund != nil {
		cpy.MaxRefund.Set(t.MaxRefund)
	}
	if t.SubmissionFeeRefund != nil {
		cpy.SubmissionFeeRefund.Set(t.SubmissionFeeRefund)
	}
	return cpy
}

<<<<<<< HEAD
func (tx *ArbitrumRetryTx) Type() byte                         { return ArbitrumRetryTxType }
func (tx *ArbitrumRetryTx) GetChainID() *uint256.Int           { return uint256.MustFromBig(tx.ChainId) }
func (tx *ArbitrumRetryTx) GetNonce() uint64                   { return tx.Nonce }
func (tx *ArbitrumRetryTx) GetPrice() *uint256.Int             { return uint256.MustFromBig(tx.GasFeeCap) }
func (tx *ArbitrumRetryTx) GetTipCap() *uint256.Int            { return uintZero }
func (tx *ArbitrumRetryTx) GetFeeCap() *uint256.Int            { return uint256.MustFromBig(tx.GasFeeCap) }
func (tx *ArbitrumRetryTx) GetBlobHashes() []common.Hash       { return []common.Hash{} }
func (tx *ArbitrumRetryTx) GetGasLimit() uint64                { return tx.Gas }
func (tx *ArbitrumRetryTx) GetBlobGas() uint64                 { return 0 }
func (tx *ArbitrumRetryTx) GetData() []byte                    { return tx.Data }
func (tx *ArbitrumRetryTx) GetValue() *uint256.Int             { return uint256.MustFromBig(tx.Value) }
func (tx *ArbitrumRetryTx) GetTo() *common.Address             { return tx.To }
func (tx *ArbitrumRetryTx) GetAccessList() AccessList          { return nil }
func (tx *ArbitrumRetryTx) GetAuthorizations() []Authorization { return nil }

func (tx *ArbitrumRetryTx) GetEffectiveGasTip(baseFee *uint256.Int) *uint256.Int {
=======
func (t *ArbitrumRetryTx) Type() byte                   { return ArbitrumRetryTxType }
func (t *ArbitrumRetryTx) GetChainID() *uint256.Int     { return uint256.MustFromBig(t.ChainId) }
func (t *ArbitrumRetryTx) GetNonce() uint64             { return t.Nonce }
func (t *ArbitrumRetryTx) GetPrice() *uint256.Int       { return uint256.MustFromBig(t.GasFeeCap) }
func (t *ArbitrumRetryTx) GetTipCap() *uint256.Int      { return uintZero }
func (t *ArbitrumRetryTx) GetFeeCap() *uint256.Int      { return uint256.MustFromBig(t.GasFeeCap) }
func (t *ArbitrumRetryTx) GetBlobHashes() []common.Hash { return []common.Hash{} }
func (t *ArbitrumRetryTx) GetGasLimit() uint64          { return t.Gas }
func (t *ArbitrumRetryTx) GetBlobGas() uint64           { return 0 }
func (t *ArbitrumRetryTx) GetData() []byte              { return t.Data }
func (t *ArbitrumRetryTx) GetValue() *uint256.Int       { return uint256.MustFromBig(t.Value) }
func (t *ArbitrumRetryTx) GetTo() *common.Address       { return t.To }
func (t *ArbitrumRetryTx) GetAccessList() AccessList    { return nil }

func (t *ArbitrumRetryTx) GetEffectiveGasTip(baseFee *uint256.Int) *uint256.Int {
>>>>>>> becbf9f5
	if baseFee == nil {
		return t.GetPrice()
	}
	res := uint256.NewInt(0)
	return res.Set(baseFee)
}
func (t *ArbitrumRetryTx) RawSignatureValues() (*uint256.Int, *uint256.Int, *uint256.Int) {
	return uintZero, uintZero, uintZero
}

func (t *ArbitrumRetryTx) AsMessage(s Signer, baseFee *big.Int, rules *chain.Rules) (*Message, error) {
	msg := &Message{
		gasPrice:   *t.GetPrice(),
		tipCap:     *t.GetTipCap(),
		feeCap:     *t.GetFeeCap(),
		gasLimit:   t.GetGasLimit(),
		nonce:      t.GetNonce(),
		accessList: t.GetAccessList(),
		from:       t.From,
		to:         t.GetTo(),
		data:       t.GetData(),
		amount:     *t.GetValue(),
		checkNonce: !skipAccountChecks[t.Type()],

		Tx: t,
	}
	if baseFee != nil {
		msg.gasPrice.SetFromBig(math.BigMin(msg.gasPrice.ToBig().Add(msg.tipCap.ToBig(), baseFee), msg.feeCap.ToBig()))
	}
	return msg, nil
}

func (t *ArbitrumRetryTx) WithSignature(signer Signer, sig []byte) (Transaction, error) {
	//TODO implement me
	panic("implement me")
}

func (t *ArbitrumRetryTx) Hash() common.Hash {
	//TODO implement me
	return prefixedRlpHash(ArbitrumRetryTxType, []interface{}{
		t.ChainId,
		t.Nonce,
		t.From,
		t.GasFeeCap,
		t.Gas,
		t.To,
		t.Value,
		t.Data,
		t.TicketId,
		t.RefundTo,
		t.MaxRefund,
		t.SubmissionFeeRefund,
	})
}

func (t *ArbitrumRetryTx) SigningHash(chainID *big.Int) common.Hash {
	//TODO implement me
	panic("implement me")
}

func (t *ArbitrumRetryTx) Protected() bool {
	//TODO implement me
	panic("implement me")
}

func (t *ArbitrumRetryTx) encodePayload(w io.Writer, b []byte, payloadSize, nonceLen, gasLen int, hashingOnly bool) error {
	// Write the RLP list prefix.
	if err := rlp.EncodeStructSizePrefix(payloadSize, w, b); err != nil {
		return err
	}

	// ChainId (big.Int)
	if err := rlp.EncodeBigInt(t.ChainId, w, b); err != nil {
		return err
	}

	// Nonce (uint64)
	if t.Nonce > 0 && t.Nonce < 128 {
		b[0] = byte(t.Nonce)
		if _, err := w.Write(b[:1]); err != nil {
			return err
		}
	} else {
		binary.BigEndian.PutUint64(b[1:], t.Nonce)
		b[8-nonceLen] = 128 + byte(nonceLen)
		if _, err := w.Write(b[8-nonceLen : 9]); err != nil {
			return err
		}
	}

	// From (common.Address, 20 bytes)
	b[0] = 128 + 20
	if _, err := w.Write(b[:1]); err != nil {
		return err
	}
	if _, err := w.Write(t.From[:]); err != nil {
		return err
	}

	// GasFeeCap (big.Int)
	if err := rlp.EncodeBigInt(t.GasFeeCap, w, b); err != nil {
		return err
	}

	// Gas (uint64)
	if err := rlp.EncodeInt(t.Gas, w, b); err != nil {
		return err
	}

	// To (optional common.Address, 20 bytes if non-nil)
	if t.To == nil {
		b[0] = 128
		if _, err := w.Write(b[:1]); err != nil {
			return err
		}
	} else {
		b[0] = 128 + 20
		if _, err := w.Write(b[:1]); err != nil {
			return err
		}
		if _, err := w.Write((*t.To)[:]); err != nil {
			return err
		}
	}

	// Value (big.Int)
	if err := rlp.EncodeBigInt(t.Value, w, b); err != nil {
		return err
	}

	// Data ([]byte)
	if err := rlp.EncodeString(t.Data, w, b); err != nil {
		return err
	}

	// TicketId (common.Hash, 32 bytes)
	b[0] = 128 + 32
	if _, err := w.Write(b[:1]); err != nil {
		return err
	}
	if _, err := w.Write(t.TicketId[:]); err != nil {
		return err
	}

	// RefundTo (common.Address, 20 bytes)
	b[0] = 128 + 20
	if _, err := w.Write(b[:1]); err != nil {
		return err
	}
	if _, err := w.Write(t.RefundTo[:]); err != nil {
		return err
	}

	// MaxRefund (big.Int)
	if err := rlp.EncodeBigInt(t.MaxRefund, w, b); err != nil {
		return err
	}

	// SubmissionFeeRefund (big.Int)
	if err := rlp.EncodeBigInt(t.SubmissionFeeRefund, w, b); err != nil {
		return err
	}

	if t.Timeboosted != nil && !hashingOnly {
		if err := rlp.EncodeBool(*t.Timeboosted, w, b); err != nil {
			return err
		}
	}

	return nil
}

func (t *ArbitrumRetryTx) payloadSize(hashingOnly bool) (payloadSize int, nonceLen, gasLen int) {
	// ChainId (big.Int)
	payloadSize++ // header
	payloadSize += rlp.BigIntLenExcludingHead(t.ChainId)

	// Nonce (uint64)
	payloadSize++ // header
	nonceLen = rlp.IntLenExcludingHead(t.Nonce)
	payloadSize += nonceLen

	// From (common.Address, 20 bytes)
	payloadSize++ // header
	payloadSize += 20

	// GasFeeCap (big.Int)
	payloadSize++ // header
	payloadSize += rlp.BigIntLenExcludingHead(t.GasFeeCap)

	// Gas (uint64)
	payloadSize++ // header
	gasLen = rlp.IntLenExcludingHead(t.Gas)
	payloadSize += gasLen

	// To (optional common.Address, 20 bytes if non-nil)
	payloadSize++ // header
	if t.To != nil {
		payloadSize += 20
	}

	// Value (big.Int)
	payloadSize++ // header
	payloadSize += rlp.BigIntLenExcludingHead(t.Value)

	// Data ([]byte) — rlp.StringLen returns the full encoded length (header + data)
	payloadSize += rlp.StringLen(t.Data)

	// TicketId (common.Hash, 32 bytes)
	payloadSize++ // header
	payloadSize += 32

	// RefundTo (common.Address, 20 bytes)
	payloadSize++ // header
	payloadSize += 20

	// MaxRefund (big.Int)
	payloadSize++ // header
	payloadSize += rlp.BigIntLenExcludingHead(t.MaxRefund)

	// SubmissionFeeRefund (big.Int)
	payloadSize++ // header
	payloadSize += rlp.BigIntLenExcludingHead(t.SubmissionFeeRefund)

	if t.Timeboosted != nil && !hashingOnly {
		// Timeboosted (bool)
		payloadSize++
		payloadSize += rlp.BoolLen()
	}

	return payloadSize, nonceLen, gasLen
}

func (t *ArbitrumRetryTx) EncodingSize() int {
	payloadSize, _, _ := t.payloadSize(false)
	// Add envelope size and type size
	return 1 + rlp.ListPrefixLen(payloadSize) + payloadSize
}

func (t *ArbitrumRetryTx) EncodeRLP(w io.Writer) error {
	payloadSize, nonceLen, gasLen := t.payloadSize(false)

	// size of struct prefix and TxType
	envelopeSize := 1 + rlp.ListPrefixLen(payloadSize) + payloadSize
	b := newEncodingBuf()
	defer pooledBuf.Put(b)
	// envelope
	if err := rlp.EncodeStringSizePrefix(envelopeSize, w, b[:]); err != nil {
		return err
	}

	// encode TxType
	b[0] = ArbitrumRetryTxType
	if _, err := w.Write(b[:1]); err != nil {
		return err
	}
	if err := t.encodePayload(w, b[:], payloadSize, nonceLen, gasLen, false); err != nil {
		return err
	}
	return nil
}

func (t *ArbitrumRetryTx) DecodeRLP(s *rlp.Stream) error {
	// Begin list decoding.
	if _, err := s.List(); err != nil {
		return err
	}

	var b []byte
	var err error

	// Decode ChainId (*big.Int)
	if b, err = s.Bytes(); err != nil {
		return fmt.Errorf("read ChainId: %w", err)
	}
	t.ChainId = new(big.Int).SetBytes(b)

	// Decode Nonce (uint64)
	if t.Nonce, err = s.Uint(); err != nil {
		return fmt.Errorf("read Nonce: %w", err)
	}

	// Decode From (common.Address, 20 bytes)
	if b, err = s.Bytes(); err != nil {
		return fmt.Errorf("read From: %w", err)
	}
	if len(b) != 20 {
		return fmt.Errorf("wrong size for From: %d", len(b))
	}
	copy(t.From[:], b)

	// Decode GasFeeCap (*big.Int)
	if b, err = s.Bytes(); err != nil {
		return fmt.Errorf("read GasFeeCap: %w", err)
	}
	t.GasFeeCap = new(big.Int).SetBytes(b)

	// Decode Gas (uint64)
	if t.Gas, err = s.Uint(); err != nil {
		return fmt.Errorf("read Gas: %w", err)
	}

	// Decode To (*common.Address, 20 bytes if non-nil)
	if b, err = s.Bytes(); err != nil {
		return fmt.Errorf("read To: %w", err)
	}
	if len(b) > 0 {
		if len(b) != 20 {
			return fmt.Errorf("wrong size for To: %d", len(b))
		}
		t.To = new(common.Address)
		copy(t.To[:], b)
	}

	// Decode Value (*big.Int)
	if b, err = s.Bytes(); err != nil {
		return fmt.Errorf("read Value: %w", err)
	}
	t.Value = new(big.Int).SetBytes(b)

	// Decode Data ([]byte)
	if t.Data, err = s.Bytes(); err != nil {
		return fmt.Errorf("read Data: %w", err)
	}

	// Decode TicketId (common.Hash, 32 bytes)
	if b, err = s.Bytes(); err != nil {
		return fmt.Errorf("read TicketId: %w", err)
	}
	if len(b) != 32 {
		return fmt.Errorf("wrong size for TicketId: %d", len(b))
	}
	copy(t.TicketId[:], b)

	// Decode RefundTo (common.Address, 20 bytes)
	if b, err = s.Bytes(); err != nil {
		return fmt.Errorf("read RefundTo: %w", err)
	}
	if len(b) != 20 {
		return fmt.Errorf("wrong size for RefundTo: %d", len(b))
	}
	copy(t.RefundTo[:], b)

	// Decode MaxRefund (*big.Int)
	if b, err = s.Bytes(); err != nil {
		return fmt.Errorf("read MaxRefund: %w", err)
	}
	t.MaxRefund = new(big.Int).SetBytes(b)

	// Decode SubmissionFeeRefund (*big.Int)
	if b, err = s.Bytes(); err != nil {
		return fmt.Errorf("read SubmissionFeeRefund: %w", err)
	}
	t.SubmissionFeeRefund = new(big.Int).SetBytes(b)

	if s.MoreDataInList() {
		boolVal, err := s.Bool()
		if err != nil {
			return err
		}
		t.Timeboosted = &boolVal
	}
	return s.ListEnd()
}

func (t *ArbitrumRetryTx) MarshalBinary(w io.Writer) error {
	payloadSize, nonceLen, gasLen := t.payloadSize(false)
	b := newEncodingBuf()
	defer pooledBuf.Put(b)
	// encode TxType
	b[0] = ArbitrumRetryTxType
	if _, err := w.Write(b[:1]); err != nil {
		return err
	}
	if err := t.encodePayload(w, b[:], payloadSize, nonceLen, gasLen, false); err != nil {
		return err
	}
	return nil
}

func (t *ArbitrumRetryTx) MarshalBinaryForHashing(w io.Writer) error {
	payloadSize, nonceLen, gasLen := t.payloadSize(true)
	b := newEncodingBuf()
	defer pooledBuf.Put(b)
	// encode TxType
	b[0] = ArbitrumRetryTxType
	if _, err := w.Write(b[:1]); err != nil {
		return err
	}
	if err := t.encodePayload(w, b[:], payloadSize, nonceLen, gasLen, true); err != nil {
		return err
	}
	return nil
}

func (t *ArbitrumRetryTx) Sender(signer Signer) (common.Address, error) {
	//TODO implement me
	panic("implement me")
}

func (t *ArbitrumRetryTx) cachedSender() (common.Address, bool) {
	//TODO implement me
	panic("implement me")
}

func (t *ArbitrumRetryTx) GetSender() (common.Address, bool) {
	return t.From, true
}

func (t *ArbitrumRetryTx) SetSender(address common.Address) {
	t.From = address
}

func (t *ArbitrumRetryTx) IsContractDeploy() bool {
	return t.To == nil
}

func (t *ArbitrumRetryTx) Unwrap() Transaction {
	return t
}

func (t *ArbitrumRetryTx) IsTimeBoosted() *bool {
	return t.Timeboosted
}

func (t *ArbitrumRetryTx) SetTimeboosted(val *bool) {
	t.Timeboosted = val
}

// func (tx *ArbitrumRetryTx) chainID() *big.Int            { return tx.ChainId }
// func (tx *ArbitrumRetryTx) accessList() types.AccessList { return nil }
// func (tx *ArbitrumRetryTx) data() []byte                 { return tx.Data }
// func (tx *ArbitrumRetryTx) gas() uint64                  { return tx.Gas }
// func (tx *ArbitrumRetryTx) gasPrice() *big.Int           { return tx.GasFeeCap }
// func (tx *ArbitrumRetryTx) gasTipCap() *big.Int          { return bigZero }
// func (tx *ArbitrumRetryTx) gasFeeCap() *big.Int          { return tx.GasFeeCap }
// func (tx *ArbitrumRetryTx) value() *big.Int              { return tx.Value }
// func (tx *ArbitrumRetryTx) nonce() uint64                { return tx.Nonce }
// func (tx *ArbitrumRetryTx) to() *common.Address          { return tx.To }
func (t *ArbitrumRetryTx) encode(b *bytes.Buffer) error {
	return rlp.Encode(b, t)
}
func (t *ArbitrumRetryTx) decode(input []byte) error {
	return rlp.DecodeBytes(input, t)
}

func (t *ArbitrumRetryTx) setSignatureValues(chainID, v, r, s *big.Int) {}

//func (tx *ArbitrumRetryTx) effectiveGasPrice(dst *big.Int, baseFee *big.Int) *big.Int {
//	if baseFee == nil {
//		return dst.Set(tx.GasFeeCap)
//	}
//	return dst.Set(baseFee)
//}

type ArbitrumSubmitRetryableTx struct {
	arb.NoTimeBoosted
	ChainId   *big.Int
	RequestId common.Hash
	From      common.Address
	L1BaseFee *big.Int

	DepositValue     *big.Int
	GasFeeCap        *big.Int        // wei per gas
	Gas              uint64          // gas limit for the retryable tx, actual gas spending is EffectiveGasUsed
	RetryTo          *common.Address `rlp:"nil"` // nil means contract creation
	RetryValue       *big.Int        // wei amount
	Beneficiary      common.Address
	MaxSubmissionFee *big.Int
	FeeRefundAddr    common.Address
	RetryData        []byte // contract invocation input data
	EffectiveGasUsed uint64
}

func (tx *ArbitrumSubmitRetryableTx) copy() *ArbitrumSubmitRetryableTx {
	cpy := &ArbitrumSubmitRetryableTx{
		ChainId:          new(big.Int),
		RequestId:        tx.RequestId,
		DepositValue:     new(big.Int),
		L1BaseFee:        new(big.Int),
		GasFeeCap:        new(big.Int),
		Gas:              tx.Gas,
		From:             tx.From,
		RetryTo:          tx.RetryTo,
		RetryValue:       new(big.Int),
		Beneficiary:      tx.Beneficiary,
		MaxSubmissionFee: new(big.Int),
		FeeRefundAddr:    tx.FeeRefundAddr,
		RetryData:        common.CopyBytes(tx.RetryData),
		EffectiveGasUsed: tx.EffectiveGasUsed,
	}
	if tx.ChainId != nil {
		cpy.ChainId.Set(tx.ChainId)
	}
	if tx.DepositValue != nil {
		cpy.DepositValue.Set(tx.DepositValue)
	}
	if tx.L1BaseFee != nil {
		cpy.L1BaseFee.Set(tx.L1BaseFee)
	}
	if tx.GasFeeCap != nil {
		cpy.GasFeeCap.Set(tx.GasFeeCap)
	}
	if tx.RetryTo != nil {
		tmp := *tx.RetryTo
		cpy.RetryTo = &tmp
	}
	if tx.RetryValue != nil {
		cpy.RetryValue.Set(tx.RetryValue)
	}
	if tx.MaxSubmissionFee != nil {
		cpy.MaxSubmissionFee.Set(tx.MaxSubmissionFee)
	}

	return cpy
}

func (tx *ArbitrumSubmitRetryableTx) Type() byte                         { return ArbitrumSubmitRetryableTxType }
func (tx *ArbitrumSubmitRetryableTx) GetBlobHashes() []common.Hash       { return []common.Hash{} }
func (tx *ArbitrumSubmitRetryableTx) GetGasLimit() uint64                { return tx.Gas }
func (tx *ArbitrumSubmitRetryableTx) GetBlobGas() uint64                 { return 0 }
func (tx *ArbitrumSubmitRetryableTx) GetNonce() uint64                   { return 0 }
func (tx *ArbitrumSubmitRetryableTx) GetTipCap() *uint256.Int            { return uintZero }
func (tx *ArbitrumSubmitRetryableTx) GetValue() *uint256.Int             { return uintZero }
func (tx *ArbitrumSubmitRetryableTx) GetTo() *common.Address             { return &ArbRetryableTxAddress }
func (tx *ArbitrumSubmitRetryableTx) GetAccessList() AccessList          { return nil }
func (tx *ArbitrumSubmitRetryableTx) GetAuthorizations() []Authorization { return nil }
func (tx *ArbitrumSubmitRetryableTx) GetChainID() *uint256.Int {
	return uint256.MustFromBig(tx.ChainId)
}
func (tx *ArbitrumSubmitRetryableTx) GetPrice() *uint256.Int {
	return uint256.MustFromBig(tx.GasFeeCap)
}
func (tx *ArbitrumSubmitRetryableTx) GetFeeCap() *uint256.Int {
	return uint256.MustFromBig(tx.GasFeeCap)
}

func (tx *ArbitrumSubmitRetryableTx) GetEffectiveGasTip(baseFee *uint256.Int) *uint256.Int {
	if baseFee == nil {
		return tx.GetPrice()
	}
	res := uint256.NewInt(0)
	return res.Set(baseFee)
}

func (tx *ArbitrumSubmitRetryableTx) GetData() []byte {
	var retryTo common.Address
	if tx.RetryTo != nil {
		retryTo = *tx.RetryTo
	}
	data := make([]byte, 0)
	data = append(data, tx.RequestId.Bytes()...)
	data = append(data, math.U256Bytes(tx.L1BaseFee)...)
	data = append(data, math.U256Bytes(tx.DepositValue)...)
	data = append(data, math.U256Bytes(tx.RetryValue)...)
	data = append(data, math.U256Bytes(tx.GasFeeCap)...)
	data = append(data, math.U256Bytes(new(big.Int).SetUint64(tx.Gas))...)
	data = append(data, math.U256Bytes(tx.MaxSubmissionFee)...)
	data = append(data, make([]byte, 12)...)
	data = append(data, tx.FeeRefundAddr.Bytes()...)
	data = append(data, make([]byte, 12)...)
	data = append(data, tx.Beneficiary.Bytes()...)
	data = append(data, make([]byte, 12)...)
	data = append(data, retryTo.Bytes()...)
	offset := len(data) + 32
	data = append(data, math.U256Bytes(big.NewInt(int64(offset)))...)
	data = append(data, math.U256Bytes(big.NewInt(int64(len(tx.RetryData))))...)
	data = append(data, tx.RetryData...)
	extra := len(tx.RetryData) % 32
	if extra > 0 {
		data = append(data, make([]byte, 32-extra)...)
	}
	data = append(hexutil.MustDecode("0xc9f95d32"), data...)
	return data
}

func (tx *ArbitrumSubmitRetryableTx) RawSignatureValues() (*uint256.Int, *uint256.Int, *uint256.Int) {
	return uintZero, uintZero, uintZero
}

func (tx *ArbitrumSubmitRetryableTx) payloadSize(hashingOnly bool) (payloadSize int, gasLen int) {
	size := 0
	size++
	size += rlp.BigIntLenExcludingHead(tx.ChainId)
	size++
	size += length.Hash
	size++
	size += length.Addr
	size++
	size += rlp.BigIntLenExcludingHead(tx.L1BaseFee)
	size++
	size += rlp.BigIntLenExcludingHead(tx.DepositValue)
	size++
	size += rlp.BigIntLenExcludingHead(tx.GasFeeCap)
	size++
	gasLen = rlp.IntLenExcludingHead(tx.Gas)
	size += gasLen
	size++
	if tx.RetryTo != nil {
		size += length.Addr
	}
	size++
	size += rlp.BigIntLenExcludingHead(tx.RetryValue)
	size++
	size += length.Addr
	size++
	size += rlp.BigIntLenExcludingHead(tx.MaxSubmissionFee)
	size++
	size += length.Addr
	size += rlp.StringLen(tx.RetryData)

	if hashingOnly {
		return size, gasLen
	}
	// effective gas used is only included in non-hashing RLP encodings
	size++
	size += rlp.IntLenExcludingHead(tx.EffectiveGasUsed)

	return size, gasLen
}

func (tx *ArbitrumSubmitRetryableTx) encodePayload(w io.Writer, b []byte, payloadSize int, hashingOnly bool) error {
	// Write the RLP list prefix.
	if err := rlp.EncodeStructSizePrefix(payloadSize, w, b); err != nil {
		return err
	}

	// ChainId (big.Int)
	if err := rlp.EncodeBigInt(tx.ChainId, w, b); err != nil {
		return err
	}

	// RequestId (common.Hash, 32 bytes)
	b[0] = 128 + length.Hash
	if _, err := w.Write(b[:1]); err != nil {
		return err
	}
	if _, err := w.Write(tx.RequestId[:]); err != nil {
		return err
	}

	// From (common.Address, 20 bytes)
	b[0] = 128 + length.Addr
	if _, err := w.Write(b[:1]); err != nil {
		return err
	}
	if _, err := w.Write(tx.From[:]); err != nil {
		return err
	}

	if err := rlp.EncodeBigInt(tx.L1BaseFee, w, b); err != nil {
		return err
	}
	if err := rlp.EncodeBigInt(tx.DepositValue, w, b); err != nil {
		return err
	}
	if err := rlp.EncodeBigInt(tx.GasFeeCap, w, b); err != nil {
		return err
	}
	if err := rlp.EncodeInt(tx.Gas, w, b); err != nil {
		return err
	}

	// RetryTo (pointer to common.Address, 20 bytes if non-nil; otherwise RLP nil)
	if tx.RetryTo == nil {
		b[0] = 128
		if _, err := w.Write(b[:1]); err != nil {
			return err
		}
	} else {
		b[0] = 128 + length.Addr
		if _, err := w.Write(b[:1]); err != nil {
			return err
		}
		if _, err := w.Write((*tx.RetryTo)[:]); err != nil {
			return err
		}
	}
	if err := rlp.EncodeBigInt(tx.RetryValue, w, b); err != nil {
		return err
	}
	// Beneficiary (common.Address, 20 bytes)
	b[0] = 128 + length.Addr
	if _, err := w.Write(b[:1]); err != nil {
		return err
	}
	if _, err := w.Write(tx.Beneficiary[:]); err != nil {
		return err
	}
	if err := rlp.EncodeBigInt(tx.MaxSubmissionFee, w, b); err != nil {
		return err
	}

	// FeeRefundAddr (common.Address, 20 bytes)
	b[0] = 128 + length.Addr
	if _, err := w.Write(b[:1]); err != nil {
		return err
	}
	if _, err := w.Write(tx.FeeRefundAddr[:]); err != nil {
		return err
	}
	if err := rlp.EncodeString(tx.RetryData, w, b); err != nil {
		return err
	}

	if bytes.Equal(tx.Hash().Bytes()[:], TxHashhh[:]) {
		fmt.Printf("marshal %x hashingOnly=%t tx: %+v\n", TxHashhh, hashingOnly, tx)
	}

	if hashingOnly {
		return nil
	}
	if err := rlp.EncodeInt(tx.EffectiveGasUsed, w, b); err != nil {
		return err
	}
	return nil
}

func (tx *ArbitrumSubmitRetryableTx) AsMessage(s Signer, baseFee *big.Int, rules *chain.Rules) (*Message, error) {
	msg := &Message{
		gasPrice:   *tx.GetPrice(),
		tipCap:     *tx.GetTipCap(),
		feeCap:     *tx.GetFeeCap(),
		gasLimit:   tx.GetGasLimit(),
		nonce:      tx.GetNonce(),
		accessList: tx.GetAccessList(),
		from:       tx.From,
		to:         tx.GetTo(),
		data:       tx.GetData(),
		amount:     *tx.GetValue(),
		checkNonce: !skipAccountChecks[tx.Type()],

		EffectiveGas: tx.EffectiveGasUsed,
		Tx:           tx,
	}
	if baseFee != nil {
		msg.gasPrice.SetFromBig(math.BigMin(msg.gasPrice.ToBig().Add(msg.tipCap.ToBig(), baseFee), msg.feeCap.ToBig()))
	}
	// if !rules.IsCancun {
	// 	return msg, errors.New("BlobTx transactions require Cancun")
	// }
	// if baseFee != nil {
	// 	overflow := msg.gasPrice.SetFromBig(baseFee)
	// 	if overflow {
	// 		return msg, errors.New("gasPrice higher than 2^256-1")
	// 	}
	// }
	// msg.gasPrice.Add(&msg.gasPrice, stx.Tip)
	// if msg.gasPrice.Gt(stx.FeeCap) {
	// 	msg.gasPrice.Set(stx.FeeCap)
	// }
	// var err error
	// msg.from, err = d.Sender(s)
	// msg.maxFeePerBlobGas = *stx.MaxFeePerBlobGas
	// msg.blobHashes = stx.BlobVersionedHashes
	return msg, nil
}

func (tx *ArbitrumSubmitRetryableTx) WithSignature(signer Signer, sig []byte) (Transaction, error) {
	//TODO implement me
	panic("implement me")
}

func (tx *ArbitrumSubmitRetryableTx) Hash() common.Hash {
	return prefixedRlpHash(ArbitrumSubmitRetryableTxType, []interface{}{
		tx.ChainId,
		tx.RequestId,
		tx.From,
		tx.L1BaseFee,
		tx.DepositValue,
		tx.GasFeeCap,
		tx.Gas,
		tx.RetryTo,
		tx.RetryValue,
		tx.Beneficiary,
		tx.MaxSubmissionFee,
		tx.FeeRefundAddr,
		tx.RetryData,
	})
}

func (tx *ArbitrumSubmitRetryableTx) SigningHash(chainID *big.Int) common.Hash {
	//TODO implement me
	panic("implement me")
}

func (tx *ArbitrumSubmitRetryableTx) Protected() bool {
	//TODO implement me
	panic("implement me")
}

func (tx *ArbitrumSubmitRetryableTx) EncodingSize() int {
	payloadSize, _ := tx.payloadSize(false)
	// Add envelope size and type size
	return 1 + rlp.ListPrefixLen(payloadSize) + payloadSize
}

func (tx *ArbitrumSubmitRetryableTx) EncodeRLP(w io.Writer) error {
	hashingOnly := false

	payloadSize, _ := tx.payloadSize(hashingOnly)

	// size of struct prefix and TxType
	envelopeSize := 1 + rlp.ListPrefixLen(payloadSize) + payloadSize
	b := newEncodingBuf()
	defer pooledBuf.Put(b)

	if err := rlp.EncodeStringSizePrefix(envelopeSize, w, b[:]); err != nil {
		return err
	}

	// encode TxType
	b[0] = ArbitrumSubmitRetryableTxType
	if _, err := w.Write(b[:1]); err != nil {
		return err
	}
	if err := tx.encodePayload(w, b[:], payloadSize, hashingOnly); err != nil {
		return err
	}
	return nil
}

func (tx *ArbitrumSubmitRetryableTx) DecodeRLP(s *rlp.Stream) error {
	// Begin decoding the RLP list.
	if _, err := s.List(); err != nil {
		return err
	}

	var b []byte
	var err error

	// Decode ChainId (*big.Int)
	if b, err = s.Bytes(); err != nil {
		return fmt.Errorf("read ChainId: %w", err)
	}
	tx.ChainId = new(big.Int).SetBytes(b)

	// Decode RequestId (common.Hash, 32 bytes)
	if b, err = s.Bytes(); err != nil {
		return fmt.Errorf("read RequestId: %w", err)
	}
	if len(b) != 32 {
		return fmt.Errorf("wrong size for RequestId: %d", len(b))
	}
	copy(tx.RequestId[:], b)

	// Decode From (common.Address, 20 bytes)
	if b, err = s.Bytes(); err != nil {
		return fmt.Errorf("read From: %w", err)
	}
	if len(b) != 20 {
		return fmt.Errorf("wrong size for From: %d", len(b))
	}
	copy(tx.From[:], b)

	// Decode L1BaseFee (*big.Int)
	if b, err = s.Bytes(); err != nil {
		return fmt.Errorf("read L1BaseFee: %w", err)
	}
	tx.L1BaseFee = new(big.Int).SetBytes(b)

	// Decode DepositValue (*big.Int)
	if b, err = s.Bytes(); err != nil {
		return fmt.Errorf("read DepositValue: %w", err)
	}
	tx.DepositValue = new(big.Int).SetBytes(b)

	// Decode GasFeeCap (*big.Int)
	if b, err = s.Bytes(); err != nil {
		return fmt.Errorf("read GasFeeCap: %w", err)
	}
	tx.GasFeeCap = new(big.Int).SetBytes(b)

	// Decode Gas (uint64)
	if tx.Gas, err = s.Uint(); err != nil {
		return fmt.Errorf("read Gas: %w", err)
	}

	// Decode RetryTo (*common.Address, 20 bytes if non-nil)
	if b, err = s.Bytes(); err != nil {
		return fmt.Errorf("read RetryTo: %w", err)
	}
	if len(b) > 0 {
		if len(b) != 20 {
			return fmt.Errorf("wrong size for RetryTo: %d", len(b))
		}
		tx.RetryTo = new(common.Address)
		copy(tx.RetryTo[:], b)
	} else {
		tx.RetryTo = nil
	}

	// Decode RetryValue (*big.Int)
	if b, err = s.Bytes(); err != nil {
		return fmt.Errorf("read RetryValue: %w", err)
	}
	tx.RetryValue = new(big.Int).SetBytes(b)

	// Decode Beneficiary (common.Address, 20 bytes)
	if b, err = s.Bytes(); err != nil {
		return fmt.Errorf("read Beneficiary: %w", err)
	}
	if len(b) != 20 {
		return fmt.Errorf("wrong size for Beneficiary: %d", len(b))
	}
	copy(tx.Beneficiary[:], b)

	// Decode MaxSubmissionFee (*big.Int)
	if b, err = s.Bytes(); err != nil {
		return fmt.Errorf("read MaxSubmissionFee: %w", err)
	}
	tx.MaxSubmissionFee = new(big.Int).SetBytes(b)

	// Decode FeeRefundAddr (common.Address, 20 bytes)
	if b, err = s.Bytes(); err != nil {
		return fmt.Errorf("read FeeRefundAddr: %w", err)
	}
	if len(b) != 20 {
		return fmt.Errorf("wrong size for FeeRefundAddr: %d", len(b))
	}
	copy(tx.FeeRefundAddr[:], b)

	// Decode RetryData ([]byte)
	if tx.RetryData, err = s.Bytes(); err != nil {
		return fmt.Errorf("read RetryData: %w", err)
	}

	if s.MoreDataInList() {
		if tx.EffectiveGasUsed, err = s.Uint(); err != nil {
			return fmt.Errorf("read EffectiveGasUSed: %w", err)
		}
	}

	// End the RLP list.
	if err := s.ListEnd(); err != nil {
		return fmt.Errorf("close ArbitrumSubmitRetryableTx: %w", err)
	}
	return nil
}

var TxHashhh = common.HexToHash("0xae75e367d4b38d413a9cc3c0ff825453913e95db0f4089fbfdccae2e77e9cf1c")

func (tx *ArbitrumSubmitRetryableTx) MarshalBinary(w io.Writer) error {
	hashingOnly := false
	payloadSize, _ := tx.payloadSize(hashingOnly)
	b := newEncodingBuf()
	defer pooledBuf.Put(b)
	// encode TxType
	b[0] = ArbitrumSubmitRetryableTxType
	if _, err := w.Write(b[:1]); err != nil {
		return err
	}
	if err := tx.encodePayload(w, b[:], payloadSize, hashingOnly); err != nil {
		return err
	}
	return nil
}

func (tx *ArbitrumSubmitRetryableTx) MarshalBinaryForHashing(w io.Writer) error {
	hashingOnly := true

	payloadSize, _ := tx.payloadSize(hashingOnly)
	b := newEncodingBuf()
	defer pooledBuf.Put(b)
	// encode TxType
	b[0] = ArbitrumSubmitRetryableTxType
	if _, err := w.Write(b[:1]); err != nil {
		return err
	}
	if err := tx.encodePayload(w, b[:], payloadSize, hashingOnly); err != nil {
		return err
	}
	return nil
}

func (tx *ArbitrumSubmitRetryableTx) Sender(signer Signer) (common.Address, error) {
	panic("cannot sign ArbitrumSubmitRetryableTx")
}

func (tx *ArbitrumSubmitRetryableTx) cachedSender() (common.Address, bool) {
	return tx.From, true
}

func (tx *ArbitrumSubmitRetryableTx) GetSender() (common.Address, bool) {
	return tx.From, true
}

func (tx *ArbitrumSubmitRetryableTx) SetSender(address common.Address) {
	tx.From = address
}

func (tx *ArbitrumSubmitRetryableTx) IsContractDeploy() bool {
	return tx.RetryTo == nil
}

func (tx *ArbitrumSubmitRetryableTx) Unwrap() Transaction {
	return tx
}

// func (tx *ArbitrumSubmitRetryableTx) chainID() *big.Int            { return tx.ChainId }
// func (tx *ArbitrumSubmitRetryableTx) accessList() types.AccessList { return nil }
// func (tx *ArbitrumSubmitRetryableTx) gas() uint64                  { return tx.Gas }
// func (tx *ArbitrumSubmitRetryableTx) gasPrice() *big.Int           { return tx.GasFeeCap }
// func (tx *ArbitrumSubmitRetryableTx) gasTipCap() *big.Int { return big.NewInt(0) }
// func (tx *ArbitrumSubmitRetryableTx) gasFeeCap() *big.Int { return tx.GasFeeCap }
// func (tx *ArbitrumSubmitRetryableTx) value() *big.Int     { return common.Big0 }
// func (tx *ArbitrumSubmitRetryableTx) nonce() uint64       { return 0 }
// func (tx *ArbitrumSubmitRetryableTx) to() *common.Address { return &ArbRetryableTxAddress }
func (tx *ArbitrumSubmitRetryableTx) encode(b *bytes.Buffer) error {
	return rlp.Encode(b, tx)
}
func (tx *ArbitrumSubmitRetryableTx) decode(input []byte) error {
	return rlp.DecodeBytes(input, tx)
}

//func (tx *ArbitrumSubmitRetryableTx) setSignatureValues(chainID, v, r, s *big.Int) {}
//
//func (tx *ArbitrumSubmitRetryableTx) effectiveGasPrice(dst *big.Int, baseFee *big.Int) *big.Int {
//	if baseFee == nil {
//		return dst.Set(tx.GasFeeCap)
//	}
//	return dst.Set(baseFee)
//}

type ArbitrumDepositTx struct {
	arb.NoTimeBoosted
	ChainId     *big.Int
	L1RequestId common.Hash
	From        common.Address
	To          common.Address
	Value       *big.Int
}

func (tx *ArbitrumDepositTx) copy() *ArbitrumDepositTx {
	dtx := &ArbitrumDepositTx{
		ChainId:     new(big.Int),
		L1RequestId: tx.L1RequestId,
		From:        tx.From,
		To:          tx.To,
		Value:       new(big.Int),
	}
	if dtx.ChainId != nil {
		dtx.ChainId.Set(tx.ChainId)
	}
	if dtx.Value != nil {
		dtx.Value.Set(tx.Value)
	}
	return dtx
}

func (tx *ArbitrumDepositTx) Type() byte                         { return ArbitrumDepositTxType }
func (tx *ArbitrumDepositTx) GetChainID() *uint256.Int           { return uint256.MustFromBig(tx.ChainId) }
func (tx *ArbitrumDepositTx) GetNonce() uint64                   { return 0 }
func (tx *ArbitrumDepositTx) GetPrice() *uint256.Int             { return uintZero }
func (tx *ArbitrumDepositTx) GetTipCap() *uint256.Int            { return uintZero }
func (tx *ArbitrumDepositTx) GetFeeCap() *uint256.Int            { return uintZero }
func (tx *ArbitrumDepositTx) GetBlobHashes() []common.Hash       { return []common.Hash{} }
func (tx *ArbitrumDepositTx) GetGasLimit() uint64                { return 0 }
func (tx *ArbitrumDepositTx) GetBlobGas() uint64                 { return 0 }
func (tx *ArbitrumDepositTx) GetData() []byte                    { return nil }
func (tx *ArbitrumDepositTx) GetValue() *uint256.Int             { return uint256.MustFromBig(tx.Value) }
func (tx *ArbitrumDepositTx) GetTo() *common.Address             { return &tx.To }
func (tx *ArbitrumDepositTx) GetAccessList() AccessList          { return nil }
func (tx *ArbitrumDepositTx) GetAuthorizations() []Authorization { return nil }

func (tx *ArbitrumDepositTx) GetEffectiveGasTip(baseFee *uint256.Int) *uint256.Int { return uintZero }
func (tx *ArbitrumDepositTx) RawSignatureValues() (*uint256.Int, *uint256.Int, *uint256.Int) {
	return uintZero, uintZero, uintZero
}

func (tx *ArbitrumDepositTx) AsMessage(s Signer, baseFee *big.Int, rules *chain.Rules) (*Message, error) {
	msg := &Message{
		gasPrice:   *tx.GetPrice(),
		tipCap:     *tx.GetTipCap(),
		feeCap:     *tx.GetFeeCap(),
		gasLimit:   tx.GetGasLimit(),
		nonce:      tx.GetNonce(),
		accessList: tx.GetAccessList(),
		from:       tx.From,
		to:         tx.GetTo(),
		data:       tx.GetData(),
		amount:     *tx.GetValue(),
		checkNonce: !skipAccountChecks[tx.Type()],

		Tx: tx,
	}
	if baseFee != nil {
		msg.gasPrice.SetFromBig(math.BigMin(msg.gasPrice.ToBig().Add(msg.tipCap.ToBig(), baseFee), msg.feeCap.ToBig()))
	}
	// if msg.feeCap.IsZero() {
	// 	msg.feeCap.Set(uint256.NewInt(0x5f5e100))
	// }
	// if !rules.IsCancun {
	// 	return msg, errors.New("BlobTx transactions require Cancun")
	// }
	// if baseFee != nil {
	// 	overflow := msg.gasPrice.SetFromBig(baseFee)
	// 	if overflow {
	// 		return msg, errors.New("gasPrice higher than 2^256-1")
	// 	}
	// }
	// msg.gasPrice.Add(&msg.gasPrice, tx.GetTipCap())
	// if msg.gasPrice.Gt(tx.GetFeeCap()) {
	// 	msg.gasPrice.Set(tx.GetFeeCap())
	// }
	// var err error
	// msg.from, err = d.Sender(s)
	// msg.maxFeePerBlobGas = *stx.MaxFeePerBlobGas
	// msg.blobHashes = stx.BlobVersionedHashes
	return msg, nil
}

func (tx *ArbitrumDepositTx) SigningHash(chainID *big.Int) common.Hash {
	//TODO implement me
	panic("implement me")
}
func (tx *ArbitrumDepositTx) Protected() bool {
	//TODO implement me
	panic("implement me")
}
func (tx *ArbitrumDepositTx) WithSignature(signer Signer, sig []byte) (Transaction, error) {
	//TODO implement me
	panic("implement me")
}

func (tx *ArbitrumDepositTx) Hash() common.Hash {
	//TODO implement me
	return prefixedRlpHash(ArbitrumDepositTxType, []interface{}{
		tx.ChainId,
		tx.L1RequestId,
		tx.From,
		tx.To,
		tx.Value,
	})
}

func (tx *ArbitrumDepositTx) EncodingSize() int {
	payloadSize := tx.payloadSize()
	// Add envelope size and type size
	return 1 + rlp.ListPrefixLen(payloadSize) + payloadSize
}

func (tx *ArbitrumDepositTx) EncodeRLP(w io.Writer) error {
	payloadSize := tx.payloadSize()

	// size of struct prefix and TxType
	envelopeSize := 1 + rlp.ListPrefixLen(payloadSize) + payloadSize
	b := newEncodingBuf()
	defer pooledBuf.Put(b)

	// envelope
	if err := rlp.EncodeStringSizePrefix(envelopeSize, w, b[:]); err != nil {
		return err
	}

	// encode TxType
	b[0] = ArbitrumDepositTxType
	if _, err := w.Write(b[:1]); err != nil {
		return err
	}
	if err := tx.encodePayload(w, b[:], payloadSize); err != nil {
		return err
	}
	return nil
}

func (tx *ArbitrumDepositTx) payloadSize() int {
	size := 0

	// ChainId: header + length of big.Int (excluding header)
	size++ // header for ChainId
	size += rlp.BigIntLenExcludingHead(tx.ChainId)

	// L1RequestId: header + 32 bytes
	size++ // header for L1RequestId
	size += 32

	// From: header + 20 bytes
	size++ // header for From
	size += 20

	// To: header + 20 bytes
	size++ // header for To
	size += 20

	// Value: header + length of big.Int (excluding header)
	size++ // header for Value
	size += rlp.BigIntLenExcludingHead(tx.Value)

	return size
}

func (tx *ArbitrumDepositTx) encodePayload(w io.Writer, b []byte, payloadSize int) error {
	// Write the RLP list prefix.
	if err := rlp.EncodeStructSizePrefix(payloadSize, w, b); err != nil {
		return err
	}

	// Encode ChainId.
	if err := rlp.EncodeBigInt(tx.ChainId, w, b); err != nil {
		return err
	}

	// Encode L1RequestId (common.Hash, 32 bytes).
	b[0] = 128 + 32
	if _, err := w.Write(b[:1]); err != nil {
		return err
	}
	if _, err := w.Write(tx.L1RequestId[:]); err != nil {
		return err
	}

	// Encode From (common.Address, 20 bytes).
	b[0] = 128 + 20
	if _, err := w.Write(b[:1]); err != nil {
		return err
	}
	if _, err := w.Write(tx.From[:]); err != nil {
		return err
	}

	// Encode To (common.Address, 20 bytes).
	b[0] = 128 + 20
	if _, err := w.Write(b[:1]); err != nil {
		return err
	}
	if _, err := w.Write(tx.To[:]); err != nil {
		return err
	}

	// Encode Value.
	if err := rlp.EncodeBigInt(tx.Value, w, b); err != nil {
		return err
	}

	return nil
}

func (tx *ArbitrumDepositTx) DecodeRLP(s *rlp.Stream) error {
	// Begin decoding the RLP list.
	if _, err := s.List(); err != nil {
		return err
	}

	var b []byte
	var err error

	// Decode ChainId (*big.Int)
	if b, err = s.Bytes(); err != nil {
		return fmt.Errorf("read ChainId: %w", err)
	}
	tx.ChainId = new(big.Int).SetBytes(b)

	// Decode L1RequestId (common.Hash, 32 bytes)
	if b, err = s.Bytes(); err != nil {
		return fmt.Errorf("read L1RequestId: %w", err)
	}
	if len(b) != 32 {
		return fmt.Errorf("wrong size for L1RequestId: %d", len(b))
	}
	copy(tx.L1RequestId[:], b)

	// Decode From (common.Address, 20 bytes)
	if b, err = s.Bytes(); err != nil {
		return fmt.Errorf("read From: %w", err)
	}
	if len(b) != 20 {
		return fmt.Errorf("wrong size for From: %d", len(b))
	}
	copy(tx.From[:], b)

	// Decode To (common.Address, 20 bytes)
	if b, err = s.Bytes(); err != nil {
		return fmt.Errorf("read To: %w", err)
	}
	if len(b) != 20 {
		return fmt.Errorf("wrong size for To: %d", len(b))
	}
	copy(tx.To[:], b)

	// Decode Value (*big.Int)
	if b, err = s.Bytes(); err != nil {
		return fmt.Errorf("read Value: %w", err)
	}
	tx.Value = new(big.Int).SetBytes(b)

	// End the RLP list.
	if err := s.ListEnd(); err != nil {
		return fmt.Errorf("close ArbitrumDepositTx: %w", err)
	}
	return nil
}

func (tx *ArbitrumDepositTx) MarshalBinary(w io.Writer) error {
	payloadSize := tx.payloadSize()
	b := newEncodingBuf()
	defer pooledBuf.Put(b)
	// encode TxType
	b[0] = ArbitrumDepositTxType
	if _, err := w.Write(b[:1]); err != nil {
		return err
	}
	if err := tx.encodePayload(w, b[:], payloadSize); err != nil {
		return err
	}
	return nil
}

func (tx *ArbitrumDepositTx) Sender(signer Signer) (common.Address, error) { panic("implement me") }
func (tx *ArbitrumDepositTx) cachedSender() (common.Address, bool)         { return tx.From, true }
func (tx *ArbitrumDepositTx) GetSender() (common.Address, bool)            { return tx.From, true }
func (tx *ArbitrumDepositTx) SetSender(address common.Address)             { tx.From = address }
func (tx *ArbitrumDepositTx) IsContractDeploy() bool                       { return false }
func (tx *ArbitrumDepositTx) Unwrap() Transaction                          { return tx }
func (tx *ArbitrumDepositTx) encode(b *bytes.Buffer) error                 { return rlp.Encode(b, tx) }
func (tx *ArbitrumDepositTx) decode(input []byte) error                    { return rlp.DecodeBytes(input, tx) }

//func (tx *ArbitrumDepositTx) effectiveGasPrice(dst *big.Int, baseFee *big.Int) *big.Int {
//	return dst.Set(bigZero)
//}

type ArbitrumInternalTx struct {
	ChainId *uint256.Int
	Data    []byte

	//arb.NoTimeBoosted
}

func (t *ArbitrumInternalTx) IsTimeBoosted() *bool {
	return nil
}
func (t *ArbitrumInternalTx) SetTimeboosted(b *bool) {}

func (t *ArbitrumInternalTx) copy() *ArbitrumInternalTx {
	cpy := &ArbitrumInternalTx{
		ChainId: t.ChainId.Clone(),
		Data:    common.CopyBytes(t.Data),
	}
	return cpy
}

<<<<<<< HEAD
func (tx *ArbitrumInternalTx) Type() byte                         { return ArbitrumInternalTxType }
func (tx *ArbitrumInternalTx) GetChainID() *uint256.Int           { return tx.ChainId }
func (tx *ArbitrumInternalTx) GetNonce() uint64                   { return 0 }
func (tx *ArbitrumInternalTx) GetPrice() *uint256.Int             { return uintZero }
func (tx *ArbitrumInternalTx) GetTipCap() *uint256.Int            { return uintZero }
func (tx *ArbitrumInternalTx) GetFeeCap() *uint256.Int            { return uintZero }
func (tx *ArbitrumInternalTx) GetBlobHashes() []common.Hash       { return []common.Hash{} }
func (tx *ArbitrumInternalTx) GetGasLimit() uint64                { return 0 }
func (tx *ArbitrumInternalTx) GetBlobGas() uint64                 { return 0 } // todo
func (tx *ArbitrumInternalTx) GetData() []byte                    { return tx.Data }
func (tx *ArbitrumInternalTx) GetValue() *uint256.Int             { return uintZero }
func (tx *ArbitrumInternalTx) GetTo() *common.Address             { return &ArbosAddress }
func (tx *ArbitrumInternalTx) GetAccessList() AccessList          { return nil }
func (tx *ArbitrumInternalTx) GetAuthorizations() []Authorization { return nil }
=======
func (tx *ArbitrumInternalTx) Type() byte                                   { return ArbitrumInternalTxType }
func (tx *ArbitrumInternalTx) GetChainID() *uint256.Int                     { return tx.ChainId }
func (tx *ArbitrumInternalTx) GetNonce() uint64                             { return 0 }
func (tx *ArbitrumInternalTx) GetPrice() *uint256.Int                       { return uintZero }
func (tx *ArbitrumInternalTx) GetTipCap() *uint256.Int                      { return uintZero }
func (tx *ArbitrumInternalTx) GetFeeCap() *uint256.Int                      { return uintZero }
func (tx *ArbitrumInternalTx) GetBlobHashes() []common.Hash                 { return []common.Hash{} }
func (tx *ArbitrumInternalTx) GetGasLimit() uint64                          { return 0 }
func (tx *ArbitrumInternalTx) GetBlobGas() uint64                           { return 0 } // todo
func (tx *ArbitrumInternalTx) GetData() []byte                              { return tx.Data }
func (tx *ArbitrumInternalTx) GetValue() *uint256.Int                       { return uintZero }
func (tx *ArbitrumInternalTx) GetTo() *common.Address                       { return &ArbosAddress }
func (tx *ArbitrumInternalTx) GetAccessList() AccessList                    { return nil }
func (tx *ArbitrumInternalTx) cachedSender() (common.Address, bool)         { return ArbosAddress, true }
func (tx *ArbitrumInternalTx) GetSender() (common.Address, bool)            { return ArbosAddress, true }
func (tx *ArbitrumInternalTx) IsContractDeploy() bool                       { return false }
func (tx *ArbitrumInternalTx) Unwrap() Transaction                          { return tx }
func (tx *ArbitrumInternalTx) SigningHash(chainID *big.Int) common.Hash     { panic("implement me") }
func (tx *ArbitrumInternalTx) Protected() bool                              { panic("implement me") }
func (tx *ArbitrumInternalTx) SetSender(address common.Address)             {} // not supported in ArbitrumInternalTx
func (tx *ArbitrumInternalTx) Sender(signer Signer) (common.Address, error) { panic("not supported") }
>>>>>>> becbf9f5

func (tx *ArbitrumInternalTx) GetEffectiveGasTip(baseFee *uint256.Int) *uint256.Int { return uintZero }
func (tx *ArbitrumInternalTx) RawSignatureValues() (*uint256.Int, *uint256.Int, *uint256.Int) {
	return uintZero, uintZero, uintZero
}
func (tx *ArbitrumInternalTx) WithSignature(signer Signer, sig []byte) (Transaction, error) {
	panic("implement me")
}
func (tx *ArbitrumInternalTx) AsMessage(s Signer, baseFee *big.Int, rules *chain.Rules) (*Message, error) {
	msg := &Message{
		gasPrice:   *tx.GetPrice(),
		tipCap:     *tx.GetTipCap(),
		feeCap:     *tx.GetFeeCap(),
		gasLimit:   tx.GetGasLimit(),
		nonce:      tx.GetNonce(),
		accessList: tx.GetAccessList(),
		from:       ArbosAddress,
		to:         tx.GetTo(),
		data:       tx.GetData(),
		amount:     *tx.GetValue(),
		checkNonce: !skipAccountChecks[tx.Type()],
		Tx:         tx,
	}

	if baseFee != nil {
		msg.gasPrice.SetFromBig(math.BigMin(msg.gasPrice.ToBig().Add(msg.tipCap.ToBig(), baseFee), msg.feeCap.ToBig()))
	}
	// if msg.feeCap.IsZero() {
	// 	msg.gasLimit = baseFee.Uint64()
	// 	msg.feeCap.Set(uint256.NewInt(0x5f5e100))
	// }
	// if baseFee != nil {
	// 	overflow := msg.gasPrice.SetFromBig(baseFee)
	// 	if overflow {
	// 		return msg, errors.New("gasPrice higher than 2^256-1")
	// 	}
	// }
	// if msg.feeCap.IsZero() {
	// 	msg.gasLimit = baseFee.Uint64()
	// }
	// msg.gasPrice.Add(&msg.gasPrice, tx.GetTipCap())
	// if msg.gasPrice.Gt(tx.GetFeeCap()) {
	// 	msg.gasPrice.Set(tx.GetFeeCap())
	// }
	return msg, nil
}

func (tx *ArbitrumInternalTx) Hash() common.Hash {
	return prefixedRlpHash(ArbitrumInternalTxType, []interface{}{
		tx.ChainId,
		tx.Data,
	})
}

func (tx *ArbitrumInternalTx) EncodingSize() int {
	payloadSize := tx.payloadSize()
	// Add envelope size and type size
	return 1 + rlp.ListPrefixLen(payloadSize) + payloadSize
}

func (tx *ArbitrumInternalTx) payloadSize() (size int) {
	// ChainId: add 1 byte for header and the length of ChainId (excluding header)
	size++
	size += rlp.Uint256LenExcludingHead(tx.ChainId)

	// Data: rlp.StringLen returns the full encoded length (header + payload)
	size += rlp.StringLen(tx.Data)
	return size
}

func (tx *ArbitrumInternalTx) encodePayload(w io.Writer, b []byte, payloadSize int) error {
	// Write the RLP list prefix
	if err := rlp.EncodeStructSizePrefix(payloadSize, w, b); err != nil {
		return err
	}

	// Encode ChainId
	if err := rlp.EncodeUint256(tx.ChainId, w, b); err != nil {
		return err
	}

	// Encode Data
	if err := rlp.EncodeString(tx.Data, w, b); err != nil {
		return err
	}

	return nil
}

func (tx *ArbitrumInternalTx) EncodeRLP(w io.Writer) error {
	payloadSize := tx.payloadSize()
	// size of struct prefix and TxType
	envelopeSize := 1 + rlp.ListPrefixLen(payloadSize) + payloadSize
	b := newEncodingBuf()
	defer pooledBuf.Put(b)
	// envelope
	if err := rlp.EncodeStringSizePrefix(envelopeSize, w, b[:]); err != nil {
		return err
	}
	// encode TxType
	b[0] = ArbitrumInternalTxType
	if _, err := w.Write(b[:1]); err != nil {
		return err
	}
	if err := tx.encodePayload(w, b[:], payloadSize); err != nil {
		return err
	}
	return nil
}

func (tx *ArbitrumInternalTx) DecodeRLP(s *rlp.Stream) error {
	_, err := s.List()
	if err != nil {
		return err
	}
	var b []byte
	if b, err = s.Uint256Bytes(); err != nil {
		return fmt.Errorf("read ChainId: %w", err)
	}
	tx.ChainId = new(uint256.Int).SetBytes(b)
	if tx.Data, err = s.Bytes(); err != nil {
		return fmt.Errorf("read Data: %w", err)
	}

	if err := s.ListEnd(); err != nil {
		return fmt.Errorf("close ArbitrumInternalTx: %w", err)
	}
	return nil
}

func (tx *ArbitrumInternalTx) MarshalBinary(w io.Writer) error {
	payloadSize := tx.payloadSize()
	b := newEncodingBuf()
	defer pooledBuf.Put(b)
	// encode TxType
	b[0] = ArbitrumInternalTxType
	if _, err := w.Write(b[:1]); err != nil {
		return err
	}
	if err := tx.encodePayload(w, b[:], payloadSize); err != nil {
		return err
	}
	return nil
}

//func (tx *ArbitrumInternalTx) effectiveGasPrice(dst *big.Int, baseFee *big.Int) *big.Int {
//	return dst.Set(bigZero)
//}

type HeaderInfo struct {
	SendRoot           common.Hash
	SendCount          uint64
	L1BlockNumber      uint64
	ArbOSFormatVersion uint64
}

func (info HeaderInfo) extra() []byte {
	return info.SendRoot[:]
}

func (info HeaderInfo) mixDigest() [32]byte {
	mixDigest := common.Hash{}
	binary.BigEndian.PutUint64(mixDigest[:8], info.SendCount)
	binary.BigEndian.PutUint64(mixDigest[8:16], info.L1BlockNumber)
	binary.BigEndian.PutUint64(mixDigest[16:24], info.ArbOSFormatVersion)
	return mixDigest
}

func (info HeaderInfo) UpdateHeaderWithInfo(header *Header) {
	header.MixDigest = info.mixDigest()
	header.Extra = info.extra()
}

func DeserializeHeaderExtraInformation(header *Header) HeaderInfo {
	if header == nil || header.BaseFee == nil || header.BaseFee.Sign() == 0 || len(header.Extra) != 32 || header.Difficulty.Cmp(common.Big1) != 0 {
		// imported blocks have no base fee
		// The genesis block doesn't have an ArbOS encoded extra field
		return HeaderInfo{}
	}
	extra := HeaderInfo{}
	copy(extra.SendRoot[:], header.Extra)
	extra.SendCount = binary.BigEndian.Uint64(header.MixDigest[:8])
	extra.L1BlockNumber = binary.BigEndian.Uint64(header.MixDigest[8:16])
	extra.ArbOSFormatVersion = binary.BigEndian.Uint64(header.MixDigest[16:24])
	return extra
}

func GetArbOSVersion(header *Header, chain *chain.Config) uint64 {
	if !chain.IsArbitrum() {
		return 0
	}
	extraInfo := DeserializeHeaderExtraInformation(header)
	return extraInfo.ArbOSFormatVersion
}<|MERGE_RESOLUTION|>--- conflicted
+++ resolved
@@ -923,40 +923,22 @@
 	return cpy
 }
 
-<<<<<<< HEAD
-func (tx *ArbitrumRetryTx) Type() byte                         { return ArbitrumRetryTxType }
-func (tx *ArbitrumRetryTx) GetChainID() *uint256.Int           { return uint256.MustFromBig(tx.ChainId) }
-func (tx *ArbitrumRetryTx) GetNonce() uint64                   { return tx.Nonce }
-func (tx *ArbitrumRetryTx) GetPrice() *uint256.Int             { return uint256.MustFromBig(tx.GasFeeCap) }
-func (tx *ArbitrumRetryTx) GetTipCap() *uint256.Int            { return uintZero }
-func (tx *ArbitrumRetryTx) GetFeeCap() *uint256.Int            { return uint256.MustFromBig(tx.GasFeeCap) }
-func (tx *ArbitrumRetryTx) GetBlobHashes() []common.Hash       { return []common.Hash{} }
-func (tx *ArbitrumRetryTx) GetGasLimit() uint64                { return tx.Gas }
-func (tx *ArbitrumRetryTx) GetBlobGas() uint64                 { return 0 }
-func (tx *ArbitrumRetryTx) GetData() []byte                    { return tx.Data }
-func (tx *ArbitrumRetryTx) GetValue() *uint256.Int             { return uint256.MustFromBig(tx.Value) }
-func (tx *ArbitrumRetryTx) GetTo() *common.Address             { return tx.To }
-func (tx *ArbitrumRetryTx) GetAccessList() AccessList          { return nil }
+func (t *ArbitrumRetryTx) Type() byte                          { return ArbitrumRetryTxType }
+func (t *ArbitrumRetryTx) GetChainID() *uint256.Int            { return uint256.MustFromBig(t.ChainId) }
+func (t *ArbitrumRetryTx) GetNonce() uint64                    { return t.Nonce }
+func (t *ArbitrumRetryTx) GetPrice() *uint256.Int              { return uint256.MustFromBig(t.GasFeeCap) }
+func (t *ArbitrumRetryTx) GetTipCap() *uint256.Int             { return uintZero }
+func (t *ArbitrumRetryTx) GetFeeCap() *uint256.Int             { return uint256.MustFromBig(t.GasFeeCap) }
+func (t *ArbitrumRetryTx) GetBlobHashes() []common.Hash        { return []common.Hash{} }
+func (t *ArbitrumRetryTx) GetGasLimit() uint64                 { return t.Gas }
+func (t *ArbitrumRetryTx) GetBlobGas() uint64                  { return 0 }
+func (t *ArbitrumRetryTx) GetData() []byte                     { return t.Data }
+func (t *ArbitrumRetryTx) GetValue() *uint256.Int              { return uint256.MustFromBig(t.Value) }
+func (t *ArbitrumRetryTx) GetTo() *common.Address              { return t.To }
+func (t *ArbitrumRetryTx) GetAccessList() AccessList           { return nil }
 func (tx *ArbitrumRetryTx) GetAuthorizations() []Authorization { return nil }
 
-func (tx *ArbitrumRetryTx) GetEffectiveGasTip(baseFee *uint256.Int) *uint256.Int {
-=======
-func (t *ArbitrumRetryTx) Type() byte                   { return ArbitrumRetryTxType }
-func (t *ArbitrumRetryTx) GetChainID() *uint256.Int     { return uint256.MustFromBig(t.ChainId) }
-func (t *ArbitrumRetryTx) GetNonce() uint64             { return t.Nonce }
-func (t *ArbitrumRetryTx) GetPrice() *uint256.Int       { return uint256.MustFromBig(t.GasFeeCap) }
-func (t *ArbitrumRetryTx) GetTipCap() *uint256.Int      { return uintZero }
-func (t *ArbitrumRetryTx) GetFeeCap() *uint256.Int      { return uint256.MustFromBig(t.GasFeeCap) }
-func (t *ArbitrumRetryTx) GetBlobHashes() []common.Hash { return []common.Hash{} }
-func (t *ArbitrumRetryTx) GetGasLimit() uint64          { return t.Gas }
-func (t *ArbitrumRetryTx) GetBlobGas() uint64           { return 0 }
-func (t *ArbitrumRetryTx) GetData() []byte              { return t.Data }
-func (t *ArbitrumRetryTx) GetValue() *uint256.Int       { return uint256.MustFromBig(t.Value) }
-func (t *ArbitrumRetryTx) GetTo() *common.Address       { return t.To }
-func (t *ArbitrumRetryTx) GetAccessList() AccessList    { return nil }
-
 func (t *ArbitrumRetryTx) GetEffectiveGasTip(baseFee *uint256.Int) *uint256.Int {
->>>>>>> becbf9f5
 	if baseFee == nil {
 		return t.GetPrice()
 	}
@@ -2298,22 +2280,6 @@
 	return cpy
 }
 
-<<<<<<< HEAD
-func (tx *ArbitrumInternalTx) Type() byte                         { return ArbitrumInternalTxType }
-func (tx *ArbitrumInternalTx) GetChainID() *uint256.Int           { return tx.ChainId }
-func (tx *ArbitrumInternalTx) GetNonce() uint64                   { return 0 }
-func (tx *ArbitrumInternalTx) GetPrice() *uint256.Int             { return uintZero }
-func (tx *ArbitrumInternalTx) GetTipCap() *uint256.Int            { return uintZero }
-func (tx *ArbitrumInternalTx) GetFeeCap() *uint256.Int            { return uintZero }
-func (tx *ArbitrumInternalTx) GetBlobHashes() []common.Hash       { return []common.Hash{} }
-func (tx *ArbitrumInternalTx) GetGasLimit() uint64                { return 0 }
-func (tx *ArbitrumInternalTx) GetBlobGas() uint64                 { return 0 } // todo
-func (tx *ArbitrumInternalTx) GetData() []byte                    { return tx.Data }
-func (tx *ArbitrumInternalTx) GetValue() *uint256.Int             { return uintZero }
-func (tx *ArbitrumInternalTx) GetTo() *common.Address             { return &ArbosAddress }
-func (tx *ArbitrumInternalTx) GetAccessList() AccessList          { return nil }
-func (tx *ArbitrumInternalTx) GetAuthorizations() []Authorization { return nil }
-=======
 func (tx *ArbitrumInternalTx) Type() byte                                   { return ArbitrumInternalTxType }
 func (tx *ArbitrumInternalTx) GetChainID() *uint256.Int                     { return tx.ChainId }
 func (tx *ArbitrumInternalTx) GetNonce() uint64                             { return 0 }
@@ -2335,7 +2301,7 @@
 func (tx *ArbitrumInternalTx) Protected() bool                              { panic("implement me") }
 func (tx *ArbitrumInternalTx) SetSender(address common.Address)             {} // not supported in ArbitrumInternalTx
 func (tx *ArbitrumInternalTx) Sender(signer Signer) (common.Address, error) { panic("not supported") }
->>>>>>> becbf9f5
+func (tx *ArbitrumInternalTx) GetAuthorizations() []Authorization           { return nil }
 
 func (tx *ArbitrumInternalTx) GetEffectiveGasTip(baseFee *uint256.Int) *uint256.Int { return uintZero }
 func (tx *ArbitrumInternalTx) RawSignatureValues() (*uint256.Int, *uint256.Int, *uint256.Int) {
