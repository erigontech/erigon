--- conflicted
+++ resolved
@@ -853,11 +853,7 @@
 		payloadSize += rlp.ListPrefixLen(withdrawalsLen) + withdrawalsLen
 	}
 
-<<<<<<< HEAD
-	if rb.BlockAccessList != nil {
-=======
 	if len(rb.BlockAccessList) > 0 {
->>>>>>> 1d880341
 		blockAccessListLen += EncodingSizeGenericList(rb.BlockAccessList)
 		payloadSize += rlp.ListPrefixLen(blockAccessListLen) + blockAccessListLen
 	}
@@ -892,11 +888,7 @@
 			return err
 		}
 	}
-<<<<<<< HEAD
-	if rb.BlockAccessList != nil {
-=======
 	if len(rb.BlockAccessList) > 0 {
->>>>>>> 1d880341
 		if err := encodeRLPGeneric(rb.BlockAccessList, blockAccessListLen, w, b[:]); err != nil {
 			return err
 		}
@@ -961,11 +953,7 @@
 		payloadSize += rlp.ListPrefixLen(withdrawalsLen) + withdrawalsLen
 	}
 
-<<<<<<< HEAD
-	if bfs.BlockAccessList != nil {
-=======
 	if len(bfs.BlockAccessList) > 0 {
->>>>>>> 1d880341
 		blockAccessListLen += EncodingSizeGenericList(bfs.BlockAccessList)
 		payloadSize += rlp.ListPrefixLen(blockAccessListLen) + blockAccessListLen
 	}
@@ -1004,11 +992,7 @@
 			return err
 		}
 	}
-<<<<<<< HEAD
-	if bfs.BlockAccessList != nil {
-=======
 	if len(bfs.BlockAccessList) > 0 {
->>>>>>> 1d880341
 		if err := encodeRLPGeneric(bfs.BlockAccessList, blockAccessListLen, w, b[:]); err != nil {
 			return err
 		}
@@ -1068,11 +1052,7 @@
 	}
 
 	// size of BlockAccessList (optional)
-<<<<<<< HEAD
-	if bb.BlockAccessList != nil {
-=======
 	if len(bb.BlockAccessList) > 0 {
->>>>>>> 1d880341
 		blockAccessListLen += EncodingSizeGenericList(bb.BlockAccessList)
 		payloadSize += rlp.ListPrefixLen(blockAccessListLen) + blockAccessListLen
 	}
@@ -1103,11 +1083,7 @@
 			return err
 		}
 	}
-<<<<<<< HEAD
-	if bb.BlockAccessList != nil {
-=======
 	if len(bb.BlockAccessList) > 0 {
->>>>>>> 1d880341
 		if err := encodeRLPGeneric(bb.BlockAccessList, blockAccessListLen, w, b[:]); err != nil {
 			return err
 		}
