// Copyright 2014 The go-ethereum Authors
// (original work)
// Copyright 2024 The Erigon Authors
// (modifications)
// This file is part of Erigon.
//
// Erigon is free software: you can redistribute it and/or modify
// it under the terms of the GNU Lesser General Public License as published by
// the Free Software Foundation, either version 3 of the License, or
// (at your option) any later version.
//
// Erigon is distributed in the hope that it will be useful,
// but WITHOUT ANY WARRANTY; without even the implied warranty of
// MERCHANTABILITY or FITNESS FOR A PARTICULAR PURPOSE. See the
// GNU Lesser General Public License for more details.
//
// You should have received a copy of the GNU Lesser General Public License
// along with Erigon. If not, see <http://www.gnu.org/licenses/>.

package types

import (
	"bytes"
	"errors"
	"fmt"
	"io"
	"math/big"
	"sync/atomic"

	"github.com/holiman/uint256"
	"github.com/protolambda/ztyp/codec"

	"github.com/erigontech/erigon-lib/common"
	"github.com/erigontech/erigon-lib/common/math"
	libcrypto "github.com/erigontech/erigon-lib/crypto"
	"github.com/erigontech/erigon-lib/log/v3"
	"github.com/erigontech/erigon/execution/chain"
	"github.com/erigontech/erigon/execution/chain/params"
	"github.com/erigontech/erigon/execution/rlp"
)

var (
	ErrInvalidSig           = errors.New("invalid transaction v, r, s values")
	ErrUnexpectedProtection = errors.New("transaction type does not supported EIP-155 protected signatures")
	ErrInvalidTxType        = errors.New("transaction type not valid in this context")
	ErrTxTypeNotSupported   = errors.New("transaction type not supported")
)

// Transaction types.
const (
	LegacyTxType = iota
	AccessListTxType
	DynamicFeeTxType
	BlobTxType
	SetCodeTxType
	AccountAbstractionTxType
)

type constructTxnFunc = func() Transaction

var externalTxnTypes map[byte]constructTxnFunc

func RegisterTransaction(txnType byte, creator constructTxnFunc) {
	if externalTxnTypes == nil {
		externalTxnTypes = make(map[byte]constructTxnFunc)
	}
	externalTxnTypes[txnType] = creator
}

func CreateTransactioByType(txnType byte) Transaction {
	if externalTxnTypes == nil {
		externalTxnTypes = make(map[byte]constructTxnFunc)
	}
	if ctor, ok := externalTxnTypes[txnType]; ok {
		return ctor()
	}
	return nil
}

// Transaction is an Ethereum transaction.
type Transaction interface {
	Type() byte
	GetChainID() *uint256.Int
	GetNonce() uint64
	GetTipCap() *uint256.Int                              // max_priority_fee_per_gas in EIP-1559
	GetEffectiveGasTip(baseFee *uint256.Int) *uint256.Int // effective_gas_price in EIP-1559
	GetFeeCap() *uint256.Int                              // max_fee_per_gas in EIP-1559
	GetBlobHashes() []common.Hash
	GetGasLimit() uint64
	GetBlobGas() uint64
	GetValue() *uint256.Int
	GetTo() *common.Address
	AsMessage(s Signer, baseFee *big.Int, rules *chain.Rules) (*Message, error)
	WithSignature(signer Signer, sig []byte) (Transaction, error)
	Hash() common.Hash
	SigningHash(chainID *big.Int) common.Hash
	GetData() []byte
	GetAccessList() AccessList
	GetAuthorizations() []Authorization // If this is a network wrapper, returns the unwrapped txn. Otherwise returns itself.
	Protected() bool
	RawSignatureValues() (*uint256.Int, *uint256.Int, *uint256.Int)
	EncodingSize() int
	EncodeRLP(w io.Writer) error
	DecodeRLP(s *rlp.Stream) error
	MarshalBinary(w io.Writer) error
	// Sender returns the address derived from the signature (V, R, S) using secp256k1
	// elliptic curve and an error if it failed deriving or upon an incorrect
	// signature.
	//
	// Sender may cache the address, allowing it to be used regardless of
	// signing method. The cache is invalidated if the cached signer does
	// not match the signer used in the current call.
	Sender(Signer) (common.Address, error)
	CachedSender() (common.Address, bool)
	GetSender() (common.Address, bool)
	SetSender(common.Address)
	IsContractDeploy() bool
	Unwrap() Transaction // If this is a network wrapper, returns the unwrapped txn. Otherwise returns itself.

	// TODO remove timeboosted methods, check tx type and if it supports, make type assertion and use type-specific methods
	IsTimeBoosted() *bool
	SetTimeboosted(val *bool)
}

type TransactionForHashMarshaller interface {
	MarshalBinaryForHashing(w io.Writer) error
}

// TransactionMisc is collection of miscellaneous fields for transaction that is supposed to be embedded into concrete
// implementations of different transaction types
type TransactionMisc struct {
	// caches
	hash atomic.Pointer[common.Hash]
	from atomic.Pointer[common.Address]
}

// RLP-marshalled legacy transactions and binary-marshalled (not wrapped into an RLP string) typed (EIP-2718) transactions
type BinaryTransactions [][]byte

func (t BinaryTransactions) Len() int {
	return len(t)
}

func (t BinaryTransactions) EncodeIndex(i int, w *bytes.Buffer) {
	w.Write(t[i])
}

func DecodeRLPTransaction(s *rlp.Stream, blobTxnsAreWrappedWithBlobs bool) (Transaction, error) {
	kind, _, err := s.Kind()
	if err != nil {
		return nil, err
	}
	if rlp.List == kind {
		txn := &LegacyTx{}
		if err = txn.DecodeRLP(s); err != nil {
			return nil, err
		}
		return txn, nil
	}
	if rlp.String != kind {
		return nil, fmt.Errorf("not an RLP encoded transaction. If this is a canonical encoded transaction, use UnmarshalTransactionFromBinary instead. Got %v for kind, expected String", kind)
	}
	// Decode the EIP-2718 typed txn envelope.
	var b []byte
	if b, err = s.Bytes(); err != nil {
		return nil, err
	}
	if len(b) == 0 {
		return nil, rlp.EOL
	}
	return UnmarshalTransactionFromBinary(b, blobTxnsAreWrappedWithBlobs)
}

// DecodeWrappedTransaction as similar to DecodeTransaction,
// but type-3 (blob) transactions are expected to be wrapped with blobs/commitments/proofs.
// See https://eips.ethereum.org/EIPS/eip-4844#networking
func DecodeWrappedTransaction(data []byte) (Transaction, error) {
	blobTxnsAreWrappedWithBlobs := true
	if len(data) == 0 {
		return nil, io.EOF
	}
	if data[0] < 0x80 { // the encoding is canonical, not RLP
		return UnmarshalTransactionFromBinary(data, blobTxnsAreWrappedWithBlobs)
	}
	s, done := rlp.NewStreamFromPool(bytes.NewReader(data), uint64(len(data)))
	defer done()
	return DecodeRLPTransaction(s, blobTxnsAreWrappedWithBlobs)
}

// DecodeTransaction decodes a transaction either in RLP or canonical format
func DecodeTransaction(data []byte) (Transaction, error) {
	blobTxnsAreWrappedWithBlobs := false
	if len(data) == 0 {
		return nil, io.EOF
	}
	if data[0] < 0x80 { // the encoding is canonical, not RLP
		return UnmarshalTransactionFromBinary(data, blobTxnsAreWrappedWithBlobs)
	}
	s, done := rlp.NewStreamFromPool(bytes.NewReader(data), uint64(len(data)))
	defer done()
	tx, err := DecodeRLPTransaction(s, blobTxnsAreWrappedWithBlobs)
	if err != nil {
		return nil, err
	}
	if s.Remaining() != 0 {
		return nil, errors.New("trailing bytes after rlp encoded transaction")
	}
	return tx, nil
}

// Parse transaction without envelope.
func UnmarshalTransactionFromBinary(data []byte, blobTxnsAreWrappedWithBlobs bool) (Transaction, error) {
	if len(data) <= 1 {
		return nil, fmt.Errorf("short input: %v", len(data))
	}
	s, done := rlp.NewStreamFromPool(bytes.NewReader(data[1:]), uint64(len(data)-1))
	defer done()
	// Externall type
	var t Transaction
	if t = CreateTransactioByType(data[0]); t == nil {
		switch data[0] {
		case AccessListTxType:
			t = &AccessListTx{}
		case DynamicFeeTxType:
			t = &DynamicFeeTransaction{}
		case BlobTxType:
			if blobTxnsAreWrappedWithBlobs {
				t = &BlobTxWrapper{}
			} else {
				t = &BlobTx{}
			}
		case SetCodeTxType:
			t = &SetCodeTransaction{}
		case AccountAbstractionTxType:
			t = &AccountAbstractionTransaction{}
		default:
			if data[0] >= 0x80 {
				// txn is type legacy which is RLP encoded
				return DecodeTransaction(data)
			}
			return nil, ErrTxTypeNotSupported
		}
	}
	if err := t.DecodeRLP(s); err != nil {
		return nil, err
	}
	if s.Remaining() != 0 {
		return nil, errors.New("trailing bytes after rlp encoded transaction")
	}
	return t, nil
}

// Removes everything but the payload body from blob tx and prepends 0x3 at the beginning - no copy
// Doesn't change non-blob tx
func UnwrapTxPlayloadRlp(blobTxRlp []byte) ([]byte, error) {
	if blobTxRlp[0] != BlobTxType {
		return blobTxRlp, nil
	}
	dataposPrev, _, isList, err := rlp.Prefix(blobTxRlp[1:], 0)
	if err != nil || dataposPrev < 1 {
		return nil, err
	}
	if !isList { // This is clearly not wrapped txn then
		return blobTxRlp, nil
	}

	blobTxRlp = blobTxRlp[1:]
	// Get to the wrapper list
	datapos, datalen, err := rlp.ParseList(blobTxRlp, dataposPrev)
	if err != nil {
		return nil, err
	}
	blobTxRlp = blobTxRlp[dataposPrev-1 : datapos+datalen] // seekInFiles left an extra-bit
	blobTxRlp[0] = 0x3
	// Include the prefix part of the rlp
	return blobTxRlp, nil
}

func MarshalTransactionsBinary(txs Transactions) ([][]byte, error) {
	var err error
	var buf bytes.Buffer
	result := make([][]byte, len(txs))
	for i := range txs {
		if txs[i] == nil {
			result[i] = nil
			continue
		}
		buf.Reset()
		err = txs[i].MarshalBinary(&buf)
		if err != nil {
			return nil, err
		}
		result[i] = common.CopyBytes(buf.Bytes())
	}
	return result, nil
}

func DecodeTransactions(txs [][]byte) ([]Transaction, error) {
	result := make([]Transaction, len(txs))
	var err error
	for i := range txs {
		result[i], err = UnmarshalTransactionFromBinary(txs[i], false /* blobTxnsAreWrappedWithBlobs*/)
		if err != nil {
			return nil, err
		}
	}
	return result, nil
}

func TypedTransactionMarshalledAsRlpString(data []byte) bool {
	// Unless it's a single byte, serialized RLP strings have their first byte in the [0x80, 0xc0) range
	return len(data) > 0 && 0x80 <= data[0] && data[0] < 0xc0
}

func SanityCheckSignature(v *uint256.Int, r *uint256.Int, s *uint256.Int, maybeProtected bool) error {
	if IsProtectedV(v) && !maybeProtected {
		return ErrUnexpectedProtection
	}

	var plainV byte
	if IsProtectedV(v) {
		chainID := DeriveChainId(v).Uint64()
		plainV = byte(v.Uint64() - 35 - 2*chainID)
	} else if maybeProtected {
		// Only EIP-155 signatures can be optionally protected. Since
		// we determined this v value is not protected, it must be a
		// raw 27 or 28.
		plainV = byte(v.Uint64() - 27)
	} else {
		// If the signature is not optionally protected, we assume it
		// must already be equal to the recovery id.
		plainV = byte(v.Uint64())
	}
	if !libcrypto.TransactionSignatureIsValid(plainV, r, s, true /* allowPreEip2s */) {
		return ErrInvalidSig
	}

	return nil
}

func IsProtectedV(V *uint256.Int) bool {
	if V.BitLen() <= 8 {
		v := V.Uint64()
		return v != 27 && v != 28 && v != 1 && v != 0
	}
	// anything not 27 or 28 is considered protected
	return true
}

// Transactions implements DerivableList for transactions.
type Transactions []Transaction

// Len returns the length of s.
func (s Transactions) Len() int { return len(s) }

// EncodeIndex encodes the i'th transaction to w. Note that this does not check for errors
// because we assume that *Transaction will only ever contain valid txs that were either
// constructed by decoding or via public API in this package.
func (s Transactions) EncodeIndex(i int, w *bytes.Buffer) {
	var err error
	switch tm := s[i].(type) {
	case TransactionForHashMarshaller:
		err = tm.MarshalBinaryForHashing(w)
	default:
		err = s[i].MarshalBinary(w)
	}
	if err != nil {
		panic(err)
	}
}

// TransactionsGroupedBySender - lists of transactions grouped by sender
type TransactionsGroupedBySender []Transactions

// TxDifference returns a new set which is the difference between a and b.
func TxDifference(a, b Transactions) Transactions {
	keep := make(Transactions, 0, len(a))

	remove := make(map[common.Hash]struct{})
	for _, txn := range b {
		remove[txn.Hash()] = struct{}{}
	}

	for _, txn := range a {
		if _, ok := remove[txn.Hash()]; !ok {
			keep = append(keep, txn)
		}
	}

	return keep
}

// TxByNonce implements the sort interface to allow sorting a list of transactions
// by their nonces. This is usually only useful for sorting transactions from a
// single account, otherwise a nonce comparison doesn't make much sense.
type TxByNonce Transactions

func (s TxByNonce) Len() int           { return len(s) }
func (s TxByNonce) Less(i, j int) bool { return s[i].GetNonce() < s[j].GetNonce() }
func (s TxByNonce) Swap(i, j int)      { s[i], s[j] = s[j], s[i] }

// Message is a fully derived transaction and implements core.Message
type Message struct {
	to               *common.Address
	from             common.Address
	nonce            uint64
	amount           uint256.Int
	gasLimit         uint64
	gasPrice         uint256.Int
	feeCap           uint256.Int
	tipCap           uint256.Int
	maxFeePerBlobGas uint256.Int
	data             []byte
	accessList       AccessList
	checkNonce       bool
	checkGas         bool
	isFree           bool
	blobHashes       []common.Hash
	authorizations   []Authorization

	// Arbitrum
	// L1 charging is disabled when SkipL1Charging is true.
	// This field might be set to true for operations like RPC eth_call.
	SkipAccountChecks bool // same as checkNonce
	SkipL1Charging    bool
	TxRunMode         MessageRunMode // deprecated (shoudl be)
	Tx                Transaction
	EffectiveGas      uint64 // amount of gas effectively used by transaction (used in ArbitrumSubmitRetryableTx)
}

<<<<<<< HEAD
// Arbitrum
func (m *Message) SetGasPrice(f *uint256.Int) { m.gasPrice.Set(f) }
func (m *Message) SetFeeCap(f *uint256.Int)   { m.feeCap.Set(f) }
func (m *Message) SetTip(f *uint256.Int)      { m.tipCap.Set(f) }
=======
func (msg *Message) SetGasPrice(f *uint256.Int) { msg.gasPrice.Set(f) }
func (msg *Message) SetFeeCap(f *uint256.Int)   { msg.feeCap.Set(f) }
func (msg *Message) SetTip(f *uint256.Int)      { msg.tipCap.Set(f) }
>>>>>>> 3c4305f9

func (msg *Message) SetTo(addr *common.Address)             { msg.to = addr }
func (msg *Message) SetFrom(addr *common.Address)           { msg.from = *addr }
func (msg *Message) SetNonce(val uint64)                    { msg.nonce = val }
func (msg *Message) SetAmount(f *uint256.Int)               { msg.amount.Set(f) }
func (msg *Message) SetGasLimit(val uint64)                 { msg.gasLimit = val }
func (msg *Message) SetData(data []byte)                    { msg.data = data }
func (msg *Message) SetAccessList(accessList AccessList)    { msg.accessList = accessList }
func (msg *Message) SetSkipAccountCheck(skipCheck bool)     { msg.SkipAccountChecks = skipCheck }
func (msg *Message) SetBlobHashes(blobHashes []common.Hash) { msg.blobHashes = blobHashes }

type MessageRunMode uint8

const (
	MessageCommitMode MessageRunMode = iota
	MessageGasEstimationMode
	MessageEthcallMode
	MessageReplayMode
)

// these message modes are executed onchain so cannot make any gas shortcuts
func (m MessageRunMode) ExecutedOnChain() bool { // can use isFree for that??
	return m == MessageCommitMode || m == MessageReplayMode
}

// eof arbitrum

func NewMessage(from common.Address, to *common.Address, nonce uint64, amount *uint256.Int, gasLimit uint64,
	gasPrice *uint256.Int, feeCap, tipCap *uint256.Int, data []byte, accessList AccessList, checkNonce bool,
	checkGas bool, isFree bool, maxFeePerBlobGas *uint256.Int,
) *Message {
	m := Message{
		from:       from,
		to:         to,
		nonce:      nonce,
		amount:     *amount,
		gasLimit:   gasLimit,
		data:       data,
		accessList: accessList,
		checkNonce: checkNonce,
		checkGas:   checkGas,
		isFree:     isFree,
	}
	if gasPrice != nil {
		m.gasPrice.Set(gasPrice)
	}
	if tipCap != nil {
		m.tipCap.Set(tipCap)
	}
	if feeCap != nil {
		m.feeCap.Set(feeCap)
	}
	if maxFeePerBlobGas != nil {
		m.maxFeePerBlobGas.Set(maxFeePerBlobGas)
	}
	return &m
}

func (m *Message) From() common.Address            { return m.from }
func (m *Message) To() *common.Address             { return m.to }
func (m *Message) GasPrice() *uint256.Int          { return &m.gasPrice }
func (m *Message) FeeCap() *uint256.Int            { return &m.feeCap }
func (m *Message) TipCap() *uint256.Int            { return &m.tipCap }
func (m *Message) Value() *uint256.Int             { return &m.amount }
func (m *Message) Gas() uint64                     { return m.gasLimit }
func (m *Message) Nonce() uint64                   { return m.nonce }
func (m *Message) Data() []byte                    { return m.data }
func (m *Message) AccessList() AccessList          { return m.accessList }
func (m *Message) Authorizations() []Authorization { return m.authorizations }
func (m *Message) SetBlobVersionedHashes(blobHashes []common.Hash) {
	m.blobHashes = blobHashes
}
func (m *Message) SetAuthorizations(authorizations []Authorization) {
	m.authorizations = authorizations
}
func (m *Message) CheckNonce() bool { return m.checkNonce }
func (m *Message) SetCheckNonce(checkNonce bool) {
	m.checkNonce = checkNonce
}
func (m *Message) CheckGas() bool { return m.checkGas }
func (m *Message) SetCheckGas(checkGas bool) {
	m.checkGas = checkGas
}
func (m *Message) IsFree() bool { return m.isFree }
func (m *Message) SetIsFree(isFree bool) {
	m.isFree = isFree
}

func (m *Message) ChangeGas(globalGasCap, desiredGas uint64) {
	gas := globalGasCap
	if gas == 0 {
		gas = uint64(math.MaxUint64 / 2)
	}
	if desiredGas > 0 {
		gas = desiredGas
	}
	if globalGasCap != 0 && globalGasCap < gas {
		log.Warn("Caller gas above allowance, capping", "requested", gas, "cap", globalGasCap)
		gas = globalGasCap
	}

	m.gasLimit = gas
}

func (m *Message) BlobGas() uint64 { return params.GasPerBlob * uint64(len(m.blobHashes)) }

func (m *Message) MaxFeePerBlobGas() *uint256.Int {
	return &m.maxFeePerBlobGas
}

func (m *Message) BlobHashes() []common.Hash { return m.blobHashes }

func DecodeSSZ(data []byte, dest codec.Deserializable) error {
	err := dest.Deserialize(codec.NewDecodingReader(bytes.NewReader(data), uint64(len(data))))
	return err
}

func EncodeSSZ(w io.Writer, obj codec.Serializable) error {
	return obj.Serialize(codec.NewEncodingWriter(w))
}<|MERGE_RESOLUTION|>--- conflicted
+++ resolved
@@ -428,16 +428,9 @@
 	EffectiveGas      uint64 // amount of gas effectively used by transaction (used in ArbitrumSubmitRetryableTx)
 }
 
-<<<<<<< HEAD
-// Arbitrum
-func (m *Message) SetGasPrice(f *uint256.Int) { m.gasPrice.Set(f) }
-func (m *Message) SetFeeCap(f *uint256.Int)   { m.feeCap.Set(f) }
-func (m *Message) SetTip(f *uint256.Int)      { m.tipCap.Set(f) }
-=======
 func (msg *Message) SetGasPrice(f *uint256.Int) { msg.gasPrice.Set(f) }
 func (msg *Message) SetFeeCap(f *uint256.Int)   { msg.feeCap.Set(f) }
 func (msg *Message) SetTip(f *uint256.Int)      { msg.tipCap.Set(f) }
->>>>>>> 3c4305f9
 
 func (msg *Message) SetTo(addr *common.Address)             { msg.to = addr }
 func (msg *Message) SetFrom(addr *common.Address)           { msg.from = *addr }
