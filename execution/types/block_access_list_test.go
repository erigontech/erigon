--- conflicted
+++ resolved
@@ -2,10 +2,6 @@
 
 import (
 	"bytes"
-<<<<<<< HEAD
-	"reflect"
-=======
->>>>>>> b862f0c1
 	"strings"
 	"testing"
 
