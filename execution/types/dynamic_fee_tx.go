--- conflicted
+++ resolved
@@ -185,10 +185,9 @@
 // For legacy transactions, it returns the RLP encoding. For EIP-2718 typed
 // transactions, it returns the type and payload.
 func (tx *DynamicFeeTransaction) MarshalBinary(w io.Writer) error {
-<<<<<<< HEAD
 	payloadSize, nonceLen, gasLen, accessListLen := tx.payloadSize(false)
-	b := newEncodingBuf()
-	defer pooledBuf.Put(b)
+	b := NewEncodingBuf()
+	defer PooledBuf.Put(b)
 	// encode TxType
 	b[0] = DynamicFeeTxType
 	if _, err := w.Write(b[:1]); err != nil {
@@ -202,13 +201,8 @@
 
 func (tx *DynamicFeeTransaction) MarshalBinaryForHashing(w io.Writer) error {
 	payloadSize, nonceLen, gasLen, accessListLen := tx.payloadSize(true)
-	b := newEncodingBuf()
-	defer pooledBuf.Put(b)
-=======
-	payloadSize, nonceLen, gasLen, accessListLen := tx.payloadSize()
 	b := NewEncodingBuf()
 	defer PooledBuf.Put(b)
->>>>>>> 3c4305f9
 	// encode TxType
 	b[0] = DynamicFeeTxType
 	if _, err := w.Write(b[:1]); err != nil {
