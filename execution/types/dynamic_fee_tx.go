--- conflicted
+++ resolved
@@ -31,11 +31,6 @@
 	"github.com/erigontech/erigon/execution/chain"
 	"github.com/erigontech/erigon/execution/rlp"
 	"github.com/erigontech/erigon-lib/common/length"
-<<<<<<< HEAD
-	"github.com/erigontech/erigon/execution/chain"
-	"github.com/erigontech/erigon/execution/rlp"
-=======
->>>>>>> 31d56654
 )
 
 type DynamicFeeTransaction struct {
@@ -390,12 +385,8 @@
 		checkNonce: true,
 		checkGas:   true,
 
-<<<<<<< HEAD
 		TxRunContext: new(MessageRunContext),
 		Tx:           tx,
-=======
-		Tx: tx,
->>>>>>> 31d56654
 	}
 	if !rules.IsLondon {
 		return nil, errors.New("eip-1559 transactions require London")
