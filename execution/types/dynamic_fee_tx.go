--- conflicted
+++ resolved
@@ -383,14 +383,10 @@
 		data:       tx.Data,
 		accessList: tx.AccessList,
 		checkNonce: true,
-<<<<<<< HEAD
 		checkGas:   true,
 
-		Tx: tx,
-=======
 		TxRunContext: new(MessageRunContext),
 		Tx:           tx,
->>>>>>> 7e1e3944
 	}
 	if !rules.IsLondon {
 		return nil, errors.New("eip-1559 transactions require London")
