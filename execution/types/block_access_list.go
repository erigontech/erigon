--- conflicted
+++ resolved
@@ -231,12 +231,8 @@
 }
 
 func (sc *StorageChange) EncodingSize() int {
-<<<<<<< HEAD
-	return 1 + rlp.IntLenExcludingHead(uint64(sc.Index)) + rlp.Uint256Len(sc.Value)
-=======
 	return 1 + rlp.IntLenExcludingHead(uint64(sc.Index)) +
 		rlp.StringLen(sc.Value[:])
->>>>>>> 2224a875
 }
 
 func (sc *StorageChange) EncodeRLP(w io.Writer) error {
