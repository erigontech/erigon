--- conflicted
+++ resolved
@@ -523,53 +523,6 @@
 	return nil
 }
 
-<<<<<<< HEAD
-func (tx *ArbitrumContractTx) UnmarshalJSON(input []byte) error {
-	var dec txJSON
-	if err := json.Unmarshal(input, &dec); err != nil {
-		return err
-	}
-	return nil
-}
-func (t *ArbitrumRetryTx) UnmarshalJSON(input []byte) error {
-	var dec txJSON
-	if err := json.Unmarshal(input, &dec); err != nil {
-		return err
-	}
-	return nil
-}
-func (tx *ArbitrumSubmitRetryableTx) UnmarshalJSON(input []byte) error {
-	var dec txJSON
-	if err := json.Unmarshal(input, &dec); err != nil {
-		return err
-	}
-	return nil
-}
-
-func (tx *ArbitrumDepositTx) UnmarshalJSON(input []byte) error {
-	var dec txJSON
-	if err := json.Unmarshal(input, &dec); err != nil {
-		return err
-	}
-	return nil
-}
-
-func (tx *ArbitrumUnsignedTx) UnmarshalJSON(input []byte) error {
-	var dec txJSON
-	if err := json.Unmarshal(input, &dec); err != nil {
-		return err
-	}
-	return nil
-}
-
-func (tx *ArbitrumInternalTx) UnmarshalJSON(input []byte) error {
-	var dec txJSON
-	if err := json.Unmarshal(input, &dec); err != nil {
-		return err
-	}
-	return nil
-}
-=======
 //func (tx *ArbitrumContractTx) UnmarshalJSON(input []byte) error {
 //	var dec txJSON
 //	if err := json.Unmarshal(input, &dec); err != nil {
@@ -615,7 +568,6 @@
 //	}
 //	return nil
 //}
->>>>>>> 3c4305f9
 
 func UnmarshalBlobTxJSON(input []byte) (Transaction, error) {
 	var dec TxJSON
