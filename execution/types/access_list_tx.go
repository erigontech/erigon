--- conflicted
+++ resolved
@@ -28,13 +28,9 @@
 	"github.com/holiman/uint256"
 
 	"github.com/erigontech/erigon-lib/common"
-<<<<<<< HEAD
 	"github.com/erigontech/erigon-lib/common/length"
-	"github.com/erigontech/erigon-lib/rlp"
-=======
 	"github.com/erigontech/erigon/execution/chain"
 	"github.com/erigontech/erigon/execution/rlp"
->>>>>>> c858eda3
 )
 
 // AccessTuple is the element type of an access list.
@@ -103,14 +99,11 @@
 func (tx *AccessListTx) GetAccessList() AccessList {
 	return tx.AccessList
 }
-<<<<<<< HEAD
-=======
 
 func (tx *AccessListTx) GetAuthorizations() []Authorization {
 	return nil
 }
 
->>>>>>> c858eda3
 func (tx *AccessListTx) Protected() bool {
 	return true
 }
