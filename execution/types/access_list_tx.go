// Copyright 2020 The go-ethereum Authors
// (original work)
// Copyright 2024 The Erigon Authors
// (modifications)
// This file is part of Erigon.
//
// Erigon is free software: you can redistribute it and/or modify
// it under the terms of the GNU Lesser General Public License as published by
// the Free Software Foundation, either version 3 of the License, or
// (at your option) any later version.
//
// Erigon is distributed in the hope that it will be useful,
// but WITHOUT ANY WARRANTY; without even the implied warranty of
// MERCHANTABILITY or FITNESS FOR A PARTICULAR PURPOSE. See the
// GNU Lesser General Public License for more details.
//
// You should have received a copy of the GNU Lesser General Public License
// along with Erigon. If not, see <http://www.gnu.org/licenses/>.

package types

import (
	"errors"
	"fmt"
	"io"
	"math/big"

	"github.com/holiman/uint256"

	"github.com/erigontech/erigon/common"
	"github.com/erigontech/erigon/execution/chain"
	"github.com/erigontech/erigon/execution/rlp"
	"github.com/erigontech/erigon/execution/types/accounts"
)

// AccessTuple is the element type of an access list.
type AccessTuple struct {
	Address     common.Address `json:"address"`
	StorageKeys []common.Hash  `json:"storageKeys"`
}

// AccessList is an EIP-2930 access list.
type AccessList []AccessTuple

// StorageKeys returns the total number of storage keys in the access list.
func (al AccessList) StorageKeys() int {
	sum := 0
	for _, tuple := range al {
		sum += len(tuple.StorageKeys)
	}
	return sum
}

// AccessListTx is the data of EIP-2930 access list transactions.
type AccessListTx struct {
	LegacyTx
	ChainID    *uint256.Int
	AccessList AccessList // EIP-2930 access list
}

// copy creates a deep copy of the transaction data and initializes all fields.
func (tx *AccessListTx) copy() *AccessListTx {
	cpy := &AccessListTx{
		LegacyTx: LegacyTx{
			CommonTx: CommonTx{
				TransactionMisc: TransactionMisc{},
				Nonce:           tx.Nonce,
				To:              tx.To, // TODO: copy pointed-to address
				Data:            common.Copy(tx.Data),
				GasLimit:        tx.GasLimit,
				// These are copied below.
				Value: new(uint256.Int),
			},
			GasPrice: new(uint256.Int),
		},
		ChainID:    new(uint256.Int),
		AccessList: make(AccessList, len(tx.AccessList)),
	}
	copy(cpy.AccessList, tx.AccessList)
	if tx.Value != nil {
		cpy.Value.Set(tx.Value)
	}
	if tx.ChainID != nil {
		cpy.ChainID.Set(tx.ChainID)
	}
	if tx.GasPrice != nil {
		cpy.GasPrice.Set(tx.GasPrice)
	}
	cpy.V.Set(&tx.V)
	cpy.R.Set(&tx.R)
	cpy.S.Set(&tx.S)
	return cpy
}

func (tx *AccessListTx) GetAccessList() AccessList {
	return tx.AccessList
}

func (tx *AccessListTx) GetAuthorizations() []Authorization {
	return nil
}

func (tx *AccessListTx) Protected() bool {
	return true
}

func (tx *AccessListTx) Unwrap() Transaction {
	return tx
}

// EncodingSize returns the RLP encoding size of the whole transaction envelope
func (tx *AccessListTx) EncodingSize() int {
	payloadSize, _, _, _ := tx.payloadSize()
	// Add envelope size and type size
	return 1 + rlp.ListPrefixLen(payloadSize) + payloadSize
}

// payloadSize calculates the RLP encoding size of transaction, without TxType and envelope
func (tx *AccessListTx) payloadSize() (payloadSize int, nonceLen, gasLen, accessListLen int) {
	// size of ChainID
	payloadSize++
	payloadSize += rlp.Uint256LenExcludingHead(*tx.ChainID)
	// size of Nonce
	payloadSize++
	nonceLen = rlp.IntLenExcludingHead(tx.Nonce)
	payloadSize += nonceLen
	// size of GasPrice
	payloadSize++
	payloadSize += rlp.Uint256LenExcludingHead(*tx.GasPrice)
	// size of GasLimit
	payloadSize++
	gasLen = rlp.IntLenExcludingHead(tx.GasLimit)
	payloadSize += gasLen
	// size of To
	payloadSize++
	if tx.To != nil {
		payloadSize += 20
	}
	// size of Value
	payloadSize++
	payloadSize += rlp.Uint256LenExcludingHead(*tx.Value)
	// size of Data
	payloadSize += rlp.StringLen(tx.Data)
	// size of AccessList
	accessListLen = accessListSize(tx.AccessList)
	payloadSize += rlp.ListPrefixLen(accessListLen) + accessListLen
	// size of V
	payloadSize++
	payloadSize += rlp.Uint256LenExcludingHead(tx.V)
	// size of R
	payloadSize++
	payloadSize += rlp.Uint256LenExcludingHead(tx.R)
	// size of S
	payloadSize++
	payloadSize += rlp.Uint256LenExcludingHead(tx.S)
	return payloadSize, nonceLen, gasLen, accessListLen
}

func accessListSize(al AccessList) int {
	var accessListLen int
	for _, tuple := range al {
		tupleLen := 21 // For the address
		// size of StorageKeys
		// Each storage key takes 33 bytes
		storageLen := 33 * len(tuple.StorageKeys)
		tupleLen += rlp.ListPrefixLen(storageLen) + storageLen
		accessListLen += rlp.ListPrefixLen(tupleLen) + tupleLen
	}
	return accessListLen
}

func encodeAccessList(al AccessList, w io.Writer, b []byte) error {
	for i := 0; i < len(al); i++ {
		tupleLen := 21
		// Each storage key takes 33 bytes
		storageLen := 33 * len(al[i].StorageKeys)
		tupleLen += rlp.ListPrefixLen(storageLen) + storageLen
		if err := rlp.EncodeStructSizePrefix(tupleLen, w, b); err != nil {
			return err
		}
		if err := rlp.EncodeOptionalAddress(&al[i].Address, w, b); err != nil { // TODO(racytech): change addr to []byte?
			return err
		}
		if err := rlp.EncodeStructSizePrefix(storageLen, w, b); err != nil {
			return err
		}
		b[0] = 128 + 32
		for idx := 0; idx < len(al[i].StorageKeys); idx++ {
			if _, err := w.Write(b[:1]); err != nil {
				return err
			}
			if _, err := w.Write(al[i].StorageKeys[idx][:]); err != nil {
				return err
			}
		}
	}
	return nil
}

// MarshalBinary returns the canonical encoding of the transaction.
// For legacy transactions, it returns the RLP encoding. For EIP-2718 typed
// transactions, it returns the type and payload.
func (tx *AccessListTx) MarshalBinary(w io.Writer) error {
	payloadSize, nonceLen, gasLen, accessListLen := tx.payloadSize()
	b := newEncodingBuf()
	defer pooledBuf.Put(b)
	// encode TxType
	b[0] = AccessListTxType
	if _, err := w.Write(b[:1]); err != nil {
		return err
	}
	if err := tx.encodePayload(w, b[:], payloadSize, nonceLen, gasLen, accessListLen); err != nil {
		return err
	}
	return nil
}

func (tx *AccessListTx) encodePayload(w io.Writer, b []byte, payloadSize, nonceLen, gasLen, accessListLen int) error {
	// prefix
	if err := rlp.EncodeStructSizePrefix(payloadSize, w, b); err != nil {
		return err
	}
	// encode ChainID
	if err := rlp.EncodeUint256(*tx.ChainID, w, b); err != nil {
		return err
	}
	// encode Nonce
	if err := rlp.EncodeInt(tx.Nonce, w, b); err != nil {
		return err
	}
	// encode GasPrice
	if err := rlp.EncodeUint256(*tx.GasPrice, w, b); err != nil {
		return err
	}
	// encode GasLimit
	if err := rlp.EncodeInt(tx.GasLimit, w, b); err != nil {
		return err
	}
	// encode To
	if tx.To == nil {
		b[0] = 128
	} else {
		b[0] = 128 + 20
	}
	if _, err := w.Write(b[:1]); err != nil {
		return err
	}
	if tx.To != nil {
		if _, err := w.Write(tx.To[:]); err != nil {
			return err
		}
	}
	// encode Value
	if err := rlp.EncodeUint256(*tx.Value, w, b); err != nil {
		return err
	}
	// encode Data
	if err := rlp.EncodeString(tx.Data, w, b); err != nil {
		return err
	}
	// prefix
	if err := rlp.EncodeStructSizePrefix(accessListLen, w, b); err != nil {
		return err
	}
	// encode AccessList
	if err := encodeAccessList(tx.AccessList, w, b); err != nil {
		return err
	}
	// encode V
	if err := rlp.EncodeUint256(tx.V, w, b); err != nil {
		return err
	}
	// encode R
	if err := rlp.EncodeUint256(tx.R, w, b); err != nil {
		return err
	}
	// encode S
	if err := rlp.EncodeUint256(tx.S, w, b); err != nil {
		return err
	}
	return nil

}

// EncodeRLP implements rlp.Encoder
func (tx *AccessListTx) EncodeRLP(w io.Writer) error {
	payloadSize, nonceLen, gasLen, accessListLen := tx.payloadSize()
	// size of struct prefix and TxType
	envelopeSize := 1 + rlp.ListPrefixLen(payloadSize) + payloadSize
	b := newEncodingBuf()
	defer pooledBuf.Put(b)
	// envelope
	if err := rlp.EncodeStringSizePrefix(envelopeSize, w, b[:]); err != nil {
		return err
	}
	// encode TxType
	b[0] = AccessListTxType
	if _, err := w.Write(b[:1]); err != nil {
		return err
	}
	if err := tx.encodePayload(w, b[:], payloadSize, nonceLen, gasLen, accessListLen); err != nil {
		return err
	}
	return nil
}

func decodeAccessList(al *AccessList, s *rlp.Stream) error {
	_, err := s.List()
	if err != nil {
		return fmt.Errorf("open accessList: %w", err)
	}
	var b []byte
	i := 0
	for _, err = s.List(); err == nil; _, err = s.List() {
		// decode tuple
		*al = append(*al, AccessTuple{StorageKeys: []common.Hash{}})
		tuple := &(*al)[len(*al)-1]
		if err = s.ReadBytes(tuple.Address[:]); err != nil {
			return fmt.Errorf("read Address: %w", err)
		}
		if _, err = s.List(); err != nil {
			return fmt.Errorf("open StorageKeys: %w", err)
		}
		for b, err = s.Bytes(); err == nil; b, err = s.Bytes() {
			tuple.StorageKeys = append(tuple.StorageKeys, common.Hash{})
			if len(b) != 32 {
				return fmt.Errorf("wrong size for StorageKey: %d", len(b))
			}
			copy(tuple.StorageKeys[len(tuple.StorageKeys)-1][:], b)
		}
		if !errors.Is(err, rlp.EOL) {
			return fmt.Errorf("read StorageKey: %w", err)
		}
		// end of StorageKeys list
		if err = s.ListEnd(); err != nil {
			return fmt.Errorf("close StorageKeys: %w", err)
		}
		// end of tuple
		if err = s.ListEnd(); err != nil {
			return fmt.Errorf("close AccessTuple: %w", err)
		}
		i++
	}
	if !errors.Is(err, rlp.EOL) {
		return fmt.Errorf("open accessTuple: %d %w", i, err)
	}
	if err = s.ListEnd(); err != nil {
		return fmt.Errorf("close accessList: %w", err)
	}
	return nil
}

func (tx *AccessListTx) DecodeRLP(s *rlp.Stream) error {
	_, err := s.List()
	if err != nil {
		return err
	}
	var b []byte
	if b, err = s.Uint256Bytes(); err != nil {
		return fmt.Errorf("read ChainID: %w", err)
	}
	tx.ChainID = new(uint256.Int).SetBytes(b)
	if tx.Nonce, err = s.Uint(); err != nil {
		return fmt.Errorf("read Nonce: %w", err)
	}
	if b, err = s.Uint256Bytes(); err != nil {
		return fmt.Errorf("read GasPrice: %w", err)
	}
	tx.GasPrice = new(uint256.Int).SetBytes(b)
	if tx.GasLimit, err = s.Uint(); err != nil {
		return fmt.Errorf("read GasLimit: %w", err)
	}
	if b, err = s.Bytes(); err != nil {
		return fmt.Errorf("read To: %w", err)
	}
	if len(b) > 0 && len(b) != 20 {
		return fmt.Errorf("wrong size for To: %d", len(b))
	}
	if len(b) > 0 {
		tx.To = &common.Address{}
		copy((*tx.To)[:], b)
	}
	if b, err = s.Uint256Bytes(); err != nil {
		return fmt.Errorf("read Value: %w", err)
	}
	tx.Value = new(uint256.Int).SetBytes(b)
	if tx.Data, err = s.Bytes(); err != nil {
		return fmt.Errorf("read Data: %w", err)
	}
	// decode AccessList
	tx.AccessList = AccessList{}
	if err = decodeAccessList(&tx.AccessList, s); err != nil {
		return fmt.Errorf("read AccessList: %w", err)
	}
	// decode V
	if b, err = s.Uint256Bytes(); err != nil {
		return fmt.Errorf("read V: %w", err)
	}
	tx.V.SetBytes(b)
	if b, err = s.Uint256Bytes(); err != nil {
		return fmt.Errorf("read R: %w", err)
	}
	tx.R.SetBytes(b)
	if b, err = s.Uint256Bytes(); err != nil {
		return fmt.Errorf("read S: %w", err)
	}
	tx.S.SetBytes(b)
	if err := s.ListEnd(); err != nil {
		return fmt.Errorf("close AccessListTx: %w", err)
	}
	return nil
}

// AsMessage returns the transaction as a core.Message.
<<<<<<< HEAD
func (tx *AccessListTx) AsMessage(s Signer, _ *uint256.Int, rules *chain.Rules) (*Message, error) {
=======
func (tx *AccessListTx) AsMessage(s Signer, _ *big.Int, rules *chain.Rules) (*Message, error) {
	var txTo accounts.Address
	if tx.To == nil {
		txTo = accounts.NilAddress
	} else {
		txTo = accounts.InternAddress(*tx.To)
	}

>>>>>>> e5ff7a49
	msg := Message{
		nonce:            tx.Nonce,
		gasLimit:         tx.GasLimit,
		gasPrice:         *tx.GasPrice,
		tipCap:           *tx.GasPrice,
		feeCap:           *tx.GasPrice,
		to:               txTo,
		amount:           *tx.Value,
		data:             tx.Data,
		accessList:       tx.AccessList,
		checkNonce:       true,
		checkTransaction: true,
		checkGas:         true,
	}

	if !rules.IsBerlin {
		return nil, errors.New("eip-2930 transactions require Berlin")
	}

	var err error
	msg.from, err = tx.Sender(s)
	return &msg, err
}

func (tx *AccessListTx) WithSignature(signer Signer, sig []byte) (Transaction, error) {
	cpy := tx.copy()
	r, s, v, err := signer.SignatureValues(tx, sig)
	if err != nil {
		return nil, err
	}
	cpy.R.Set(r)
	cpy.S.Set(s)
	cpy.V.Set(v)
	cpy.ChainID = signer.ChainID()
	return cpy, nil
}

// Hash computes the hash (but not for signatures!)
func (tx *AccessListTx) Hash() common.Hash {
	if hash := tx.hash.Load(); hash != nil {
		return *hash
	}
	hash := prefixedRlpHash(AccessListTxType, []interface{}{
		tx.ChainID,
		tx.Nonce,
		tx.GasPrice,
		tx.GasLimit,
		tx.To,
		tx.Value,
		tx.Data,
		tx.AccessList,
		tx.V, tx.R, tx.S,
	})
	tx.hash.Store(&hash)
	return hash
}

func (tx *AccessListTx) SigningHash(chainID *big.Int) common.Hash {
	return prefixedRlpHash(
		AccessListTxType,
		[]interface{}{
			chainID,
			tx.Nonce,
			tx.GasPrice,
			tx.GasLimit,
			tx.To,
			tx.Value,
			tx.Data,
			tx.AccessList,
		})
}

func (tx *AccessListTx) Type() byte { return AccessListTxType }

func (tx *AccessListTx) RawSignatureValues() (*uint256.Int, *uint256.Int, *uint256.Int) {
	return &tx.V, &tx.R, &tx.S
}

func (tx *AccessListTx) GetChainID() *uint256.Int {
	return tx.ChainID
}

func (tx *AccessListTx) cachedSender() (sender accounts.Address, ok bool) {
	s := tx.from
	if s.IsNil() {
		return sender, false
	}
	return s, true
}

func (tx *AccessListTx) Sender(signer Signer) (accounts.Address, error) {
	if from := tx.from; !from.IsNil() {
		if !from.IsZero() { // Sender address can never be zero in a transaction with a valid signer
			return from, nil
		}
	}

	addr, err := signer.Sender(tx)
	if err != nil {
		return accounts.ZeroAddress, err
	}
	tx.from = addr
	return addr, nil
}<|MERGE_RESOLUTION|>--- conflicted
+++ resolved
@@ -412,10 +412,7 @@
 }
 
 // AsMessage returns the transaction as a core.Message.
-<<<<<<< HEAD
 func (tx *AccessListTx) AsMessage(s Signer, _ *uint256.Int, rules *chain.Rules) (*Message, error) {
-=======
-func (tx *AccessListTx) AsMessage(s Signer, _ *big.Int, rules *chain.Rules) (*Message, error) {
 	var txTo accounts.Address
 	if tx.To == nil {
 		txTo = accounts.NilAddress
@@ -423,7 +420,6 @@
 		txTo = accounts.InternAddress(*tx.To)
 	}
 
->>>>>>> e5ff7a49
 	msg := Message{
 		nonce:            tx.Nonce,
 		gasLimit:         tx.GasLimit,
