--- conflicted
+++ resolved
@@ -213,10 +213,9 @@
 // For legacy transactions, it returns the RLP encoding. For EIP-2718 typed
 // transactions, it returns the type and payload.
 func (tx *AccessListTx) MarshalBinary(w io.Writer) error {
-<<<<<<< HEAD
 	payloadSize, nonceLen, gasLen, accessListLen := tx.payloadSize(false)
-	b := newEncodingBuf()
-	defer pooledBuf.Put(b)
+	b := NewEncodingBuf()
+	defer PooledBuf.Put(b)
 	// encode TxType
 	b[0] = AccessListTxType
 	if _, err := w.Write(b[:1]); err != nil {
@@ -230,13 +229,8 @@
 
 func (tx *AccessListTx) MarshalBinaryForHashing(w io.Writer) error {
 	payloadSize, nonceLen, gasLen, accessListLen := tx.payloadSize(true)
-	b := newEncodingBuf()
-	defer pooledBuf.Put(b)
-=======
-	payloadSize, nonceLen, gasLen, accessListLen := tx.payloadSize()
 	b := NewEncodingBuf()
 	defer PooledBuf.Put(b)
->>>>>>> 3c4305f9
 	// encode TxType
 	b[0] = AccessListTxType
 	if _, err := w.Write(b[:1]); err != nil {
