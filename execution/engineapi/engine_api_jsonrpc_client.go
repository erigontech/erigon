--- conflicted
+++ resolved
@@ -100,11 +100,7 @@
 		var result enginetypes.PayloadStatus
 		err := c.rpcClient.CallContext(ctx, &result, "engine_newPayloadV1", payload)
 		if err != nil {
-<<<<<<< HEAD
-			return nil, c.retryable(err)
-=======
-			return nil, c.maybeMakePermanent(err)
->>>>>>> 0ba170e0
+			return nil, c.maybeMakePermanent(err)
 		}
 		return &result, nil
 	}, c.backOff(ctx))
@@ -115,11 +111,7 @@
 		var result enginetypes.PayloadStatus
 		err := c.rpcClient.CallContext(ctx, &result, "engine_newPayloadV2", payload)
 		if err != nil {
-<<<<<<< HEAD
-			return nil, c.retryable(err)
-=======
-			return nil, c.maybeMakePermanent(err)
->>>>>>> 0ba170e0
+			return nil, c.maybeMakePermanent(err)
 		}
 		return &result, nil
 	}, c.backOff(ctx))
@@ -142,11 +134,7 @@
 			parentBeaconBlockRoot,
 		)
 		if err != nil {
-<<<<<<< HEAD
-			return nil, c.retryable(err)
-=======
-			return nil, c.maybeMakePermanent(err)
->>>>>>> 0ba170e0
+			return nil, c.maybeMakePermanent(err)
 		}
 		return &result, nil
 	}, c.backOff(ctx))
@@ -171,11 +159,7 @@
 			executionRequests,
 		)
 		if err != nil {
-<<<<<<< HEAD
-			return nil, c.retryable(err)
-=======
-			return nil, c.maybeMakePermanent(err)
->>>>>>> 0ba170e0
+			return nil, c.maybeMakePermanent(err)
 		}
 		return &result, nil
 	}, c.backOff(ctx))
@@ -190,11 +174,7 @@
 		var result enginetypes.ForkChoiceUpdatedResponse
 		err := c.rpcClient.CallContext(ctx, &result, "engine_forkchoiceUpdatedV1", forkChoiceState, payloadAttributes)
 		if err != nil {
-<<<<<<< HEAD
-			return nil, c.retryable(err)
-=======
-			return nil, c.maybeMakePermanent(err)
->>>>>>> 0ba170e0
+			return nil, c.maybeMakePermanent(err)
 		}
 		return &result, nil
 	}, c.backOff(ctx))
@@ -209,11 +189,7 @@
 		var result enginetypes.ForkChoiceUpdatedResponse
 		err := c.rpcClient.CallContext(ctx, &result, "engine_forkchoiceUpdatedV2", forkChoiceState, payloadAttributes)
 		if err != nil {
-<<<<<<< HEAD
-			return nil, c.retryable(err)
-=======
-			return nil, c.maybeMakePermanent(err)
->>>>>>> 0ba170e0
+			return nil, c.maybeMakePermanent(err)
 		}
 		return &result, nil
 	}, c.backOff(ctx))
@@ -228,11 +204,7 @@
 		var result enginetypes.ForkChoiceUpdatedResponse
 		err := c.rpcClient.CallContext(ctx, &result, "engine_forkchoiceUpdatedV3", forkChoiceState, payloadAttributes)
 		if err != nil {
-<<<<<<< HEAD
-			return nil, c.retryable(err)
-=======
-			return nil, c.maybeMakePermanent(err)
->>>>>>> 0ba170e0
+			return nil, c.maybeMakePermanent(err)
 		}
 		return &result, nil
 	}, c.backOff(ctx))
@@ -243,11 +215,7 @@
 		var result enginetypes.ExecutionPayload
 		err := c.rpcClient.CallContext(ctx, &result, "engine_getPayloadV1", payloadID)
 		if err != nil {
-<<<<<<< HEAD
-			return nil, c.retryable(err)
-=======
-			return nil, c.maybeMakePermanent(err)
->>>>>>> 0ba170e0
+			return nil, c.maybeMakePermanent(err)
 		}
 		return &result, nil
 	}, c.backOff(ctx))
@@ -258,11 +226,7 @@
 		var result enginetypes.GetPayloadResponse
 		err := c.rpcClient.CallContext(ctx, &result, "engine_getPayloadV2", payloadID)
 		if err != nil {
-<<<<<<< HEAD
-			return nil, c.retryable(err)
-=======
-			return nil, c.maybeMakePermanent(err)
->>>>>>> 0ba170e0
+			return nil, c.maybeMakePermanent(err)
 		}
 		return &result, nil
 	}, c.backOff(ctx))
@@ -273,11 +237,7 @@
 		var result enginetypes.GetPayloadResponse
 		err := c.rpcClient.CallContext(ctx, &result, "engine_getPayloadV3", payloadID)
 		if err != nil {
-<<<<<<< HEAD
-			return nil, c.retryable(err)
-=======
-			return nil, c.maybeMakePermanent(err)
->>>>>>> 0ba170e0
+			return nil, c.maybeMakePermanent(err)
 		}
 		return &result, nil
 	}, c.backOff(ctx))
@@ -288,11 +248,7 @@
 		var result enginetypes.GetPayloadResponse
 		err := c.rpcClient.CallContext(ctx, &result, "engine_getPayloadV4", payloadID)
 		if err != nil {
-<<<<<<< HEAD
-			return nil, c.retryable(err)
-=======
-			return nil, c.maybeMakePermanent(err)
->>>>>>> 0ba170e0
+			return nil, c.maybeMakePermanent(err)
 		}
 		return &result, nil
 	}, c.backOff(ctx))
@@ -303,11 +259,7 @@
 		var result []*enginetypes.ExecutionPayloadBody
 		err := c.rpcClient.CallContext(ctx, &result, "engine_getPayloadBodiesByHashV1", hashes)
 		if err != nil {
-<<<<<<< HEAD
-			return nil, c.retryable(err)
-=======
-			return nil, c.maybeMakePermanent(err)
->>>>>>> 0ba170e0
+			return nil, c.maybeMakePermanent(err)
 		}
 		return result, nil
 	}, c.backOff(ctx))
@@ -318,11 +270,7 @@
 		var result []*enginetypes.ExecutionPayloadBody
 		err := c.rpcClient.CallContext(ctx, &result, "engine_getPayloadBodiesByRangeV1", start, count)
 		if err != nil {
-<<<<<<< HEAD
-			return nil, c.retryable(err)
-=======
-			return nil, c.maybeMakePermanent(err)
->>>>>>> 0ba170e0
+			return nil, c.maybeMakePermanent(err)
 		}
 		return result, nil
 	}, c.backOff(ctx))
@@ -333,11 +281,7 @@
 		var result []enginetypes.ClientVersionV1
 		err := c.rpcClient.CallContext(ctx, &result, "engine_getClientVersionV1", callerVersion)
 		if err != nil {
-<<<<<<< HEAD
-			return nil, c.retryable(err)
-=======
-			return nil, c.maybeMakePermanent(err)
->>>>>>> 0ba170e0
+			return nil, c.maybeMakePermanent(err)
 		}
 		return result, nil
 	}, c.backOff(ctx))
@@ -350,11 +294,7 @@
 	return backoff.WithContext(backOff, ctx)
 }
 
-<<<<<<< HEAD
-func (c *JsonRpcClient) retryable(err error) error {
-=======
 func (c *JsonRpcClient) maybeMakePermanent(err error) error {
->>>>>>> 0ba170e0
 	if err == nil {
 		return nil
 	}
