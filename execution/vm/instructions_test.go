// Copyright 2017 The go-ethereum Authors
// (original work)
// Copyright 2024 The Erigon Authors
// (modifications)
// This file is part of Erigon.
//
// Erigon is free software: you can redistribute it and/or modify
// it under the terms of the GNU Lesser General Public License as published by
// the Free Software Foundation, either version 3 of the License, or
// (at your option) any later version.
//
// Erigon is distributed in the hope that it will be useful,
// but WITHOUT ANY WARRANTY; without even the implied warranty of
// MERCHANTABILITY or FITNESS FOR A PARTICULAR PURPOSE. See the
// GNU Lesser General Public License for more details.
//
// You should have received a copy of the GNU Lesser General Public License
// along with Erigon. If not, see <http://www.gnu.org/licenses/>.

//nolint:errcheck
package vm

import (
	"bytes"
	"encoding/json"
	"fmt"
	"os"
	"strings"
	"testing"

	"github.com/holiman/uint256"

	"github.com/erigontech/erigon/common"
	"github.com/erigontech/erigon/common/crypto"
	"github.com/erigontech/erigon/common/math"
	"github.com/erigontech/erigon/execution/chain"
	"github.com/erigontech/erigon/execution/state"
	"github.com/erigontech/erigon/execution/types"
	"github.com/erigontech/erigon/execution/vm/evmtypes"
)

const opTestArg = "ABCDEF090807060504030201ffffffffffffffffffffffffffffffffffffffff"

type TwoOperandTestcase struct {
	X        string
	Y        string
	Expected string
}

type twoOperandParams struct {
	x string
	y string
}

var commonParams []*twoOperandParams
var twoOpMethods map[string]executionFunc

type contractRef struct {
	addr common.Address
}

func (c contractRef) Address() common.Address {
	return c.addr
}

func init() {

	// Params is a list of common edgecases that should be used for some common tests
	params := []string{
		"0000000000000000000000000000000000000000000000000000000000000000", // 0
		"0000000000000000000000000000000000000000000000000000000000000001", // +1
		"0000000000000000000000000000000000000000000000000000000000000005", // +5
		"7ffffffffffffffffffffffffffffffffffffffffffffffffffffffffffffffe", // + max -1
		"7fffffffffffffffffffffffffffffffffffffffffffffffffffffffffffffff", // + max
		"8000000000000000000000000000000000000000000000000000000000000000", // - max
		"8000000000000000000000000000000000000000000000000000000000000001", // - max+1
		"fffffffffffffffffffffffffffffffffffffffffffffffffffffffffffffffb", // - 5
		"ffffffffffffffffffffffffffffffffffffffffffffffffffffffffffffffff", // - 1
	}
	// Params are combined so each param is used on each 'side'
	commonParams = make([]*twoOperandParams, len(params)*len(params))
	for i, x := range params {
		for j, y := range params {
			commonParams[i*len(params)+j] = &twoOperandParams{x, y}
		}
	}
	twoOpMethods = map[string]executionFunc{"add": opAdd,
		"sub":     opSub,
		"mul":     opMul,
		"div":     opDiv,
		"sdiv":    opSdiv,
		"mod":     opMod,
		"smod":    opSmod,
		"exp":     opExp,
		"signext": opSignExtend,
		"lt":      opLt,
		"gt":      opGt,
		"slt":     opSlt,
		"sgt":     opSgt,
		"eq":      opEq,
		"and":     opAnd,
		"or":      opOr,
		"xor":     opXor,
		"byte":    opByte,
		"shl":     opSHL,
		"shr":     opSHR,
		"sar":     opSAR,
	}
}

func testTwoOperandOp(t *testing.T, tests []TwoOperandTestcase, opFn executionFunc, name string) {
	var (
		env            = NewEVM(evmtypes.BlockContext{}, evmtypes.TxContext{}, nil, chain.TestChainConfig, Config{})
		stack          = New()
		pc             = uint64(0)
		evmInterpreter = env.interpreter.(*EVMInterpreter)
	)

	for i, test := range tests {
		x := *new(uint256.Int).SetBytes(common.Hex2Bytes(test.X))
		y := *new(uint256.Int).SetBytes(common.Hex2Bytes(test.Y))
		expected := new(uint256.Int).SetBytes(common.Hex2Bytes(test.Expected))
		stack.push(x)
		stack.push(y)
		opFn(&pc, evmInterpreter, &ScopeContext{nil, stack, nil})
		if len(stack.data) != 1 {
			t.Errorf("Expected one item on stack after %v, got %d: ", name, len(stack.data))
		}
		actual := stack.pop()

		if actual.Cmp(expected) != 0 {
			t.Errorf("Testcase %v %d, %v(%x, %x): expected  %x, got %x", name, i, name, x, y, expected, &actual)
		}
	}
}

func TestByteOp(t *testing.T) {
	t.Parallel()
	tests := []TwoOperandTestcase{
		{"ABCDEF0908070605040302010000000000000000000000000000000000000000", "00", "AB"},
		{"ABCDEF0908070605040302010000000000000000000000000000000000000000", "01", "CD"},
		{"00CDEF090807060504030201ffffffffffffffffffffffffffffffffffffffff", "00", "00"},
		{"00CDEF090807060504030201ffffffffffffffffffffffffffffffffffffffff", "01", "CD"},
		{"0000000000000000000000000000000000000000000000000000000000102030", "1F", "30"},
		{"0000000000000000000000000000000000000000000000000000000000102030", "1E", "20"},
		{"ffffffffffffffffffffffffffffffffffffffffffffffffffffffffffffffff", "20", "00"},
		{"ffffffffffffffffffffffffffffffffffffffffffffffffffffffffffffffff", "FFFFFFFFFFFFFFFF", "00"},
	}
	testTwoOperandOp(t, tests, opByte, "byte")
}

func TestSHL(t *testing.T) {
	t.Parallel()
	// Testcases from https://github.com/ethereum/EIPs/blob/master/EIPS/eip-145.md#shl-shift-left
	tests := []TwoOperandTestcase{
		{"0000000000000000000000000000000000000000000000000000000000000001", "01", "0000000000000000000000000000000000000000000000000000000000000002"},
		{"0000000000000000000000000000000000000000000000000000000000000001", "ff", "8000000000000000000000000000000000000000000000000000000000000000"},
		{"0000000000000000000000000000000000000000000000000000000000000001", "0100", "0000000000000000000000000000000000000000000000000000000000000000"},
		{"0000000000000000000000000000000000000000000000000000000000000001", "0101", "0000000000000000000000000000000000000000000000000000000000000000"},
		{"ffffffffffffffffffffffffffffffffffffffffffffffffffffffffffffffff", "00", "ffffffffffffffffffffffffffffffffffffffffffffffffffffffffffffffff"},
		{"ffffffffffffffffffffffffffffffffffffffffffffffffffffffffffffffff", "01", "fffffffffffffffffffffffffffffffffffffffffffffffffffffffffffffffe"},
		{"ffffffffffffffffffffffffffffffffffffffffffffffffffffffffffffffff", "ff", "8000000000000000000000000000000000000000000000000000000000000000"},
		{"ffffffffffffffffffffffffffffffffffffffffffffffffffffffffffffffff", "0100", "0000000000000000000000000000000000000000000000000000000000000000"},
		{"0000000000000000000000000000000000000000000000000000000000000000", "01", "0000000000000000000000000000000000000000000000000000000000000000"},
		{"7fffffffffffffffffffffffffffffffffffffffffffffffffffffffffffffff", "01", "fffffffffffffffffffffffffffffffffffffffffffffffffffffffffffffffe"},
	}
	testTwoOperandOp(t, tests, opSHL, "shl")
}

func TestSHR(t *testing.T) {
	t.Parallel()
	// Testcases from https://github.com/ethereum/EIPs/blob/master/EIPS/eip-145.md#shr-logical-shift-right
	tests := []TwoOperandTestcase{
		{"0000000000000000000000000000000000000000000000000000000000000001", "00", "0000000000000000000000000000000000000000000000000000000000000001"},
		{"0000000000000000000000000000000000000000000000000000000000000001", "01", "0000000000000000000000000000000000000000000000000000000000000000"},
		{"8000000000000000000000000000000000000000000000000000000000000000", "01", "4000000000000000000000000000000000000000000000000000000000000000"},
		{"8000000000000000000000000000000000000000000000000000000000000000", "ff", "0000000000000000000000000000000000000000000000000000000000000001"},
		{"8000000000000000000000000000000000000000000000000000000000000000", "0100", "0000000000000000000000000000000000000000000000000000000000000000"},
		{"8000000000000000000000000000000000000000000000000000000000000000", "0101", "0000000000000000000000000000000000000000000000000000000000000000"},
		{"ffffffffffffffffffffffffffffffffffffffffffffffffffffffffffffffff", "00", "ffffffffffffffffffffffffffffffffffffffffffffffffffffffffffffffff"},
		{"ffffffffffffffffffffffffffffffffffffffffffffffffffffffffffffffff", "01", "7fffffffffffffffffffffffffffffffffffffffffffffffffffffffffffffff"},
		{"ffffffffffffffffffffffffffffffffffffffffffffffffffffffffffffffff", "ff", "0000000000000000000000000000000000000000000000000000000000000001"},
		{"ffffffffffffffffffffffffffffffffffffffffffffffffffffffffffffffff", "0100", "0000000000000000000000000000000000000000000000000000000000000000"},
		{"0000000000000000000000000000000000000000000000000000000000000000", "01", "0000000000000000000000000000000000000000000000000000000000000000"},
	}
	testTwoOperandOp(t, tests, opSHR, "shr")
}

func TestSAR(t *testing.T) {
	t.Parallel()
	// Testcases from https://github.com/ethereum/EIPs/blob/master/EIPS/eip-145.md#sar-arithmetic-shift-right
	tests := []TwoOperandTestcase{
		{"0000000000000000000000000000000000000000000000000000000000000001", "00", "0000000000000000000000000000000000000000000000000000000000000001"},
		{"0000000000000000000000000000000000000000000000000000000000000001", "01", "0000000000000000000000000000000000000000000000000000000000000000"},
		{"8000000000000000000000000000000000000000000000000000000000000000", "01", "c000000000000000000000000000000000000000000000000000000000000000"},
		{"8000000000000000000000000000000000000000000000000000000000000000", "ff", "ffffffffffffffffffffffffffffffffffffffffffffffffffffffffffffffff"},
		{"8000000000000000000000000000000000000000000000000000000000000000", "0100", "ffffffffffffffffffffffffffffffffffffffffffffffffffffffffffffffff"},
		{"8000000000000000000000000000000000000000000000000000000000000000", "0101", "ffffffffffffffffffffffffffffffffffffffffffffffffffffffffffffffff"},
		{"ffffffffffffffffffffffffffffffffffffffffffffffffffffffffffffffff", "00", "ffffffffffffffffffffffffffffffffffffffffffffffffffffffffffffffff"},
		{"ffffffffffffffffffffffffffffffffffffffffffffffffffffffffffffffff", "01", "ffffffffffffffffffffffffffffffffffffffffffffffffffffffffffffffff"},
		{"ffffffffffffffffffffffffffffffffffffffffffffffffffffffffffffffff", "ff", "ffffffffffffffffffffffffffffffffffffffffffffffffffffffffffffffff"},
		{"ffffffffffffffffffffffffffffffffffffffffffffffffffffffffffffffff", "0100", "ffffffffffffffffffffffffffffffffffffffffffffffffffffffffffffffff"},
		{"0000000000000000000000000000000000000000000000000000000000000000", "01", "0000000000000000000000000000000000000000000000000000000000000000"},
		{"4000000000000000000000000000000000000000000000000000000000000000", "fe", "0000000000000000000000000000000000000000000000000000000000000001"},
		{"7fffffffffffffffffffffffffffffffffffffffffffffffffffffffffffffff", "f8", "000000000000000000000000000000000000000000000000000000000000007f"},
		{"7fffffffffffffffffffffffffffffffffffffffffffffffffffffffffffffff", "fe", "0000000000000000000000000000000000000000000000000000000000000001"},
		{"7fffffffffffffffffffffffffffffffffffffffffffffffffffffffffffffff", "ff", "0000000000000000000000000000000000000000000000000000000000000000"},
		{"7fffffffffffffffffffffffffffffffffffffffffffffffffffffffffffffff", "0100", "0000000000000000000000000000000000000000000000000000000000000000"},
	}

	testTwoOperandOp(t, tests, opSAR, "sar")
}

func TestAddMod(t *testing.T) {
	t.Parallel()
	var (
		env            = NewEVM(evmtypes.BlockContext{}, evmtypes.TxContext{}, nil, chain.TestChainConfig, Config{})
		stack          = New()
		evmInterpreter = NewEVMInterpreter(env, env.Config())
		pc             = uint64(0)
	)
	tests := []struct {
		x        string
		y        string
		z        string
		expected string
	}{
		{"ffffffffffffffffffffffffffffffffffffffffffffffffffffffffffffffff",
			"fffffffffffffffffffffffffffffffffffffffffffffffffffffffffffffffe",
			"ffffffffffffffffffffffffffffffffffffffffffffffffffffffffffffffff",
			"fffffffffffffffffffffffffffffffffffffffffffffffffffffffffffffffe",
		},
	}
	// x + y = 0x1fffffffffffffffffffffffffffffffffffffffffffffffffffffffffffffffd
	// in 256 bit repr, fffffffffffffffffffffffffffffffffffffffffffffffffffffffffffffffd

	for i, test := range tests {
		x := *new(uint256.Int).SetBytes(common.Hex2Bytes(test.x))
		y := *new(uint256.Int).SetBytes(common.Hex2Bytes(test.y))
		z := *new(uint256.Int).SetBytes(common.Hex2Bytes(test.z))
		expected := new(uint256.Int).SetBytes(common.Hex2Bytes(test.expected))
		stack.push(z)
		stack.push(y)
		stack.push(x)
		opAddmod(&pc, evmInterpreter, &ScopeContext{nil, stack, nil})
		actual := stack.pop()
		if actual.Cmp(expected) != 0 {
			t.Errorf("Testcase %d, expected  %x, got %x", i, expected, actual)
		}
	}
}

// getResult is a convenience function to generate the expected values
// func getResult(args []*twoOperandParams, opFn executionFunc) []TwoOperandTestcase {
// 	var (
// 		env         = NewEVM(BlockContext{}, TxContext{}, nil, chain.TestChainConfig, Config{})
// 		stack       = stack.New()
// 		pc          = uint64(0)
// 		interpreter = env.interpreter.(*EVMInterpreter)
// 	)
// 	result := make([]TwoOperandTestcase, len(args))
// 	for i, param := range args {
// 		x := new(uint256.Int).SetBytes(common.Hex2Bytes(param.x))
// 		y := new(uint256.Int).SetBytes(common.Hex2Bytes(param.y))
// 		stack.push(x)
// 		stack.push(y)
// 		opFn(&pc, interpreter, &callCtx{nil, stack, nil})
// 		actual := stack.pop()
// 		result[i] = TwoOperandTestcase{param.x, param.y, fmt.Sprintf("%064x", actual)}
// 	}
// 	return result
// }

// utility function to fill the json-file with testcases
// Enable this test to generate the 'testcases_xx.json' files
// func TestWriteExpectedValues(t *testing.T) {
// 	for name, method := range twoOpMethods {
// 		data, err := json.Marshal(getResult(commonParams, method))
// 		if err != nil {
// 			t.Fatal(err)
// 		}
// 		_ = os.WriteFile(fmt.Sprintf("testdata/testcases_%v.json", name), data, 0644)
// 		if err != nil {
// 			t.Fatal(err)
// 		}
// 	}
// }

// TestJsonTestcases runs through all the testcases defined as json-files
func TestJsonTestcases(t *testing.T) {
	t.Parallel()
	for name := range twoOpMethods {
		data, err := os.ReadFile(fmt.Sprintf("testdata/testcases_%v.json", name))
		if err != nil {
			t.Fatal("Failed to read file", err)
		}
		var testcases []TwoOperandTestcase
		json.Unmarshal(data, &testcases)
		testTwoOperandOp(t, testcases, twoOpMethods[name], name)
	}
}

func opBenchmark(b *testing.B, op executionFunc, args ...string) {
	var (
		env            = NewEVM(evmtypes.BlockContext{}, evmtypes.TxContext{}, nil, chain.TestChainConfig, Config{})
		stack          = New()
		evmInterpreter = NewEVMInterpreter(env, env.Config())
	)

	env.interpreter = evmInterpreter
	// convert args
	byteArgs := make([][]byte, len(args))
	for i, arg := range args {
		byteArgs[i] = common.Hex2Bytes(arg)
	}
	pc := uint64(0)
	b.ResetTimer()
	for i := 0; i < b.N; i++ {
		for _, arg := range byteArgs {
			a := *new(uint256.Int).SetBytes(arg)
			stack.push(a)
		}
		op(&pc, evmInterpreter, &ScopeContext{nil, stack, nil})
		stack.pop()
	}
}

func BenchmarkOpAdd64(b *testing.B) {
	x := "ffffffff"
	y := "fd37f3e2bba2c4f"

	opBenchmark(b, opAdd, x, y)
}

func BenchmarkOpAdd128(b *testing.B) {
	x := "ffffffffffffffff"
	y := "f5470b43c6549b016288e9a65629687"

	opBenchmark(b, opAdd, x, y)
}

func BenchmarkOpAdd256(b *testing.B) {
	x := "0802431afcbce1fc194c9eaa417b2fb67dc75a95db0bc7ec6b1c8af11df6a1da9"
	y := "a1f5aac137876480252e5dcac62c354ec0d42b76b0642b6181ed099849ea1d57"

	opBenchmark(b, opAdd, x, y)
}

func BenchmarkOpSub64(b *testing.B) {
	x := "51022b6317003a9d"
	y := "a20456c62e00753a"

	opBenchmark(b, opSub, x, y)
}

func BenchmarkOpSub128(b *testing.B) {
	x := "4dde30faaacdc14d00327aac314e915d"
	y := "9bbc61f5559b829a0064f558629d22ba"

	opBenchmark(b, opSub, x, y)
}

func BenchmarkOpSub256(b *testing.B) {
	x := "4bfcd8bb2ac462735b48a17580690283980aa2d679f091c64364594df113ea37"
	y := "97f9b1765588c4e6b69142eb00d20507301545acf3e1238c86c8b29be227d46e"

	opBenchmark(b, opSub, x, y)
}

func BenchmarkOpMul(b *testing.B) {
	x := opTestArg
	y := opTestArg

	opBenchmark(b, opMul, x, y)
}

func BenchmarkOpDiv256(b *testing.B) {
	x := "ff3f9014f20db29ae04af2c2d265de17"
	y := "fe7fb0d1f59dfe9492ffbf73683fd1e870eec79504c60144cc7f5fc2bad1e611"
	opBenchmark(b, opDiv, x, y)
}

func BenchmarkOpDiv128(b *testing.B) {
	x := "fdedc7f10142ff97"
	y := "fbdfda0e2ce356173d1993d5f70a2b11"
	opBenchmark(b, opDiv, x, y)
}

func BenchmarkOpDiv64(b *testing.B) {
	x := "fcb34eb3"
	y := "f97180878e839129"
	opBenchmark(b, opDiv, x, y)
}

func BenchmarkOpSdiv(b *testing.B) {
	x := "ff3f9014f20db29ae04af2c2d265de17"
	y := "fe7fb0d1f59dfe9492ffbf73683fd1e870eec79504c60144cc7f5fc2bad1e611"

	opBenchmark(b, opSdiv, x, y)
}

func BenchmarkOpMod(b *testing.B) {
	x := opTestArg
	y := opTestArg

	opBenchmark(b, opMod, x, y)
}

func BenchmarkOpSmod(b *testing.B) {
	x := opTestArg
	y := opTestArg

	opBenchmark(b, opSmod, x, y)
}

func BenchmarkOpExp(b *testing.B) {
	x := opTestArg
	y := opTestArg

	opBenchmark(b, opExp, x, y)
}

func BenchmarkOpSignExtend(b *testing.B) {
	x := opTestArg
	y := opTestArg

	opBenchmark(b, opSignExtend, x, y)
}

func BenchmarkOpLt(b *testing.B) {
	x := opTestArg
	y := opTestArg

	opBenchmark(b, opLt, x, y)
}

func BenchmarkOpGt(b *testing.B) {
	x := opTestArg
	y := opTestArg

	opBenchmark(b, opGt, x, y)
}

func BenchmarkOpSlt(b *testing.B) {
	x := opTestArg
	y := opTestArg

	opBenchmark(b, opSlt, x, y)
}

func BenchmarkOpSgt(b *testing.B) {
	x := opTestArg
	y := opTestArg

	opBenchmark(b, opSgt, x, y)
}

func BenchmarkOpEq(b *testing.B) {
	x := opTestArg
	y := opTestArg

	opBenchmark(b, opEq, x, y)
}
func BenchmarkOpEq2(b *testing.B) {
	x := "FBCDEF090807060504030201ffffffffFBCDEF090807060504030201ffffffff"
	y := "FBCDEF090807060504030201ffffffffFBCDEF090807060504030201fffffffe"
	opBenchmark(b, opEq, x, y)
}
func BenchmarkOpAnd(b *testing.B) {
	x := opTestArg
	y := opTestArg

	opBenchmark(b, opAnd, x, y)
}

func BenchmarkOpOr(b *testing.B) {
	x := opTestArg
	y := opTestArg

	opBenchmark(b, opOr, x, y)
}

func BenchmarkOpXor(b *testing.B) {
	x := opTestArg
	y := opTestArg

	opBenchmark(b, opXor, x, y)
}

func BenchmarkOpByte(b *testing.B) {
	x := opTestArg
	y := opTestArg

	opBenchmark(b, opByte, x, y)
}

func BenchmarkOpAddmod(b *testing.B) {
	x := opTestArg
	y := opTestArg
	z := opTestArg

	opBenchmark(b, opAddmod, x, y, z)
}

func BenchmarkOpMulmod(b *testing.B) {
	x := opTestArg
	y := opTestArg
	z := opTestArg

	opBenchmark(b, opMulmod, x, y, z)
}

func BenchmarkOpSHL(b *testing.B) {
	x := "FBCDEF090807060504030201ffffffffFBCDEF090807060504030201ffffffff"
	y := "ff"

	opBenchmark(b, opSHL, x, y)
}
func BenchmarkOpSHR(b *testing.B) {
	x := "FBCDEF090807060504030201ffffffffFBCDEF090807060504030201ffffffff"
	y := "ff"

	opBenchmark(b, opSHR, x, y)
}
func BenchmarkOpSAR(b *testing.B) {
	x := "FBCDEF090807060504030201ffffffffFBCDEF090807060504030201ffffffff"
	y := "ff"

	opBenchmark(b, opSAR, x, y)
}
func BenchmarkOpIsZero(b *testing.B) {
	x := "FBCDEF090807060504030201ffffffffFBCDEF090807060504030201ffffffff"
	opBenchmark(b, opIszero, x)
}

func TestOpMstore(t *testing.T) {
	t.Parallel()
	var (
		env            = NewEVM(evmtypes.BlockContext{}, evmtypes.TxContext{}, nil, chain.TestChainConfig, Config{})
		stack          = New()
		mem            = NewMemory()
		evmInterpreter = NewEVMInterpreter(env, env.Config())
	)

	env.interpreter = evmInterpreter
	mem.Resize(64)
	pc := uint64(0)
	v := "abcdef00000000000000abba000000000deaf000000c0de00100000000133700"
	stack.push(*new(uint256.Int).SetBytes(common.Hex2Bytes(v)))
	stack.push(*new(uint256.Int))
	opMstore(&pc, evmInterpreter, &ScopeContext{mem, stack, nil})
	if got := common.Bytes2Hex(mem.GetCopy(0, 32)); got != v {
		t.Fatalf("Mstore fail, got %v, expected %v", got, v)
	}
	stack.push(*new(uint256.Int).SetOne())
	stack.push(*new(uint256.Int))
	opMstore(&pc, evmInterpreter, &ScopeContext{mem, stack, nil})
	if common.Bytes2Hex(mem.GetCopy(0, 32)) != "0000000000000000000000000000000000000000000000000000000000000001" {
		t.Fatalf("Mstore failed to overwrite previous value")
	}
}

func BenchmarkOpMstore(bench *testing.B) {
	var (
		env            = NewEVM(evmtypes.BlockContext{}, evmtypes.TxContext{}, nil, chain.TestChainConfig, Config{})
		stack          = New()
		mem            = NewMemory()
		evmInterpreter = NewEVMInterpreter(env, env.Config())
	)

	env.interpreter = evmInterpreter
	mem.Resize(64)
	pc := uint64(0)
	memStart := *new(uint256.Int)
	value := *new(uint256.Int).SetUint64(0x1337)

	for bench.Loop() {
		stack.push(value)
		stack.push(memStart)
		opMstore(&pc, evmInterpreter, &ScopeContext{mem, stack, nil})
	}
}

func TestOpTstore(t *testing.T) {
	t.Parallel()
	var (
		state          = state.New(nil)
		env            = NewEVM(evmtypes.BlockContext{}, evmtypes.TxContext{}, state, chain.TestChainConfig, Config{})
		stack          = New()
		mem            = NewMemory()
		evmInterpreter = NewEVMInterpreter(env, env.Config())
		caller         = common.Address{}
		to             = common.Address{1}
		contract       = NewContract(caller, caller, to, uint256.Int{}, 0, NewJumpDestCache(16))
		scopeContext   = ScopeContext{mem, stack, contract}
		value          = common.Hex2Bytes("abcdef00000000000000abba000000000deaf000000c0de00100000000133700")
	)

	env.interpreter = evmInterpreter
	pc := uint64(0)
	// push the value to the stack
	stack.push(*new(uint256.Int).SetBytes(value))
	// push the location to the stack
	stack.push(*new(uint256.Int))
	opTstore(&pc, evmInterpreter, &scopeContext)
	// there should be no elements on the stack after TSTORE
	if stack.len() != 0 {
		t.Fatal("stack wrong size")
	}
	// push the location to the stack
	stack.push(*new(uint256.Int))
	opTload(&pc, evmInterpreter, &scopeContext)
	// there should be one element on the stack after TLOAD
	if stack.len() != 1 {
		t.Fatal("stack wrong size")
	}
	val := stack.peek()
	if !bytes.Equal(val.Bytes(), value) {
		t.Fatal("incorrect element read from transient storage")
	}
}

func BenchmarkOpKeccak256(bench *testing.B) {
	var (
		env            = NewEVM(evmtypes.BlockContext{}, evmtypes.TxContext{}, nil, chain.TestChainConfig, Config{})
		stack          = New()
		mem            = NewMemory()
		evmInterpreter = NewEVMInterpreter(env, env.Config())
	)
	env.interpreter = evmInterpreter
	mem.Resize(32)
	pc := uint64(0)
	start := uint256.Int{}

<<<<<<< HEAD
	bench.ResetTimer()
	for i := 0; i < bench.N; i++ {
		stack.push(*uint256.NewInt(32))
=======
	for bench.Loop() {
		stack.push(uint256.NewInt(32))
>>>>>>> f456fdc6
		stack.push(start)
		opKeccak256(&pc, evmInterpreter, &ScopeContext{mem, stack, nil})
	}
}

func TestCreate2Addreses(t *testing.T) {
	t.Parallel()
	type testcase struct {
		origin   string
		salt     string
		code     string
		expected string
	}

	for i, tt := range []testcase{
		{
			origin:   "0x0000000000000000000000000000000000000000",
			salt:     "0x0000000000000000000000000000000000000000",
			code:     "0x00",
			expected: "0x4d1a2e2bb4f88f0250f26ffff098b0b30b26bf38",
		},
		{
			origin:   "0xdeadbeef00000000000000000000000000000000",
			salt:     "0x0000000000000000000000000000000000000000",
			code:     "0x00",
			expected: "0xB928f69Bb1D91Cd65274e3c79d8986362984fDA3",
		},
		{
			origin:   "0xdeadbeef00000000000000000000000000000000",
			salt:     "0xfeed000000000000000000000000000000000000",
			code:     "0x00",
			expected: "0xD04116cDd17beBE565EB2422F2497E06cC1C9833",
		},
		{
			origin:   "0x0000000000000000000000000000000000000000",
			salt:     "0x0000000000000000000000000000000000000000",
			code:     "0xdeadbeef",
			expected: "0x70f2b2914A2a4b783FaEFb75f459A580616Fcb5e",
		},
		{
			origin:   "0x00000000000000000000000000000000deadbeef",
			salt:     "0xcafebabe",
			code:     "0xdeadbeef",
			expected: "0x60f3f640a8508fC6a86d45DF051962668E1e8AC7",
		},
		{
			origin:   "0x00000000000000000000000000000000deadbeef",
			salt:     "0xcafebabe",
			code:     "0xdeadbeefdeadbeefdeadbeefdeadbeefdeadbeefdeadbeefdeadbeefdeadbeefdeadbeefdeadbeefdeadbeef",
			expected: "0x1d8bfDC5D46DC4f61D6b6115972536eBE6A8854C",
		},
		{
			origin:   "0x0000000000000000000000000000000000000000",
			salt:     "0x0000000000000000000000000000000000000000",
			code:     "0x",
			expected: "0xE33C0C7F7df4809055C3ebA6c09CFe4BaF1BD9e0",
		},
	} {

		origin := common.BytesToAddress(common.FromHex(tt.origin))
		salt := common.BytesToHash(common.FromHex(tt.salt))
		code := common.FromHex(tt.code)
		codeHash := crypto.Keccak256(code)
		address := types.CreateAddress2(origin, salt, codeHash)
		/*
			stack          := newstack()
			// salt, but we don't need that for this test
			stack.push(big.NewInt(int64(len(code)))) //size
			stack.push(big.NewInt(0)) // memstart
			stack.push(big.NewInt(0)) // value
			gas, _ := gasCreate2(params.GasTable{}, nil, nil, stack, nil, 0)
			fmt.Printf("Example %d\n* address `0x%x`\n* salt `0x%x`\n* init_code `0x%x`\n* gas (assuming no mem expansion): `%v`\n* result: `%s`\n\n", i,origin, salt, code, gas, address.String())
		*/
		expected := common.BytesToAddress(common.FromHex(tt.expected))
		if !bytes.Equal(expected.Bytes(), address.Bytes()) {
			t.Errorf("test %d: expected %s, got %s", i, expected.String(), address.String())
		}
	}
}

func TestOpMCopy(t *testing.T) {
	t.Parallel()
	// Test cases from https://eips.ethereum.org/EIPS/eip-5656#test-cases
	for i, tc := range []struct {
		dst, src, len string
		pre           string
		want          string
		wantGas       uint64
	}{
		{ // MCOPY 0 32 32 - copy 32 bytes from offset 32 to offset 0.
			dst: "0x0", src: "0x20", len: "0x20",
			pre:     "0000000000000000000000000000000000000000000000000000000000000000 000102030405060708090a0b0c0d0e0f101112131415161718191a1b1c1d1e1f",
			want:    "000102030405060708090a0b0c0d0e0f101112131415161718191a1b1c1d1e1f 000102030405060708090a0b0c0d0e0f101112131415161718191a1b1c1d1e1f",
			wantGas: 6,
		},

		{ // MCOPY 0 0 32 - copy 32 bytes from offset 0 to offset 0.
			dst: "0x0", src: "0x0", len: "0x20",
			pre:     "0101010101010101010101010101010101010101010101010101010101010101",
			want:    "0101010101010101010101010101010101010101010101010101010101010101",
			wantGas: 6,
		},
		{ // MCOPY 0 1 8 - copy 8 bytes from offset 1 to offset 0 (overlapping).
			dst: "0x0", src: "0x1", len: "0x8",
			pre:     "000102030405060708 000000000000000000000000000000000000000000000000",
			want:    "010203040506070808 000000000000000000000000000000000000000000000000",
			wantGas: 6,
		},
		{ // MCOPY 1 0 8 - copy 8 bytes from offset 0 to offset 1 (overlapping).
			dst: "0x1", src: "0x0", len: "0x8",
			pre:     "000102030405060708 000000000000000000000000000000000000000000000000",
			want:    "000001020304050607 000000000000000000000000000000000000000000000000",
			wantGas: 6,
		},
		// Tests below are not in the EIP, but maybe should be added
		{ // MCOPY 0xFFFFFFFFFFFF 0xFFFFFFFFFFFF 0 - copy zero bytes from out-of-bounds index(overlapping).
			dst: "0xFFFFFFFFFFFF", src: "0xFFFFFFFFFFFF", len: "0x0",
			pre:     "11",
			want:    "11",
			wantGas: 3,
		},
		{ // MCOPY 0xFFFFFFFFFFFF 0 0 - copy zero bytes from start of mem to out-of-bounds.
			dst: "0xFFFFFFFFFFFF", src: "0x0", len: "0x0",
			pre:     "11",
			want:    "11",
			wantGas: 3,
		},
		{ // MCOPY 0 0xFFFFFFFFFFFF 0 - copy zero bytes from out-of-bounds to start of mem
			dst: "0x0", src: "0xFFFFFFFFFFFF", len: "0x0",
			pre:     "11",
			want:    "11",
			wantGas: 3,
		},
		{ // MCOPY - copy 1 from space outside of uint64  space
			dst: "0x0", src: "0x10000000000000000", len: "0x1",
			pre: "0",
		},
		{ // MCOPY - copy 1 from 0 to space outside of uint64
			dst: "0x10000000000000000", src: "0x0", len: "0x1",
			pre: "0",
		},
		{ // MCOPY - copy nothing from 0 to space outside of uint64
			dst: "0x10000000000000000", src: "0x0", len: "0x0",
			pre:     "",
			want:    "",
			wantGas: 3,
		},
		{ // MCOPY - copy 1 from 0x20 to 0x10, with no prior allocated mem
			dst: "0x10", src: "0x20", len: "0x1",
			pre: "",
			// 64 bytes
			want:    "0x00000000000000000000000000000000000000000000000000000000000000000000000000000000000000000000000000000000000000000000000000000000",
			wantGas: 12,
		},
		{ // MCOPY - copy 1 from 0x19 to 0x10, with no prior allocated mem
			dst: "0x10", src: "0x19", len: "0x1",
			pre: "",
			// 32 bytes
			want:    "0x0000000000000000000000000000000000000000000000000000000000000000",
			wantGas: 9,
		},
	} {
		var (
			env            = NewEVM(evmtypes.BlockContext{}, evmtypes.TxContext{}, nil, chain.TestChainConfig, Config{})
			stack          = New()
			pc             = uint64(0)
			evmInterpreter = NewEVMInterpreter(env, env.Config())
		)
		data := common.FromHex(strings.ReplaceAll(tc.pre, " ", ""))
		// Set pre
		mem := NewMemory()
		mem.Resize(uint64(len(data)))
		mem.Set(0, uint64(len(data)), data)
		// Push stack args
		len, _ := uint256.FromHex(tc.len)
		src, _ := uint256.FromHex(tc.src)
		dst, _ := uint256.FromHex(tc.dst)

		stack.push(*len)
		stack.push(*src)
		stack.push(*dst)
		wantErr := (tc.wantGas == 0)
		// Calc mem expansion
		var memorySize uint64
		if memSize, overflow := memoryMcopy(stack); overflow {
			if wantErr {
				continue
			}
			t.Errorf("overflow")
		} else {
			var overflow bool
			if memorySize, overflow = math.SafeMul(ToWordSize(memSize), 32); overflow {
				t.Error(ErrGasUintOverflow)
			}
		}
		// and the dynamic cost
		var haveGas uint64
		if dynamicCost, err := gasMcopy(env, nil, stack, mem, memorySize); err != nil {
			t.Error(err)
		} else {
			haveGas = GasFastestStep + dynamicCost
		}
		// Expand mem
		if memorySize > 0 {
			mem.Resize(memorySize)
		}
		// Do the copy
		opMcopy(&pc, evmInterpreter, &ScopeContext{mem, stack, nil})
		want := common.FromHex(strings.ReplaceAll(tc.want, " ", ""))
		if have := mem.store; !bytes.Equal(want, have) {
			t.Errorf("case %d: \nwant: %#x\nhave: %#x\n", i, want, have)
		}
		wantGas := tc.wantGas
		if haveGas != wantGas {
			t.Errorf("case %d: gas wrong, want %d have %d\n", i, wantGas, haveGas)
		}
	}
}

func TestOpCLZ(t *testing.T) {
	tests := []struct {
		name     string
		inputHex string // hexadecimal input for clarity
		want     uint64 // expected CLZ result
	}{
		{"zero", "0x0", 256},
		{"one", "0x1", 255},
		{"all-ones (256 bits)", "0xffffffffffffffffffffffffffffffffffffffffffffffffffffffffffffffff", 0},
		{"low-10-bytes ones", "0xffffffffff", 216}, // 10 bytes = 80 bits, so 256-80=176? Actually input is 0xffffffffff = 40 bits so 256-40=216
	}

	for _, tc := range tests {
		t.Run(tc.name, func(t *testing.T) {
			var (
				env            = NewEVM(evmtypes.BlockContext{}, evmtypes.TxContext{}, nil, chain.TestChainConfig, Config{})
				stack          = New()
				evmInterpreter = NewEVMInterpreter(env, env.Config())
			)

			pc := uint64(0)

			// parse input
			val := new(uint256.Int)
			if _, err := fmt.Sscan(tc.inputHex, val); err != nil {
				// fallback: try hex
				val.SetFromHex(tc.inputHex)
			}

			stack.push(*val)
			opCLZ(&pc, evmInterpreter, &ScopeContext{Stack: stack})

			if gotLen := stack.len(); gotLen != 1 {
				t.Fatalf("stack length = %d; want 1", gotLen)
			}
			result := stack.pop()

			if got := result.Uint64(); got != tc.want {
				t.Fatalf("clz(%q) = %d; want %d", tc.inputHex, got, tc.want)
			}
		})
	}
}<|MERGE_RESOLUTION|>--- conflicted
+++ resolved
@@ -632,14 +632,8 @@
 	pc := uint64(0)
 	start := uint256.Int{}
 
-<<<<<<< HEAD
-	bench.ResetTimer()
-	for i := 0; i < bench.N; i++ {
+	for bench.Loop() {
 		stack.push(*uint256.NewInt(32))
-=======
-	for bench.Loop() {
-		stack.push(uint256.NewInt(32))
->>>>>>> f456fdc6
 		stack.push(start)
 		opKeccak256(&pc, evmInterpreter, &ScopeContext{mem, stack, nil})
 	}
