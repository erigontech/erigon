// Copyright 2015 The go-ethereum Authors
// (original work)
// Copyright 2024 The Erigon Authors
// (modifications)
// This file is part of Erigon.
//
// Erigon is free software: you can redistribute it and/or modify
// it under the terms of the GNU Lesser General Public License as published by
// the Free Software Foundation, either version 3 of the License, or
// (at your option) any later version.
//
// Erigon is distributed in the hope that it will be useful,
// but WITHOUT ANY WARRANTY; without even the implied warranty of
// MERCHANTABILITY or FITNESS FOR A PARTICULAR PURPOSE. See the
// GNU Lesser General Public License for more details.
//
// You should have received a copy of the GNU Lesser General Public License
// along with Erigon. If not, see <http://www.gnu.org/licenses/>.

package vm

import (
	"errors"
	"fmt"
	"math"

	"github.com/holiman/uint256"
	"golang.org/x/crypto/sha3"

	"github.com/erigontech/erigon/common"
	"github.com/erigontech/erigon/common/log/v3"
	"github.com/erigontech/erigon/execution/chain/params"
	"github.com/erigontech/erigon/execution/tracing"
	"github.com/erigontech/erigon/execution/types"
)

func opAdd(pc uint64, interpreter *EVMInterpreter, scope *CallContext) (uint64, []byte, error) {
	x, y := scope.Stack.pop(), scope.Stack.peek()
	y.Add(&x, y)
	return pc, nil, nil
}

func stAdd(_ uint64, scope *CallContext) string {
	x, y := scope.Stack.data[len(scope.Stack.data)-1], scope.Stack.data[len(scope.Stack.data)-2]
	return fmt.Sprintf("%s %d %d", ADD, &x, &y)
}

func opSub(pc uint64, interpreter *EVMInterpreter, scope *CallContext) (uint64, []byte, error) {
	x, y := scope.Stack.pop(), scope.Stack.peek()
	y.Sub(&x, y)
	return pc, nil, nil
}

func stSub(_ uint64, scope *CallContext) string {
	x, y := scope.Stack.data[len(scope.Stack.data)-1], scope.Stack.data[len(scope.Stack.data)-2]
	return fmt.Sprintf("%s %d %d", SUB, &x, &y)
}

func opMul(pc uint64, interpreter *EVMInterpreter, scope *CallContext) (uint64, []byte, error) {
	x, y := scope.Stack.pop(), scope.Stack.peek()
	y.Mul(&x, y)
	return pc, nil, nil
}

func stMul(_ uint64, scope *CallContext) string {
	x, y := scope.Stack.data[len(scope.Stack.data)-1], scope.Stack.data[len(scope.Stack.data)-2]
	return fmt.Sprintf("%s %d %d", MUL, &x, &y)
}

func opDiv(pc uint64, interpreter *EVMInterpreter, scope *CallContext) (uint64, []byte, error) {
	x, y := scope.Stack.pop(), scope.Stack.peek()
	y.Div(&x, y)
	return pc, nil, nil
}

func stDiv(_ uint64, scope *CallContext) string {
	x, y := scope.Stack.data[len(scope.Stack.data)-1], scope.Stack.data[len(scope.Stack.data)-2]
	return fmt.Sprintf("%s %d %d", DIV, &x, &y)
}

func opSdiv(pc uint64, interpreter *EVMInterpreter, scope *CallContext) (uint64, []byte, error) {
	x, y := scope.Stack.pop(), scope.Stack.peek()
	y.SDiv(&x, y)
	return pc, nil, nil
}

func stSdiv(_ uint64, scope *CallContext) string {
	x, y := scope.Stack.data[len(scope.Stack.data)-1], scope.Stack.data[len(scope.Stack.data)-2]
	return fmt.Sprintf("%s %d %d", SDIV, &x, &y)
}

func opMod(pc uint64, interpreter *EVMInterpreter, scope *CallContext) (uint64, []byte, error) {
	x, y := scope.Stack.pop(), scope.Stack.peek()
	y.Mod(&x, y)
	return pc, nil, nil
}

func stMod(_ uint64, scope *CallContext) string {
	x, y := scope.Stack.data[len(scope.Stack.data)-1], scope.Stack.data[len(scope.Stack.data)-2]
	return fmt.Sprintf("%s %d %d", MOD, &x, &y)
}

func opSmod(pc uint64, interpreter *EVMInterpreter, scope *CallContext) (uint64, []byte, error) {
	x, y := scope.Stack.pop(), scope.Stack.peek()
	y.SMod(&x, y)
	return pc, nil, nil
}

func stSmod(_ uint64, scope *CallContext) string {
	x, y := scope.Stack.data[len(scope.Stack.data)-1], scope.Stack.data[len(scope.Stack.data)-2]
	return fmt.Sprintf("%s %d %d", SMOD, &x, &y)
}

func opExp(pc uint64, interpreter *EVMInterpreter, scope *CallContext) (uint64, []byte, error) {
	base, exponent := scope.Stack.pop(), scope.Stack.peek()
	switch {
	case exponent.IsZero():
		// x ^ 0 == 1
		exponent.SetOne()
	case base.IsZero():
		// 0 ^ y, if y != 0, == 0
		exponent.Clear()
	case exponent.LtUint64(2): // exponent == 1
		// x ^ 1 == x
		exponent.Set(&base)
	case base.LtUint64(2): // base == 1
		// 1 ^ y == 1
		exponent.SetOne()
	case base.LtUint64(3): // base == 2
		if exponent.LtUint64(256) {
			n := uint(exponent.Uint64())
			exponent.SetOne()
			exponent.Lsh(exponent, n)
		} else {
			exponent.Clear()
		}
	default:
		exponent.Exp(&base, exponent)
	}
	return pc, nil, nil
}

func opSignExtend(pc uint64, interpreter *EVMInterpreter, scope *CallContext) (uint64, []byte, error) {
	back, num := scope.Stack.pop(), scope.Stack.peek()
	num.ExtendSign(num, &back)
	return pc, nil, nil
}

func opNot(pc uint64, interpreter *EVMInterpreter, scope *CallContext) (uint64, []byte, error) {
	x := scope.Stack.peek()
	x.Not(x)
	return pc, nil, nil
}

func stNot(_ uint64, scope *CallContext) string {
	x := scope.Stack.peek()
	return fmt.Sprintf("%s %d", NOT.String(), x)
}

func opLt(pc uint64, interpreter *EVMInterpreter, scope *CallContext) (uint64, []byte, error) {
	x, y := scope.Stack.pop(), scope.Stack.peek()
	if x.Lt(y) {
		y.SetOne()
	} else {
		y.Clear()
	}
	return pc, nil, nil
}

func stLt(_ uint64, scope *CallContext) string {
	x, y := scope.Stack.data[len(scope.Stack.data)-1], scope.Stack.data[len(scope.Stack.data)-2]
	return fmt.Sprintf("%s %d %d", LT, &x, &y)
}

func opGt(pc uint64, interpreter *EVMInterpreter, scope *CallContext) (uint64, []byte, error) {
	x, y := scope.Stack.pop(), scope.Stack.peek()
	if x.Gt(y) {
		y.SetOne()
	} else {
		y.Clear()
	}
	return pc, nil, nil
}

func stGt(_ uint64, scope *CallContext) string {
	x, y := scope.Stack.data[len(scope.Stack.data)-1], scope.Stack.data[len(scope.Stack.data)-2]
	return fmt.Sprintf("%s %d %d", GT, &x, &y)
}

func opSlt(pc uint64, interpreter *EVMInterpreter, scope *CallContext) (uint64, []byte, error) {
	x, y := scope.Stack.pop(), scope.Stack.peek()
	if x.Slt(y) {
		y.SetOne()
	} else {
		y.Clear()
	}
	return pc, nil, nil
}

func stSlt(_ uint64, scope *CallContext) string {
	x, y := scope.Stack.data[len(scope.Stack.data)-1], scope.Stack.data[len(scope.Stack.data)-2]
	return fmt.Sprintf("%s %d %d", SLT, &x, &y)
}

func opSgt(pc uint64, interpreter *EVMInterpreter, scope *CallContext) (uint64, []byte, error) {
	x, y := scope.Stack.pop(), scope.Stack.peek()
	if x.Sgt(y) {
		y.SetOne()
	} else {
		y.Clear()
	}
	return pc, nil, nil
}

func stSgt(_ uint64, scope *CallContext) string {
	x, y := scope.Stack.data[len(scope.Stack.data)-1], scope.Stack.data[len(scope.Stack.data)-2]
	return fmt.Sprintf("%s %d %d", SLT, &x, &y)
}

func opEq(pc uint64, interpreter *EVMInterpreter, scope *CallContext) (uint64, []byte, error) {
	x, y := scope.Stack.pop(), scope.Stack.peek()
	if x.Eq(y) {
		y.SetOne()
	} else {
		y.Clear()
	}
	return pc, nil, nil
}

func stEq(_ uint64, scope *CallContext) string {
	x, y := scope.Stack.data[len(scope.Stack.data)-1], scope.Stack.data[len(scope.Stack.data)-2]
	return fmt.Sprintf("%s %d %d", EQ, &x, &y)
}

func opIszero(pc uint64, interpreter *EVMInterpreter, scope *CallContext) (uint64, []byte, error) {
	x := scope.Stack.peek()
	if x.IsZero() {
		x.SetOne()
	} else {
		x.Clear()
	}
	return pc, nil, nil
}

func stIsZero(_ uint64, scope *CallContext) string {
	x := scope.Stack.data[len(scope.Stack.data)-1]
	return fmt.Sprintf("%s %d", ISZERO, &x)
}

func opAnd(pc uint64, interpreter *EVMInterpreter, scope *CallContext) (uint64, []byte, error) {
	x, y := scope.Stack.pop(), scope.Stack.peek()
	y.And(&x, y)
	return pc, nil, nil
}

func stAnd(_ uint64, scope *CallContext) string {
	x, y := scope.Stack.data[len(scope.Stack.data)-1], scope.Stack.data[len(scope.Stack.data)-2]
	return fmt.Sprintf("%s %d %d", AND, &x, &y)
}

func opOr(pc uint64, interpreter *EVMInterpreter, scope *CallContext) (uint64, []byte, error) {
	x, y := scope.Stack.pop(), scope.Stack.peek()
	y.Or(&x, y)
	return pc, nil, nil
}

func stOr(_ uint64, scope *CallContext) string {
	x, y := scope.Stack.data[len(scope.Stack.data)-1], scope.Stack.data[len(scope.Stack.data)-2]
	return fmt.Sprintf("%s %d %d", OR, &x, &y)
}

func opXor(pc uint64, interpreter *EVMInterpreter, scope *CallContext) (uint64, []byte, error) {
	x, y := scope.Stack.pop(), scope.Stack.peek()
	y.Xor(&x, y)
	return pc, nil, nil
}

func stXor(_ uint64, scope *CallContext) string {
	x, y := scope.Stack.data[len(scope.Stack.data)-1], scope.Stack.data[len(scope.Stack.data)-2]
	return fmt.Sprintf("%s %d %d", XOR, &x, &y)
}

func opByte(pc uint64, interpreter *EVMInterpreter, scope *CallContext) (uint64, []byte, error) {
	th, val := scope.Stack.pop(), scope.Stack.peek()
	val.Byte(&th)
	return pc, nil, nil
}

func opAddmod(pc uint64, interpreter *EVMInterpreter, scope *CallContext) (uint64, []byte, error) {
	x, y, z := scope.Stack.pop(), scope.Stack.pop(), scope.Stack.peek()
	z.AddMod(&x, &y, z)
	return pc, nil, nil
}

func stAddmod(_ uint64, scope *CallContext) string {
	x, y, z := scope.Stack.data[len(scope.Stack.data)-1], scope.Stack.data[len(scope.Stack.data)-2], scope.Stack.data[len(scope.Stack.data)-3]
	return fmt.Sprintf("%s %d %d %d", ADDMOD, &x, &y, &z)
}

func opMulmod(pc uint64, interpreter *EVMInterpreter, scope *CallContext) (uint64, []byte, error) {
	x, y, z := scope.Stack.pop(), scope.Stack.pop(), scope.Stack.peek()
	z.MulMod(&x, &y, z)
	return pc, nil, nil
}

func stMulmod(_ uint64, scope *CallContext) string {
	x, y, z := scope.Stack.data[len(scope.Stack.data)-1], scope.Stack.data[len(scope.Stack.data)-2], scope.Stack.data[len(scope.Stack.data)-3]
	return fmt.Sprintf("%s %d %d %d", MULMOD, &x, &y, &z)
}

// opSHL implements Shift Left
// The SHL instruction (shift left) pops 2 values from the stack, first arg1 and then arg2,
// and pushes on the stack arg2 shifted to the left by arg1 number of bits.
func opSHL(pc uint64, interpreter *EVMInterpreter, scope *CallContext) (uint64, []byte, error) {
	// Note, second operand is left in the stack; accumulate result into it, and no need to push it afterwards
	shift, value := scope.Stack.pop(), scope.Stack.peek()
	if shift.LtUint64(256) {
		value.Lsh(value, uint(shift.Uint64()))
	} else {
		value.Clear()
	}
	return pc, nil, nil
}

// opSHR implements Logical Shift Right
// The SHR instruction (logical shift right) pops 2 values from the stack, first arg1 and then arg2,
// and pushes on the stack arg2 shifted to the right by arg1 number of bits with zero fill.
func opSHR(pc uint64, interpreter *EVMInterpreter, scope *CallContext) (uint64, []byte, error) {
	// Note, second operand is left in the stack; accumulate result into it, and no need to push it afterwards
	shift, value := scope.Stack.pop(), scope.Stack.peek()
	if shift.LtUint64(256) {
		value.Rsh(value, uint(shift.Uint64()))
	} else {
		value.Clear()
	}
	return pc, nil, nil
}

// opSAR implements Arithmetic Shift Right
// The SAR instruction (arithmetic shift right) pops 2 values from the stack, first arg1 and then arg2,
// and pushes on the stack arg2 shifted to the right by arg1 number of bits with sign extension.
func opSAR(pc uint64, interpreter *EVMInterpreter, scope *CallContext) (uint64, []byte, error) {
	shift, value := scope.Stack.pop(), scope.Stack.peek()
	if shift.GtUint64(255) {
		if value.Sign() >= 0 {
			value.Clear()
		} else {
			// Max negative shift: all bits set
			value.SetAllOne()
		}
		return pc, nil, nil
	}
	n := uint(shift.Uint64())
	value.SRsh(value, n)
	return pc, nil, nil
}

func opKeccak256(pc uint64, interpreter *EVMInterpreter, scope *CallContext) (uint64, []byte, error) {
	offset, size := scope.Stack.pop(), scope.Stack.peek()
	data := scope.Memory.GetPtr(offset.Uint64(), size.Uint64())

	if interpreter.hasher == nil {
		interpreter.hasher = sha3.NewLegacyKeccak256().(keccakState)
	} else {
		interpreter.hasher.Reset()
	}
	interpreter.hasher.Write(data)
	if _, err := interpreter.hasher.Read(interpreter.hasherBuf[:]); err != nil {
		panic(err)
	}

	size.SetBytes(interpreter.hasherBuf[:])
	return pc, nil, nil
}
func opAddress(pc uint64, interpreter *EVMInterpreter, scope *CallContext) (uint64, []byte, error) {
	scope.Stack.push(*new(uint256.Int).SetBytes(scope.Contract.Address().Bytes()))
	return pc, nil, nil
}

func opBalance(pc uint64, interpreter *EVMInterpreter, scope *CallContext) (uint64, []byte, error) {
	slot := scope.Stack.peek()
	address := common.Address(slot.Bytes20())
	balance, err := interpreter.evm.IntraBlockState().GetBalance(address)
	if err != nil {
		return pc, nil, fmt.Errorf("%w: %w", ErrIntraBlockStateFailed, err)
	}
	slot.Set(&balance)
	return pc, nil, nil
}

func opOrigin(pc uint64, interpreter *EVMInterpreter, scope *CallContext) (uint64, []byte, error) {
	scope.Stack.push(*new(uint256.Int).SetBytes(interpreter.evm.Origin[:]))
	return pc, nil, nil
}
func opCaller(pc uint64, interpreter *EVMInterpreter, scope *CallContext) (uint64, []byte, error) {
	caller := scope.Contract.Caller()
	scope.Stack.push(*new(uint256.Int).SetBytes(caller[:]))
	return pc, nil, nil
}

func stCaller(_ uint64, scope *CallContext) string {
	caller := scope.Contract.Caller()
	return fmt.Sprintf("%s (%d)", CALLER, new(uint256.Int).SetBytes(caller[:]))
}

func opCallValue(pc uint64, interpreter *EVMInterpreter, scope *CallContext) (uint64, []byte, error) {
	scope.Stack.push(scope.Contract.value)
	return pc, nil, nil
}

func opCallDataLoad(pc uint64, interpreter *EVMInterpreter, scope *CallContext) (uint64, []byte, error) {
	x := scope.Stack.peek()
	if offset, overflow := x.Uint64WithOverflow(); !overflow {
		data := getData(scope.input, offset, 32)
		x.SetBytes(data)
	} else {
		x.Clear()
	}
	return pc, nil, nil
}

func stCallDataLoad(_ uint64, scope *CallContext) string {
	x := *scope.Stack.peek()
	var data []byte
	if offset, overflow := x.Uint64WithOverflow(); !overflow {
		data = getData(scope.input, offset, 32)
	}

	return fmt.Sprintf("%s %d (%x)", CALLDATALOAD, &x, data)
}

func opCallDataSize(pc uint64, interpreter *EVMInterpreter, scope *CallContext) (uint64, []byte, error) {
	scope.Stack.push(*new(uint256.Int).SetUint64(uint64(len(scope.input))))
	return pc, nil, nil
}

func stCallDataSize(_ uint64, scope *CallContext) string {
	return fmt.Sprintf("%s (%d)", CALLDATASIZE, new(uint256.Int).SetUint64(uint64(len(scope.input))))
}

func opCallDataCopy(pc uint64, interpreter *EVMInterpreter, scope *CallContext) (uint64, []byte, error) {
	var (
		memOffset  = scope.Stack.pop()
		dataOffset = scope.Stack.pop()
		length     = scope.Stack.pop()
	)
	dataOffset64, overflow := dataOffset.Uint64WithOverflow()
	if overflow {
		dataOffset64 = math.MaxUint64
	}
	// These values are checked for overflow during gas cost calculation
	memOffset64 := memOffset.Uint64()
	length64 := length.Uint64()
	scope.Memory.Set(memOffset64, length64, getData(scope.input, dataOffset64, length64))
	return pc, nil, nil
}

func stCallDataCopy(_ uint64, scope *CallContext) string {
	var (
		memOffset  = scope.Stack.data[len(scope.Stack.data)-1]
		dataOffset = scope.Stack.data[len(scope.Stack.data)-2]
		length     = scope.Stack.data[len(scope.Stack.data)-3]
	)
	dataOffset64, overflow := dataOffset.Uint64WithOverflow()
	if overflow {
		dataOffset64 = math.MaxUint64
	}
	return fmt.Sprintf("%s %d %d %d (%x)", CALLDATACOPY, memOffset.Uint64(), dataOffset64, length.Uint64(), getData(scope.input, dataOffset64, length.Uint64()))
}

func opReturnDataSize(pc uint64, interpreter *EVMInterpreter, scope *CallContext) (uint64, []byte, error) {
	scope.Stack.push(*new(uint256.Int).SetUint64(uint64(len(interpreter.returnData))))
	return pc, nil, nil
}

func opReturnDataCopy(pc uint64, interpreter *EVMInterpreter, scope *CallContext) (uint64, []byte, error) {
	var (
		memOffset  = scope.Stack.pop()
		dataOffset = scope.Stack.pop()
		length     = scope.Stack.pop()
	)

	offset64, overflow := dataOffset.Uint64WithOverflow()
	if overflow {
		return pc, nil, ErrReturnDataOutOfBounds
	}
	// we can reuse dataOffset now (aliasing it for clarity)
	end := dataOffset
	_, overflow = end.AddOverflow(&dataOffset, &length)
	if overflow {
		return pc, nil, ErrReturnDataOutOfBounds
	}

	end64, overflow := end.Uint64WithOverflow()
	if overflow || uint64(len(interpreter.returnData)) < end64 {
		return pc, nil, ErrReturnDataOutOfBounds
	}
	scope.Memory.Set(memOffset.Uint64(), length.Uint64(), interpreter.returnData[offset64:end64])
	return pc, nil, nil
}

func stReturnDataCopy(_ uint64, scope *CallContext) string {
	var (
		memOffset  = scope.Stack.data[len(scope.Stack.data)-1]
		dataOffset = scope.Stack.data[len(scope.Stack.data)-2]
		length     = scope.Stack.data[len(scope.Stack.data)-3]
	)

	offset64, overflow := dataOffset.Uint64WithOverflow()
	if overflow {
		return fmt.Sprintf("%s %d %d %d (%s)", RETURNDATACOPY, memOffset.Uint64(), offset64, length.Uint64(), ErrReturnDataOutOfBounds)
	}
	// we can reuse dataOffset now (aliasing it for clarity)
	end := dataOffset
	_, overflow = end.AddOverflow(&dataOffset, &length)
	if overflow {
		return fmt.Sprintf("%s %d %d %d (%s)", RETURNDATACOPY, memOffset.Uint64(), offset64, length.Uint64(), ErrReturnDataOutOfBounds)
	}

	//end64, overflow := end.Uint64WithOverflow()
	//if overflow || uint64(len(interpreter.returnData)) < end64 {
	//	return fmt.Sprintf("%s %d %d %d (%s)", RETURNDATACOPY, memOffset.Uint64(), offset64, length.Uint64(), ErrReturnDataOutOfBounds)
	//}

	// return fmt.Sprintf("%s %d %d %d (%x)", RETURNDATACOPY, memOffset.Uint64(), offset64, length.Uint64(), interpreter.returnData[offset64:end64])
	return fmt.Sprintf("%s %d %d %d", RETURNDATACOPY, memOffset.Uint64(), offset64, length.Uint64())
}

func opExtCodeSize(pc uint64, interpreter *EVMInterpreter, scope *CallContext) (uint64, []byte, error) {
	slot := scope.Stack.peek()
	addr := slot.Bytes20()
	codeSize, err := interpreter.evm.IntraBlockState().GetCodeSize(addr)
	if err != nil {
		return pc, nil, fmt.Errorf("%w: %w", ErrIntraBlockStateFailed, err)
	}
	slot.SetUint64(uint64(codeSize))
	return pc, nil, nil
}

func opCodeSize(pc uint64, interpreter *EVMInterpreter, scope *CallContext) (uint64, []byte, error) {
	l := new(uint256.Int)
	l.SetUint64(uint64(len(scope.Contract.Code)))
	scope.Stack.push(*l)
	return pc, nil, nil
}

func opCodeCopy(pc uint64, interpreter *EVMInterpreter, scope *CallContext) (uint64, []byte, error) {
	var (
		memOffset  = scope.Stack.pop()
		codeOffset = scope.Stack.pop()
		length     = scope.Stack.pop()
	)
	uint64CodeOffset, overflow := codeOffset.Uint64WithOverflow()
	if overflow {
		uint64CodeOffset = math.MaxUint64
	}
	codeCopy := getData(scope.Contract.Code, uint64CodeOffset, length.Uint64())
	scope.Memory.Set(memOffset.Uint64(), length.Uint64(), codeCopy)
	return pc, nil, nil
}

func opExtCodeCopy(pc uint64, interpreter *EVMInterpreter, scope *CallContext) (uint64, []byte, error) {
	var (
		stack      = &scope.Stack
		a          = stack.pop()
		memOffset  = stack.pop()
		codeOffset = stack.pop()
		length     = stack.pop()
	)
	addr := common.Address(a.Bytes20())
	len64 := length.Uint64()

	code, err := interpreter.evm.IntraBlockState().GetCode(addr)
	if err != nil {
		return pc, nil, fmt.Errorf("%w: %w", ErrIntraBlockStateFailed, err)
	}

	codeCopy := getDataBig(code, &codeOffset, len64)
	scope.Memory.Set(memOffset.Uint64(), len64, codeCopy)
	return pc, nil, nil
}

// opExtCodeHash returns the code hash of a specified account.
// There are several cases when the function is called, while we can relay everything
// to `state.ResolveCodeHash` function to ensure the correctness.
//
//	(1) Caller tries to get the code hash of a normal contract account, state
//
// should return the relative code hash and set it as the result.
//
//	(2) Caller tries to get the code hash of a non-existent account, state should
//
// return common.Hash{} and zero will be set as the result.
//
//	(3) Caller tries to get the code hash for an account without contract code,
//
// state should return emptyCodeHash(0xc5d246...) as the result.
//
//	(4) Caller tries to get the code hash of a precompiled account, the result
//
// should be zero or emptyCodeHash.
//
// It is worth noting that in order to avoid unnecessary create and clean,
// all precompile accounts on mainnet have been transferred 1 wei, so the return
// here should be emptyCodeHash.
// If the precompile account is not transferred any amount on a private or
// customized chain, the return value will be zero.
//
//	(5) Caller tries to get the code hash for an account which is marked as suicided
//
// in the current transaction, the code hash of this account should be returned.
//
//	(6) Caller tries to get the code hash for an account which is marked as deleted,
//
// this account should be regarded as a non-existent account and zero should be returned.
//
//	(7) Caller tries to get the code hash of a delegated account, the result should be
//
// equal the result of calling extcodehash on the account directly.
func opExtCodeHash(pc uint64, interpreter *EVMInterpreter, scope *CallContext) (uint64, []byte, error) {
	slot := scope.Stack.peek()
	address := common.Address(slot.Bytes20())

	empty, err := interpreter.evm.IntraBlockState().Empty(address)
	if err != nil {
		return pc, nil, err
	}
	if empty {
		slot.Clear()
	} else {
		var codeHash common.Hash
		codeHash, err = interpreter.evm.IntraBlockState().GetCodeHash(address)
		if err != nil {
			return pc, nil, fmt.Errorf("%w: %w", ErrIntraBlockStateFailed, err)
		}
		slot.SetBytes(codeHash.Bytes())
	}
	return pc, nil, nil
}

func opGasprice(pc uint64, interpreter *EVMInterpreter, scope *CallContext) (uint64, []byte, error) {
	scope.Stack.push(interpreter.evm.GasPrice)
	return pc, nil, nil
}

// opBlockhash executes the BLOCKHASH opcode
func opBlockhash(pc uint64, interpreter *EVMInterpreter, scope *CallContext) (uint64, []byte, error) {
	arg := scope.Stack.peek()
	arg64, overflow := arg.Uint64WithOverflow()
	if overflow {
		arg.Clear()
		return pc, nil, nil
	}
	var upper, lower uint64
	upper = interpreter.evm.Context.BlockNumber
	if upper <= params.BlockHashOldWindow {
		lower = 0
	} else {
		lower = upper - params.BlockHashOldWindow
	}
	if arg64 >= lower && arg64 < upper {
		hash, err := interpreter.evm.Context.GetHash(arg64)
		if err != nil {
			arg.Clear()
			return pc, nil, err
		}
		arg.SetBytes(hash.Bytes())
	} else {
		arg.Clear()
	}

	return pc, nil, nil
}

func stBlockhash(_ uint64, scope *CallContext) string {
	x := *scope.Stack.peek()
	return fmt.Sprintf("%s %d", BLOCKHASH, &x)
}

func opCoinbase(pc uint64, interpreter *EVMInterpreter, scope *CallContext) (uint64, []byte, error) {
	scope.Stack.push(*new(uint256.Int).SetBytes(interpreter.evm.Context.Coinbase.Bytes()))
	return pc, nil, nil
}

func opTimestamp(pc uint64, interpreter *EVMInterpreter, scope *CallContext) (uint64, []byte, error) {
	v := new(uint256.Int).SetUint64(interpreter.evm.Context.Time)
	scope.Stack.push(*v)
	return pc, nil, nil
}

func opNumber(pc uint64, interpreter *EVMInterpreter, scope *CallContext) (uint64, []byte, error) {
	v := new(uint256.Int).SetUint64(interpreter.evm.Context.BlockNumber)
	scope.Stack.push(*v)
	return pc, nil, nil
}

func opDifficulty(pc uint64, interpreter *EVMInterpreter, scope *CallContext) (uint64, []byte, error) {
	var v *uint256.Int
	if interpreter.evm.Context.PrevRanDao != nil {
		// EIP-4399: Supplant DIFFICULTY opcode with PREVRANDAO
		v = new(uint256.Int).SetBytes(interpreter.evm.Context.PrevRanDao.Bytes())
	} else {
		var overflow bool
		v, overflow = uint256.FromBig(interpreter.evm.Context.Difficulty)
		if overflow {
			return pc, nil, errors.New("interpreter.evm.Context.Difficulty higher than 2^256-1")
		}
	}
	scope.Stack.push(*v)
	return pc, nil, nil
}

func opGasLimit(pc uint64, interpreter *EVMInterpreter, scope *CallContext) (uint64, []byte, error) {
	if interpreter.evm.Context.MaxGasLimit {
		scope.Stack.push(*new(uint256.Int).SetAllOne())
	} else {
		scope.Stack.push(*new(uint256.Int).SetUint64(interpreter.evm.Context.GasLimit))
	}
	return pc, nil, nil
}

func opPop(pc uint64, interpreter *EVMInterpreter, scope *CallContext) (uint64, []byte, error) {
	scope.Stack.pop()
	return pc, nil, nil
}

func opMload(pc uint64, interpreter *EVMInterpreter, scope *CallContext) (uint64, []byte, error) {
	v := scope.Stack.peek()
	offset := v.Uint64()
	v.SetBytes(scope.Memory.GetPtr(offset, 32))
	return pc, nil, nil
}

func stMload(_ uint64, scope *CallContext) string {
	v := scope.Stack.peek()
	offset := v.Uint64()
	return fmt.Sprintf("%s %d (%d)", MLOAD, offset, (&uint256.Int{}).SetBytes(scope.Memory.GetPtr(offset, 32)))
}

func opMstore(pc uint64, interpreter *EVMInterpreter, scope *CallContext) (uint64, []byte, error) {
	mStart, val := scope.Stack.pop(), scope.Stack.pop()
	scope.Memory.Set32(mStart.Uint64(), &val)
	return pc, nil, nil
}

func stMstore(_ uint64, scope *CallContext) string {
	mStart, val := scope.Stack.data[len(scope.Stack.data)-1], scope.Stack.data[len(scope.Stack.data)-2]
	return fmt.Sprintf("%s %d %d", MSTORE, mStart.Uint64(), &val)
}

func opMstore8(pc uint64, interpreter *EVMInterpreter, scope *CallContext) (uint64, []byte, error) {
	off, val := scope.Stack.pop(), scope.Stack.pop()
	scope.Memory.store[off.Uint64()] = byte(val.Uint64())
	return pc, nil, nil
}

func opSload(pc uint64, interpreter *EVMInterpreter, scope *CallContext) (uint64, []byte, error) {
	loc := scope.Stack.peek()
	err := interpreter.evm.IntraBlockState().GetState(scope.Contract.Address(), loc.Bytes32(), loc)
	return pc, nil, err
}

func stSload(_ uint64, scope *CallContext) string {
	loc := scope.Stack.peek()
	return fmt.Sprintf("%s %x", SLOAD, loc)
}

func opSstore(pc uint64, interpreter *EVMInterpreter, scope *CallContext) (uint64, []byte, error) {
	if interpreter.readOnly {
		return pc, nil, ErrWriteProtection
	}
	loc := scope.Stack.pop()
	val := scope.Stack.pop()
	return pc, nil, interpreter.evm.IntraBlockState().SetState(scope.Contract.Address(), loc.Bytes32(), val)
}

func stSstore(_ uint64, scope *CallContext) string {
	loc, val := scope.Stack.data[len(scope.Stack.data)-1], scope.Stack.data[len(scope.Stack.data)-2]
	return fmt.Sprintf("%s %x %d", SSTORE, loc.Bytes32(), &val)
}

func opJump(pc uint64, interpreter *EVMInterpreter, scope *CallContext) (uint64, []byte, error) {
	pos := scope.Stack.pop()
	if valid, usedBitmap := scope.Contract.validJumpdest(pos); !valid {
		if usedBitmap {
			if interpreter.cfg.TraceJumpDest {
				log.Debug("Code Bitmap used for detecting invalid jump",
					"tx", fmt.Sprintf("0x%x", interpreter.evm.TxHash),
					"block_num", interpreter.evm.Context.BlockNumber,
				)
			} else {
				// This is "cheaper" version because it does not require calculation of txHash for each transaction
				log.Debug("Code Bitmap used for detecting invalid jump",
					"block_num", interpreter.evm.Context.BlockNumber,
				)
			}
		}
		return pc, nil, ErrInvalidJump
	}
	// pc will be increased by the interpreter loop
	return pos.Uint64() - 1, nil, nil
}

func stJump(_ uint64, scope *CallContext) string {
	pos := scope.Stack.peek()
	return fmt.Sprintf("%s %d", JUMP, pos)
}

func opJumpi(pc uint64, interpreter *EVMInterpreter, scope *CallContext) (uint64, []byte, error) {
	pos, cond := scope.Stack.pop(), scope.Stack.pop()
	if !cond.IsZero() {
		if valid, usedBitmap := scope.Contract.validJumpdest(pos); !valid {
			if usedBitmap {
				if interpreter.cfg.TraceJumpDest {
					log.Warn("Code Bitmap used for detecting invalid jump",
						"tx", fmt.Sprintf("0x%x", interpreter.evm.TxHash),
						"block_num", interpreter.evm.Context.BlockNumber,
					)
				} else {
					// This is "cheaper" version because it does not require calculation of txHash for each transaction
					log.Warn("Code Bitmap used for detecting invalid jump",
						"block_num", interpreter.evm.Context.BlockNumber,
					)
				}
			}
			return pc, nil, ErrInvalidJump
		}
		pc = pos.Uint64() - 1 // pc will be increased by the interpreter loop
	}
	return pc, nil, nil
}

func stJumpi(_ uint64, scope *CallContext) string {
	pos, cond := scope.Stack.data[len(scope.Stack.data)-1], scope.Stack.data[len(scope.Stack.data)-2]
	return fmt.Sprintf("%s %v %d", JUMPI, !cond.IsZero(), &pos)
}

func opJumpdest(pc uint64, interpreter *EVMInterpreter, scope *CallContext) (uint64, []byte, error) {
	return pc, nil, nil
}

func opPc(pc uint64, interpreter *EVMInterpreter, scope *CallContext) (uint64, []byte, error) {
	scope.Stack.push(*new(uint256.Int).SetUint64(pc))
	return pc, nil, nil
}

func stPc(pc uint64, scope *CallContext) string {
	return fmt.Sprintf("%s %d", PC, pc)
}

func opMsize(pc uint64, interpreter *EVMInterpreter, scope *CallContext) (uint64, []byte, error) {
	scope.Stack.push(*new(uint256.Int).SetUint64(uint64(scope.Memory.Len())))
	return pc, nil, nil
}

func opGas(pc uint64, interpreter *EVMInterpreter, scope *CallContext) (uint64, []byte, error) {
	scope.Stack.push(*new(uint256.Int).SetUint64(scope.gas))
	return pc, nil, nil
}

func stGas(pc uint64, scope *CallContext) string {
	return fmt.Sprintf("%s %d", GAS, scope.gas)
}

func opSwap1(pc uint64, interpreter *EVMInterpreter, scope *CallContext) (uint64, []byte, error) {
	scope.Stack.swap1()
	return pc, nil, nil
}

func opSwap2(pc uint64, interpreter *EVMInterpreter, scope *CallContext) (uint64, []byte, error) {
	scope.Stack.swap2()
	return pc, nil, nil
}

func opSwap3(pc uint64, interpreter *EVMInterpreter, scope *CallContext) (uint64, []byte, error) {
	scope.Stack.swap3()
	return pc, nil, nil
}

func opSwap4(pc uint64, interpreter *EVMInterpreter, scope *CallContext) (uint64, []byte, error) {
	scope.Stack.swap4()
	return pc, nil, nil
}

func opSwap5(pc uint64, interpreter *EVMInterpreter, scope *CallContext) (uint64, []byte, error) {
	scope.Stack.swap5()
	return pc, nil, nil
}

func opSwap6(pc uint64, interpreter *EVMInterpreter, scope *CallContext) (uint64, []byte, error) {
	scope.Stack.swap6()
	return pc, nil, nil
}

func opSwap7(pc uint64, interpreter *EVMInterpreter, scope *CallContext) (uint64, []byte, error) {
	scope.Stack.swap7()
	return pc, nil, nil
}

func opSwap8(pc uint64, interpreter *EVMInterpreter, scope *CallContext) (uint64, []byte, error) {
	scope.Stack.swap8()
	return pc, nil, nil
}

func opSwap9(pc uint64, interpreter *EVMInterpreter, scope *CallContext) (uint64, []byte, error) {
	scope.Stack.swap9()
	return pc, nil, nil
}

func opSwap10(pc uint64, interpreter *EVMInterpreter, scope *CallContext) (uint64, []byte, error) {
	scope.Stack.swap10()
	return pc, nil, nil
}

func opSwap11(pc uint64, interpreter *EVMInterpreter, scope *CallContext) (uint64, []byte, error) {
	scope.Stack.swap11()
	return pc, nil, nil
}

func opSwap12(pc uint64, interpreter *EVMInterpreter, scope *CallContext) (uint64, []byte, error) {
	scope.Stack.swap12()
	return pc, nil, nil
}

func opSwap13(pc uint64, interpreter *EVMInterpreter, scope *CallContext) (uint64, []byte, error) {
	scope.Stack.swap13()
	return pc, nil, nil
}

func opSwap14(pc uint64, interpreter *EVMInterpreter, scope *CallContext) (uint64, []byte, error) {
	scope.Stack.swap14()
	return pc, nil, nil
}

func opSwap15(pc uint64, interpreter *EVMInterpreter, scope *CallContext) (uint64, []byte, error) {
	scope.Stack.swap15()
	return pc, nil, nil
}

func opSwap16(pc uint64, interpreter *EVMInterpreter, scope *CallContext) (uint64, []byte, error) {
	scope.Stack.swap16()
	return pc, nil, nil
}

func opCreate(pc uint64, interpreter *EVMInterpreter, scope *CallContext) (uint64, []byte, error) {
	if interpreter.readOnly {
		return pc, nil, ErrWriteProtection
	}
	var (
		value  = scope.Stack.pop()
		offset = scope.Stack.pop()
		size   = scope.Stack.peek()
		input  = scope.Memory.GetCopy(offset.Uint64(), size.Uint64())
		gas    = scope.gas
	)
	if interpreter.evm.ChainRules().IsTangerineWhistle {
		gas -= gas / 64
	}
	// reuse size int for stackvalue
	stackvalue := size

	scope.useGas(gas, interpreter.evm.Config().Tracer, tracing.GasChangeCallContractCreation)

	res, addr, returnGas, suberr := interpreter.evm.Create(scope.Contract.Address(), input, gas, value, false)

	// Push item on the stack based on the returned error. If the ruleset is
	// homestead we must check for CodeStoreOutOfGasError (homestead only
	// rule) and treat as an error, if the ruleset is frontier we must
	// ignore this error and pretend the operation was successful.
	if interpreter.evm.ChainRules().IsHomestead && suberr == ErrCodeStoreOutOfGas {
		stackvalue.Clear()
	} else if suberr != nil && suberr != ErrCodeStoreOutOfGas {
		stackvalue.Clear()
	} else {
		stackvalue.SetBytes(addr.Bytes())
	}

	scope.refundGas(returnGas, interpreter.evm.config.Tracer, tracing.GasChangeCallLeftOverRefunded)

	if suberr == ErrExecutionReverted {
		interpreter.returnData = res // set REVERT data to return data buffer
		return pc, res, nil
	}
	interpreter.returnData = nil // clear dirty return data buffer
	return pc, nil, nil
}

func stCreate(_ uint64, scope *CallContext) string {
	stack := &scope.Stack
	var (
		value  = stack.data[len(stack.data)-1]
		offset = stack.data[len(stack.data)-2]
		size   = stack.data[len(stack.data)-3]
		input  = scope.Memory.GetCopy(offset.Uint64(), size.Uint64())
	)

	return fmt.Sprintf("%s %d %x %d", CREATE.String(), &value, input, &scope.gas)
}

func opCreate2(pc uint64, interpreter *EVMInterpreter, scope *CallContext) (uint64, []byte, error) {
	if interpreter.readOnly {
		return pc, nil, ErrWriteProtection
	}
	var (
		endowment    = scope.Stack.pop()
		offset, size = scope.Stack.pop(), scope.Stack.pop()
		salt         = scope.Stack.pop()
		input        = scope.Memory.GetCopy(offset.Uint64(), size.Uint64())
		gas          = scope.gas
	)

	// Apply EIP150
	gas -= gas / 64
	scope.useGas(gas, interpreter.evm.Config().Tracer, tracing.GasChangeCallContractCreation2)
	// reuse size int for stackvalue
	stackValue := size
	res, addr, returnGas, suberr := interpreter.evm.Create2(scope.Contract.Address(), input, gas, endowment, &salt, false)

	// Push item on the stack based on the returned error.
	if suberr != nil {
		stackValue.Clear()
	} else {
		stackValue.SetBytes(addr.Bytes())
	}

	scope.Stack.push(stackValue)
	scope.refundGas(returnGas, interpreter.evm.config.Tracer, tracing.GasChangeCallLeftOverRefunded)

	if suberr == ErrExecutionReverted {
		interpreter.returnData = res // set REVERT data to return data buffer
		return pc, res, nil
	}
	interpreter.returnData = nil // clear dirty return data buffer
	return pc, nil, nil
}

func stCreate2(_ uint64, scope *CallContext) string {
	stack := &scope.Stack
	var (
		endowment    = stack.data[len(stack.data)-1]
		offset, size = stack.data[len(stack.data)-2], stack.data[len(stack.data)-3]
		salt         = stack.data[len(stack.data)-4]
		input        = scope.Memory.GetCopy(offset.Uint64(), size.Uint64())
	)

	return fmt.Sprintf("%s %d %d %x %d", CREATE2.String(), &endowment, &salt, input, &scope.gas)
}

func opCall(pc uint64, interpreter *EVMInterpreter, scope *CallContext) (uint64, []byte, error) {
	stack := &scope.Stack
	// Pop gas. The actual gas in interpreter.evm.callGasTemp.
	// We can use this as a temporary value
	temp := stack.pop()
	gas := interpreter.evm.CallGasTemp()
	// Pop other call parameters.
	addr, value, inOffset, inSize, retOffset, retSize := stack.pop(), stack.pop(), stack.pop(), stack.pop(), stack.pop(), stack.pop()
	toAddr := common.Address(addr.Bytes20())
	// Get the arguments from the memory.
	args := scope.Memory.GetPtr(inOffset.Uint64(), inSize.Uint64())

	if !value.IsZero() {
		if interpreter.readOnly {
			return pc, nil, ErrWriteProtection
		}
		gas += params.CallStipend
	}

	ret, returnGas, err := interpreter.evm.Call(scope.Contract.Address(), toAddr, args, gas, value, false /* bailout */)

	if err != nil {
		temp.Clear()
	} else {
		temp.SetOne()
	}
	stack.push(temp)
	if err == nil || err == ErrExecutionReverted {
		ret = common.CopyBytes(ret)
		scope.Memory.Set(retOffset.Uint64(), retSize.Uint64(), ret)
	}

	scope.refundGas(returnGas, interpreter.evm.config.Tracer, tracing.GasChangeCallLeftOverRefunded)

	interpreter.returnData = ret
	return pc, ret, nil
}

func stCall(_ uint64, scope *CallContext) string {
	stack := &scope.Stack
	addr, _, inOffset, inSize := stack.data[len(stack.data)-2], stack.data[len(stack.data)-3], stack.data[len(stack.data)-4], stack.data[len(stack.data)-5]
	toAddr := common.Address(addr.Bytes20())
	// Get the arguments from the memory.
	args := scope.Memory.GetPtr(inOffset.Uint64(), inSize.Uint64())

	return fmt.Sprintf("%s %x %x", CALL.String(), toAddr, args)
}

func opCallCode(pc uint64, interpreter *EVMInterpreter, scope *CallContext) (uint64, []byte, error) {
	// Pop gas. The actual gas is in interpreter.evm.callGasTemp.
	stack := &scope.Stack
	// We use it as a temporary value
	temp := stack.pop()
	gas := interpreter.evm.CallGasTemp()
	// Pop other call parameters.
	addr, value, inOffset, inSize, retOffset, retSize := stack.pop(), stack.pop(), stack.pop(), stack.pop(), stack.pop(), stack.pop()
	toAddr := common.Address(addr.Bytes20())
	// Get arguments from the memory.
	args := scope.Memory.GetPtr(inOffset.Uint64(), inSize.Uint64())

	if !value.IsZero() {
		gas += params.CallStipend
	}

	ret, returnGas, err := interpreter.evm.CallCode(scope.Contract.Address(), toAddr, args, gas, value)
	if err != nil {
		temp.Clear()
	} else {
		temp.SetOne()
	}
	stack.push(temp)
	if err == nil || err == ErrExecutionReverted {
		ret = common.CopyBytes(ret)
		scope.Memory.Set(retOffset.Uint64(), retSize.Uint64(), ret)
	}

	scope.refundGas(returnGas, interpreter.evm.config.Tracer, tracing.GasChangeCallLeftOverRefunded)

	interpreter.returnData = ret
	return pc, ret, nil
}

func stCallCode(_ uint64, scope *CallContext) string {
	stack := &scope.Stack
	addr, _, inOffset, inSize := stack.data[len(stack.data)-2], stack.data[len(stack.data)-3], stack.data[len(stack.data)-4], stack.data[len(stack.data)-5]
	toAddr := common.Address(addr.Bytes20())
	// Get the arguments from the memory.
	args := scope.Memory.GetPtr(inOffset.Uint64(), inSize.Uint64())

	return fmt.Sprintf("%s %x %x", CALLCODE.String(), toAddr, args)
}

func opDelegateCall(pc uint64, interpreter *EVMInterpreter, scope *CallContext) (uint64, []byte, error) {
	stack := &scope.Stack
	// Pop gas. The actual gas is in interpreter.evm.callGasTemp.
	// We use it as a temporary value
	temp := stack.pop()
	gas := interpreter.evm.CallGasTemp()
	// Pop other call parameters.
	addr, inOffset, inSize, retOffset, retSize := stack.pop(), stack.pop(), stack.pop(), stack.pop(), stack.pop()
	toAddr := common.Address(addr.Bytes20())
	// Get arguments from the memory.
	args := scope.Memory.GetPtr(inOffset.Uint64(), inSize.Uint64())

	ret, returnGas, err := interpreter.evm.DelegateCall(scope.Contract.addr, scope.Contract.caller, toAddr, args, scope.Contract.value, gas)
	if err != nil {
		temp.Clear()
	} else {
		temp.SetOne()
	}
	stack.push(temp)
	if err == nil || err == ErrExecutionReverted {
		ret = common.CopyBytes(ret)
		scope.Memory.Set(retOffset.Uint64(), retSize.Uint64(), ret)
	}

	scope.refundGas(returnGas, interpreter.evm.config.Tracer, tracing.GasChangeCallLeftOverRefunded)

	interpreter.returnData = ret
	return pc, ret, nil
}

func stDelegateCall(_ uint64, scope *CallContext) string {
	stack := &scope.Stack
	addr, inOffset, inSize := stack.data[len(stack.data)-2], stack.data[len(stack.data)-3], stack.data[len(stack.data)-4]
	toAddr := common.Address(addr.Bytes20())
	// Get the arguments from the memory.
	args := scope.Memory.GetPtr(inOffset.Uint64(), inSize.Uint64())

	return fmt.Sprintf("%s %x %x", DELEGATECALL.String(), toAddr, args)
}

func opStaticCall(pc uint64, interpreter *EVMInterpreter, scope *CallContext) (uint64, []byte, error) {
	// Pop gas. The actual gas is in interpreter.evm.callGasTemp.
	stack := &scope.Stack
	// We use it as a temporary value
	temp := stack.pop()
	gas := interpreter.evm.CallGasTemp()
	// Pop other call parameters.
	addr, inOffset, inSize, retOffset, retSize := stack.pop(), stack.pop(), stack.pop(), stack.pop(), stack.pop()
	toAddr := common.Address(addr.Bytes20())
	// Get arguments from the memory.
	args := scope.Memory.GetPtr(inOffset.Uint64(), inSize.Uint64())

	ret, returnGas, err := interpreter.evm.StaticCall(scope.Contract.Address(), toAddr, args, gas)
	if err != nil {
		temp.Clear()
	} else {
		temp.SetOne()
	}
	stack.push(temp)
	if err == nil || err == ErrExecutionReverted {
		scope.Memory.Set(retOffset.Uint64(), retSize.Uint64(), ret)
	}

	scope.refundGas(returnGas, interpreter.evm.config.Tracer, tracing.GasChangeCallLeftOverRefunded)

	interpreter.returnData = ret
	return pc, ret, nil
}

func stStaticCall(_ uint64, scope *CallContext) string {
	stack := &scope.Stack
	addr, inOffset, inSize := stack.data[len(stack.data)-2], stack.data[len(stack.data)-3], stack.data[len(stack.data)-4]
	toAddr := common.Address(addr.Bytes20())
	// Get arguments from the memory.
	args := scope.Memory.GetPtr(inOffset.Uint64(), inSize.Uint64())

	return fmt.Sprintf("%s %x %x", STATICCALL.String(), toAddr, args)
}

func opReturn(pc uint64, interpreter *EVMInterpreter, scope *CallContext) (uint64, []byte, error) {
	offset, size := scope.Stack.pop(), scope.Stack.pop()
	ret := scope.Memory.GetCopy(offset.Uint64(), size.Uint64())
	return pc, ret, errStopToken
}

func opRevert(pc uint64, interpreter *EVMInterpreter, scope *CallContext) (uint64, []byte, error) {
	offset, size := scope.Stack.pop(), scope.Stack.pop()
	ret := scope.Memory.GetCopy(offset.Uint64(), size.Uint64())
	interpreter.returnData = ret
	return pc, ret, ErrExecutionReverted
}

func opUndefined(pc uint64, interpreter *EVMInterpreter, scope *CallContext) (uint64, []byte, error) {
	return pc, nil, &ErrInvalidOpCode{opcode: OpCode(scope.Contract.Code[pc])}
}

func opStop(pc uint64, interpreter *EVMInterpreter, scope *CallContext) (uint64, []byte, error) {
	return pc, nil, errStopToken
}

func opSelfdestruct(pc uint64, interpreter *EVMInterpreter, scope *CallContext) (uint64, []byte, error) {
	if interpreter.readOnly {
		return pc, nil, ErrWriteProtection
	}
	beneficiary := scope.Stack.pop()
	callerAddr := scope.Contract.Address()
	beneficiaryAddr := common.Address(beneficiary.Bytes20())
	balance, err := interpreter.evm.IntraBlockState().GetBalance(callerAddr)
	if err != nil {
		return pc, nil, err
	}

	interpreter.evm.IntraBlockState().AddBalance(beneficiaryAddr, balance, tracing.BalanceIncreaseSelfdestruct)
	interpreter.evm.IntraBlockState().Selfdestruct(callerAddr)
	if interpreter.evm.Config().Tracer != nil && interpreter.evm.Config().Tracer.OnEnter != nil {
		interpreter.evm.Config().Tracer.OnEnter(interpreter.depth, byte(SELFDESTRUCT), scope.Contract.Address(), beneficiary.Bytes20(), false, []byte{}, 0, balance, nil)
	}
	if interpreter.evm.Config().Tracer != nil && interpreter.evm.Config().Tracer.OnExit != nil {
		interpreter.evm.Config().Tracer.OnExit(interpreter.depth, []byte{}, 0, nil, false)
	}
	return pc, nil, errStopToken
}

func opSelfdestruct6780(pc uint64, interpreter *EVMInterpreter, scope *CallContext) (uint64, []byte, error) {
	if interpreter.readOnly {
		return pc, nil, ErrWriteProtection
	}
	beneficiary := scope.Stack.pop()
	callerAddr := scope.Contract.Address()
	beneficiaryAddr := common.Address(beneficiary.Bytes20())
	balance, err := interpreter.evm.IntraBlockState().GetBalance(callerAddr)
	if err != nil {
		return pc, nil, err
	}
	interpreter.evm.IntraBlockState().SubBalance(callerAddr, balance, tracing.BalanceDecreaseSelfdestruct)
	interpreter.evm.IntraBlockState().AddBalance(beneficiaryAddr, balance, tracing.BalanceIncreaseSelfdestruct)
	interpreter.evm.IntraBlockState().Selfdestruct6780(callerAddr)
	if interpreter.evm.Config().Tracer != nil && interpreter.evm.Config().Tracer.OnEnter != nil {
		interpreter.cfg.Tracer.OnEnter(interpreter.depth, byte(SELFDESTRUCT), scope.Contract.Address(), beneficiary.Bytes20(), false, []byte{}, 0, balance, nil)
	}
	if interpreter.evm.Config().Tracer != nil && interpreter.evm.Config().Tracer.OnExit != nil {
		interpreter.cfg.Tracer.OnExit(interpreter.depth, []byte{}, 0, nil, false)
	}
	return pc, nil, errStopToken
}

// following functions are used by the instruction jump  table

// make log instruction function
func makeLog(size int) executionFunc {
	return func(pc uint64, interpreter *EVMInterpreter, scope *CallContext) (uint64, []byte, error) {
		if interpreter.readOnly {
			return pc, nil, ErrWriteProtection
		}
		topics := make([]common.Hash, size)
		stack := &scope.Stack
		mStart, mSize := stack.pop(), stack.pop()
		for i := 0; i < size; i++ {
			addr := stack.pop()
			topics[i] = addr.Bytes32()
		}

		d := scope.Memory.GetCopy(mStart.Uint64(), mSize.Uint64())
		interpreter.evm.IntraBlockState().AddLog(&types.Log{
			Address: scope.Contract.Address(),
			Topics:  topics,
			Data:    d,
			// This is a non-consensus field, but assigned here because
			// execution/state doesn't know the current block number.
			BlockNumber: interpreter.evm.Context.BlockNumber,
		})

		return pc, nil, nil
	}
}

// opPush1 is a specialized version of pushN
func opPush1(pc uint64, interpreter *EVMInterpreter, scope *CallContext) (uint64, []byte, error) {
	var (
		codeLen = uint64(len(scope.Contract.Code))
		integer = new(uint256.Int)
	)
	pc++
	if pc < codeLen {
		scope.Stack.push(*integer.SetUint64(uint64(scope.Contract.Code[pc])))
	} else {
		scope.Stack.push(uint256.Int{})
	}
	return pc, nil, nil
}

func stPush1(pc uint64, scope *CallContext) string {
	var (
		codeLen = uint64(len(scope.Contract.Code))
		integer = new(uint256.Int)
	)
	pc++
	if pc < codeLen {
		return fmt.Sprintf("%s %d", PUSH1.String(), integer.SetUint64(uint64(scope.Contract.Code[pc])))
	}

	return fmt.Sprintf("%s %d", PUSH1.String(), integer.Clear())
}

// opPush2 is a specialized version of pushN
func opPush2(pc uint64, interpreter *EVMInterpreter, scope *CallContext) (uint64, []byte, error) {
	var (
		codeLen = uint64(len(scope.Contract.Code))
		integer = new(uint256.Int)
	)

	if pc+2 < codeLen {
		scope.Stack.push(*integer.SetBytes2(scope.Contract.Code[pc+1 : pc+3]))
	} else if pc+1 < codeLen {
		scope.Stack.push(*integer.SetUint64(uint64(scope.Contract.Code[pc+1]) << 8))
	} else {
		scope.Stack.push(uint256.Int{})
	}
	pc += 2
	return pc, nil, nil
}

// make push instruction function
func makePush(size uint64, pushByteSize int) executionFunc {
	return func(pc uint64, interpreter *EVMInterpreter, scope *CallContext) (uint64, []byte, error) {
		codeLen := len(scope.Contract.Code)

<<<<<<< HEAD
		startMin := int(pc + 1)
		if startMin >= codeLen {
			startMin = codeLen
		}
		endMin := startMin + pushByteSize
		if startMin+pushByteSize >= codeLen {
			endMin = codeLen
		}
=======
		startMin := min(int(*pc+1), codeLen)
		endMin := min(startMin+pushByteSize, codeLen)
>>>>>>> bf165d04

		integer := new(uint256.Int)
		scope.Stack.push(*integer.SetBytes(common.RightPadBytes(
			// So it doesn't matter what we push onto the stack.
			scope.Contract.Code[startMin:endMin], pushByteSize)))

		pc += size
		return pc, nil, nil
	}
}

func makePushStringer(size uint64, pushByteSize int) stringer {
	return func(pc uint64, scope *CallContext) string {
		codeLen := len(scope.Contract.Code)

		startMin := min(int(pc+1), codeLen)
		endMin := min(startMin+pushByteSize, codeLen)

		integer := new(uint256.Int)
		integer.SetBytes(common.RightPadBytes(scope.Contract.Code[startMin:endMin], pushByteSize))
		return fmt.Sprintf("%s%d %d", "PUSH", size, integer)
	}
}

// make dup instruction function
func makeDup(size int64) executionFunc {
	return func(pc uint64, interpreter *EVMInterpreter, scope *CallContext) (uint64, []byte, error) {
		scope.Stack.dup(int(size))
		return pc, nil, nil
	}
}

func makeDupStringer(n int) stringer {
	return func(pc uint64, scope *CallContext) string {
		return fmt.Sprintf("DUP%d (%d)", n, &scope.Stack.data[len(scope.Stack.data)-n])
	}
}

func makeSwapStringer(n int) stringer {
	return func(pc uint64, scope *CallContext) string {
		return fmt.Sprintf("SWAP%d (%d %d)", n, &scope.Stack.data[len(scope.Stack.data)-1], &scope.Stack.data[len(scope.Stack.data)-(n+1)])
	}
}<|MERGE_RESOLUTION|>--- conflicted
+++ resolved
@@ -1365,19 +1365,8 @@
 	return func(pc uint64, interpreter *EVMInterpreter, scope *CallContext) (uint64, []byte, error) {
 		codeLen := len(scope.Contract.Code)
 
-<<<<<<< HEAD
-		startMin := int(pc + 1)
-		if startMin >= codeLen {
-			startMin = codeLen
-		}
-		endMin := startMin + pushByteSize
-		if startMin+pushByteSize >= codeLen {
-			endMin = codeLen
-		}
-=======
-		startMin := min(int(*pc+1), codeLen)
+		startMin := min(int(pc+1), codeLen)
 		endMin := min(startMin+pushByteSize, codeLen)
->>>>>>> bf165d04
 
 		integer := new(uint256.Int)
 		scope.Stack.push(*integer.SetBytes(common.RightPadBytes(
