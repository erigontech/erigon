--- conflicted
+++ resolved
@@ -650,7 +650,8 @@
 
 func (c *AuRa) RewriteBytecode(header *types.Header, state *state.IntraBlockState) {
 	blockNum := header.Number.Uint64()
-	for address, rewrittenCode := range c.cfg.RewriteBytecode[blockNum] {
+	for addressValue, rewrittenCode := range c.cfg.RewriteBytecode[blockNum] {
+		address := accounts.InternAddress(addressValue)
 		state.SetCode(address, rewrittenCode)
 	}
 }
@@ -663,14 +664,7 @@
 	//Check block gas limit from smart contract, if applicable
 	c.verifyGasLimitOverride(config, chain, header, state, syscallCustom)
 
-<<<<<<< HEAD
-	for addressValue, rewrittenCode := range c.cfg.RewriteBytecode[blockNum] {
-		address := accounts.InternAddress(addressValue)
-		state.SetCode(address, rewrittenCode)
-	}
-=======
 	c.RewriteBytecode(header, state)
->>>>>>> 9868b478
 
 	syscall := func(addr accounts.Address, data []byte) ([]byte, error) {
 		return syscallCustom(addr, data, state, header, false /* constCall */)
