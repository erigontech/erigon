--- conflicted
+++ resolved
@@ -56,13 +56,8 @@
 	}
 	if config.IsOsaka(currentHeaderTime) {
 		// EIP-7918: Blob base fee bounded by execution cost
-<<<<<<< HEAD
 		max := config.GetMaxBlobsPerBlock(currentHeaderTime, arbOsVersion)
-		parentBlobBaseFee, err := GetBlobGasPrice(config, parentExcessBlobGas, parent.Time)
-=======
-		max := config.GetMaxBlobsPerBlock(currentHeaderTime)
 		refBlobBaseFee, err := GetBlobGasPrice(config, parentExcessBlobGas, currentHeaderTime)
->>>>>>> aa122971
 		if err != nil {
 			panic(err) // should never happen assuming the parent is valid
 		}
