// Copyright 2016 The go-ethereum Authors
// (original work)
// Copyright 2024 The Erigon Authors
// (modifications)
// This file is part of Erigon.
//
// Erigon is free software: you can redistribute it and/or modify
// it under the terms of the GNU Lesser General Public License as published by
// the Free Software Foundation, either version 3 of the License, or
// (at your option) any later version.
//
// Erigon is distributed in the hope that it will be useful,
// but WITHOUT ANY WARRANTY; without even the implied warranty of
// MERCHANTABILITY or FITNESS FOR A PARTICULAR PURPOSE. See the
// GNU Lesser General Public License for more details.
//
// You should have received a copy of the GNU Lesser General Public License
// along with Erigon. If not, see <http://www.gnu.org/licenses/>.

package misc

import (
	"bytes"
	"errors"
	"math/big"

	"github.com/erigontech/erigon-lib/chain"
	"github.com/erigontech/erigon-lib/common/u256"
	"github.com/erigontech/erigon-lib/types"
	"github.com/erigontech/erigon/core/state"
	"github.com/erigontech/erigon/core/tracing"
)

var (
	// ErrBadProDAOExtra is returned if a header doesn't support the DAO fork on a
	// pro-fork client.
	ErrBadProDAOExtra = errors.New("bad DAO pro-fork extra-data")

	// ErrBadNoDAOExtra is returned if a header does support the DAO fork on a no-
	// fork client.
	ErrBadNoDAOExtra = errors.New("bad DAO no-fork extra-data")
)

// VerifyDAOHeaderExtraData validates the extra-data field of a block header to
// ensure it conforms to DAO hard-fork rules.
//
// DAO hard-fork extension to the header validity:
//
//	a) if the node is no-fork, do not accept blocks in the [fork, fork+10) range
//	   with the fork specific extra-data set
//	b) if the node is pro-fork, require blocks in the specific range to have the
//	   unique extra-data set.
func VerifyDAOHeaderExtraData(config *chain.Config, header *types.Header) error {
	// Short circuit validation if the node doesn't care about the DAO fork
	if config.DAOForkBlock == nil {
		return nil
	}
	// Make sure the block is within the fork's modified extra-data range
	limit := new(big.Int).Add(config.DAOForkBlock, DAOForkExtraRange)
	if header.Number.Cmp(config.DAOForkBlock) < 0 || header.Number.Cmp(limit) >= 0 {
		return nil
	}
	if !bytes.Equal(header.Extra, DAOForkBlockExtra) {
		return ErrBadProDAOExtra
	}
	// All ok, header has the same extra-data we expect
	return nil
}

// ApplyDAOHardFork modifies the state database according to the DAO hard-fork
// rules, transferring all balances of a set of DAO accounts to a single refund
// contract.
func ApplyDAOHardFork(statedb *state.IntraBlockState) error {
	// Retrieve the contract to refund balances into
	exist, err := statedb.Exist(DAORefundContract)
	if err != nil {
		return err
	}
	if !exist {
		statedb.CreateAccount(DAORefundContract, false)
	}

	// Move every DAO account and extra-balance account funds into the refund contract
	for _, addr := range DAODrainList() {
		balance, err := statedb.GetBalance(addr)
		if err != nil {
			return err
		}
<<<<<<< HEAD
		statedb.AddBalance(DAORefundContract, &balance, tracing.BalanceIncreaseDaoContract)
		statedb.SetBalance(addr, new(uint256.Int), tracing.BalanceDecreaseDaoAccount)
=======
		statedb.AddBalance(DAORefundContract, balance, tracing.BalanceIncreaseDaoContract)
		statedb.SetBalance(addr, *u256.N0, tracing.BalanceDecreaseDaoAccount)
>>>>>>> 731fc8d4
	}
	return nil
}<|MERGE_RESOLUTION|>--- conflicted
+++ resolved
@@ -86,13 +86,8 @@
 		if err != nil {
 			return err
 		}
-<<<<<<< HEAD
-		statedb.AddBalance(DAORefundContract, &balance, tracing.BalanceIncreaseDaoContract)
-		statedb.SetBalance(addr, new(uint256.Int), tracing.BalanceDecreaseDaoAccount)
-=======
 		statedb.AddBalance(DAORefundContract, balance, tracing.BalanceIncreaseDaoContract)
 		statedb.SetBalance(addr, *u256.N0, tracing.BalanceDecreaseDaoAccount)
->>>>>>> 731fc8d4
 	}
 	return nil
 }