// Copyright 2014 The go-ethereum Authors
// (original work)
// Copyright 2024 The Erigon Authors
// (modifications)
// This file is part of Erigon.
//
// Erigon is free software: you can redistribute it and/or modify
// it under the terms of the GNU Lesser General Public License as published by
// the Free Software Foundation, either version 3 of the License, or
// (at your option) any later version.
//
// Erigon is distributed in the hope that it will be useful,
// but WITHOUT ANY WARRANTY; without even the implied warranty of
// MERCHANTABILITY or FITNESS FOR A PARTICULAR PURPOSE. See the
// GNU Lesser General Public License for more details.
//
// You should have received a copy of the GNU Lesser General Public License
// along with Erigon. If not, see <http://www.gnu.org/licenses/>.

package rlp

import (
	"bufio"
	"bytes"
	"encoding/binary"
	"errors"
	"fmt"
	"io"
	"reflect"
	"strings"
	"sync"

	"github.com/holiman/uint256"

	"github.com/erigontech/erigon/common/log/v3"
)

//lint:ignore ST1012 EOL is not an error.

// EOL is returned when the end of the current list
// has been reached during streaming.
var EOL = errors.New("rlp: end of list")

var (
	ErrExpectedString      = errors.New("rlp: expected String or Byte")
	ErrExpectedList        = errors.New("rlp: expected List")
	ErrCanonInt            = errors.New("rlp: non-canonical integer format")
	ErrCanonSize           = errors.New("rlp: non-canonical size information")
	ErrElemTooLarge        = errors.New("rlp: element is larger than containing list")
	ErrValueTooLarge       = errors.New("rlp: value size exceeds available input length")
	ErrMoreThanOneValue    = errors.New("rlp: input contains more than one value")
	ErrWrongTxTypePrefix   = errors.New("rlp: only 1-byte tx type prefix is supported")
	ErrUnknownTxTypePrefix = errors.New("rlp: unknown tx type prefix")

	// internal errors
	errNotInList     = errors.New("rlp: call of ListEnd outside of any list")
	errNotAtEOL      = errors.New("rlp: call of ListEnd not positioned at EOL")
	errUintOverflow  = errors.New("rlp: uint overflow")
	errNoPointer     = errors.New("rlp: interface given to Decode must be a pointer")
	errDecodeIntoNil = errors.New("rlp: pointer given to Decode must not be nil")

	streamPool = sync.Pool{
		New: func() interface{} { return new(Stream) },
	}
)

func IsInvalidRLPError(err error) bool {
	return errors.Is(err, ErrExpectedString) ||
		errors.Is(err, ErrExpectedList) ||
		errors.Is(err, ErrCanonInt) ||
		errors.Is(err, ErrCanonInt) ||
		errors.Is(err, ErrCanonSize) ||
		errors.Is(err, ErrElemTooLarge) ||
		errors.Is(err, ErrValueTooLarge) ||
		errors.Is(err, ErrMoreThanOneValue) ||
		errors.Is(err, ErrWrongTxTypePrefix) ||
		errors.Is(err, ErrUnknownTxTypePrefix) ||
		// internal errors
		errors.Is(err, errNotInList) ||
		errors.Is(err, errNotAtEOL) ||
		errors.Is(err, errUintOverflow) ||
		// stream errors
		strings.Contains(err.Error(), "rlp: input list has too many elements") ||
		strings.Contains(err.Error(), "rlp: expected input string or byte") ||
		strings.Contains(err.Error(), "rlp: expected input list") ||
		strings.Contains(err.Error(), "rlp: non-canonical size information") ||
		strings.Contains(err.Error(), "rlp: non-canonical integer (leading zero bytes)")
}

// Decoder is implemented by types that require custom RLP decoding rules or need to decode
// into private fields.
//
// The DecodeRLP method should read one value from the given Stream. It is not forbidden to
// read less or more, but it might be confusing.
type Decoder interface {
	DecodeRLP(*Stream) error
}

// Decode parses RLP-encoded data from r and stores the result in the value pointed to by
// val. Please see package-level documentation for the decoding rules. Val must be a
// non-nil pointer.
//
// If r does not implement ByteReader, Decode will do its own buffering.
//
// Note that Decode does not set an input limit for all readers and may be vulnerable to
// panics cause by huge value sizes. If you need an input limit, use
//
//	NewStream(r, limit).Decode(val)
func Decode(r io.Reader, val interface{}) error {
	stream, ok := streamPool.Get().(*Stream)
	if !ok {
		log.Warn("Failed to type convert to Stream pointer")
	}
	defer streamPool.Put(stream)

	stream.Reset(r, 0)
	return stream.Decode(val)
}

// DecodeBytes parses RLP data from b into val. Please see package-level documentation for
// the decoding rules. The input must contain exactly one value and no trailing data.
func DecodeBytes(b []byte, val interface{}) error {
	r := (*sliceReader)(&b)

	stream, ok := streamPool.Get().(*Stream)
	if !ok {
		log.Warn("Failed to type convert to Stream pointer")
	}
	defer streamPool.Put(stream)

	stream.Reset(r, uint64(len(b)))
	if err := stream.Decode(val); err != nil {
		return err
	}
	if len(b) > 0 {
		return ErrMoreThanOneValue
	}
	return nil
}

func DecodeBytesPartial(b []byte, val interface{}) error {
	r := (*sliceReader)(&b)

	stream, ok := streamPool.Get().(*Stream)
	if !ok {
		log.Warn("Failed to type convert to Stream pointer")
	}
	defer streamPool.Put(stream)

	stream.Reset(r, uint64(len(b)))
	if err := stream.Decode(val); err != nil {
		return err
	}
	return nil
}

type decodeError struct {
	msg string
	typ reflect.Type
	ctx []string
}

func (err *decodeError) Error() string {
	ctx := ""
	if len(err.ctx) > 0 {
		ctx = ", decoding into "
		for i := len(err.ctx) - 1; i >= 0; i-- {
			ctx += err.ctx[i]
		}
	}
	return fmt.Sprintf("rlp: %s for %v%s", err.msg, err.typ, ctx)
}

func wrapStreamError(err error, typ reflect.Type) error {
	switch {
	case errors.Is(err, ErrCanonInt):
		return &decodeError{msg: "non-canonical integer (leading zero bytes)", typ: typ}
	case errors.Is(err, ErrCanonSize):
		return &decodeError{msg: "non-canonical size information", typ: typ}
	case errors.Is(err, ErrExpectedList):
		return &decodeError{msg: "expected input list", typ: typ}
	case errors.Is(err, ErrExpectedString):
		return &decodeError{msg: "expected input string or byte", typ: typ}
	case errors.Is(err, errUintOverflow):
		return &decodeError{msg: "input string too long", typ: typ}
	case errors.Is(err, errNotAtEOL):
		return &decodeError{msg: "input list has too many elements", typ: typ}
	}
	return err
}

func WrapStreamError(err error, typ reflect.Type) error {
	return wrapStreamError(err, typ)
}

func addErrorContext(err error, ctx string) error {
	var decErr *decodeError
	if errors.As(err, &decErr) {
		decErr.ctx = append(decErr.ctx, ctx)
	}
	return err
}

var (
	decoderInterface = reflect.TypeOf(new(Decoder)).Elem()
<<<<<<< HEAD
	uint256Int       = reflect.TypeOf(uint256.Int{})
=======
	bigInt           = reflect.TypeFor[big.Int]()
	uint256Int       = reflect.TypeFor[uint256.Int]()
>>>>>>> 26ad6e6a
)

func makeDecoder(typ reflect.Type, tags tags) (dec decoder, err error) {
	kind := typ.Kind()
	switch {
	case typ == rawValueType:
		return decodeRawValue, nil
	case typ.AssignableTo(reflect.PtrTo(uint256Int)):
		return decodeUint256, nil
	case typ.AssignableTo(uint256Int):
		return decodeUint256NoPtr, nil
	case kind == reflect.Ptr:
		return makePtrDecoder(typ, tags)
	case reflect.PtrTo(typ).Implements(decoderInterface):
		return decodeDecoder, nil
	case isUint(kind):
		return decodeUint, nil
	case isInt(kind):
		return decodeInt, nil
	case kind == reflect.Bool:
		return decodeBool, nil
	case kind == reflect.String:
		return decodeString, nil
	case kind == reflect.Slice || kind == reflect.Array:
		return makeListDecoder(typ, tags)
	case kind == reflect.Struct:
		return makeStructDecoder(typ)
	case kind == reflect.Interface:
		return decodeInterface, nil
	default:
		return nil, fmt.Errorf("rlp: type %v is not RLP-serializable", typ)
	}
}

func decodeRawValue(s *Stream, val reflect.Value) error {
	r, err := s.Raw()
	if err != nil {
		return err
	}
	val.SetBytes(r)
	return nil
}

func decodeUint(s *Stream, val reflect.Value) error {
	typ := val.Type()
	num, err := s.uint(typ.Bits())
	if err != nil {
		return wrapStreamError(err, val.Type())
	}
	val.SetUint(num)
	return nil
}

func decodeInt(s *Stream, val reflect.Value) error {
	typ := val.Type()
	num, err := s.uint(typ.Bits())
	if err != nil {
		return wrapStreamError(err, val.Type())
	}
	val.SetInt(int64(num))
	return nil
}

func decodeBool(s *Stream, val reflect.Value) error {
	b, err := s.Bool()
	if err != nil {
		return wrapStreamError(err, val.Type())
	}
	val.SetBool(b)
	return nil
}

func decodeString(s *Stream, val reflect.Value) error {
	b, err := s.Bytes()
	if err != nil {
		return wrapStreamError(err, val.Type())
	}
	val.SetString(string(b))
	return nil
}

func decodeUint256NoPtr(s *Stream, val reflect.Value) error {
	return decodeUint256(s, val.Addr())
}

func decodeUint256(s *Stream, val reflect.Value) error {
	b, err := s.Uint256Bytes()
	if err != nil {
		return wrapStreamError(err, val.Type())
	}

	// Set the integer bytes.
	i := val.Interface().(*uint256.Int)
	if i == nil {
		i = new(uint256.Int)
		val.Set(reflect.ValueOf(i))
	}
	i.SetBytes(b)
	return nil
}

func makeListDecoder(typ reflect.Type, tag tags) (decoder, error) {
	etype := typ.Elem()
	if etype.Kind() == reflect.Uint8 && !reflect.PtrTo(etype).Implements(decoderInterface) {
		if typ.Kind() == reflect.Array {
			return decodeByteArray, nil
		}
		return decodeByteSlice, nil
	}
	etypeinfo := theTC.infoWhileGenerating(etype, tags{})
	if etypeinfo.decoderErr != nil {
		return nil, etypeinfo.decoderErr
	}
	var dec decoder
	switch {
	case typ.Kind() == reflect.Array:
		dec = func(s *Stream, val reflect.Value) error {
			return decodeListArray(s, val, etypeinfo.decoder)
		}
	case tag.tail:
		// A slice with "tail" tag can occur as the last field
		// of a struct and is supposed to swallow all remaining
		// list elements. The struct decoder already called s.List,
		// proceed directly to decoding the elements.
		dec = func(s *Stream, val reflect.Value) error {
			return decodeSliceElems(s, val, etypeinfo.decoder)
		}
	default:
		dec = func(s *Stream, val reflect.Value) error {
			return decodeListSlice(s, val, etypeinfo.decoder)
		}
	}
	return dec, nil
}

func decodeListSlice(s *Stream, val reflect.Value, elemdec decoder) error {
	size, err := s.List()
	if err != nil {
		return wrapStreamError(err, val.Type())
	}
	if size == 0 {
		val.Set(reflect.MakeSlice(val.Type(), 0, 0))
		return s.ListEnd()
	}
	if err := decodeSliceElems(s, val, elemdec); err != nil {
		return err
	}
	return s.ListEnd()
}

func decodeSliceElems(s *Stream, val reflect.Value, elemdec decoder) error {
	i := 0
	for ; ; i++ {
		// grow slice if necessary
		if i >= val.Cap() {
			newcap := max(val.Cap()+val.Cap()/2, 4)
			newv := reflect.MakeSlice(val.Type(), val.Len(), newcap)
			reflect.Copy(newv, val)
			val.Set(newv)
		}
		if i >= val.Len() {
			val.SetLen(i + 1)
		}
		// decode into element
		if err := elemdec(s, val.Index(i)); errors.Is(err, EOL) {
			break
		} else if err != nil {
			return addErrorContext(err, fmt.Sprint("[", i, "]"))
		}
	}
	if i < val.Len() {
		val.SetLen(i)
	}
	return nil
}

func decodeListArray(s *Stream, val reflect.Value, elemdec decoder) error {
	if _, err := s.List(); err != nil {
		return wrapStreamError(err, val.Type())
	}
	vlen := val.Len()
	i := 0
	for ; i < vlen; i++ {
		if err := elemdec(s, val.Index(i)); errors.Is(err, EOL) {
			break
		} else if err != nil {
			return addErrorContext(err, fmt.Sprint("[", i, "]"))
		}
	}
	if i < vlen {
		return &decodeError{msg: "input list has too few elements", typ: val.Type()}
	}
	return wrapStreamError(s.ListEnd(), val.Type())
}

func decodeByteSlice(s *Stream, val reflect.Value) error {
	b, err := s.Bytes()
	if err != nil {
		return wrapStreamError(err, val.Type())
	}
	val.SetBytes(b)
	return nil
}

func decodeByteArray(s *Stream, val reflect.Value) error {
	kind, size, err := s.Kind()
	if err != nil {
		return err
	}
	vlen := val.Len()
	switch kind {
	case Byte:
		if vlen == 0 {
			return &decodeError{msg: "input string too long", typ: val.Type()}
		}
		if vlen > 1 {
			return &decodeError{msg: "input string too short", typ: val.Type()}
		}
		bv, _ := s.Uint()
		val.Index(0).SetUint(bv)
	case String:
		if uint64(vlen) < size {
			return &decodeError{msg: "input string too long", typ: val.Type()}
		}
		if uint64(vlen) > size {
			return &decodeError{msg: "input string too short", typ: val.Type()}
		}
		slice := val.Slice(0, vlen).Interface().([]byte)
		if err := s.readFull(slice); err != nil {
			return err
		}
		// Reject cases where single byte encoding should have been used.
		if size == 1 && slice[0] < 128 {
			return wrapStreamError(ErrCanonSize, val.Type())
		}
	case List:
		return wrapStreamError(ErrExpectedString, val.Type())
	}
	return nil
}

func makeStructDecoder(typ reflect.Type) (decoder, error) {
	fields, err := structFields(typ)
	if err != nil {
		return nil, err
	}
	for _, f := range fields {
		if f.info.decoderErr != nil {
			return nil, structFieldError{typ, f.index, f.info.decoderErr}
		}
	}
	dec := func(s *Stream, val reflect.Value) (err error) {
		if _, err := s.List(); err != nil {
			return wrapStreamError(err, typ)
		}
		for i, f := range fields {
			err := f.info.decoder(s, val.Field(f.index))
			if errors.Is(err, EOL) {
				if f.optional {
					// The field is optional, so reaching the end of the list before
					// reaching the last field is acceptable. All remaining undecoded
					// fields are zeroed.
					zeroFields(val, fields[i:])
					break
				}
				return &decodeError{msg: "too few elements", typ: typ}
			} else if err != nil {
				return addErrorContext(err, "."+typ.Field(f.index).Name)
			}
		}
		return wrapStreamError(s.ListEnd(), typ)
	}
	return dec, nil
}

func zeroFields(structval reflect.Value, fields []field) {
	for _, f := range fields {
		fv := structval.Field(f.index)
		fv.Set(reflect.Zero(fv.Type()))
	}
}

// makePtrDecoder creates a decoder that decodes into the pointer's element type.
func makePtrDecoder(typ reflect.Type, tag tags) (decoder, error) {
	etype := typ.Elem()
	etypeinfo := theTC.infoWhileGenerating(etype, tags{})
	switch {
	case etypeinfo.decoderErr != nil:
		return nil, etypeinfo.decoderErr
	case !tag.nilOK:
		return makeSimplePtrDecoder(etype, etypeinfo), nil
	default:
		return makeNilPtrDecoder(etype, etypeinfo, tag.nilKind), nil
	}
}

func makeSimplePtrDecoder(etype reflect.Type, etypeinfo *typeinfo) decoder {
	return func(s *Stream, val reflect.Value) (err error) {
		newval := val
		if val.IsNil() {
			newval = reflect.New(etype)
		}
		if err = etypeinfo.decoder(s, newval.Elem()); err == nil {
			val.Set(newval)
		}
		return err
	}
}

// makeNilPtrDecoder creates a decoder that decodes empty values as nil. Non-empty
// values are decoded into a value of the element type, just like makePtrDecoder does.
//
// This decoder is used for pointer-typed struct fields with struct tag "nil".
func makeNilPtrDecoder(etype reflect.Type, etypeinfo *typeinfo, nilKind Kind) decoder {
	typ := reflect.PtrTo(etype)
	nilPtr := reflect.Zero(typ)
	return func(s *Stream, val reflect.Value) (err error) {
		kind, size, err := s.Kind()
		if err != nil {
			val.Set(nilPtr)
			return wrapStreamError(err, typ)
		}
		// Handle empty values as a nil pointer.
		if kind != Byte && size == 0 {
			if kind != nilKind {
				return &decodeError{
					msg: fmt.Sprintf("wrong kind of empty value (got %v, want %v)", kind, nilKind),
					typ: typ,
				}
			}
			// rearm s.Kind. This is important because the input
			// position must advance to the next value even though
			// we don't read anything.
			s.kind = -1
			val.Set(nilPtr)
			return nil
		}
		newval := val
		if val.IsNil() {
			newval = reflect.New(etype)
		}
		if err = etypeinfo.decoder(s, newval.Elem()); err == nil {
			val.Set(newval)
		}
		return err
	}
}

var ifsliceType = reflect.TypeOf([]interface{}{})

func decodeInterface(s *Stream, val reflect.Value) error {
	if val.Type().NumMethod() != 0 {
		return fmt.Errorf("rlp: type %v is not RLP-serializable", val.Type())
	}
	kind, _, err := s.Kind()
	if err != nil {
		return err
	}
	if kind == List {
		slice := reflect.New(ifsliceType).Elem()
		if err := decodeListSlice(s, slice, decodeInterface); err != nil {
			return err
		}
		val.Set(slice)
	} else {
		b, err := s.Bytes()
		if err != nil {
			return err
		}
		val.Set(reflect.ValueOf(b))
	}
	return nil
}

func decodeDecoder(s *Stream, val reflect.Value) error {
	return val.Addr().Interface().(Decoder).DecodeRLP(s)
}

// Kind represents the kind of value contained in an RLP stream.
type Kind int

const (
	Byte Kind = iota
	String
	List
)

func (k Kind) String() string {
	switch k {
	case Byte:
		return "Byte"
	case String:
		return "String"
	case List:
		return "List"
	default:
		return fmt.Sprintf("Unknown(%d)", k)
	}
}

// ByteReader must be implemented by any input reader for a Stream. It
// is implemented by e.g. bufio.Reader and bytes.Reader.
type ByteReader interface {
	io.Reader
	io.ByteReader
}

// Stream can be used for piecemeal decoding of an input stream. This
// is useful if the input is very large or if the decoding rules for a
// type depend on the input structure. Stream does not keep an
// internal buffer. After decoding a value, the input reader will be
// positioned just before the type information for the next value.
//
// When decoding a list and the input position reaches the declared
// length of the list, all operations will return error EOL.
// The end of the list must be acknowledged using ListEnd to continue
// reading the enclosing list.
//
// Stream is not safe for concurrent use.
type Stream struct {
	r ByteReader

	// number of bytes remaining to be read from r.
	remaining uint64
	limited   bool

	// auxiliary buffer for integer decoding
	uintbuf [32]byte

	kind    Kind   // kind of value ahead
	size    uint64 // size of value ahead
	byteval byte   // value of single byte in type tag
	kinderr error  // error from last readKind
	stack   []listpos
}

type listpos struct{ pos, size uint64 }

// NewStream creates a new decoding stream reading from r.
//
// If r implements the ByteReader interface, Stream will
// not introduce any buffering.
//
// For non-toplevel values, Stream returns ErrElemTooLarge
// for values that do not fit into the enclosing list.
//
// Stream supports an optional input limit. If a limit is set, the
// size of any toplevel value will be checked against the remaining
// input length. Stream operations that encounter a value exceeding
// the remaining input length will return ErrValueTooLarge. The limit
// can be set by passing a non-zero value for inputLimit.
//
// If r is a bytes.Reader or strings.Reader, the input limit is set to
// the length of r's underlying data unless an explicit limit is
// provided.
func NewStream(r io.Reader, inputLimit uint64) *Stream {
	s := new(Stream)
	s.Reset(r, inputLimit)
	return s
}

// NewListStream creates a new stream that pretends to be positioned
// at an encoded list of the given length.
func NewListStream(r io.Reader, len uint64) *Stream {
	s := new(Stream)
	s.Reset(r, len)
	s.kind = List
	s.size = len
	return s
}

func NewStreamFromPool(r io.Reader, inputLimit uint64) (stream *Stream, done func()) {
	stream, ok := streamPool.Get().(*Stream)
	if !ok {
		log.Warn("Failed to get stream from pool")
	}
	stream.Reset(r, inputLimit)
	return stream, func() {
		streamPool.Put(stream)
	}
}

// Remaining returns number of bytes remaining to be read
func (s *Stream) Remaining() uint64 {
	return s.remaining
}

// Bytes reads an RLP string and returns its contents as a byte slice.
// If the input does not contain an RLP string, the returned
// error will be ErrExpectedString.
func (s *Stream) Bytes() ([]byte, error) {
	kind, size, err := s.Kind()
	if err != nil {
		return nil, err
	}
	switch kind {
	case Byte:
		s.kind = -1 // rearm Kind
		return []byte{s.byteval}, nil
	case String:
		b := make([]byte, size)
		if err = s.readFull(b); err != nil {
			return nil, err
		}
		if size == 1 && b[0] < 128 {
			return nil, ErrCanonSize
		}
		return b, nil
	default:
		return nil, ErrExpectedString
	}
}

func (s *Stream) ReadBytes(b []byte) error {
	kind, size, err := s.Kind()
	if err != nil {
		return err
	}
	switch kind {
	case Byte:
		if len(b) != 1 {
			return fmt.Errorf("input value has wrong size 1, want %d", len(b))
		}
		b[0] = s.byteval
		s.kind = -1 // rearm Kind
		return nil
	case String:
		if uint64(len(b)) != size {
			return fmt.Errorf("input value has wrong size %d, want %d", size, len(b))
		}
		if err = s.readFull(b); err != nil {
			return err
		}
		if size == 1 && b[0] < 128 {
			return ErrCanonSize
		}
		return nil
	default:
		return ErrExpectedString
	}
}

// Raw reads a raw encoded value including RLP type information.
func (s *Stream) Raw() ([]byte, error) {
	kind, size, err := s.Kind()
	if err != nil {
		return nil, err
	}
	if kind == Byte {
		s.kind = -1 // rearm Kind
		return []byte{s.byteval}, nil
	}
	// the original header has already been read and is no longer
	// available. read content and put a new header in front of it.
	start := headsize(size)
	buf := make([]byte, uint64(start)+size)
	if err := s.readFull(buf[start:]); err != nil {
		return nil, err
	}
	if kind == String {
		puthead(buf, 0x80, 0xB7, size)
	} else {
		puthead(buf, 0xC0, 0xF7, size)
	}
	return buf, nil
}

// Uint reads an RLP string of up to 8 bytes and returns its contents
// as an unsigned integer. If the input does not contain an RLP string, the
// returned error will be ErrExpectedString.
func (s *Stream) Uint() (uint64, error) {
	return s.uint(64)
}

func (s *Stream) uint(maxbits int) (uint64, error) {
	kind, size, err := s.Kind()
	if err != nil {
		return 0, err
	}
	switch kind {
	case Byte:
		if s.byteval == 0 {
			return 0, ErrCanonInt
		}
		s.kind = -1 // rearm Kind
		return uint64(s.byteval), nil
	case String:
		if size > uint64(maxbits/8) {
			return 0, errUintOverflow
		}
		v, err := s.readUint(byte(size))
		switch {
		case errors.Is(err, ErrCanonSize):
			// Adjust error because we're not reading a size right now.
			return 0, ErrCanonInt
		case err != nil:
			return 0, err
		case size > 0 && v < 128:
			return 0, ErrCanonSize
		default:
			return v, nil
		}
	default:
		return 0, ErrExpectedString
	}
}

// Deprecated: Uint256Bytes generates unecessary garbage by
// returning a heap buffer which is immediately converted
// into an array and disguared.  Use Uint256() instead
// which processed the buffer internally so it doesnt leak
func (s *Stream) Uint256Bytes() ([]byte, error) {
	b, err := s.bigIntBytes()
	if err != nil {
		return nil, err
	}
	if len(b) > 32 {
		return nil, errUintOverflow
	}
	return b, nil
}

func (s *Stream) Uint256() (i uint256.Int, err error) {
	var buffer []byte
	kind, size, err := s.Kind()
	switch {
	case err != nil:
		return i, err
	case kind == List:
		return i, ErrExpectedString
	case kind == Byte:
		buffer = s.uintbuf[:1]
		buffer[0] = s.byteval
		s.kind = -1 // re-arm Kind
	case size == 0:
		// Avoid zero-length read.
		s.kind = -1
	case size > 32:
		return i, ErrElemTooLarge
	case size <= uint64(len(s.uintbuf)):
		// For integers smaller than s.uintbuf, allocating a buffer
		// can be avoided.
		buffer = s.uintbuf[:size]
		if err := s.readFull(buffer); err != nil {
			return i, err
		}
		// Reject inputs where single byte encoding should have been used.
		if size == 1 && buffer[0] < 128 {
			return i, ErrCanonSize
		}
	default:
		// For large integers, a temporary buffer is needed.
		buffer = make([]byte, size)
		if err := s.readFull(buffer); err != nil {
			return i, err
		}
	}

	// Reject leading zero bytes.
	if len(buffer) > 0 && buffer[0] == 0 {
		return i, ErrCanonInt
	}

	i.SetBytes(buffer)

	return i, nil
}

func (s *Stream) bigIntBytes() ([]byte, error) {
	var buffer []byte
	kind, size, err := s.Kind()
	switch {
	case err != nil:
		return nil, err
	case kind == List:
		return nil, ErrExpectedString
	case kind == Byte:
		buffer = s.uintbuf[:1]
		buffer[0] = s.byteval
		s.kind = -1 // re-arm Kind
	case size == 0:
		// Avoid zero-length read.
		s.kind = -1
	case size <= uint64(len(s.uintbuf)):
		// For integers smaller than s.uintbuf, allocating a buffer
		// can be avoided.
		buffer = s.uintbuf[:size]
		if err := s.readFull(buffer); err != nil {
			return nil, err
		}
		// Reject inputs where single byte encoding should have been used.
		if size == 1 && buffer[0] < 128 {
			return nil, ErrCanonSize
		}
	default:
		// For large integers, a temporary buffer is needed.
		buffer = make([]byte, size)
		if err := s.readFull(buffer); err != nil {
			return nil, err
		}
	}

	// Reject leading zero bytes.
	if len(buffer) > 0 && buffer[0] == 0 {
		return nil, ErrCanonInt
	}

	return buffer, nil
}

// Bool reads an RLP string of up to 1 byte and returns its contents
// as a boolean. If the input does not contain an RLP string, the
// returned error will be ErrExpectedString.
func (s *Stream) Bool() (bool, error) {
	num, err := s.uint(8)
	if err != nil {
		return false, err
	}
	switch num {
	case 0:
		return false, nil
	case 1:
		return true, nil
	default:
		return false, fmt.Errorf("rlp: invalid boolean value: %d", num)
	}
}

// List starts decoding an RLP list. If the input does not contain a
// list, the returned error will be ErrExpectedList. When the list's
// end has been reached, any Stream operation will return EOL.
func (s *Stream) List() (size uint64, err error) {
	kind, size, err := s.Kind()
	if err != nil {
		return 0, err
	}
	if kind != List {
		return 0, ErrExpectedList
	}
	s.NewList(size)
	return size, nil
}

// NewList starts decoding an RLP list, but without reading its prefix
func (s *Stream) NewList(size uint64) {
	s.stack = append(s.stack, listpos{0, size})
	s.kind = -1
	s.size = 0
}

// ListEnd returns to the enclosing list.
// The input reader must be positioned at the end of a list.
func (s *Stream) ListEnd() error {
	if len(s.stack) == 0 {
		return errNotInList
	}
	tos := s.stack[len(s.stack)-1]
	if tos.pos != tos.size {
		return errNotAtEOL
	}
	s.stack = s.stack[:len(s.stack)-1] // pop
	if len(s.stack) > 0 {
		s.stack[len(s.stack)-1].pos += tos.size
	}
	s.kind = -1
	s.size = 0
	return nil
}

// Decode decodes a value and stores the result in the value pointed
// to by val. Please see the documentation for the Decode function
// to learn about the decoding rules.
func (s *Stream) Decode(val interface{}) error {
	if val == nil {
		return errDecodeIntoNil
	}
	rval := reflect.ValueOf(val)
	rtyp := rval.Type()
	if rtyp.Kind() != reflect.Ptr {
		return errNoPointer
	}
	if rval.IsNil() {
		return errDecodeIntoNil
	}
	dcd, err := cachedDecoder(rtyp.Elem())
	if err != nil {
		return err
	}

	err = dcd(s, rval.Elem())
	var decErr *decodeError
	if errors.As(err, &decErr) && len(decErr.ctx) > 0 {
		// add decode target type to error so context has more meaning
		decErr.ctx = append(decErr.ctx, fmt.Sprint("(", rtyp.Elem(), ")"))
	}
	return err
}

// Reset discards any information about the current decoding context
// and starts reading from r. This method is meant to facilitate reuse
// of a preallocated Stream across many decoding operations.
//
// If r does not also implement ByteReader, Stream will do its own
// buffering.
func (s *Stream) Reset(r io.Reader, inputLimit uint64) {
	if inputLimit > 0 {
		s.remaining = inputLimit
		s.limited = true
	} else {
		// Attempt to automatically discover
		// the limit when reading from a byte slice.
		switch br := r.(type) {
		case *bytes.Reader:
			s.remaining = uint64(br.Len())
			s.limited = true
		case *strings.Reader:
			s.remaining = uint64(br.Len())
			s.limited = true
		default:
			s.limited = false
		}
	}
	// Wrap r with a buffer if it doesn't have one.
	bufr, ok := r.(ByteReader)
	if !ok {
		bufr = bufio.NewReader(r)
	}
	s.r = bufr
	// Reset the decoding context.
	s.stack = s.stack[:0]
	s.size = 0
	s.kind = -1
	s.kinderr = nil
	s.uintbuf = [32]byte{}
	s.byteval = 0
}

// Kind returns the kind and size of the next value in the
// input stream.
//
// The returned size is the number of bytes that make up the value.
// For kind == Byte, the size is zero because the value is
// contained in the type tag.
//
// The first call to Kind will read size information from the input
// reader and leave it positioned at the start of the actual bytes of
// the value. Subsequent calls to Kind (until the value is decoded)
// will not advance the input reader and return cached information.
func (s *Stream) Kind() (kind Kind, size uint64, err error) {
	var tos *listpos
	if len(s.stack) > 0 {
		tos = &s.stack[len(s.stack)-1]
	}
	if s.kind < 0 {
		s.kinderr = nil
		// Don't read further if we're at the end of the
		// innermost list.
		if tos != nil && tos.pos == tos.size {
			return 0, 0, EOL
		}
		s.kind, s.size, s.kinderr = s.readKind()
		if s.kinderr == nil {
			if tos == nil {
				// At toplevel, check that the value is smaller
				// than the remaining input length.
				if s.limited && s.size > s.remaining {
					s.kinderr = ErrValueTooLarge
				}
			} else {
				// Inside a list, check that the value doesn't overflow the list.
				if s.size > tos.size-tos.pos {
					s.kinderr = ErrElemTooLarge
				}
			}
		}
	}
	// Note: this might return a sticky error generated
	// by an earlier call to readKind.
	return s.kind, s.size, s.kinderr
}

func (s *Stream) readKind() (kind Kind, size uint64, err error) {
	b, err := s.readByte()
	if err != nil {
		if len(s.stack) == 0 {
			// At toplevel, Adjust the error to actual EOF. io.EOF is
			// used by callers to determine when to stop decoding.
			switch {
			case errors.Is(err, io.ErrUnexpectedEOF):
				err = io.EOF
			case errors.Is(err, ErrValueTooLarge):
				err = io.EOF
			}
		}
		return 0, 0, err
	}
	s.byteval = 0
	switch {
	case b < 0x80: //128
		// For a single byte whose value is in the [0x00, 0x7F] range, that byte
		// is its own RLP encoding.
		s.byteval = b
		return Byte, 0, nil
	case b < 0xB8: //184
		// Otherwise, if a string is 0-55 bytes long,
		// the RLP encoding consists of a single byte with value 0x80 plus the
		// length of the string followed by the string. The range of the first
		// byte is thus [0x80, 0xB7].
		return String, uint64(b - 0x80), nil
	case b < 0xC0: //192
		// If a string is more than 55 bytes long, the
		// RLP encoding consists of a single byte with value 0xB7 plus the length
		// of the length of the string in binary form, followed by the length of
		// the string, followed by the string. For example, a length-1024 string
		// would be encoded as 0xB90400 followed by the string. The range of
		// the first byte is thus [0xB8, 0xBF].
		size, err = s.readUint(b - 0xB7)
		if err == nil && size < 56 {
			err = ErrCanonSize
		}
		return String, size, err
	case b < 0xF8: //248
		// If the total payload of a list
		// (i.e. the combined length of all its items) is 0-55 bytes long, the
		// RLP encoding consists of a single byte with value 0xC0 plus the length
		// of the list followed by the concatenation of the RLP encodings of the
		// items. The range of the first byte is thus [0xC0, 0xF7].
		return List, uint64(b - 0xC0), nil
	default:
		// If the total payload of a list is more than 55 bytes long,
		// the RLP encoding consists of a single byte with value 0xF7
		// plus the length of the length of the payload in binary
		// form, followed by the length of the payload, followed by
		// the concatenation of the RLP encodings of the items. The
		// range of the first byte is thus [0xF8, 0xFF].
		size, err = s.readUint(b - 0xF7) //247
		if err == nil && size < 56 {
			err = ErrCanonSize
		}
		return List, size, err
	}
}

func (s *Stream) readUint(size byte) (uint64, error) {
	switch size {
	case 0:
		s.kind = -1 // rearm Kind
		return 0, nil
	case 1:
		b, err := s.readByte()
		return uint64(b), err
	default:
		buffer := s.uintbuf[:8]
		clear(buffer)
		start := int(8 - size)
		if err := s.readFull(buffer[start:]); err != nil {
			return 0, err
		}
		if buffer[start] == 0 {
			// Note: readUint is also used to decode integer values.
			// The error needs to be adjusted to become ErrCanonInt in this case.
			return 0, ErrCanonSize
		}
		return binary.BigEndian.Uint64(buffer), nil
	}
}

func (s *Stream) readFull(buf []byte) (err error) {
	if e := s.willRead(uint64(len(buf))); e != nil {
		return e
	}
	var nn, n int
	for n < len(buf) && err == nil {
		nn, err = s.r.Read(buf[n:])
		n += nn
	}
	if errors.Is(err, io.EOF) {
		if n < len(buf) {
			err = io.ErrUnexpectedEOF
		} else {
			// Readers are allowed to give EOF even though the read succeeded.
			// In such cases, we discard the EOF, like io.ReadFull() does.
			err = nil
		}
	}
	return err
}

func (s *Stream) readByte() (byte, error) {
	if err := s.willRead(1); err != nil {
		return 0, err
	}
	b, err := s.r.ReadByte()
	if errors.Is(err, io.EOF) {
		err = io.ErrUnexpectedEOF
	}
	return b, err
}

func (s *Stream) willRead(n uint64) error {
	s.kind = -1 // rearm Kind

	if len(s.stack) > 0 {
		// check list overflow
		tos := s.stack[len(s.stack)-1]
		if n > tos.size-tos.pos {
			return ErrElemTooLarge
		}
		s.stack[len(s.stack)-1].pos += n
	}
	if s.limited {
		if n > s.remaining {
			return ErrValueTooLarge
		}
		s.remaining -= n
	}
	return nil
}

// MoreDataInList reports whether the current list context contains
// more data to be read.
func (s *Stream) MoreDataInList() bool {
	_, listLimit := s.listLimit()
	return listLimit > 0
}

// listLimit returns the amount of data remaining in the innermost list.
func (s *Stream) listLimit() (inList bool, limit uint64) {
	if len(s.stack) == 0 {
		return false, 0
	}
	a := s.stack[len(s.stack)-1]
	return true, a.size - a.pos
}

type sliceReader []byte

func (sr *sliceReader) Read(b []byte) (int, error) {
	if len(*sr) == 0 {
		return 0, io.EOF
	}
	n := copy(b, *sr)
	*sr = (*sr)[n:]
	return n, nil
}

func (sr *sliceReader) ReadByte() (byte, error) {
	if len(*sr) == 0 {
		return 0, io.EOF
	}
	b := (*sr)[0]
	*sr = (*sr)[1:]
	return b, nil
}<|MERGE_RESOLUTION|>--- conflicted
+++ resolved
@@ -203,12 +203,7 @@
 
 var (
 	decoderInterface = reflect.TypeOf(new(Decoder)).Elem()
-<<<<<<< HEAD
-	uint256Int       = reflect.TypeOf(uint256.Int{})
-=======
-	bigInt           = reflect.TypeFor[big.Int]()
 	uint256Int       = reflect.TypeFor[uint256.Int]()
->>>>>>> 26ad6e6a
 )
 
 func makeDecoder(typ reflect.Type, tags tags) (dec decoder, err error) {
