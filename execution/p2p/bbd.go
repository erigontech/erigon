// Copyright 2025 The Erigon Authors
// This file is part of Erigon.
//
// Erigon is free software: you can redistribute it and/or modify
// it under the terms of the GNU Lesser General Public License as published by
// the Free Software Foundation, either version 3 of the License, or
// (at your option) any later version.
//
// Erigon is distributed in the hope that it will be useful,
// but WITHOUT ANY WARRANTY; without even the implied warranty of
// MERCHANTABILITY or FITNESS FOR A PARTICULAR PURPOSE. See the
// GNU Lesser General Public License for more details.
//
// You should have received a copy of the GNU Lesser General Public License
// along with Erigon. If not, see <http://www.gnu.org/licenses/>.

package p2p

import (
	"context"
	"errors"
	"fmt"
	"time"

	"golang.org/x/sync/errgroup"

	"github.com/erigontech/erigon-lib/common"
	"github.com/erigontech/erigon-lib/log/v3"
	"github.com/erigontech/erigon/db/etl"
	"github.com/erigontech/erigon/db/kv/dbutils"
	"github.com/erigontech/erigon/execution/rlp"
	"github.com/erigontech/erigon/execution/types"
	"github.com/erigontech/erigon/p2p/protocols/eth"
)

var ErrChainLengthExceedsLimit = errors.New("chain length exceeds limit")

type BbdHeaderReader interface {
	HeaderByHash(ctx context.Context, hash common.Hash) (*types.Header, error)
}

type BackwardBlockDownloader struct {
	logger        log.Logger
	fetcher       Fetcher
	peerPenalizer *PeerPenalizer
	peerTracker   *PeerTracker
	tmpDir        string
}

func NewBackwardBlockDownloader(
	logger log.Logger,
	fetcher Fetcher,
	peerPenalizer *PeerPenalizer,
	peerTracker *PeerTracker,
	tmpDir string,
) *BackwardBlockDownloader {
	return &BackwardBlockDownloader{
		logger:        logger,
		fetcher:       fetcher,
		peerPenalizer: peerPenalizer,
		peerTracker:   peerTracker,
		tmpDir:        tmpDir,
	}
}

// DownloadBlocksBackwards downloads blocks backwards given a starting block hash. It uses the underlying header reader
// to figure out when a header chain connects with a header that we already have. The backward download can handle
// chain lengths of unlimited size by using an etl for temporarily storing the headers. This is also enabled by a
// paging-like BbdResultFeed, which can be used to return pages of blocks as they get fetched in batches.
//
// There are a number of BbdOption-s that can be passed in to customise the behaviour of the request:
//   - WithPeerId - in case the backward needs to happen from a specific peer only
//     (default: distributes requests across all that have the initial block hash)
//   - WithBlocksBatchSize - controls the size of the block batch that we fetch from all and send to the result feed
//     (default: 500 blocks)
//   - WithChainLengthLimit - terminate the download if the backward header chain goes beyond a certain length.
//     (default: unlimited)
//   - WithChainLengthCurrentHead - optional, can be used in conjunction with WithChainLengthLimit to enable a quick
//     validation of chain length limit breach. With this we can terminate early after fetching the initial header from
//     peers if the fetched header is too far ahead than the current head. This will prevent further batched backward
//     fetches of headers until such a chain length limit is breached.
<<<<<<< HEAD
func (bbd *BackwardBlockDownloader) DownloadBlocksBackwards(
	ctx context.Context,
	hash common.Hash,
	headerReader BbdHeaderReader,
	opts ...BbdOption,
) (ResultFeed, error) {
	feed := ResultFeed{ch: make(chan BatchResult)}
=======
func (bbd *BackwardBlockDownloader) DownloadBlocksBackwards(ctx context.Context, hash common.Hash, opts ...BbdOption) (BbdResultFeed, error) {
	if bbd.stopped.Load() {
		return BbdResultFeed{}, errors.New("backward block downloader is stopped")
	}
	feed := BbdResultFeed{ch: make(chan BlockBatchResult)}
>>>>>>> b73651d8
	go func() {
		defer feed.close()
		err := bbd.fetchBlocksBackwardsByHash(ctx, hash, headerReader, feed, opts...)
		if err != nil {
			feed.consumeErr(ctx, err)
		}
	}()
	return feed, nil
}

<<<<<<< HEAD
func (bbd *BackwardBlockDownloader) fetchBlocksBackwardsByHash(
	ctx context.Context,
	hash common.Hash,
	headerReader BbdHeaderReader,
	feed ResultFeed,
	opts ...BbdOption,
) error {
=======
func (bbd *BackwardBlockDownloader) fetchBlocksBackwardsByHash(ctx context.Context, hash common.Hash, feed BbdResultFeed, opts ...BbdOption) error {
>>>>>>> b73651d8
	bbd.logger.Debug("[backward-block-downloader] fetching blocks backwards by hash", "hash", hash)
	// 1. Get all peers
	config := applyBbdOptions(opts...)
	peers, err := bbd.loadPeers(config)
	if err != nil {
		return err
	}

	// 2. Check which peers have the header to build knowledge about which peers we can use for syncing
	//    and to also terminate early if none of the peers have seen it
	bbd.logger.Info("[backward-block-downloader] downloading initial header from all peers", "hash", hash)
	initialHeader, err := bbd.downloadInitialHeader(ctx, hash, peers, config)
	if err != nil {
		return err
	}

	// 3. Download the header chain backwards in an etl collector until we connect it to a known local header.
	//    Note we fetch headers in batches of min(config.blocksBatchSize,1024) from 1 peer and send every following
	//    request to the next available peer (in rotating fashion) to distribute the requests across all peers.
	bbd.logger.Info(
		"[backward-block-downloader] downloading header chain backward from initial header",
		"num", initialHeader.Number.Uint64(),
		"hash", initialHeader.Hash(),
	)
	etlSortableBuf := etl.NewSortableBuffer(etl.BufferOptimalSize)
	headerCollector := etl.NewCollector("backward-block-downloader", bbd.tmpDir, etlSortableBuf, bbd.logger)
	defer headerCollector.Close()
	connectionPoint, err := bbd.downloadHeaderChainBackwards(ctx, initialHeader, headerReader, headerCollector, peers, config)
	if err != nil {
		return err
	}

	// 4. Start forward downloading the bodies in batches of config.blocksBatchSize from the next in-turn peer.
	//    Upon every complete batch we construct the blocks and feed them to the result feed.
	bbd.logger.Info(
		"[backward-block-downloader] starting forward downloading of blocks",
		"count", (initialHeader.Number.Uint64()-connectionPoint.Number.Uint64())+1,
		"fromNum", connectionPoint.Number.Uint64(),
		"fromHash", connectionPoint.Hash(),
		"toNum", initialHeader.Number.Uint64(),
		"toHash", initialHeader.Hash(),
	)
	return bbd.downloadBlocks(ctx, headerCollector, peers, config, feed)
}

func (bbd *BackwardBlockDownloader) loadPeers(config bbdRequestConfig) (peersContext, error) {
	if config.peerId != nil {
		return newPeersContext([]*PeerId{config.peerId}), nil
	}

	peers := bbd.peerTracker.ListPeers()
	if len(peers) == 0 {
		return peersContext{}, errors.New("no peers available")
	}

	return newPeersContext(peers), nil
}

func (bbd *BackwardBlockDownloader) downloadInitialHeader(
	ctx context.Context,
	hash common.Hash,
	peers peersContext,
	config bbdRequestConfig,
) (*types.Header, error) {
	peersHeadersResponses := make([][]*types.Header, len(peers.all))
	eg := errgroup.Group{}
	fetcherOpts := []FetcherOption{
		WithResponseTimeout(config.initialHeaderFetchTimeout),
		WithMaxRetries(config.initialHeaderFetchRetries),
	}
	for _, peer := range peers.all {
		eg.Go(func() error {
			peerIndex := peers.peerIdToIndex[*peer]
			resp, err := bbd.fetcher.FetchHeadersBackwards(ctx, hash, 1, peer, fetcherOpts...)
			if err != nil {
				bbd.logger.Trace(
					"[backward-block-downloader] peer does not have initial header",
					"hash", hash,
					"peer", peer,
					"err", err,
				)
				peers.exhaustedPeers[peerIndex] = true
				return nil
			}
			header := resp.Data[0]
			peersHeadersResponses[peerIndex] = []*types.Header{header}
			return nil
		})
	}
	if err := eg.Wait(); err != nil {
		panic(err) // err not expected since we don't return any errors in the above goroutines
	}
	var header *types.Header
	for _, headers := range peersHeadersResponses {
		if len(headers) > 0 {
			header = headers[0]
			break
		}
	}
	if header == nil {
		return nil, fmt.Errorf("no peers have initial header hash for backward download: %s", hash)
	}
	headerNum := header.Number.Uint64()
	if headerNum == 0 {
		return nil, fmt.Errorf("asked to download hash at num 0: %s", hash)
	}
	currentHead := config.chainLengthCurrentHead
	if currentHead != nil && *currentHead > headerNum && *currentHead-headerNum >= config.chainLengthLimit {
		return nil, fmt.Errorf(
			"%w: num=%d, hash=%s, currentHead=%d, limit=%d",
			ErrChainLengthExceedsLimit,
			headerNum,
			hash,
			*config.chainLengthCurrentHead,
			config.chainLengthLimit,
		)
	}
	return header, nil
}

func (bbd *BackwardBlockDownloader) downloadHeaderChainBackwards(
	ctx context.Context,
	initialHeader *types.Header,
	headerReader BbdHeaderReader,
	headerCollector *etl.Collector,
	peers peersContext,
	config bbdRequestConfig,
) (*types.Header, error) {
	headerBytes, err := rlp.EncodeToBytes(initialHeader)
	if err != nil {
		return nil, err
	}
	err = headerCollector.Collect(dbutils.HeaderKey(initialHeader.Number.Uint64(), initialHeader.Hash()), headerBytes)
	if err != nil {
		return nil, err
	}

	fetcherOpts := []FetcherOption{
		WithResponseTimeout(config.headerChainBatchFetchTimeout),
		WithMaxRetries(config.headerChainBatchFetchRetries),
	}
	logProgressTicker := time.NewTicker(30 * time.Second)
	defer logProgressTicker.Stop()
	chainLen := uint64(1)
	lastHeader := initialHeader
	maxHeadersBatchLen := min(config.blocksBatchSize, eth.MaxHeadersServe)
	var connectionPoint *types.Header
	for connectionPoint == nil && lastHeader.Number.Uint64() > 0 {
		if chainLen >= config.chainLengthLimit {
			return nil, fmt.Errorf(
				"%w: num=%d, hash=%s, len=%d, limit=%d",
				ErrChainLengthExceedsLimit,
				initialHeader.Number.Uint64(),
				initialHeader.Hash(),
				chainLen,
				config.chainLengthLimit,
			)
		}

		parentHash := lastHeader.ParentHash
		parentNum := lastHeader.Number.Uint64() - 1
		amount := min(parentNum, maxHeadersBatchLen)
		if amount == 0 {
			// can't fetch 0 blocks, just check if the hash matches our genesis and if it does set the connecting point
			h, err := headerReader.HeaderByHash(ctx, parentHash)
			if err != nil {
				return nil, err
			}
			if h != nil {
				connectionPoint = lastHeader
			}
			break
		}

		peerId, err := peers.nextAvailablePeer()
		if err != nil {
			return nil, fmt.Errorf(
				"no peers available before reaching connection point num=%d, hash=%s: %w",
				parentNum,
				parentHash,
				err,
			)
		}

		progressLogArgs := []interface{}{
			"num", parentNum,
			"hash", parentHash,
			"amount", amount,
			"peerId", peerId.String(),
		}
		select {
		case <-logProgressTicker.C:
			bbd.logger.Info("[backward-block-downloader] fetching headers backward periodic progress", progressLogArgs...)
		default:
			bbd.logger.Trace("[backward-block-downloader] fetching headers backward", progressLogArgs...)
		}

		peerIndex := peers.peerIdToIndex[peerId]
		resp, err := bbd.fetcher.FetchHeadersBackwards(ctx, parentHash, amount, &peerId, fetcherOpts...)
		if err != nil {
			bbd.logger.Debug(
				"[backward-block-downloader] could not fetch headers batch from peer",
				"num", parentNum,
				"hash", parentHash,
				"amount", amount,
				"peerId", peerId.String(),
				"err", err,
			)
			peers.exhaustedPeers[peerIndex] = true
			continue
		}

		// collect the headers batch into the etl and check for a connecting point
		headers := resp.Data
		for i := len(headers) - 1; i >= 0; i-- {
			header := headers[i]
			headerNum := header.Number.Uint64()
			if headerNum == 0 {
				break
			}
			headerBytes, err = rlp.EncodeToBytes(header)
			if err != nil {
				return nil, err
			}
			err = headerCollector.Collect(dbutils.HeaderKey(headerNum, header.Hash()), headerBytes)
			if err != nil {
				return nil, err
			}
			chainLen++
			lastHeader = header
			h, err := headerReader.HeaderByHash(ctx, header.ParentHash)
			if err != nil {
				return nil, err
			}
			if h != nil {
				connectionPoint = header
				break
			}
		}
	}
	if connectionPoint == nil {
		return nil, fmt.Errorf("connection point not found: num=%d, hash=%s", initialHeader.Number.Uint64(), initialHeader.Hash())
	}
	return connectionPoint, nil
}

func (bbd *BackwardBlockDownloader) downloadBlocks(
	ctx context.Context,
	headerCollector *etl.Collector,
	peers peersContext,
	config bbdRequestConfig,
	feed BbdResultFeed,
) error {
	logProgressTicker := time.NewTicker(30 * time.Second)
	defer logProgressTicker.Stop()
	headers := make([]*types.Header, 0, config.blocksBatchSize)
	headerCollectorLoadFunc := func(k, v []byte, table etl.CurrentTableReader, next etl.LoadNextFunc) error {
		var header types.Header
		err := rlp.DecodeBytes(v, &header)
		if err != nil {
			return err
		}
		headers = append(headers, &header)
		if uint64(len(headers)) < config.blocksBatchSize {
			return nil // keep accumulating headers
		}
		// we've accumulated enough headers in the batch - time to fetch them from peers and send to the result feed
		err = bbd.downloadBlocksForHeaders(ctx, headers, peers, config, logProgressTicker, feed)
		if err != nil {
			return err
		}
		headers = headers[:0]
		return nil
	}
	err := headerCollector.Load(nil, "", headerCollectorLoadFunc, etl.TransformArgs{Quit: ctx.Done()})
	if err != nil {
		return err
	}
	if len(headers) == 0 {
		return feed.consumeData(ctx, nil)
	}
	// make sure to download blocks for the remaining incomplete header batch after the etl collector has been loaded
	return bbd.downloadBlocksForHeaders(ctx, headers, peers, config, logProgressTicker, feed)
}

// downloadBlocksForHeaders downloads the bodies for the corresponding headers in parallel across all available peers
// and constructs the corresponding blocks which get fed to the result feed.
func (bbd *BackwardBlockDownloader) downloadBlocksForHeaders(
	ctx context.Context,
	headers []*types.Header,
	peers peersContext,
	config bbdRequestConfig,
	logProgressTicker *time.Ticker,
	feed BbdResultFeed,
) error {
	// split the headers into batches
	neededPeers := min(len(headers), config.maxParallelBodyDownloads)
	availablePeers, err := peers.nextAvailablePeers(neededPeers)
	if err != nil {
		return err
	}
	batchSize := (len(headers) + len(availablePeers) - 1) / len(availablePeers)
	batchesCount := (len(headers) + batchSize - 1) / batchSize
	progressLogArgs := []interface{}{
		"fromNum", headers[0].Number.Uint64(),
		"fromHash", headers[0].Hash(),
		"toNum", headers[len(headers)-1].Number.Uint64(),
		"toHash", headers[len(headers)-1].Hash(),
		"numHeaders", len(headers),
		"neededPeers", neededPeers,
		"availablePeers", len(availablePeers),
		"batchSize", batchSize,
		"batchesCount", batchesCount,
	}
	select {
	case <-logProgressTicker.C:
		bbd.logger.Info("[backward-block-downloader] downloading blocks for headers batch periodic progress", progressLogArgs...)
	default:
		bbd.logger.Trace("[backward-block-downloader] downloading blocks for headers batch", progressLogArgs...)
	}
	headerBatches := make([][]*types.Header, batchesCount)
	for i := range headerBatches {
		headerStartIndex := i * batchSize
		headerEndIndex := min(headerStartIndex+batchSize, len(headers))
		headerBatches[i] = headers[headerStartIndex:headerEndIndex]
	}

	// download from available peers until all batches are downloaded
	fetcherOpts := []FetcherOption{
		WithResponseTimeout(config.bodiesBatchFetchTimeout),
		WithMaxRetries(config.bodiesBatchFetchRetries),
	}
	type batchAssignment struct {
		peerId     PeerId
		batchIndex int
	}
	batchAssignments := make([]batchAssignment, 0, len(headerBatches))
	blockBatches := make([][]*types.Block, len(availablePeers))
	pendingBatches := true
	attempts := 1
	for pendingBatches {
		// assign remaining batches to available peers
		var peerIndex int
		batchAssignments = batchAssignments[:0]
		for batchIndex := range headerBatches {
			if blockBatches[batchIndex] != nil {
				continue // already fetched
			}
			if peerIndex == len(availablePeers) {
				break
			}
			batchAssignments = append(batchAssignments, batchAssignment{
				peerId:     availablePeers[peerIndex],
				batchIndex: batchIndex,
			})
			peerIndex++
		}
		eg := errgroup.Group{}
		for _, assignment := range batchAssignments {
			peerId := assignment.peerId
			batchIndex := assignment.batchIndex
			headerBatch := headerBatches[batchIndex]
			bbd.logger.Trace(
				"[backward-block-downloader] fetching bodies for headerBatch",
				"attempt", attempts,
				"fromNum", headerBatch[0].Number.Uint64(),
				"fromHash", headerBatch[0].Hash(),
				"toNum", headerBatch[len(headerBatch)-1].Number.Uint64(),
				"toHash", headerBatch[len(headerBatch)-1].Hash(),
				"peerId", peerId.String(),
			)

			eg.Go(func() error {
				bodiesResponse, err := bbd.fetcher.FetchBodies(ctx, headerBatch, &peerId, fetcherOpts...)
				if err != nil {
					bbd.logger.Debug(
						"[backward-block-downloader] could not fetch bodies batch",
						"fromNum", headerBatch[0].Number.Uint64(),
						"fromHash", headerBatch[0].Hash(),
						"toNum", headerBatch[len(headerBatch)-1].Number.Uint64(),
						"toHash", headerBatch[len(headerBatch)-1].Hash(),
						"peerId", peerId.String(),
						"err", err,
					)
					return nil
				}

				bodies := bodiesResponse.Data
				blockBatch := make([]*types.Block, 0, len(headerBatch))
				for i, header := range headerBatch {
					body := bodies[i]
					err = body.MatchesHeader(header)
					if err == nil {
						block := types.NewBlockFromNetwork(header, body)
						blockBatch = append(blockBatch, block)
						continue
					}

					bbd.logger.Debug(
						"[backward-block-downloader] body does not match header, penalizing peer",
						"num", header.Number.Uint64(),
						"hash", header.Hash(),
						"peerId", peerId.String(),
						"err", err,
					)

					err = bbd.peerPenalizer.Penalize(ctx, &peerId)
					if err != nil {
						bbd.logger.Debug(
							"[backward-block-downloader] could not penalize peer",
							"peerId", peerId.String(),
							"err", err,
						)
					}

					break
				}
				if len(blockBatch) == len(headerBatch) {
					blockBatches[batchIndex] = blockBatch
				}
				return nil
			})
		}
		if err := eg.Wait(); err != nil {
			panic(err) // workers do not return errs
		}
		// mark peers as exhausted for those that had unsuccessful fetches
		var incompleteBatches int
		for _, assignment := range batchAssignments {
			if blockBatches[assignment.batchIndex] == nil {
				peers.exhaustedPeers[peers.peerIdToIndex[assignment.peerId]] = true
				incompleteBatches++
			}
		}
		if incompleteBatches > 0 {
			attempts++
			// recalculate the available peers as some have become exhausted
			availablePeers, err = peers.nextAvailablePeers(incompleteBatches)
			if err != nil {
				return err
			}
		} else {
			pendingBatches = false
		}
	}

	blocks := make([]*types.Block, 0, len(headers))
	for _, blocksBatch := range blockBatches {
		blocks = append(blocks, blocksBatch...)
	}

	err = feed.consumeData(ctx, blocks)
	if err != nil {
		return fmt.Errorf("result feed could not consume blocks batch: %w", err)
	}

	return nil
}

func newPeersContext(peers []*PeerId) peersContext {
	peerIdToIndex := make(map[PeerId]int, len(peers))
	peerIndexToId := make(map[int]PeerId, len(peers))
	for i, peer := range peers {
		peerIdToIndex[*peer] = i
		peerIndexToId[i] = *peer
	}
	return peersContext{
		all:            peers,
		peerIdToIndex:  peerIdToIndex,
		peerIndexToId:  peerIndexToId,
		exhaustedPeers: make([]bool, len(peers)),
	}
}

type peersContext struct {
	all              []*PeerId
	peerIdToIndex    map[PeerId]int
	peerIndexToId    map[int]PeerId
	exhaustedPeers   []bool
	currentPeerIndex int
}

func (pc *peersContext) nextAvailablePeer() (PeerId, error) {
	var iterations int
	for pc.exhaustedPeers[pc.currentPeerIndex] {
		pc.incrementCurrentPeerIndex()
		if iterations == len(pc.exhaustedPeers) {
			return PeerId{}, errors.New("all peers exhausted")
		}
		iterations++
	}
	peer := pc.peerIndexToId[pc.currentPeerIndex]
	pc.incrementCurrentPeerIndex()
	return peer, nil
}

func (pc *peersContext) nextAvailablePeers(n int) ([]PeerId, error) {
	peers := make([]PeerId, 0, n)
	unique := make(map[PeerId]struct{}, n)
	for len(peers) < n {
		pid, err := pc.nextAvailablePeer()
		if err != nil {
			return nil, err
		}
		if _, ok := unique[pid]; ok {
			break // we've done a full rotation across all available peers
		}
		unique[pid] = struct{}{}
		peers = append(peers, pid)
	}
	return peers, nil
}

func (pc *peersContext) incrementCurrentPeerIndex() {
	pc.currentPeerIndex++
	pc.currentPeerIndex %= len(pc.exhaustedPeers)
}<|MERGE_RESOLUTION|>--- conflicted
+++ resolved
@@ -79,21 +79,13 @@
 //     validation of chain length limit breach. With this we can terminate early after fetching the initial header from
 //     peers if the fetched header is too far ahead than the current head. This will prevent further batched backward
 //     fetches of headers until such a chain length limit is breached.
-<<<<<<< HEAD
 func (bbd *BackwardBlockDownloader) DownloadBlocksBackwards(
 	ctx context.Context,
 	hash common.Hash,
 	headerReader BbdHeaderReader,
 	opts ...BbdOption,
-) (ResultFeed, error) {
-	feed := ResultFeed{ch: make(chan BatchResult)}
-=======
-func (bbd *BackwardBlockDownloader) DownloadBlocksBackwards(ctx context.Context, hash common.Hash, opts ...BbdOption) (BbdResultFeed, error) {
-	if bbd.stopped.Load() {
-		return BbdResultFeed{}, errors.New("backward block downloader is stopped")
-	}
+) (BbdResultFeed, error) {
 	feed := BbdResultFeed{ch: make(chan BlockBatchResult)}
->>>>>>> b73651d8
 	go func() {
 		defer feed.close()
 		err := bbd.fetchBlocksBackwardsByHash(ctx, hash, headerReader, feed, opts...)
@@ -104,17 +96,13 @@
 	return feed, nil
 }
 
-<<<<<<< HEAD
 func (bbd *BackwardBlockDownloader) fetchBlocksBackwardsByHash(
 	ctx context.Context,
 	hash common.Hash,
 	headerReader BbdHeaderReader,
-	feed ResultFeed,
+	feed BbdResultFeed,
 	opts ...BbdOption,
 ) error {
-=======
-func (bbd *BackwardBlockDownloader) fetchBlocksBackwardsByHash(ctx context.Context, hash common.Hash, feed BbdResultFeed, opts ...BbdOption) error {
->>>>>>> b73651d8
 	bbd.logger.Debug("[backward-block-downloader] fetching blocks backwards by hash", "hash", hash)
 	// 1. Get all peers
 	config := applyBbdOptions(opts...)
