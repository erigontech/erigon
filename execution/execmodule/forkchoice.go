--- conflicted
+++ resolved
@@ -426,7 +426,7 @@
 				Status:          executionproto.ExecutionStatus_Success,
 				ValidationError: validationError,
 			}, false)
-			e.logHeadUpdated(blockHash, fcuHeader, 0, time.Duration(0), "head validated", false)
+			e.logHeadUpdated(blockHash, fcuHeader, 0, "head validated", false)
 		}
 		if err := e.forkValidator.MergeExtendingFork(ctx, sd, tx, e.accumulator, e.recentReceipts); err != nil {
 			return sendForkchoiceErrorWithoutWaiting(e.logger, outcomeCh, err, stateFlushingInParallel)
@@ -482,7 +482,7 @@
 		return sendForkchoiceErrorWithoutWaiting(e.logger, outcomeCh, err, stateFlushingInParallel)
 	}
 
-	var status executionproto.ExecutionStatus 
+	var status executionproto.ExecutionStatus
 
 	if headHash != blockHash {
 		status = executionproto.ExecutionStatus_BadBlock
@@ -523,59 +523,19 @@
 			return sendForkchoiceErrorWithoutWaiting(e.logger, outcomeCh, err, stateFlushingInParallel)
 		}
 
-		blockTimings := e.forkValidator.GetTimings(blockHash)
 		txnum, err := rawdbv3.TxNums.Max(tx, fcuHeader.Number.Uint64())
 		if err != nil {
 			return sendForkchoiceErrorWithoutWaiting(e.logger, outcomeCh, err, stateFlushingInParallel)
-		}
-
-<<<<<<< HEAD
-		logArgs := []interface{}{"hash", blockHash, "number", fcuHeader.Number.Uint64(), "txnum", txnum, "age", common.PrettyAge(time.Unix(int64(fcuHeader.Time), 0))}
-		if mergeExtendingFork {
-			totalTime := blockTimings[engine_helpers.BlockTimingsValidationIndex]
-			if !e.syncCfg.ParallelStateFlushing {
-				totalTime += blockTimings[engine_helpers.BlockTimingsFlushExtendingFork]
-			}
-			gasUsedMgas := float64(fcuHeader.GasUsed) / 1e6
-			mgasPerSec := gasUsedMgas / totalTime.Seconds()
-			metrics.ChainTipMgasPerSec.Add(mgasPerSec)
-
-			const blockRange = 300 // ~1 hour
-			const alpha = 2.0 / (blockRange + 1)
-
-			if e.avgMgasSec == 0 {
-				e.avgMgasSec = mgasPerSec
-			}
-			e.avgMgasSec = alpha*mgasPerSec + (1-alpha)*e.avgMgasSec
-			logArgs = append(logArgs, "execution", common.Round(blockTimings[engine_helpers.BlockTimingsValidationIndex], 0), "mgas/s", fmt.Sprintf("%.2f", mgasPerSec), "average mgas/s", fmt.Sprintf("%.2f", e.avgMgasSec))
-			if !e.syncCfg.ParallelStateFlushing {
-				logArgs = append(logArgs, "flushing", blockTimings[engine_helpers.BlockTimingsFlushExtendingFork])
-			}
-		}
-		if e.logger != nil {
-			e.logger.Info("head updated", logArgs...)
-=======
-		if e.hook != nil {
-			if err := e.db.View(ctx, func(tx kv.Tx) error {
-				return e.hook.AfterRun(tx, finishProgressBefore, isSynced)
-			}); err != nil {
-				sendForkchoiceErrorWithoutWaiting(e.logger, outcomeCh, err, stateFlushingInParallel)
-				return
-			}
 		}
 
 		// force fsync after notifications are sent
 		if err := e.db.Update(ctx, func(tx kv.RwTx) error {
 			return kv.IncrementKey(tx, kv.DatabaseInfo, []byte("chaindata_force"))
 		}); err != nil {
-			sendForkchoiceErrorWithoutWaiting(e.logger, outcomeCh, err, stateFlushingInParallel)
-			return
-		}
-
-		if log {
-			e.logHeadUpdated(blockHash, fcuHeader, txnum, commitTime, "head updated", stateFlushingInParallel)
->>>>>>> f1afbf3b
-		}
+			return sendForkchoiceErrorWithoutWaiting(e.logger, outcomeCh, err, stateFlushingInParallel)
+		}
+
+		e.logHeadUpdated(blockHash, fcuHeader, txnum, "head updated", stateFlushingInParallel)
 
 		// TODO: (20/12/25) we really want to commit all changes with the shared domains but
 		// to do that we need to remove all of the rawdb methods and call them via
@@ -601,26 +561,11 @@
 		return
 	}
 	go func() {
-<<<<<<< HEAD
 		err := func() error {
 			defer e.doingPostForkchoice.Store(false)
 			var timings []interface{}
 			// Wait for semaphore to be available
 			if err := e.semaphore.Acquire(e.bacgroundCtx, 1); err != nil {
-=======
-		defer e.doingPostForkchoice.Store(false)
-		var timings []any
-		// Wait for semaphore to be available
-		if e.semaphore.Acquire(e.bacgroundCtx, 1) != nil {
-			return
-		}
-		defer e.semaphore.Release(1)
-		pruneStart := time.Now()
-		defer UpdateForkChoicePruneDuration(pruneStart)
-
-		if err := e.db.Update(e.bacgroundCtx, func(tx kv.RwTx) error {
-			if err := e.executionPipeline.RunPrune(e.db, tx, initialCycle); err != nil {
->>>>>>> f1afbf3b
 				return err
 			}
 			defer e.semaphore.Release(1)
@@ -687,7 +632,11 @@
 	}()
 }
 
-func (e *EthereumExecutionModule) logHeadUpdated(blockHash common.Hash, fcuHeader *types.Header, txnum uint64, commitTime time.Duration, msg string, debug bool) {
+func (e *EthereumExecutionModule) logHeadUpdated(blockHash common.Hash, fcuHeader *types.Header, txnum uint64, msg string, debug bool) {
+	if e.logger == nil {
+		return
+	}
+
 	var m runtime.MemStats
 	dbg.ReadMemStats(&m)
 	blockTimings := e.forkValidator.GetTimings(blockHash)
@@ -697,7 +646,7 @@
 		logArgs = append(logArgs, "txnum", txnum)
 	}
 	logArgs = append(logArgs, "age", common.PrettyAge(time.Unix(int64(fcuHeader.Time), 0)),
-		"execution", blockTimings[engine_helpers.BlockTimingsValidationIndex])
+		"execution", common.Round(blockTimings[engine_helpers.BlockTimingsValidationIndex], 0))
 
 	if !debug {
 		totalTime := blockTimings[engine_helpers.BlockTimingsValidationIndex]
@@ -720,12 +669,6 @@
 			logArgs = append(logArgs, "mgas/s", fmt.Sprintf("%.2f", mgasPerSec), "avg mgas/s", fmt.Sprintf("%.2f", e.avgMgasSec))
 		}
 	}
-	if commitTime > 0 {
-		logArgs = append(logArgs, "commit", commitTime)
-	}
-	if !e.syncCfg.ParallelStateFlushing {
-		logArgs = append(logArgs, "flushing", blockTimings[engine_helpers.BlockTimingsFlushExtendingFork])
-	}
 
 	logArgs = append(logArgs, "alloc", common.ByteCount(m.Alloc), "sys", common.ByteCount(m.Sys))
 
