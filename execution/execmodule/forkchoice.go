// Copyright 2024 The Erigon Authors
// This file is part of Erigon.
//
// Erigon is free software: you can redistribute it and/or modify
// it under the terms of the GNU Lesser General Public License as published by
// the Free Software Foundation, either version 3 of the License, or
// (at your option) any later version.
//
// Erigon is distributed in the hope that it will be useful,
// but WITHOUT ANY WARRANTY; without even the implied warranty of
// MERCHANTABILITY or FITNESS FOR A PARTICULAR PURPOSE. See the
// GNU Lesser General Public License for more details.
//
// You should have received a copy of the GNU Lesser General Public License
// along with Erigon. If not, see <http://www.gnu.org/licenses/>.

package execmodule

import (
	"context"
	"errors"
	"fmt"
	"runtime"
	"strconv"
	"time"

	"github.com/erigontech/erigon/common"
	"github.com/erigontech/erigon/common/dbg"
	"github.com/erigontech/erigon/common/log/v3"
	"github.com/erigontech/erigon/common/metrics"
	"github.com/erigontech/erigon/db/consensuschain"
	"github.com/erigontech/erigon/db/kv"
	"github.com/erigontech/erigon/db/kv/rawdbv3"
	"github.com/erigontech/erigon/db/rawdb"
	"github.com/erigontech/erigon/db/rawdb/rawtemporaldb"
	"github.com/erigontech/erigon/db/state/execctx"
	"github.com/erigontech/erigon/execution/commitment/commitmentdb"
	"github.com/erigontech/erigon/execution/engineapi/engine_helpers"
	"github.com/erigontech/erigon/execution/protocol/rules"
	"github.com/erigontech/erigon/execution/stagedsync"
	"github.com/erigontech/erigon/execution/stagedsync/stages"
	"github.com/erigontech/erigon/node/gointerfaces"
	"github.com/erigontech/erigon/node/gointerfaces/executionproto"
)

const startPruneFrom = 1024

type forkchoiceOutcome struct {
	receipt *executionproto.ForkChoiceReceipt
	err     error
}

func sendForkchoiceReceiptWithoutWaiting(ch chan forkchoiceOutcome, receipt *executionproto.ForkChoiceReceipt, alreadySent bool) {
	if alreadySent {
		return
	}
	select {
	case ch <- forkchoiceOutcome{receipt: receipt}:
	default:
	}
}

func sendForkchoiceErrorWithoutWaiting(logger log.Logger, ch chan forkchoiceOutcome, err error, alreadySent bool) {
	if alreadySent {
		logger.Warn("forkchoice: error received after result was sent", "error", err)
		return
	}

	select {
	case ch <- forkchoiceOutcome{err: err}:
	default:
	}
}

func isDomainAheadOfBlocks(ctx context.Context, tx kv.TemporalRwTx, logger log.Logger) bool {
	doms, err := execctx.NewSharedDomains(ctx, tx, logger)
	if err != nil {
		logger.Debug("domain ahead of blocks", "err", err)
		return errors.Is(err, commitmentdb.ErrBehindCommitment)
	}
	defer doms.Close()
	return false
}

// verifyForkchoiceHashes verifies the finalized and safe hash of the forkchoice state
func (e *EthereumExecutionModule) verifyForkchoiceHashes(ctx context.Context, tx kv.Tx, blockHash, finalizedHash, safeHash common.Hash) (bool, error) {
	// Client software MUST return -38002: Invalid forkchoice state error if the payload referenced by
	// forkchoiceState.headBlockHash is VALID and a payload referenced by either forkchoiceState.finalizedBlockHash or
	// forkchoiceState.safeBlockHash does not belong to the chain defined by forkchoiceState.headBlockHash
	headNumber, err := e.blockReader.HeaderNumber(ctx, tx, blockHash)
	if err != nil {
		return false, err
	}
	finalizedNumber, err := e.blockReader.HeaderNumber(ctx, tx, finalizedHash)
	if err != nil {
		return false, err
	}
	safeNumber, err := e.blockReader.HeaderNumber(ctx, tx, safeHash)
	if err != nil {
		return false, err
	}

	if finalizedHash != (common.Hash{}) && finalizedHash != blockHash {
		canonical, err := e.isCanonicalHash(ctx, tx, finalizedHash)
		if err != nil {
			return false, err
		}
		if !canonical || *headNumber <= *finalizedNumber {
			return false, nil
		}

	}
	if safeHash != (common.Hash{}) && safeHash != blockHash {
		canonical, err := e.isCanonicalHash(ctx, tx, safeHash)
		if err != nil {
			return false, err
		}

		if !canonical || *headNumber <= *safeNumber {
			return false, nil
		}
	}
	return true, nil
}

func (e *EthereumExecutionModule) UpdateForkChoice(ctx context.Context, req *executionproto.ForkChoice) (*executionproto.ForkChoiceReceipt, error) {
	blockHash := gointerfaces.ConvertH256ToHash(req.HeadBlockHash)
	safeHash := gointerfaces.ConvertH256ToHash(req.SafeBlockHash)
	finalizedHash := gointerfaces.ConvertH256ToHash(req.FinalizedBlockHash)

	outcomeCh := make(chan forkchoiceOutcome, 1)

	// So we wait at most the amount specified by req.Timeout before just sending out
	go e.updateForkChoice(e.bacgroundCtx, blockHash, safeHash, finalizedHash, outcomeCh)

	if req.Timeout > 0 {
		fcuTimer := time.NewTimer(time.Duration(req.Timeout) * time.Millisecond)

		select {
		case <-fcuTimer.C:
			e.logger.Debug("treating forkChoiceUpdated as asynchronous as it is taking too long")
			return &executionproto.ForkChoiceReceipt{
				LatestValidHash: gointerfaces.ConvertHashToH256(common.Hash{}),
				Status:          executionproto.ExecutionStatus_Busy,
			}, nil
		case outcome := <-outcomeCh:
			return outcome.receipt, outcome.err
		case <-ctx.Done():
			e.logger.Debug("forkChoiceUpdate cancelled")
			return nil, ctx.Err()
		}
	}

	select {
	case outcome := <-outcomeCh:
		return outcome.receipt, outcome.err
	case <-ctx.Done():
		e.logger.Debug("forkChoiceUpdate cancelled")
		return nil, ctx.Err()
	}
}

func writeForkChoiceHashes(tx kv.RwTx, blockHash, safeHash, finalizedHash common.Hash) {
	if finalizedHash != (common.Hash{}) {
		rawdb.WriteForkchoiceFinalized(tx, finalizedHash)
	}
	if safeHash != (common.Hash{}) {
		rawdb.WriteForkchoiceSafe(tx, safeHash)
	}
	rawdb.WriteHeadBlockHash(tx, blockHash)
	rawdb.WriteForkchoiceHead(tx, blockHash)
}

func (e *EthereumExecutionModule) updateForkChoice(ctx context.Context, originalBlockHash, safeHash, finalizedHash common.Hash, outcomeCh chan forkchoiceOutcome) {
	if !e.semaphore.TryAcquire(1) {
		e.logger.Trace("ethereumExecutionModule.updateForkChoice: ExecutionStatus_Busy")
		sendForkchoiceReceiptWithoutWaiting(outcomeCh, &executionproto.ForkChoiceReceipt{
			LatestValidHash: gointerfaces.ConvertHashToH256(common.Hash{}),
			Status:          executionproto.ExecutionStatus_Busy,
		}, false)
		return
	}
	defer e.semaphore.Release(1)

	defer UpdateForkChoiceDuration(time.Now())

	//if err := stages2.ProcessFrozenBlocks(ctx, e.db, e.blockReader, e.executionPipeline); err != nil {
	//	sendForkchoiceErrorWithoutWaiting(e.logger, outcomeCh, err, false)
	//	e.logger.Warn("ProcessFrozenBlocks", "error", err)
	//	return
	//}
	defer e.forkValidator.ClearWithUnwind(e.accumulator, e.stateChangeConsumer)

	var validationError string
	type canonicalEntry struct {
		hash   common.Hash
		number uint64
	}
	tx, err := e.db.BeginTemporalRw(ctx) //nolint
	if err != nil {
		sendForkchoiceErrorWithoutWaiting(e.logger, outcomeCh, err, false)
		return
	}
	defer func() {
		tx.Rollback()
	}()

	blockHash := originalBlockHash

	// Step one, find reconnection point, and mark all of those headers as canonical.
	fcuHeader, err := e.blockReader.HeaderByHash(ctx, tx, originalBlockHash)
	if err != nil {
		sendForkchoiceErrorWithoutWaiting(e.logger, outcomeCh, err, false)
		return
	}
	if fcuHeader == nil {
		sendForkchoiceErrorWithoutWaiting(e.logger, outcomeCh, fmt.Errorf("forkchoice: block %x not found or was marked invalid", blockHash), false)
		return
	}

	e.hook.LastNewBlockSeen(fcuHeader.Number.Uint64()) // used by eth_syncing

	finishProgressBefore, err := stages.GetStageProgress(tx, stages.Finish)
	if err != nil {
		sendForkchoiceErrorWithoutWaiting(e.logger, outcomeCh, err, false)
		return
	}
	headersProgressBefore, err := stages.GetStageProgress(tx, stages.Headers)
	if err != nil {
		sendForkchoiceErrorWithoutWaiting(e.logger, outcomeCh, err, false)
		return
	}

	UpdateForkChoiceArrivalDelay(fcuHeader.Time)
	metrics.UpdateBlockConsumerPreExecutionDelay(fcuHeader.Time, fcuHeader.Number.Uint64(), e.logger)
	defer metrics.UpdateBlockConsumerPostExecutionDelay(fcuHeader.Time, fcuHeader.Number.Uint64(), e.logger)

	var limitedBigJump bool
	limitedBigJumpPadding := uint64(2)
	if e.syncCfg.LoopBlockLimit > 0 && fcuHeader.Number.Uint64() > finishProgressBefore {
		// note fcuHeader.Number.Uint64() may be < finishProgressBefore - protect from underflow by checking it is >
		limitedBigJump = (fcuHeader.Number.Uint64()-finishProgressBefore)+limitedBigJumpPadding > uint64(e.syncCfg.LoopBlockLimit)
	}

	isSynced := finishProgressBefore > 0 && finishProgressBefore > e.blockReader.FrozenBlocks() && finishProgressBefore == headersProgressBefore
	if limitedBigJump {
		isSynced = false
		e.logger.Info("[sync] limited big jump", "from", finishProgressBefore, "to", fcuHeader.Number.Uint64(), "amount", uint64(e.syncCfg.LoopBlockLimit), "padding", limitedBigJumpPadding)
	}

	canonicalHash, err := e.canonicalHash(ctx, tx, fcuHeader.Number.Uint64())
	if err != nil {
		sendForkchoiceErrorWithoutWaiting(e.logger, outcomeCh, err, false)
		return
	}

	sd, err := execctx.NewSharedDomains(ctx, tx, e.logger)
	if err != nil {
		return
	}

	closeSdOnReturn := true

	defer func() {
		if closeSdOnReturn {
			sd.Close()
		}
	}()

	if fcuHeader.Number.Sign() > 0 {
		if canonicalHash == blockHash {
			// if block hash is part of the canonical chain treat it as no-op.
			writeForkChoiceHashes(tx, blockHash, safeHash, finalizedHash)
			valid, err := e.verifyForkchoiceHashes(ctx, tx, blockHash, finalizedHash, safeHash)
			if err != nil {
				sendForkchoiceErrorWithoutWaiting(e.logger, outcomeCh, err, false)
				return
			}
			if !valid {
				sendForkchoiceReceiptWithoutWaiting(outcomeCh, &executionproto.ForkChoiceReceipt{
					LatestValidHash: gointerfaces.ConvertHashToH256(common.Hash{}),
					Status:          executionproto.ExecutionStatus_InvalidForkchoice,
				}, false)
				return
			}
			sendForkchoiceReceiptWithoutWaiting(outcomeCh, &executionproto.ForkChoiceReceipt{
				LatestValidHash: gointerfaces.ConvertHashToH256(blockHash),
				Status:          executionproto.ExecutionStatus_Success,
			}, false)
			return
		}

		currentParentHash := fcuHeader.ParentHash
		currentParentNumber := fcuHeader.Number.Uint64() - 1
		isCanonicalHash, err := e.isCanonicalHash(ctx, tx, currentParentHash)
		if err != nil {
			sendForkchoiceErrorWithoutWaiting(e.logger, outcomeCh, err, false)
			return
		}
		// Find such point, and collect all hashes
		newCanonicals := make([]*canonicalEntry, 0, 64)
		newCanonicals = append(newCanonicals, &canonicalEntry{
			hash:   fcuHeader.Hash(),
			number: fcuHeader.Number.Uint64(),
		})
		for !isCanonicalHash {
			newCanonicals = append(newCanonicals, &canonicalEntry{
				hash:   currentParentHash,
				number: currentParentNumber,
			})
			currentHeader, err := e.blockReader.Header(ctx, tx, currentParentHash, currentParentNumber)
			if err != nil {
				sendForkchoiceErrorWithoutWaiting(e.logger, outcomeCh, err, false)
				return
			}
			if currentHeader == nil {
				sendForkchoiceReceiptWithoutWaiting(outcomeCh, &executionproto.ForkChoiceReceipt{
					LatestValidHash: gointerfaces.ConvertHashToH256(common.Hash{}),
					Status:          executionproto.ExecutionStatus_MissingSegment,
				}, false)
				return
			}
			currentParentHash = currentHeader.ParentHash
			if currentHeader.Number.Sign() == 0 {
				panic("assert:uint64 underflow") //uint-underflow
			}
			currentParentNumber = currentHeader.Number.Uint64() - 1
			isCanonicalHash, err = e.isCanonicalHash(ctx, tx, currentParentHash)
			if err != nil {
				sendForkchoiceErrorWithoutWaiting(e.logger, outcomeCh, err, false)
				return
			}
		}

		unwindTarget := currentParentNumber
		minUnwindableBlock, err := rawtemporaldb.CanUnwindToBlockNum(tx)
		if err != nil {
			sendForkchoiceErrorWithoutWaiting(e.logger, outcomeCh, err, false)
			return
		}
		if unwindTarget < minUnwindableBlock {
			e.logger.Info("Reorg requested too low, capping to the minimum unwindable block", "unwindTarget", unwindTarget, "minUnwindableBlock", minUnwindableBlock)
			unwindTarget = minUnwindableBlock
		}

		// if unwindTarget <
		if err := e.executionPipeline.UnwindTo(unwindTarget, stagedsync.ForkChoice, tx); err != nil {
			sendForkchoiceErrorWithoutWaiting(e.logger, outcomeCh, err, false)
			return
		}
		if err = e.hook.BeforeRun(tx, isSynced); err != nil {
			sendForkchoiceErrorWithoutWaiting(e.logger, outcomeCh, err, false)
			return
		}
		// Run the unwind
		if err := e.executionPipeline.RunUnwind(e.db, sd, tx); err != nil {
			err = fmt.Errorf("updateForkChoice: %w", err)
			sendForkchoiceErrorWithoutWaiting(e.logger, outcomeCh, err, false)
			return
		}

		UpdateForkChoiceDepth(fcuHeader.Number.Uint64() - 1 - unwindTarget)

		if err := rawdbv3.TxNums.Truncate(tx, currentParentNumber+1); err != nil {
			sendForkchoiceErrorWithoutWaiting(e.logger, outcomeCh, err, false)
			return
		}
		// Mark all new canonicals as canonicals
		for _, canonicalSegment := range newCanonicals {
			chainReader := consensuschain.NewReader(e.config, tx, e.blockReader, e.logger)

			b, _, _ := rawdb.ReadBody(tx, canonicalSegment.hash, canonicalSegment.number)
			h := rawdb.ReadHeader(tx, canonicalSegment.hash, canonicalSegment.number)

			if b == nil || h == nil {
				sendForkchoiceErrorWithoutWaiting(e.logger, outcomeCh, fmt.Errorf("unexpected chain cap: %d", canonicalSegment.number), false)
				return
			}

			if err := e.engine.VerifyHeader(chainReader, h, true); err != nil {
				sendForkchoiceErrorWithoutWaiting(e.logger, outcomeCh, err, false)
				return
			}

			if err := e.engine.VerifyUncles(chainReader, h, b.Uncles); err != nil {
				sendForkchoiceErrorWithoutWaiting(e.logger, outcomeCh, err, false)
				return
			}

			if err := rawdb.WriteCanonicalHash(tx, canonicalSegment.hash, canonicalSegment.number); err != nil {
				sendForkchoiceErrorWithoutWaiting(e.logger, outcomeCh, err, false)
				return
			}
		}
		if len(newCanonicals) > 0 {
			if err := rawdbv3.TxNums.Truncate(tx, newCanonicals[0].number); err != nil {
				sendForkchoiceErrorWithoutWaiting(e.logger, outcomeCh, err, false)
				return
			}
			if err := rawdb.AppendCanonicalTxNums(tx, newCanonicals[len(newCanonicals)-1].number); err != nil {
				sendForkchoiceErrorWithoutWaiting(e.logger, outcomeCh, err, false)
				return
			}
		}
	}
	if isDomainAheadOfBlocks(ctx, tx, e.logger) {
		if err := sd.Flush(ctx, tx); err != nil {
			sendForkchoiceErrorWithoutWaiting(e.logger, outcomeCh, err, false)
			return
		}
		sd.ClearRam(true)
		if err := tx.Commit(); err != nil {
			sendForkchoiceErrorWithoutWaiting(e.logger, outcomeCh, err, false)
			return
		}
		sendForkchoiceReceiptWithoutWaiting(outcomeCh, &executionproto.ForkChoiceReceipt{
			LatestValidHash: gointerfaces.ConvertHashToH256(common.Hash{}),
			Status:          executionproto.ExecutionStatus_TooFarAway,
			ValidationError: "domain ahead of blocks",
		}, false)
		return
	}

	// Set Progress for headers and bodies accordingly.
	if err := stages.SaveStageProgress(tx, stages.Headers, fcuHeader.Number.Uint64()); err != nil {
		sendForkchoiceErrorWithoutWaiting(e.logger, outcomeCh, err, false)
		return
	}
	if err := stages.SaveStageProgress(tx, stages.BlockHashes, fcuHeader.Number.Uint64()); err != nil {
		sendForkchoiceErrorWithoutWaiting(e.logger, outcomeCh, err, false)
		return
	}
	if err := stages.SaveStageProgress(tx, stages.Bodies, fcuHeader.Number.Uint64()); err != nil {
		sendForkchoiceErrorWithoutWaiting(e.logger, outcomeCh, err, false)
		return
	}
	if err = rawdb.WriteHeadHeaderHash(tx, blockHash); err != nil {
		sendForkchoiceErrorWithoutWaiting(e.logger, outcomeCh, err, false)
		return
	}

	mergeExtendingFork := blockHash == e.forkValidator.ExtendingForkHeadHash()
	stateFlushingInParallel := mergeExtendingFork && e.syncCfg.ParallelStateFlushing
	if mergeExtendingFork {
		e.logger.Debug("[updateForkchoice] Fork choice update: flushing in-memory state (built by previous newPayload)")
		if stateFlushingInParallel {
			// Send forkchoice early (We already know the fork is valid)
			sendForkchoiceReceiptWithoutWaiting(outcomeCh, &executionproto.ForkChoiceReceipt{
				LatestValidHash: gointerfaces.ConvertHashToH256(blockHash),
				Status:          executionproto.ExecutionStatus_Success,
				ValidationError: validationError,
			}, false)
		}
<<<<<<< HEAD
		if err := e.forkValidator.MergeExtendingFork(ctx, sd, tx, e.accumulator, e.recentLogs); err != nil {
=======
		if err := e.forkValidator.FlushExtendingFork(tx, e.accumulator, e.recentReceipts); err != nil {
>>>>>>> 8cf35cac
			sendForkchoiceErrorWithoutWaiting(e.logger, outcomeCh, err, stateFlushingInParallel)
			return
		}
	}
	// Run the forkchoice
	initialCycle := limitedBigJump
	firstCycle := false

	sendError := func(msg string, err error) {
		err = fmt.Errorf("%s: %w", msg, err)
		e.logger.Warn("Cannot update chain head", "hash", blockHash, "err", err)
		sendForkchoiceErrorWithoutWaiting(e.logger, outcomeCh, err, stateFlushingInParallel)

	}

	for hasMore := true; hasMore; {
		hasMore, err = e.executionPipeline.Run(e.db, sd, tx, initialCycle, firstCycle)
		if err != nil {
			err = fmt.Errorf("updateForkChoice: %w", err)
			e.logger.Warn("Cannot update chain head", "hash", blockHash, "err", err)
			if errors.Is(err, rules.ErrInvalidBlock) {
				sendForkchoiceReceiptWithoutWaiting(outcomeCh, &executionproto.ForkChoiceReceipt{
					Status:          executionproto.ExecutionStatus_BadBlock,
					ValidationError: err.Error(),
					LatestValidHash: gointerfaces.ConvertHashToH256(rawdb.ReadHeadBlockHash(tx)),
				}, stateFlushingInParallel)
				return
			}
			sendForkchoiceErrorWithoutWaiting(e.logger, outcomeCh, err, stateFlushingInParallel)
			return
		}
		if hasMore {
			err = e.executionPipeline.RunPrune(ctx, e.db, tx, initialCycle, 500*time.Millisecond)
			if err != nil {
				sendError("updateForkChoice: RunPrune after hasMore", err)
				return
			}
			if err := sd.Flush(ctx, tx); err != nil {
				sendError("updateForkChoice:flush sd after hasMore", err)
				return
			}
			sd.ClearRam(true)
			if err = tx.Commit(); err != nil {
				sendError("updateForkChoice: tx commit after hasMore", err)
				return
			}
			tx, err = e.db.BeginTemporalRw(ctx)
			// note we already have defer tx.Rollback() on stack from earlier
			if err != nil {
				sendError("updateForkChoice: begin tx after has more", err)
				return
			}
		}
	}

	// if head hash was set then success otherwise no
	headHash := rawdb.ReadHeadBlockHash(tx)
	headNumber, err := e.blockReader.HeaderNumber(ctx, tx, headHash)
	if err != nil {
		sendForkchoiceErrorWithoutWaiting(e.logger, outcomeCh, err, stateFlushingInParallel)
		return
	}

	log := headNumber != nil && e.logger != nil
	// Update forks...
	writeForkChoiceHashes(tx, blockHash, safeHash, finalizedHash)
	status := executionproto.ExecutionStatus_Success

	if headHash != blockHash {
		blockHashBlockNum, _ := e.blockReader.HeaderNumber(ctx, tx, blockHash)

		status = executionproto.ExecutionStatus_BadBlock
		validationError = "headHash and blockHash mismatch"
		if log {
			headNum := "unknown"
			if headNumber != nil {
				headNum = strconv.FormatUint(*headNumber, 10)
			}
			hashBlockNum := "unknown"
			if blockHashBlockNum != nil {
				hashBlockNum = strconv.FormatUint(*blockHashBlockNum, 10)
			}
			e.logger.Warn("bad forkchoice", "head", headHash, "head block", headNum, "hash", blockHash, "hash block", hashBlockNum)
		}
	} else {
		valid, err := e.verifyForkchoiceHashes(ctx, tx, blockHash, finalizedHash, safeHash)
		if err != nil {
			sendForkchoiceErrorWithoutWaiting(e.logger, outcomeCh, err, stateFlushingInParallel)
			return
		}
		if !valid {
			sendForkchoiceReceiptWithoutWaiting(outcomeCh, &executionproto.ForkChoiceReceipt{
				Status:          executionproto.ExecutionStatus_InvalidForkchoice,
				LatestValidHash: gointerfaces.ConvertHashToH256(common.Hash{}),
			}, stateFlushingInParallel)
			return
		}
		if err := rawdb.TruncateCanonicalChain(ctx, tx, *headNumber+1); err != nil {
			sendForkchoiceErrorWithoutWaiting(e.logger, outcomeCh, err, stateFlushingInParallel)
			return
		}

		if err := rawdbv3.TxNums.Truncate(tx, *headNumber+1); err != nil {
			sendForkchoiceErrorWithoutWaiting(e.logger, outcomeCh, err, stateFlushingInParallel)
			return
		}

		blockTimings := e.forkValidator.GetTimings(blockHash)
		txnum, err := rawdbv3.TxNums.Max(tx, fcuHeader.Number.Uint64())
		if err != nil {
			e.logger.Warn("Failed to get txnum", "err", err)
		}

		if err := tx.Commit(); err != nil {
			e.logger.Warn("rawdb commit failed", "err", err)
			return
		}

		logArgs := []interface{}{"hash", blockHash, "number", fcuHeader.Number.Uint64(), "txnum", txnum, "age", common.PrettyAge(time.Unix(int64(fcuHeader.Time), 0))}
		if mergeExtendingFork {
			totalTime := blockTimings[engine_helpers.BlockTimingsValidationIndex]
			if !e.syncCfg.ParallelStateFlushing {
				totalTime += blockTimings[engine_helpers.BlockTimingsFlushExtendingFork]
			}
			gasUsedMgas := float64(fcuHeader.GasUsed) / 1e6
			mgasPerSec := gasUsedMgas / totalTime.Seconds()
			metrics.ChainTipMgasPerSec.Add(mgasPerSec)

			const blockRange = 300 // ~1 hour
			const alpha = 2.0 / (blockRange + 1)

			if e.avgMgasSec == 0 {
				e.avgMgasSec = mgasPerSec
			}
			e.avgMgasSec = alpha*mgasPerSec + (1-alpha)*e.avgMgasSec
			logArgs = append(logArgs, "execution", blockTimings[engine_helpers.BlockTimingsValidationIndex], "mgas/s", fmt.Sprintf("%.2f", mgasPerSec), "average mgas/s", fmt.Sprintf("%.2f", e.avgMgasSec))
			if !e.syncCfg.ParallelStateFlushing {
				logArgs = append(logArgs, "flushing", blockTimings[engine_helpers.BlockTimingsFlushExtendingFork])
			}
		}
		if log {
			e.logger.Info("head updated", logArgs...)
		}
	}

	closeSdOnReturn = false
	e.runPostForkchoiceInBackground(ctx, sd, finishProgressBefore, isSynced, initialCycle)

	sendForkchoiceReceiptWithoutWaiting(outcomeCh, &executionproto.ForkChoiceReceipt{
		LatestValidHash: gointerfaces.ConvertHashToH256(headHash),
		Status:          status,
		ValidationError: validationError,
	}, stateFlushingInParallel)
}

func (e *EthereumExecutionModule) runPostForkchoiceInBackground(ctx context.Context, sd *execctx.SharedDomains, finishProgressBefore uint64, isSynced bool, initialCycle bool) {
	if !e.doingPostForkchoice.CompareAndSwap(false, true) {
		return
	}
	go func() {
		defer e.doingPostForkchoice.Store(false)
		var timings []interface{}
		// Wait for semaphore to be available
		if e.semaphore.Acquire(e.bacgroundCtx, 1) != nil {
			return
		}
		defer e.semaphore.Release(1)

		tx, err := e.db.BeginTemporalRw(ctx) //nolint
		if err != nil {
			e.logger.Error("runPostForkchoiceInBackground", "error", err)
			return
		}
		defer func() {
			tx.Rollback()
		}()

		flushStart := time.Now()
		if err := sd.Flush(ctx, tx); err != nil {
			e.logger.Error("runPostForkchoiceInBackground", "error", err)
			return
		}
		timings = append(timings, "flush", time.Since(flushStart))
		sd.ClearRam(true)
		commitStart := time.Now()
		if err := tx.Commit(); err != nil {
			e.logger.Error("runPostForkchoiceInBackground", "error", err)
			return
		}
		timings = append(timings, "commit", time.Since(commitStart))
		if e.hook != nil {
			if err := e.db.View(ctx, func(tx kv.Tx) error {
				return e.hook.AfterRun(tx, finishProgressBefore, isSynced)
			}); err != nil {
				e.logger.Error("runPostForkchoiceInBackground", "error", err)
				return
			}
		}

		// force fsync after notifications are sent
		if err := e.db.Update(ctx, func(tx kv.RwTx) error {
			return kv.IncrementKey(tx, kv.DatabaseInfo, []byte("chaindata_force"))
		}); err != nil {
			e.logger.Error("runPostForkchoiceInBackground", "error", err)
			return
		}

		pruneStart := time.Now()
		defer UpdateForkChoicePruneDuration(pruneStart)
		if err := e.db.Update(e.bacgroundCtx, func(tx kv.RwTx) error {

			if err := e.executionPipeline.RunPrune(ctx, e.db, tx, initialCycle, 2*time.Second); err != nil {
				return err
			}
			if pruneTimings := e.executionPipeline.PrintTimings(); len(pruneTimings) > 0 {
				timings = append(timings, pruneTimings...)
			}

			return nil
		}); err != nil {
			e.logger.Error("runPostForkchoiceInBackground", "error", err)
			return
		}

		if len(timings) > 0 {
			timings = append(timings, "initialCycle", initialCycle)
			var m runtime.MemStats
			dbg.ReadMemStats(&m)
			timings = append(timings, "alloc", common.ByteCount(m.Alloc), "sys", common.ByteCount(m.Sys))
			e.logger.Info("Timings: Post-Forkchoice", timings...)
		}
	}()
}<|MERGE_RESOLUTION|>--- conflicted
+++ resolved
@@ -451,11 +451,7 @@
 				ValidationError: validationError,
 			}, false)
 		}
-<<<<<<< HEAD
-		if err := e.forkValidator.MergeExtendingFork(ctx, sd, tx, e.accumulator, e.recentLogs); err != nil {
-=======
-		if err := e.forkValidator.FlushExtendingFork(tx, e.accumulator, e.recentReceipts); err != nil {
->>>>>>> 8cf35cac
+		if err := e.forkValidator.MergeExtendingFork(ctx, sd, tx, e.accumulator, e.recentReceipts); err != nil {
 			sendForkchoiceErrorWithoutWaiting(e.logger, outcomeCh, err, stateFlushingInParallel)
 			return
 		}
