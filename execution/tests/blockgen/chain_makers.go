// Copyright 2015 The go-ethereum Authors
// (original work)
// Copyright 2024 The Erigon Authors
// (modifications)
// This file is part of Erigon.
//
// Erigon is free software: you can redistribute it and/or modify
// it under the terms of the GNU Lesser General Public License as published by
// the Free Software Foundation, either version 3 of the License, or
// (at your option) any later version.
//
// Erigon is distributed in the hope that it will be useful,
// but WITHOUT ANY WARRANTY; without even the implied warranty of
// MERCHANTABILITY or FITNESS FOR A PARTICULAR PURPOSE. See the
// GNU Lesser General Public License for more details.
//
// You should have received a copy of the GNU Lesser General Public License
// along with Erigon. If not, see <http://www.gnu.org/licenses/>.

package blockgen

import (
	"context"
	"errors"
	"fmt"
	"math/big"

	"github.com/holiman/uint256"

	"github.com/erigontech/erigon/common"
	"github.com/erigontech/erigon/common/log/v3"
	"github.com/erigontech/erigon/db/kv"
	"github.com/erigontech/erigon/db/state/execctx"
	"github.com/erigontech/erigon/execution/builder"
	"github.com/erigontech/erigon/execution/chain"
	"github.com/erigontech/erigon/execution/protocol"
	"github.com/erigontech/erigon/execution/protocol/misc"
	"github.com/erigontech/erigon/execution/protocol/rules"
	"github.com/erigontech/erigon/execution/state"
	"github.com/erigontech/erigon/execution/types"
	"github.com/erigontech/erigon/execution/types/accounts"
	"github.com/erigontech/erigon/execution/vm"
)

// BlockGen creates blocks for testing.
// See GenerateChain for a detailed explanation.
type BlockGen struct {
	i           int
	parent      *types.Block
	chain       []*types.Block
	header      *types.Header
	stateReader state.StateReader
	ibs         *state.IntraBlockState

	gasPool  *protocol.GasPool
	txs      []types.Transaction
	receipts []*types.Receipt
	uncles   []*types.Header

	config *chain.Config
	engine rules.Engine

	beforeAddTx func()
}

// SetCoinbase sets the coinbase of the generated block.
// It can be called at most once.
func (b *BlockGen) SetCoinbase(addr common.Address) {
	if b.gasPool != nil {
		if len(b.txs) > 0 {
			panic("coinbase must be set before adding transactions")
		}
		panic("coinbase can only be set once")
	}
	b.header.Coinbase = addr
	b.gasPool = new(protocol.GasPool).AddGas(b.header.GasLimit)
}

// SetExtra sets the extra data field of the generated block.
func (b *BlockGen) SetExtra(data []byte) {
	b.header.Extra = data
}

// SetNonce sets the nonce field of the generated block.
func (b *BlockGen) SetNonce(nonce types.BlockNonce) {
	b.header.Nonce = nonce
}

// SetDifficulty sets the difficulty field of the generated block. This method is
// useful for Clique tests where the difficulty does not depend on time. For the
// ethash tests, please use OffsetTime, which implicitly recalculates the diff.
func (b *BlockGen) SetDifficulty(diff uint64) {
	b.header.Difficulty.SetUint64(diff)
}

// AddTx adds a transaction to the generated block. If no coinbase has
// been set, the block's coinbase is set to the zero address.
//
// AddTx panics if the transaction cannot be executed. In addition to
// the protocol-imposed limitations (gas limit, etc.), there are some
// further limitations on the content of transactions that can be
// added. Notably, contract code relying on the BLOCKHASH instruction
// will panic during execution.
func (b *BlockGen) AddTx(tx types.Transaction) {
	b.AddTxWithChain(nil, nil, tx)
}
func (b *BlockGen) AddFailedTx(tx types.Transaction) {
	b.AddFailedTxWithChain(nil, nil, tx)
}

// AddTxWithChain adds a transaction to the generated block. If no coinbase has
// been set, the block's coinbase is set to the zero address.
//
// AddTxWithChain panics if the transaction cannot be executed. In addition to
// the protocol-imposed limitations (gas limit, etc.), there are some
// further limitations on the content of transactions that can be
// added. If contract code relies on the BLOCKHASH instruction,
// the block in chain will be returned.
func (b *BlockGen) AddTxWithChain(getHeader func(hash common.Hash, number uint64) (*types.Header, error), engine rules.Engine, txn types.Transaction) {
	if b.beforeAddTx != nil {
		b.beforeAddTx()
	}
	if b.gasPool == nil {
		b.SetCoinbase(common.Address{})
	}
	b.ibs.SetTxContext(b.header.Number.Uint64(), len(b.txs))
	receipt, _, err := protocol.ApplyTransaction(b.config, protocol.GetHashFn(b.header, getHeader), engine, accounts.InternAddress(b.header.Coinbase), b.gasPool, b.ibs, state.NewNoopWriter(), b.header, txn, &b.header.GasUsed, b.header.BlobGasUsed, vm.Config{})
	if err != nil {
		panic(err)
	}
	b.txs = append(b.txs, txn)
	b.receipts = append(b.receipts, receipt)
}

func (b *BlockGen) AddFailedTxWithChain(getHeader func(hash common.Hash, number uint64) (*types.Header, error), engine rules.Engine, txn types.Transaction) {
	if b.beforeAddTx != nil {
		b.beforeAddTx()
	}
	if b.gasPool == nil {
		b.SetCoinbase(common.Address{})
	}
	b.ibs.SetTxContext(b.header.Number.Uint64(), len(b.txs))
	receipt, _, err := protocol.ApplyTransaction(b.config, protocol.GetHashFn(b.header, getHeader), engine, accounts.InternAddress(b.header.Coinbase), b.gasPool, b.ibs, state.NewNoopWriter(), b.header, txn, &b.header.GasUsed, b.header.BlobGasUsed, vm.Config{})
	_ = err // accept failed transactions
	b.txs = append(b.txs, txn)
	b.receipts = append(b.receipts, receipt)
}

// AddUncheckedTx forcefully adds a transaction to the block without any
// validation.
//
// AddUncheckedTx will cause consensus failures when used during real
// chain processing. This is best used in conjunction with raw block insertion.
func (b *BlockGen) AddUncheckedTx(tx types.Transaction) {
	b.txs = append(b.txs, tx)
}

// Number returns the block number of the block being generated.
func (b *BlockGen) Number() *uint256.Int {
	return new(uint256.Int).Set(&b.header.Number)
}

// AddUncheckedReceipt forcefully adds a receipts to the block without a
// backing transaction.
//
// AddUncheckedReceipt will cause consensus failures when used during real
// chain processing. This is best used in conjunction with raw block insertion.
func (b *BlockGen) AddUncheckedReceipt(receipt *types.Receipt) {
	b.receipts = append(b.receipts, receipt)
}

// TxNonce returns the next valid transaction nonce for the
// account at addr. It panics if the account does not exist.
func (b *BlockGen) TxNonce(addr common.Address) uint64 {
	exist, err := b.ibs.Exist(accounts.InternAddress(addr))
	if err != nil {
		panic(fmt.Sprintf("can't get account: %s", err))
	}
	if !exist {
		panic("account does not exist")
	}
	nonce, err := b.ibs.GetNonce(accounts.InternAddress(addr))
	if err != nil {
		panic(fmt.Sprintf("can't get account: %s", err))
	}
	return nonce
}

// AddUncle adds an uncle header to the generated block.
func (b *BlockGen) AddUncle(h *types.Header) {
	b.uncles = append(b.uncles, h)
}

// PrevBlock returns a previously generated block by number. It panics if
// num is greater or equal to the number of the block being generated.
// For index -1, PrevBlock returns the parent block given to GenerateChain.
func (b *BlockGen) PrevBlock(index int) *types.Block {
	if index >= b.i {
		panic(fmt.Errorf("block index %d out of range (%d,%d)", index, -1, b.i))
	}
	if index == -1 {
		return b.parent
	}
	return b.chain[index]
}

// OffsetTime modifies the time instance of a block, implicitly changing its
// associated difficulty. It's useful to test scenarios where forking is not
// tied to chain length directly.
func (b *BlockGen) OffsetTime(seconds int64) {
	b.header.Time += uint64(seconds)
	parent := b.parent
	if b.header.Time <= parent.Time() {
		panic("block time out of range")
	}
	chainreader := &FakeChainReader{Cfg: b.config}
	b.header.Difficulty = *b.engine.CalcDifficulty(
		chainreader,
		b.header.Time,
		parent.Time(),
		parent.Difficulty(),
		parent.NumberU64(),
		parent.Hash(),
		parent.UncleHash(),
		parent.Header().AuRaStep,
	)
}

func (b *BlockGen) GetHeader() *types.Header {
	return b.header
}

func (b *BlockGen) GetParent() *types.Block {
	return b.parent
}

func (b *BlockGen) GetReceipts() []*types.Receipt {
	return b.receipts
}

var GenerateTrace bool

type ChainPack struct {
	Headers  []*types.Header
	Blocks   []*types.Block
	Receipts []types.Receipts
	TopBlock *types.Block // Convenience field to access the last block
}

func (cp *ChainPack) Length() int {
	return len(cp.Blocks)
}

// OneBlock returns a ChainPack which contains just one
// block with given index
func (cp *ChainPack) Slice(i, j int) *ChainPack {
	return &ChainPack{
		Headers:  cp.Headers[i:j],
		Blocks:   cp.Blocks[i:j],
		Receipts: cp.Receipts[i:j],
		TopBlock: cp.Blocks[j-1],
	}
}

// Copy creates a deep copy of the ChainPack.
func (cp *ChainPack) Copy() *ChainPack {
	headers := make([]*types.Header, 0, len(cp.Headers))
	for _, header := range cp.Headers {
		headers = append(headers, types.CopyHeader(header))
	}

	blocks := make([]*types.Block, 0, len(cp.Blocks))
	for _, block := range cp.Blocks {
		blocks = append(blocks, block.Copy())
	}

	receipts := make([]types.Receipts, 0, len(cp.Receipts))
	for _, receiptList := range cp.Receipts {
		receiptListCopy := make(types.Receipts, 0, len(receiptList))
		for _, receipt := range receiptList {
			receiptListCopy = append(receiptListCopy, receipt.Copy())
		}
		receipts = append(receipts, receiptListCopy)
	}

	topBlock := cp.TopBlock.Copy()

	return &ChainPack{
		Headers:  headers,
		Blocks:   blocks,
		Receipts: receipts,
		TopBlock: topBlock,
	}
}

// GenerateChain creates a chain of n blocks. The first block's
// parent will be the provided parent. db is used to store
// intermediate states and should contain the parent's state trie.
//
// The generator function is called with a new block generator for
// every block. Any transactions and uncles added to the generator
// become part of the block. If gen is nil, the blocks will be empty
// and their coinbase will be the zero address.
//
// Blocks created by GenerateChain do not contain valid proof of work
// values. Inserting them into BlockChain requires use of FakePow or
// a similar non-validating proof of work implementation.
func GenerateChain(config *chain.Config, parent *types.Block, engine rules.Engine, db kv.TemporalRoDB, n int, gen func(int, *BlockGen)) (*ChainPack, error) {
	if config == nil {
		config = chain.TestChainConfig
	}
	headers, blocks, receipts := make([]*types.Header, n), make(types.Blocks, n), make([]types.Receipts, n)
	chainreader := &FakeChainReader{Cfg: config, current: parent}
	ctx := context.Background()
	tx, errBegin := db.BeginTemporalRo(context.Background())
	if errBegin != nil {
		return nil, errBegin
	}
	defer tx.Rollback()
	logger := log.New("generate-chain", config.ChainName)

	domains, err := execctx.NewSharedDomains(ctx, tx, logger)
	if err != nil {
		return nil, err
	}
	defer domains.Close()

	stateReader := state.NewReaderV3(domains.AsGetter(tx))
	stateWriter := state.NewWriter(domains.AsPutDel(tx), nil, domains.TxNum())

	txNum := -1
	txNumIncrement := func() {
		txNum++
		stateWriter.SetTxNum(uint64(txNum))
		domains.SetTxNum(uint64(txNum))
	}
	genblock := func(i int, parent *types.Block, ibs *state.IntraBlockState, stateReader state.StateReader,
		stateWriter state.StateWriter) (*types.Block, types.Receipts, error) {
		txNumIncrement()

		b := &BlockGen{i: i, chain: blocks, parent: parent, ibs: ibs, stateReader: stateReader, config: config, engine: engine, txs: make([]types.Transaction, 0, 1), receipts: make([]*types.Receipt, 0, 1), uncles: make([]*types.Header, 0, 1),
			beforeAddTx: func() {
				txNumIncrement()
			},
		}
		b.header = makeHeader(chainreader, parent, ibs, b.engine)
		// Mutate the state and block according to any hard-fork specs
		if daoBlock := config.DAOForkBlock; daoBlock != nil {
			limit := new(big.Int).Add(daoBlock, misc.DAOForkExtraRange)
<<<<<<< HEAD
			if b.header.Number.CmpBig(daoBlock) >= 0 && b.header.Number.CmpBig(limit) < 0 {
				b.header.Extra = common.CopyBytes(misc.DAOForkBlockExtra)
=======
			if b.header.Number.Cmp(daoBlock) >= 0 && b.header.Number.Cmp(limit) < 0 {
				b.header.Extra = common.Copy(misc.DAOForkBlockExtra)
>>>>>>> e5ff7a49
			}
		}
		if b.engine != nil {
			err := protocol.InitializeBlockExecution(b.engine, nil, b.header, config, ibs, nil, logger, nil)
			if err != nil {
				return nil, nil, fmt.Errorf("call to InitializeBlockExecution: %w", err)
			}
		}
		// Execute any user modifications to the block
		if gen != nil {
			gen(i, b)
		}
		txNumIncrement()
		if b.engine != nil {
			// Finalize and seal the block
			if _, _, err := b.engine.FinalizeAndAssemble(config, b.header, ibs, b.txs, b.uncles, b.receipts, nil, nil, nil, nil, logger); err != nil {
				return nil, nil, fmt.Errorf("call to FinaliseAndAssemble: %w", err)
			}
			// Write state changes to db
			blockContext := protocol.NewEVMBlockContext(b.header, protocol.GetHashFn(b.header, nil), b.engine, accounts.NilAddress, config)
			if err := ibs.CommitBlock(blockContext.Rules(config), stateWriter); err != nil {
				return nil, nil, fmt.Errorf("call to CommitBlock to stateWriter: %w", err)
			}

			var err error
			//b.header.Root, err = CalcHashRootForTests(tx, b.header, histV3, true)
			stateRoot, err := domains.ComputeCommitment(ctx, tx, true, b.header.Number.Uint64(), uint64(txNum), "", nil)
			if err != nil {
				return nil, nil, fmt.Errorf("call to CalcTrieRoot: %w", err)
			}
			//don't need `domains.Flush` because we are working on RoTx

			b.header.Root = common.BytesToHash(stateRoot)

			// Recreating block to make sure Root makes it into the header
			block := types.NewBlockForAsembling(b.header, b.txs, b.uncles, b.receipts, nil /* withdrawals */)
			return block, b.receipts, nil
		}
		return nil, nil, errors.New("no engine to generate blocks")
	}

	for i := 0; i < n; i++ {
		ibs := state.New(stateReader)
		block, receipt, err := genblock(i, parent, ibs, stateReader, stateWriter)
		if err != nil {
			return nil, fmt.Errorf("generating block %d: %w", i, err)
		}
		headers[i] = block.Header()
		blocks[i] = block
		receipts[i] = receipt
		parent = block
	}

	return &ChainPack{Headers: headers, Blocks: blocks, Receipts: receipts, TopBlock: blocks[n-1]}, nil
}

func makeHeader(chain rules.ChainReader, parent *types.Block, state *state.IntraBlockState, engine rules.Engine) *types.Header {
	var time uint64
	if parent.Time() == 0 {
		time = 10
	} else {
		time = parent.Time() + 10 // block time is fixed at 10 seconds
	}

	header := builder.MakeEmptyHeader(parent.Header(), chain.Config(), time, nil)
	header.Coinbase = parent.Coinbase()
	header.Difficulty = *engine.CalcDifficulty(chain, time,
		time-10,
		parent.Difficulty(),
		parent.NumberU64(),
		parent.Hash(),
		parent.UncleHash(),
		parent.Header().AuRaStep,
	)

	return header
}

type FakeChainReader struct {
	Cfg     *chain.Config
	current *types.Block
}

// Config returns the chain configuration.
func (cr *FakeChainReader) Config() *chain.Config {
	return cr.Cfg
}

func (cr *FakeChainReader) CurrentHeader() *types.Header { return cr.current.Header() }
func (cr *FakeChainReader) CurrentFinalizedHeader() *types.Header {
	return nil
}
func (cr *FakeChainReader) CurrentSafeHeader() *types.Header {
	return nil
}
func (cr *FakeChainReader) GetHeaderByNumber(number uint64) *types.Header           { return nil }
func (cr *FakeChainReader) GetHeaderByHash(hash common.Hash) *types.Header          { return nil }
func (cr *FakeChainReader) GetHeader(hash common.Hash, number uint64) *types.Header { return nil }
func (cr *FakeChainReader) GetBlock(hash common.Hash, number uint64) *types.Block   { return nil }
func (cr *FakeChainReader) HasBlock(hash common.Hash, number uint64) bool           { return false }
func (cr *FakeChainReader) GetTd(hash common.Hash, number uint64) *big.Int          { return nil }
func (cr *FakeChainReader) FrozenBlocks() uint64                                    { return 0 }
func (cr *FakeChainReader) FrozenBorBlocks(align bool) uint64                       { return 0 }<|MERGE_RESOLUTION|>--- conflicted
+++ resolved
@@ -347,13 +347,8 @@
 		// Mutate the state and block according to any hard-fork specs
 		if daoBlock := config.DAOForkBlock; daoBlock != nil {
 			limit := new(big.Int).Add(daoBlock, misc.DAOForkExtraRange)
-<<<<<<< HEAD
 			if b.header.Number.CmpBig(daoBlock) >= 0 && b.header.Number.CmpBig(limit) < 0 {
-				b.header.Extra = common.CopyBytes(misc.DAOForkBlockExtra)
-=======
-			if b.header.Number.Cmp(daoBlock) >= 0 && b.header.Number.Cmp(limit) < 0 {
 				b.header.Extra = common.Copy(misc.DAOForkBlockExtra)
->>>>>>> e5ff7a49
 			}
 		}
 		if b.engine != nil {
