--- conflicted
+++ resolved
@@ -509,18 +509,8 @@
 			vm.Interrupt(err)
 			return false
 		}
-<<<<<<< HEAD
 		addr := accounts.InternAddress(common.BytesToAddress(a))
-		for _, p := range t.activePrecompiles {
-			if p == addr {
-				return true
-			}
-		}
-		return false
-=======
-		addr := common.BytesToAddress(a)
 		return slices.Contains(t.activePrecompiles, addr)
->>>>>>> d8f28861
 	})
 	vm.Set("slice", func(slice goja.Value, start, end int) goja.Value {
 		b, err := t.fromBuf(vm, slice, false)
