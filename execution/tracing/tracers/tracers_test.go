// Copyright 2017 The go-ethereum Authors
// (original work)
// Copyright 2024 The Erigon Authors
// (modifications)
// This file is part of Erigon.
//
// Erigon is free software: you can redistribute it and/or modify
// it under the terms of the GNU Lesser General Public License as published by
// the Free Software Foundation, either version 3 of the License, or
// (at your option) any later version.
//
// Erigon is distributed in the hope that it will be useful,
// but WITHOUT ANY WARRANTY; without even the implied warranty of
// MERCHANTABILITY or FITNESS FOR A PARTICULAR PURPOSE. See the
// GNU Lesser General Public License for more details.
//
// You should have received a copy of the GNU Lesser General Public License
// along with Erigon. If not, see <http://www.gnu.org/licenses/>.

package tracers_test

import (
	"crypto/ecdsa"
	"crypto/rand"
	"encoding/json"
	"math/big"
	"testing"

	"github.com/holiman/uint256"
	"github.com/stretchr/testify/require"

	"github.com/erigontech/erigon/common"
	"github.com/erigontech/erigon/common/crypto"
	"github.com/erigontech/erigon/common/hexutil"
	"github.com/erigontech/erigon/execution/chain"
	"github.com/erigontech/erigon/execution/core"
	"github.com/erigontech/erigon/execution/protocol/rules"
	"github.com/erigontech/erigon/execution/tests/mock"
	"github.com/erigontech/erigon/execution/tests/testutil"
	"github.com/erigontech/erigon/execution/tracing/tracers"
	"github.com/erigontech/erigon/execution/types"
	"github.com/erigontech/erigon/execution/types/accounts"
	"github.com/erigontech/erigon/execution/vm"
	"github.com/erigontech/erigon/execution/vm/evmtypes"

	// Force-load native and js packages, to trigger registration
	_ "github.com/erigontech/erigon/execution/tracing/tracers/js"
	_ "github.com/erigontech/erigon/execution/tracing/tracers/native"
)

func TestPrestateTracerCreate2(t *testing.T) {
	unsignedTx := types.NewTransaction(1, common.HexToAddress("0x00000000000000000000000000000000deadbeef"),
		uint256.NewInt(0), 5000000, uint256.NewInt(1), []byte{})

	privateKeyECDSA, err := ecdsa.GenerateKey(crypto.S256(), rand.Reader)
	if err != nil {
		t.Fatalf("err %v", err)
	}
	signer := types.LatestSignerForChainID(big.NewInt(1))
	txn, err := types.SignTx(unsignedTx, *signer, privateKeyECDSA)
	if err != nil {
		t.Fatalf("err %v", err)
	}
	/**
		This comes from one of the test-vectors on the Skinny Create2 - EIP

	    address 0x00000000000000000000000000000000deadbeef
	    salt 0x00000000000000000000000000000000000000000000000000000000cafebabe
	    init_code 0xdeadbeef
	    gas (assuming no mem expansion): 32006
	    result: 0x60f3f640a8508fC6a86d45DF051962668E1e8AC7
	*/
	origin, _ := signer.Sender(txn)
	txContext := evmtypes.TxContext{
		Origin:   accounts.InternAddress(origin),
		GasPrice: *uint256.NewInt(1),
	}
	context := evmtypes.BlockContext{
		CanTransfer: core.CanTransfer,
<<<<<<< HEAD
		Transfer:    consensus.Transfer,
		Coinbase:    accounts.ZeroAddress,
=======
		Transfer:    rules.Transfer,
		Coinbase:    common.Address{},
>>>>>>> d8f28861
		BlockNumber: 8000000,
		Time:        5,
		Difficulty:  big.NewInt(0x30000),
		GasLimit:    uint64(6000000),
		BaseFee:     uint256.Int{},
		BlobBaseFee: *uint256.NewInt(50000),
	}
	alloc := types.GenesisAlloc{}

	// The code pushes 'deadbeef' into memory, then the other params, and calls CREATE2, then returns
	// the address
	alloc[common.HexToAddress("0x00000000000000000000000000000000deadbeef")] = types.GenesisAccount{
		Nonce:   1,
		Code:    hexutil.MustDecode("0x63deadbeef60005263cafebabe6004601c6000F560005260206000F3"),
		Balance: big.NewInt(1),
	}
	alloc[origin] = types.GenesisAccount{
		Nonce:   1,
		Code:    []byte{},
		Balance: big.NewInt(500000000000000),
	}

	m := mock.Mock(t)
	tx, err := m.DB.BeginTemporalRw(m.Ctx)
	require.NoError(t, err)
	defer tx.Rollback()
	rules := context.Rules(chain.AllProtocolChanges)
	statedb, _ := testutil.MakePreState(rules, tx, alloc, context.BlockNumber)

	// Create the tracer, the EVM environment and run it
	tracer, err := tracers.New("prestateTracer", new(tracers.Context), json.RawMessage("{}"))
	if err != nil {
		t.Fatalf("failed to prestate tracer: %v", err)
	}
	evm := vm.NewEVM(context, txContext, statedb, chain.AllProtocolChanges, vm.Config{Tracer: tracer.Hooks})

	msg, err := txn.AsMessage(*signer, nil, rules)
	if err != nil {
		t.Fatalf("failed to prepare transaction for tracing: %v", err)
	}

	tracer.OnTxStart(evm.GetVMContext(), txn, msg.From())
	st := core.NewStateTransition(evm, msg, new(core.GasPool).AddGas(txn.GetGasLimit()).AddBlobGas(txn.GetBlobGas()))
	exeRes, err := st.TransitionDb(false, false)
	if err != nil {
		t.Fatalf("failed to execute transaction: %v", err)
	}
	tracer.OnTxEnd(&types.Receipt{GasUsed: exeRes.GasUsed}, nil)
	// Retrieve the trace result and compare against the etalon
	res, err := tracer.GetResult()
	if err != nil {
		t.Fatalf("failed to retrieve trace result: %v", err)
	}
	ret := make(map[string]interface{})
	if err := json.Unmarshal(res, &ret); err != nil {
		t.Fatalf("failed to unmarshal trace result: %v", err)
	}
	if _, has := ret["0x60f3f640a8508fc6a86d45df051962668e1e8ac7"]; !has {
		t.Fatalf("Expected 0x60f3f640a8508fc6a86d45df051962668e1e8ac7 in result")
	}
}<|MERGE_RESOLUTION|>--- conflicted
+++ resolved
@@ -77,13 +77,8 @@
 	}
 	context := evmtypes.BlockContext{
 		CanTransfer: core.CanTransfer,
-<<<<<<< HEAD
-		Transfer:    consensus.Transfer,
+		Transfer:    rules.Transfer,
 		Coinbase:    accounts.ZeroAddress,
-=======
-		Transfer:    rules.Transfer,
-		Coinbase:    common.Address{},
->>>>>>> d8f28861
 		BlockNumber: 8000000,
 		Time:        5,
 		Difficulty:  big.NewInt(0x30000),
