--- conflicted
+++ resolved
@@ -119,11 +119,7 @@
 	} else {
 		rw.SetReader(state.NewReaderV3(rs.Domains()))
 	}
-<<<<<<< HEAD
 	rw.stateWriter = state.NewWriter(rs.Domains(), accumulator)
-=======
-	rw.stateWriter = state.NewStateWriterV3(rs.Domains(), accumulator)
->>>>>>> 0af3afd8
 }
 
 func (rw *Worker) SetGaspool(gp *core.GasPool) {
