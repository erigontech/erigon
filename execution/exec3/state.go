--- conflicted
+++ resolved
@@ -36,11 +36,7 @@
 	"github.com/erigontech/erigon-lib/common/dbg"
 	"github.com/erigontech/erigon-lib/kv"
 	"github.com/erigontech/erigon-lib/log/v3"
-<<<<<<< HEAD
-	"github.com/erigontech/erigon-lib/types"
 	"github.com/erigontech/erigon/arb/ethdb/wasmdb"
-=======
->>>>>>> 22459757
 	"github.com/erigontech/erigon/core"
 	"github.com/erigontech/erigon/core/state"
 	"github.com/erigontech/erigon/core/tracing"
@@ -203,7 +199,6 @@
 	}
 }
 
-<<<<<<< HEAD
 func (rw *Worker) SetArbitrumWasmDB(wasmDB wasmdb.WasmIface) {
 	if rw.chainConfig.IsArbitrum() {
 		rw.ibs.SetWasmDB(wasmDB)
@@ -211,9 +206,6 @@
 }
 
 func (rw *Worker) RunTxTaskNoLock(txTask *state.TxTask, isMining, skipPostEvaluaion bool) {
-=======
-func (rw *Worker) RunTxTaskNoLock(txTask *state.TxTask, isMining, skipPostEvaluation bool) {
->>>>>>> 22459757
 	if txTask.HistoryExecution && !rw.historyMode {
 		// in case if we cancelled execution and commitment happened in the middle of the block, we have to process block
 		// from the beginning until committed txNum and only then disable history mode.
@@ -256,13 +248,10 @@
 
 	var err error
 	rules, header := txTask.Rules, txTask.Header
-<<<<<<< HEAD
 	if arbTrace {
 		fmt.Printf("txNum=%d blockNum=%d history=%t\n", txTask.TxNum, txTask.BlockNum, txTask.HistoryExecution)
 	}
 
-=======
->>>>>>> 22459757
 	switch {
 	case txTask.TxIndex == -1:
 		if txTask.BlockNum == 0 {
@@ -312,15 +301,12 @@
 			break
 		}
 
-<<<<<<< HEAD
 		if arbTrace {
 			fmt.Printf("txNum=%d, blockNum=%d, finalisation of the block\n", txTask.TxNum, txTask.BlockNum)
 		}
-=======
 		rw.callTracer.Reset()
 		ibs.SetTxContext(txTask.BlockNum, txTask.TxIndex)
 
->>>>>>> 22459757
 		// End of block transaction in a block
 		syscall := func(contract common.Address, data []byte) ([]byte, error) {
 			ret, err := core.SysCallContract(contract, data, cc, ibs, header, rw.engine, false /* constCall */, rw.vmCfg)
