--- conflicted
+++ resolved
@@ -23,8 +23,6 @@
 	"sync"
 
 	"golang.org/x/sync/errgroup"
-
-	"github.com/erigontech/erigon/execution/exec3/calltracer"
 
 	"github.com/erigontech/erigon-lib/chain"
 	"github.com/erigontech/erigon-lib/common"
@@ -286,8 +284,6 @@
 				break
 			}
 
-<<<<<<< HEAD
-=======
 			msg, err := txn.AsMessage(types.Signer{}, nil, nil)
 			if err != nil {
 				txTask.Error = err
@@ -295,7 +291,6 @@
 			}
 
 			rw.evm.ResetBetweenBlocks(txTask.EvmBlockContext, core.NewEVMTxContext(msg), ibs, rw.vmCfg, rules)
->>>>>>> bfae1a75
 			rw.execAATxn(txTask)
 			break
 		}
