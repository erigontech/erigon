// Copyright 2024 The Erigon Authors
// This file is part of Erigon.
//
// Erigon is free software: you can redistribute it and/or modify
// it under the terms of the GNU Lesser General Public License as published by
// the Free Software Foundation, either version 3 of the License, or
// (at your option) any later version.
//
// Erigon is distributed in the hope that it will be useful,
// but WITHOUT ANY WARRANTY; without even the implied warranty of
// MERCHANTABILITY or FITNESS FOR A PARTICULAR PURPOSE. See the
// GNU Lesser General Public License for more details.
//
// You should have received a copy of the GNU Lesser General Public License
// along with Erigon. If not, see <http://www.gnu.org/licenses/>.

package exec3

import (
	"context"
	"fmt"
	"sync"
	"sync/atomic"
	"time"

	"golang.org/x/sync/errgroup"

	"github.com/erigontech/erigon/execution/exec3/calltracer"

	"github.com/erigontech/erigon-lib/chain"
	"github.com/erigontech/erigon-lib/common/datadir"
	"github.com/erigontech/erigon-lib/common/dbg"
	"github.com/erigontech/erigon-lib/kv"
	"github.com/erigontech/erigon-lib/log/v3"
	"github.com/erigontech/erigon-lib/metrics"
	"github.com/erigontech/erigon-lib/types"
	"github.com/erigontech/erigon/core"
	"github.com/erigontech/erigon/core/exec"
	"github.com/erigontech/erigon/core/state"
	"github.com/erigontech/erigon/core/tracing"
	"github.com/erigontech/erigon/core/vm"
	"github.com/erigontech/erigon/core/vm/evmtypes"
	"github.com/erigontech/erigon/eth/consensuschain"
	"github.com/erigontech/erigon/execution/consensus"
	"github.com/erigontech/erigon/polygon/aa"
	"github.com/erigontech/erigon/turbo/services"
	"github.com/erigontech/erigon/turbo/shards"
)

var noop = state.NewNoopWriter()

type WorkerMetrics struct {
	Active              activeCount
	GasUsed             activeCount
	Duration            activeDuration
	StorageReadCount    atomic.Int64
	StorageReadDuration activeDuration
	WriteDuration       activeDuration
}

func NewWorkerMetrics() *WorkerMetrics {
	return &WorkerMetrics{
		Active:              activeCount{Ema: metrics.NewEmaWithBeta[int64](0, 1, 0.2)},
		GasUsed:             activeCount{Ema: metrics.NewEma[int64](0, 0.3)},
		Duration:            activeDuration{Ema: metrics.NewEma[time.Duration](0, 0.3)},
		StorageReadDuration: activeDuration{Ema: metrics.NewEma[time.Duration](0, 0.3)},
		WriteDuration:       activeDuration{Ema: metrics.NewEma[time.Duration](0, 0.3)},
	}
}

type activeDuration struct {
	atomic.Int64
	Ema *metrics.EMA[time.Duration]
}

func (d *activeDuration) Add(i time.Duration) {
	d.Int64.Add(int64(i))
	d.Ema.Update(i)
}

type activeCount struct {
	atomic.Int64
	Total atomic.Int64
	Ema   *metrics.EMA[int64]
}

func (c *activeCount) Add(i int64) {
	c.Int64.Add(i)
	if i > 0 {
		c.Total.Add(i)
	}
	c.Ema.Update(c.Load())
}

type Worker struct {
	lock        *sync.RWMutex
	notifier    *sync.Cond
	runnable    atomic.Bool
	logger      log.Logger
	chainDb     kv.RoDB
	chainTx     kv.Tx
	background  bool // if true - worker does manage RoTx (begin/rollback) in .ResetTx()
	blockReader services.FullBlockReader
<<<<<<< HEAD
	in          *exec.QueueWithRetry
	rs          *state.StateV3Buffered
	stateWriter state.StateWriter
=======
	in          *state.QueueWithRetry
	rs          *state.ParallelExecutionState
	stateWriter *state.Writer
>>>>>>> ef570e6e
	stateReader state.ResettableStateReader
	historyMode bool // if true - stateReader is HistoryReaderV3, otherwise it's state reader
	chainConfig *chain.Config

	ctx     context.Context
	engine  consensus.Engine
	genesis *types.Genesis
	results *exec.ResultsQueue
	chain   consensus.ChainReader

	callTracer  *calltracer.CallTracer
	taskGasPool *core.GasPool
	hooks       *tracing.Hooks

	evm   *vm.EVM
	ibs   *state.IntraBlockState
	vmCfg vm.Config

	dirs datadir.Dirs

	metrics *WorkerMetrics
}

func NewWorker(ctx context.Context, background bool, metrics *WorkerMetrics, chainDb kv.RoDB, in *exec.QueueWithRetry, blockReader services.FullBlockReader, chainConfig *chain.Config, genesis *types.Genesis, results *exec.ResultsQueue, engine consensus.Engine, dirs datadir.Dirs, logger log.Logger) *Worker {
	lock := &sync.RWMutex{}

	w := &Worker{
		lock:        lock,
		notifier:    sync.NewCond(lock),
		logger:      logger,
		chainDb:     chainDb,
		in:          in,
		background:  background,
		blockReader: blockReader,
		chainConfig: chainConfig,

		ctx:     ctx,
		genesis: genesis,
		results: results,
		engine:  engine,

		evm:         vm.NewEVM(evmtypes.BlockContext{}, evmtypes.TxContext{}, nil, chainConfig, vm.Config{}),
		callTracer:  calltracer.NewCallTracer(hooks),
		taskGasPool: new(core.GasPool),
		hooks:       hooks,

		dirs:    dirs,
		metrics: metrics,
	}
	w.runnable.Store(true)
	w.taskGasPool.AddBlobGas(chainConfig.GetMaxBlobGasPerBlock(0))
	w.vmCfg = vm.Config{Tracer: w.callTracer.Tracer().Hooks}
	w.ibs = state.New(w.stateReader)
	return w
}

func (rw *Worker) Pause() {
	rw.runnable.Store(false)
}

func (rw *Worker) Paused() (waiter chan any, paused bool) {
	if rw.runnable.Load() {
		return nil, false
	}

	rw.results.Lock()
	defer rw.results.Unlock()

	canlock := rw.lock.TryLock()

	if canlock {
		rw.lock.Unlock()
	} else {
		waiter = rw.results.AddWaiter(false)
	}

	return waiter, canlock
}

func (rw *Worker) Resume() {
	rw.runnable.Store(true)
	rw.notifier.Signal()
}

func (rw *Worker) LogLRUStats() { rw.evm.JumpDestCache.LogStats() }

func (rw *Worker) ResetState(rs *state.StateV3Buffered, chainTx kv.Tx, stateReader state.ResettableStateReader, stateWriter state.StateWriter, accumulator *shards.Accumulator) {
	rw.lock.Lock()
	defer rw.lock.Unlock()

	rw.rs = rs
	rw.resetTx(chainTx)

	if stateReader != nil {
		rw.SetReader(stateReader)
	} else {
		rw.SetReader(state.NewBufferedReader(rs, state.NewReaderV3(rs.Domains(), rw.chainTx)))
	}
<<<<<<< HEAD
=======
	rw.stateWriter = state.NewWriter(rs.Domains(), accumulator)
}
>>>>>>> ef570e6e

	if stateWriter != nil {
		rw.stateWriter = stateWriter
	} else {
		rw.stateWriter = state.NewStateWriterV3(rs.StateV3, rw.chainTx, accumulator)
	}
}

func (rw *Worker) Tx() kv.Tx        { return rw.chainTx }
func (rw *Worker) DiscardReadList() { rw.stateReader.DiscardReadList() }
func (rw *Worker) ResetTx(chainTx kv.Tx) {
	rw.lock.Lock()
	defer rw.lock.Unlock()
	rw.resetTx(chainTx)
}

func (rw *Worker) resetTx(chainTx kv.Tx) {
	if rw.background && rw.chainTx != nil {
		rw.chainTx.Rollback()
	}

	rw.chainTx = chainTx

	if rw.chainTx != nil {
		type resettable interface {
			SetTx(kv.Tx)
		}

		if resettable, ok := rw.stateReader.(resettable); ok {
			resettable.SetTx(rw.chainTx)
		}

		if resettable, ok := rw.stateWriter.(resettable); ok {
			resettable.SetTx(rw.chainTx)
		}

		rw.chain = consensuschain.NewReader(rw.chainConfig, rw.chainTx, rw.blockReader, rw.logger)
	} else {
		rw.chain = nil
		rw.stateReader = nil
		rw.stateWriter = nil
	}
}

func (rw *Worker) Run() (err error) {
	defer func() { // convert panic to err - because it's background workers
		if rec := recover(); rec != nil {
			err = fmt.Errorf("exec3.Worker panic: %s, %s", rec, dbg.Stack())
		}
	}()

	for txTask, ok := rw.in.Next(rw.ctx); ok; txTask, ok = rw.in.Next(rw.ctx) {
		result := rw.RunTxTask(txTask)
		if err := rw.results.Add(rw.ctx, result); err != nil {
			return err
		}
	}
	return nil
}

func (rw *Worker) RunTxTask(txTask exec.Task) (result *exec.Result) {
	//fmt.Println("RTX", txTask.Version().BlockNum, txTask.Version().TxIndex, txTask.Version().TxNum, txTask.IsBlockEnd())
	rw.lock.Lock()
	defer rw.lock.Unlock()

	for !rw.runnable.Load() {
		rw.notifier.Wait()
	}

	if rw.metrics != nil {
		rw.metrics.Active.Add(1)
		start := time.Now()
		defer func() {
			rw.metrics.Duration.Add(time.Since(start))
			if readDuration := rw.ibs.StorageReadDuration(); readDuration > 0 {
				rw.metrics.StorageReadDuration.Add(rw.ibs.StorageReadDuration())
				rw.metrics.StorageReadCount.Add(rw.ibs.StorageReadCount())
			}
			if result != nil && result.ExecutionResult != nil {
				rw.metrics.GasUsed.Add(int64(result.ExecutionResult.GasUsed))
			}
			rw.metrics.Active.Add(-1)
		}()
	}

	result = rw.RunTxTaskNoLock(txTask)
	return result
}

// Needed to set history reader when need to offset few txs from block beginning and does not break processing,
// like compute gas used for block and then to set state reader to continue processing on latest data.
func (rw *Worker) SetReader(reader state.ResettableStateReader) {
	rw.stateReader = reader
	rw.stateReader.SetTx(rw.Tx())
	rw.ibs = state.New(rw.stateReader)

	switch reader.(type) {
	case *state.HistoryReaderV3:
		rw.historyMode = true
	case *state.ReaderV3:
		rw.historyMode = false
	default:
		rw.historyMode = false
	}
}

func (rw *Worker) RunTxTaskNoLock(txTask exec.Task) *exec.Result {
	if txTask.IsHistoric() && !rw.historyMode {
		// in case if we cancelled execution and commitment happened in the middle of the block, we have to process block
		// from the beginning until committed txNum and only then disable history mode.
		// Needed to correctly evaluate spent gas and other things.
		rw.SetReader(state.NewHistoryReaderV3())
	} else if !txTask.IsHistoric() && rw.historyMode {
		rw.SetReader(state.NewBufferedReader(rw.rs, state.NewReaderV3(rw.rs.Domains(), rw.chainTx)))
	}

	if rw.background && rw.chainTx == nil {
		chainTx, err := rw.chainDb.(kv.TemporalRoDB).BeginTemporalRo(rw.ctx)

		if err != nil {
			return &exec.Result{
				Task: txTask,
				Err:  err,
			}
		}

		rw.resetTx(chainTx)
	}

	txIndex := txTask.Version().TxIndex

	if txIndex != -1 && !txTask.IsBlockEnd() {
		rw.callTracer.Reset()
	}

	txTask.Reset(rw.ibs)

	if txIndex >= 0 {
		rw.ibs.SetTxContext(txTask.Version().BlockNum, txIndex)
	}

	result := txTask.Execute(rw.evm, rw.vmCfg, rw.engine, rw.genesis, rw.taskGasPool, rw.ibs,
		rw.stateWriter, rw.chainConfig, rw.chain, rw.dirs, true)

	if result.Task == nil {
		result.Task = txTask
	}

	if txIndex != -1 && !txTask.IsBlockEnd() {
		result.TraceFroms = rw.callTracer.Froms()
		result.TraceTos = rw.callTracer.Tos()
	}

	return result
}

func (rw *Worker) execAATxn(txTask *state.TxTask) {
	if !txTask.InBatch {
		// this is the first transaction in an AA transaction batch, run all validation frames, then execute execution frames in its own txtask
		startIdx := uint64(txTask.TxIndex)
		endIdx := startIdx + txTask.AAValidationBatchSize

		validationResults := make([]state.AAValidationResult, txTask.AAValidationBatchSize+1)
		log.Info("🕵️‍♂️[aa] found AA bundle", "startIdx", startIdx, "endIdx", endIdx)

		var outerErr error
		for i := startIdx; i <= endIdx; i++ {
			// check if next n transactions are AA transactions and run validation
			if txTask.Txs[i].Type() == types.AccountAbstractionTxType {
				aaTxn, ok := txTask.Tx.(*types.AccountAbstractionTransaction)
				if !ok {
					outerErr = fmt.Errorf("invalid transaction type, expected AccountAbstractionTx, got %T", txTask.Tx)
					break
				}

				paymasterContext, validationGasUsed, err := aa.ValidateAATransaction(aaTxn, rw.ibs, rw.taskGasPool, txTask.Header, rw.evm, rw.chainConfig)
				if err != nil {
					outerErr = err
					break
				}

				validationResults[i-startIdx] = state.AAValidationResult{
					PaymasterContext: paymasterContext,
					GasUsed:          validationGasUsed,
				}
			} else {
				outerErr = fmt.Errorf("invalid txcount, expected txn %d to be type %d", i, types.AccountAbstractionTxType)
				break
			}
		}

		if outerErr != nil {
			txTask.Error = outerErr
			return
		}
		log.Info("✅[aa] validated AA bundle", "len", startIdx-endIdx)

		txTask.ValidationResults = validationResults
	}

	if len(txTask.ValidationResults) == 0 {
		txTask.Error = fmt.Errorf("found RIP-7560 but no remaining validation results, txIndex %d", txTask.TxIndex)
	}

	aaTxn := txTask.Tx.(*types.AccountAbstractionTransaction) // type cast checked earlier
	validationRes := txTask.ValidationResults[0]
	txTask.ValidationResults = txTask.ValidationResults[1:]

	status, gasUsed, err := aa.ExecuteAATransaction(aaTxn, validationRes.PaymasterContext, validationRes.GasUsed, rw.taskGasPool, rw.evm, txTask.Header, rw.ibs)
	if err != nil {
		txTask.Error = err
		return
	}

	txTask.Failed = status != 0
	txTask.UsedGas = gasUsed
	// Update the state with pending changes
	rw.ibs.SoftFinalise()
	txTask.Logs = rw.ibs.GetLogs(txTask.TxIndex, txTask.Tx.Hash(), txTask.BlockNum, txTask.BlockHash)
	txTask.TraceFroms = rw.callTracer.Froms()
	txTask.TraceTos = rw.callTracer.Tos()
	txTask.CreateReceipt(rw.Tx())

	log.Info("🚀[aa] executed AA bundle transaction", "txIndex", txTask.TxIndex, "status", status)
}

func NewWorkersPool(ctx context.Context, accumulator *shards.Accumulator, background bool, chainDb kv.RoDB,
	rs *state.StateV3Buffered, stateReader state.ResettableStateReader, stateWriter state.StateWriter, in *exec.QueueWithRetry, blockReader services.FullBlockReader, chainConfig *chain.Config, genesis *types.Genesis,
	engine consensus.Engine, workerCount int, metrics *WorkerMetrics, dirs datadir.Dirs, isMining bool, logger log.Logger) (reconWorkers []*Worker, applyWorker *Worker, rws *exec.ResultsQueue, clear func(), wait func()) {
	reconWorkers = make([]*Worker, workerCount)

	resultsSize := workerCount * 8
	rws = exec.NewResultsQueue(resultsSize, workerCount)
	{
		// we all errors in background workers (except ctx.Cancel), because applyLoop will detect this error anyway.
		// and in applyLoop all errors are critical
		ctx, cancel := context.WithCancel(ctx)
		g, ctx := errgroup.WithContext(ctx)
		for i := 0; i < workerCount; i++ {
			reconWorkers[i] = NewWorker(ctx, background, metrics, chainDb, in, blockReader, chainConfig, genesis, rws, engine, dirs, logger)

			if rs != nil {
				reader := stateReader

				if reader == nil {
					reader = state.NewBufferedReader(rs, state.NewReaderV3(rs.Domains(), nil))
				}

				reconWorkers[i].ResetState(rs, nil, reader, stateWriter, accumulator)
			}
		}
		if background {
			for i := 0; i < workerCount; i++ {
				i := i
				g.Go(func() error {
					return reconWorkers[i].Run()
				})
			}
			wait = func() { g.Wait() }
		}

		var clearDone bool
		clear = func() {
			if clearDone {
				return
			}
			clearDone = true
			cancel()
			g.Wait()
			for _, w := range reconWorkers {
				w.ResetTx(nil)
			}
			//applyWorker.ResetTx(nil)
		}
	}
	applyWorker = NewWorker(ctx, false, nil, chainDb, in, blockReader, chainConfig, genesis, rws, engine, dirs, logger)

	return reconWorkers, applyWorker, rws, clear, wait
}<|MERGE_RESOLUTION|>--- conflicted
+++ resolved
@@ -101,15 +101,9 @@
 	chainTx     kv.Tx
 	background  bool // if true - worker does manage RoTx (begin/rollback) in .ResetTx()
 	blockReader services.FullBlockReader
-<<<<<<< HEAD
 	in          *exec.QueueWithRetry
 	rs          *state.StateV3Buffered
-	stateWriter state.StateWriter
-=======
-	in          *state.QueueWithRetry
-	rs          *state.ParallelExecutionState
-	stateWriter *state.Writer
->>>>>>> ef570e6e
+	stateWriter state.Writer
 	stateReader state.ResettableStateReader
 	historyMode bool // if true - stateReader is HistoryReaderV3, otherwise it's state reader
 	chainConfig *chain.Config
@@ -208,16 +202,11 @@
 	} else {
 		rw.SetReader(state.NewBufferedReader(rs, state.NewReaderV3(rs.Domains(), rw.chainTx)))
 	}
-<<<<<<< HEAD
-=======
-	rw.stateWriter = state.NewWriter(rs.Domains(), accumulator)
-}
->>>>>>> ef570e6e
 
 	if stateWriter != nil {
 		rw.stateWriter = stateWriter
 	} else {
-		rw.stateWriter = state.NewStateWriterV3(rs.StateV3, rw.chainTx, accumulator)
+		rw.stateWriter = state.NewStateWriterV3(rs.Domains(), rw.chainTx, accumulator)
 	}
 }
 
