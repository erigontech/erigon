--- conflicted
+++ resolved
@@ -207,27 +207,6 @@
 			}
 		}
 	default:
-<<<<<<< HEAD
-		txTask.Tracer.Reset() // txTask is retryable
-		rw.vmCfg.Tracer = txTask.Tracer.Tracer().Hooks
-		rw.vmCfg.SkipAnalysis = txTask.SkipAnalysis
-		ibs.SetTxContext(txTask.TxIndex)
-		txn := txTask.Tx
-		rw.taskGasPool.Reset(txTask.Tx.GetGasLimit(), cc.GetMaxBlobGasPerBlock(header.Time))
-
-		if txTask.Tx.Type() == types.AccountAbstractionTxType {
-			if !cc.AllowAA {
-				txTask.Error = errors.New("account abstraction transactions are not allowed")
-				break
-			}
-
-			msg, err := txn.AsMessage(types.Signer{}, nil, nil)
-			if err != nil {
-				txTask.Error = err
-				break
-			}
-
-=======
 		rw.taskGasPool.Reset(txTask.Tx.GetGasLimit(), cc.GetMaxBlobGasPerBlock(header.Time))
 		rw.vmCfg.SkipAnalysis = txTask.SkipAnalysis
 		txTask.Tracer.Reset() // txTask is retryable
@@ -247,7 +226,6 @@
 				break
 			}
 
->>>>>>> 5ba8486c
 			rw.evm.ResetBetweenBlocks(txTask.EvmBlockContext, core.NewEVMTxContext(msg), ibs, *rw.vmCfg, rules)
 			rw.execAATxn(txTask)
 			break
@@ -277,15 +255,12 @@
 			ibs.SoftFinalise()
 
 			txTask.Logs = ibs.GetLogs(txTask.TxIndex, txn.Hash(), txTask.BlockNum, txTask.BlockHash)
-<<<<<<< HEAD
 			if txTask.BlockNum == 1577020 || txTask.BlockNum == 1577021 || txTask.BlockNum == 1577022 {
 				fmt.Printf("[dbg] trace2.amount: %d, txidx=%d\n", len(txTask.Logs), txTask.TxIndex)
 				for _, l := range txTask.Logs {
 					fmt.Printf("[dbg] trace2: %x\n", l.Address)
 				}
 			}
-=======
->>>>>>> 5ba8486c
 			txTask.TraceFroms = txTask.Tracer.Froms()
 			txTask.TraceTos = txTask.Tracer.Tos()
 		}
