--- conflicted
+++ resolved
@@ -195,54 +195,9 @@
 			return ret, err
 		}
 		rw.execArgs.Engine.Initialize(cc, rw.chain, header, ibs, syscall, rw.logger, hooks)
-<<<<<<< HEAD
 		result.Err = ibs.FinalizeTx(rules, noop)
 	case txTask.IsBlockEnd():
 		// this is handled by the reducer in process results
-=======
-		txTask.Error = ibs.FinalizeTx(rules, noop)
-	case txTask.Final:
-		if txTask.BlockNum == 0 {
-			break
-		}
-		if rw.background { // `Final` system txn must be executed in reducer, because `consensus.Finalize` requires "all receipts of block" to be available
-			break
-		}
-		tracer := calltracer.NewCallTracer(nil)
-		vmCfg := *rw.vmCfg
-		vmCfg.Tracer = tracer.Tracer().Hooks
-		ibs.SetTxContext(txTask.BlockNum, txTask.TxIndex)
-
-		// End of block transaction in a block
-		syscall := func(contract common.Address, data []byte) ([]byte, error) {
-			ret, err := core.SysCallContract(contract, data, cc, ibs, header, rw.execArgs.Engine, false /* constCall */, vmCfg)
-			if err != nil {
-				return nil, err
-			}
-			txTask.Logs = append(txTask.Logs, ibs.GetRawLogs(txTask.TxIndex)...)
-			return ret, err
-		}
-
-		skipPostEvaluaion := false // `true` only inMining
-		_, err := rw.execArgs.Engine.Finalize(cc, types.CopyHeader(header), ibs, txTask.Txs, txTask.Uncles, txTask.BlockReceipts, txTask.Withdrawals, rw.chain, syscall, skipPostEvaluaion, rw.logger)
-		if err != nil {
-			txTask.Error = err
-		} else {
-			txTask.TraceFroms = tracer.Froms()
-			txTask.TraceTos = tracer.Tos()
-			if txTask.TraceFroms == nil {
-				txTask.TraceFroms = map[common.Address]struct{}{}
-			}
-			if txTask.TraceTos == nil {
-				txTask.TraceTos = map[common.Address]struct{}{}
-			}
-
-			txTask.TraceTos[txTask.Coinbase] = struct{}{}
-			for _, uncle := range txTask.Uncles {
-				txTask.TraceTos[uncle.Coinbase] = struct{}{}
-			}
-		}
->>>>>>> df5af922
 	default:
 		tracer := calltracer.NewCallTracer(nil)
 		result.Err = func() error {
@@ -257,19 +212,10 @@
 					return errors.New("account abstraction transactions are not allowed")
 				}
 
-<<<<<<< HEAD
 				msg, err := txn.AsMessage(types.Signer{}, nil, nil)
 				if err != nil {
 					return err
 				}
-=======
-		rw.taskGasPool.Reset(txTask.Tx.GetGasLimit(), cc.GetMaxBlobGasPerBlock(header.Time))
-		vmCfg := *rw.vmCfg
-		vmCfg.SkipAnalysis = txTask.SkipAnalysis
-		vmCfg.Tracer = tracer.Tracer().Hooks
-		ibs.SetTxContext(txTask.BlockNum, txTask.TxIndex)
-		txn := txTask.Tx
->>>>>>> df5af922
 
 				rw.evm.ResetBetweenBlocks(txTask.EvmBlockContext, core.NewEVMTxContext(msg), ibs, *rw.vmCfg, rules)
 				result := rw.execAATxn(txTask, tracer)
@@ -289,7 +235,6 @@
 				hooks.OnTxStart(rw.evm.GetVMContext(), txn, msg.From())
 			}
 
-<<<<<<< HEAD
 			// MA applytx
 			applyRes, err := core.ApplyMessage(rw.evm, msg, rw.taskGasPool, true /* refunds */, false /* gasBailout */, rw.execArgs.Engine)
 			if err != nil {
@@ -298,22 +243,6 @@
 				result.ExecutionResult = *applyRes
 				// Update the state with pending changes
 				ibs.SoftFinalise()
-=======
-			rw.evm.ResetBetweenBlocks(txTask.EvmBlockContext, core.NewEVMTxContext(msg), ibs, vmCfg, rules)
-			rw.execAATxn(txTask, tracer)
-			break
-		}
-
-		msg := txTask.TxAsMessage
-		txContext := core.NewEVMTxContext(msg)
-		if vmCfg.TraceJumpDest {
-			txContext.TxHash = txn.Hash()
-		}
-		rw.evm.ResetBetweenBlocks(txTask.EvmBlockContext, txContext, ibs, vmCfg, rules)
-		// if hooks != nil && hooks.OnTxStart != nil {
-		// 	hooks.OnTxStart(rw.evm.GetVMContext(), txn, msg.From())
-		// }
->>>>>>> df5af922
 
 				result.Logs = ibs.GetRawLogs(txTask.TxIndex)
 				result.TraceFroms = tracer.Froms()
