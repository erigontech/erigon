// Copyright 2024 The Erigon Authors
// This file is part of Erigon.
//
// Erigon is free software: you can redistribute it and/or modify
// it under the terms of the GNU Lesser General Public License as published by
// the Free Software Foundation, either version 3 of the License, or
// (at your option) any later version.
//
// Erigon is distributed in the hope that it will be useful,
// but WITHOUT ANY WARRANTY; without even the implied warranty of
// MERCHANTABILITY or FITNESS FOR A PARTICULAR PURPOSE. See the
// GNU Lesser General Public License for more details.
//
// You should have received a copy of the GNU Lesser General Public License
// along with Erigon. If not, see <http://www.gnu.org/licenses/>.

package exec3

import (
	"context"
	"errors"
	"fmt"
	"sync"
	"sync/atomic"
	"time"

	"golang.org/x/sync/errgroup"

	"github.com/erigontech/erigon-lib/chain"
	"github.com/erigontech/erigon-lib/common"
	"github.com/erigontech/erigon-lib/common/datadir"
	"github.com/erigontech/erigon-lib/common/dbg"
	"github.com/erigontech/erigon-lib/kv"
	"github.com/erigontech/erigon-lib/kv/rawdbv3"
	"github.com/erigontech/erigon-lib/log/v3"
	"github.com/erigontech/erigon-lib/types"
	"github.com/erigontech/erigon/core"
	"github.com/erigontech/erigon/core/state"
	"github.com/erigontech/erigon/core/tracing"
	"github.com/erigontech/erigon/core/vm"
	"github.com/erigontech/erigon/core/vm/evmtypes"
	"github.com/erigontech/erigon/eth/consensuschain"
	"github.com/erigontech/erigon/eth/ethconfig/estimate"
	"github.com/erigontech/erigon/execution/consensus"
	"github.com/erigontech/erigon/execution/exec3/calltracer"
	"github.com/erigontech/erigon/polygon/aa"
	"github.com/erigontech/erigon/turbo/services"
	"github.com/erigontech/erigon/turbo/snapshotsync/freezeblocks"
)

type HistoricalTraceWorker struct {
	consumer TraceConsumer
	in       *state.QueueWithRetry
	out      *state.ResultsQueue

	stateReader *state.HistoryReaderV3
	ibs         *state.IntraBlockState
	evm         *vm.EVM

	chainTx     kv.TemporalTx
	background  bool
	ctx         context.Context
	stateWriter state.StateWriter
	chain       consensus.ChainReader
	logger      log.Logger

	execArgs *ExecArgs

	taskGasPool *core.GasPool

	// calculated by .changeBlock()
	blockHash common.Hash
	blockNum  uint64
	header    *types.Header
	blockCtx  *evmtypes.BlockContext
	rules     *chain.Rules
	signer    *types.Signer
	vmCfg     *vm.Config
}

type TraceConsumer struct {
	//Reduce receiving results of execution. They are sorted and have no gaps.
	Reduce func(task *state.TxTask, tx kv.TemporalTx) error
}

func NewHistoricalTraceWorker(
	consumer TraceConsumer,
	in *state.QueueWithRetry,
	out *state.ResultsQueue,
	background bool,

	ctx context.Context,
	execArgs *ExecArgs,
	logger log.Logger,
) *HistoricalTraceWorker {
	ie := &HistoricalTraceWorker{
		consumer: consumer,
		in:       in,
		out:      out,

		logger:   logger,
		ctx:      ctx,
		execArgs: execArgs,

		background:  background,
		stateReader: state.NewHistoryReaderV3(),

		taskGasPool: new(core.GasPool),
		vmCfg:       &vm.Config{JumpDestCache: vm.NewJumpDestCache(vm.JumpDestCacheLimit)},
	}
	ie.evm = vm.NewEVM(evmtypes.BlockContext{}, evmtypes.TxContext{}, nil, execArgs.ChainConfig, *ie.vmCfg)
	ie.taskGasPool.AddBlobGas(execArgs.ChainConfig.GetMaxBlobGasPerBlock(0))
	ie.ibs = state.New(ie.stateReader)
	return ie
}

func (rw *HistoricalTraceWorker) LogStats() {
	rw.evm.Config().JumpDestCache.LogStats()
}

func (rw *HistoricalTraceWorker) Run() (err error) {
	defer func() { // convert panic to err - because it's background workers
		if rec := recover(); rec != nil {
			err = fmt.Errorf("HistoricalTraceWorker panic: %s, %s", rec, dbg.Stack())
		}
	}()
	defer rw.LogStats()
	for txTask, ok := rw.in.Next(rw.ctx); ok; txTask, ok = rw.in.Next(rw.ctx) {
		rw.RunTxTaskNoLock(txTask)
		if err := rw.out.Add(rw.ctx, txTask); err != nil {
			return err
		}
	}
	return nil
}

func (rw *HistoricalTraceWorker) RunTxTaskNoLock(txTask *state.TxTask) {
	if rw.background && rw.chainTx == nil {
		var err error
		if rw.chainTx, err = rw.execArgs.ChainDB.BeginTemporalRo(rw.ctx); err != nil {
			panic(fmt.Errorf("BeginRo: %w", err))
		}
		rw.stateReader.SetTx(rw.chainTx)
		rw.chain = consensuschain.NewReader(rw.execArgs.ChainConfig, rw.chainTx, rw.execArgs.BlockReader, rw.logger)
	}
	txTask.Error = nil

	rw.stateReader.SetTxNum(txTask.TxNum)
	rw.stateReader.ResetReadSet()
	rw.stateWriter = state.NewNoopWriter()

	rw.ibs.Reset()
	ibs, cc := rw.ibs, rw.execArgs.ChainConfig
	var hooks *tracing.Hooks // nil is ok
	ibs.SetHooks(hooks)
	//ibs.SetTrace(true)

	var err error
	rules, header := txTask.Rules, txTask.Header

	switch {
	case txTask.TxIndex == -1:
		if txTask.BlockNum == 0 {
			_, ibs, err = core.GenesisToBlock(rw.execArgs.Genesis, rw.execArgs.Dirs, rw.logger)
			if err != nil {
				panic(fmt.Errorf("GenesisToBlock: %w", err))
			}
			// For Genesis, rules should be empty, so that empty accounts can be included
			rules = &chain.Rules{} //nolint
			break
		}

		// Block initialisation
		//fmt.Printf("txNum=%d, blockNum=%d, initialisation of the block\n", txTask.TxNum, txTask.BlockNum)
		syscall := func(contract common.Address, data []byte, ibs *state.IntraBlockState, header *types.Header, constCall bool) ([]byte, error) {
			ret, _, err := core.SysCallContract(contract, data, cc, ibs, header, rw.execArgs.Engine, constCall /* constCall */, hooks, *rw.vmCfg)
			return ret, err
		}
		rw.execArgs.Engine.Initialize(cc, rw.chain, header, ibs, syscall, rw.logger, hooks)
		txTask.Error = ibs.FinalizeTx(rules, noop)
	case txTask.Final:
		if txTask.BlockNum == 0 {
			break
		}
		if rw.background { // `Final` system txn must be executed in reducer, because `consensus.Finalize` requires "all receipts of block" to be available
			break
		}

		// End of block transaction in a block
		syscall := func(contract common.Address, data []byte) ([]byte, error) {
			ret, logs, err := core.SysCallContract(contract, data, cc, ibs, header, rw.execArgs.Engine, false /* constCall */, hooks, *rw.vmCfg)
			if err != nil {
				return nil, err
			}
			txTask.Logs = append(txTask.Logs, logs...)
			return ret, err
		}

		skipPostEvaluaion := false // `true` only inMining
		_, _, _, err := rw.execArgs.Engine.Finalize(cc, types.CopyHeader(header), ibs, txTask.Txs, txTask.Uncles, txTask.BlockReceipts, txTask.Withdrawals, rw.chain, syscall, skipPostEvaluaion, rw.logger)
		if err != nil {
			txTask.Error = err
		} else {
			txTask.TraceTos = map[common.Address]struct{}{}
			txTask.TraceTos[txTask.Coinbase] = struct{}{}
			for _, uncle := range txTask.Uncles {
				txTask.TraceTos[uncle.Coinbase] = struct{}{}
			}
		}
	default:
		rw.taskGasPool.Reset(txTask.Tx.GetGasLimit(), cc.GetMaxBlobGasPerBlock(header.Time))
		rw.vmCfg.SkipAnalysis = txTask.SkipAnalysis
		txTask.Tracer.Reset() // txTask is retryable
		rw.vmCfg.Tracer = txTask.Tracer.Tracer().Hooks
		ibs.SetTxContext(txTask.TxIndex)
		txn := txTask.Tx

		if txTask.Tx.Type() == types.AccountAbstractionTxType {
			if !cc.AllowAA {
				txTask.Error = errors.New("account abstraction transactions are not allowed")
				break
			}

			msg, err := txn.AsMessage(types.Signer{}, nil, nil)
			if err != nil {
				txTask.Error = err
				break
			}

			rw.evm.ResetBetweenBlocks(txTask.EvmBlockContext, core.NewEVMTxContext(msg), ibs, *rw.vmCfg, rules)
			rw.execAATxn(txTask)
			break
		}

		msg := txTask.TxAsMessage
		txContext := core.NewEVMTxContext(msg)
		if rw.vmCfg.TraceJumpDest {
			txContext.TxHash = txn.Hash()
		}
		rw.evm.ResetBetweenBlocks(txTask.EvmBlockContext, txContext, ibs, *rw.vmCfg, rules)
		if hooks != nil && hooks.OnTxStart != nil {
			hooks.OnTxStart(rw.evm.GetVMContext(), txn, msg.From())
		}

		// MA applytx
		applyRes, err := core.ApplyMessage(rw.evm, msg, rw.taskGasPool, true /* refunds */, false /* gasBailout */, rw.execArgs.Engine)
		if err != nil {
			txTask.Error = err
		} else {
			txTask.Failed = applyRes.Failed()
			txTask.GasUsed = applyRes.GasUsed
			// Update the state with pending changes
			ibs.SoftFinalise()

			txTask.Logs = ibs.GetLogs(txTask.TxIndex, txn.Hash(), txTask.BlockNum, txTask.BlockHash)
			txTask.TraceFroms = txTask.Tracer.Froms()
			txTask.TraceTos = txTask.Tracer.Tos()
		}
	}
}

func (rw *HistoricalTraceWorker) execAATxn(txTask *state.TxTask) {
	if !txTask.InBatch {
		// this is the first transaction in an AA transaction batch, run all validation frames, then execute execution frames in its own txtask
		startIdx := uint64(txTask.TxIndex)
		endIdx := startIdx + txTask.AAValidationBatchSize

		validationResults := make([]state.AAValidationResult, txTask.AAValidationBatchSize+1)
		log.Info("🕵️‍♂️[aa] found AA bundle", "startIdx", startIdx, "endIdx", endIdx)

		var outerErr error
		for i := startIdx; i <= endIdx; i++ {
			// check if next n transactions are AA transactions and run validation
			if txTask.Txs[i].Type() == types.AccountAbstractionTxType {
				aaTxn, ok := txTask.Txs[i].(*types.AccountAbstractionTransaction)
				if !ok {
					outerErr = fmt.Errorf("invalid transaction type, expected AccountAbstractionTx, got %T", txTask.Tx)
					break
				}

				paymasterContext, validationGasUsed, err := aa.ValidateAATransaction(aaTxn, rw.ibs, rw.taskGasPool, txTask.Header, rw.evm, rw.execArgs.ChainConfig)
				if err != nil {
					outerErr = err
					break
				}

				validationResults[i-startIdx] = state.AAValidationResult{
					PaymasterContext: paymasterContext,
					GasUsed:          validationGasUsed,
				}
			} else {
				outerErr = fmt.Errorf("invalid txcount, expected txn %d to be type %d", i, types.AccountAbstractionTxType)
				break
			}
		}

		if outerErr != nil {
			txTask.Error = outerErr
			return
		}
		log.Info("✅[aa] validated AA bundle", "len", startIdx-endIdx)

		txTask.ValidationResults = validationResults
	}

	if len(txTask.ValidationResults) == 0 {
		txTask.Error = fmt.Errorf("found RIP-7560 but no remaining validation results, txIndex %d", txTask.TxIndex)
	}

	aaTxn := txTask.Tx.(*types.AccountAbstractionTransaction) // type cast checked earlier
	validationRes := txTask.ValidationResults[0]
	txTask.ValidationResults = txTask.ValidationResults[1:]

	status, gasUsed, err := aa.ExecuteAATransaction(aaTxn, validationRes.PaymasterContext, validationRes.GasUsed, rw.taskGasPool, rw.evm, txTask.Header, rw.ibs)
	if err != nil {
		txTask.Error = err
		return
	}

	txTask.Failed = status != 0
	txTask.GasUsed = gasUsed
	// Update the state with pending changes
	rw.ibs.SoftFinalise()
	txTask.Logs = rw.ibs.GetLogs(txTask.TxIndex, txTask.Tx.Hash(), txTask.BlockNum, txTask.BlockHash)
	txTask.TraceFroms = txTask.Tracer.Froms()
	txTask.TraceTos = txTask.Tracer.Tos()
	txTask.CreateReceipt(rw.chainTx)

	log.Info("🚀[aa] executed AA bundle transaction", "txIndex", txTask.TxIndex, "status", status)
}

func (rw *HistoricalTraceWorker) ResetTx(chainTx kv.TemporalTx) {
	if rw.background && rw.chainTx != nil {
		rw.chainTx.Rollback()
		rw.chainTx = nil
	}
	if chainTx != nil {
		rw.chainTx = chainTx
		rw.stateReader.SetTx(rw.chainTx)
		//rw.stateWriter.SetTx(rw.chainTx)
		rw.chain = consensuschain.NewReader(rw.execArgs.ChainConfig, rw.chainTx, rw.execArgs.BlockReader, rw.logger)
	}
}

// immutable (aka. global) params required for block execution. can instantiate once at app-start
type ExecArgs struct {
	ChainDB     kv.TemporalRoDB
	Genesis     *types.Genesis
	BlockReader services.FullBlockReader
	Engine      consensus.Engine
	Dirs        datadir.Dirs
	ChainConfig *chain.Config
	Workers     int
}

func NewHistoricalTraceWorkers(consumer TraceConsumer, cfg *ExecArgs, ctx context.Context, toTxNum uint64, in *state.QueueWithRetry, workerCount int, outputTxNum *atomic.Uint64, logger log.Logger) *errgroup.Group {
	g, ctx := errgroup.WithContext(ctx)

	// can afford big limits - because historical execution doesn't need conflicts-resolution
	resultChannelLimit := workerCount * 128
	heapLimit := workerCount * 128
	rws := state.NewResultsQueue(resultChannelLimit, heapLimit) // mapGroup owns (and closing) it

	g.Go(func() (err error) {
		defer func() {
			if rec := recover(); rec != nil {
				err = fmt.Errorf("'reduce worker' paniced: %s, %s", rec, dbg.Stack())
			}
		}()
		defer rws.Close()
		return doHistoryMap(consumer, cfg, ctx, in, workerCount, rws, logger)
	})
	g.Go(func() (err error) {
		defer func() {
			if rec := recover(); rec != nil {
				err = fmt.Errorf("'reduce worker' paniced: %s, %s", rec, dbg.Stack())
			}
		}()
		return doHistoryReduce(consumer, cfg, ctx, toTxNum, outputTxNum, rws, logger)
	})
	return g
}

func doHistoryReduce(consumer TraceConsumer, cfg *ExecArgs, ctx context.Context, toTxNum uint64, outputTxNum *atomic.Uint64, rws *state.ResultsQueue, logger log.Logger) error {
	tx, err := cfg.ChainDB.BeginTemporalRo(ctx)
	if err != nil {
		return err
	}
	defer tx.Rollback()

	applyWorker := NewHistoricalTraceWorker(consumer, nil, nil, false, ctx, cfg, logger)
	defer applyWorker.LogStats()
	applyWorker.ResetTx(tx)

	for outputTxNum.Load() <= toTxNum {
		err = rws.DrainNonBlocking(ctx)
		if err != nil {
			return err
		}

		processedTxNum, _, err := processResultQueueHistorical(consumer, rws, outputTxNum.Load(), tx, true, applyWorker)
		if err != nil {
			return fmt.Errorf("processResultQueueHistorical: %w", err)
		}
		if processedTxNum > 0 {
			outputTxNum.Store(processedTxNum)
		}
	}
	//if outputTxNum.Load() != toTxNum {
	//	return fmt.Errorf("not all txnums proceeded: toTxNum=%d, outputTxNum=%d", toTxNum, outputTxNum.Load())
	//}
	return nil
}
func doHistoryMap(consumer TraceConsumer, cfg *ExecArgs, ctx context.Context, in *state.QueueWithRetry, workerCount int, rws *state.ResultsQueue, logger log.Logger) error {
	workers := make([]*HistoricalTraceWorker, workerCount)
	mapGroup, ctx := errgroup.WithContext(ctx)
	// we all errors in background workers (except ctx.Cancel), because applyLoop will detect this error anyway.
	// and in applyLoop all errors are critical
	for i := 0; i < workerCount; i++ {
		i := i
		workers[i] = NewHistoricalTraceWorker(consumer, in, rws, true, ctx, cfg, logger)
		mapGroup.Go(func() error {
			return workers[i].Run()
		})
	}
	defer func() {
		mapGroup.Wait()
		for _, w := range workers {
			w.ResetTx(nil)
		}
	}()
	return mapGroup.Wait()
}

func processResultQueueHistorical(consumer TraceConsumer, rws *state.ResultsQueue, outputTxNumIn uint64, tx kv.TemporalTx, forceStopAtBlockEnd bool, applyWorker *HistoricalTraceWorker) (outputTxNum uint64, stopedAtBlockEnd bool, err error) {
	rwsIt := rws.Iter()
	defer rwsIt.Close()

	outputTxNum = outputTxNumIn
	for rwsIt.HasNext(outputTxNum) {
		txTask := rwsIt.PopNext()
		outputTxNum++
		stopedAtBlockEnd = txTask.Final

		if txTask.Final { // `Final` system txn must be executed in reducer, because `consensus.Finalize` requires "all receipts of block" to be available
			applyWorker.RunTxTaskNoLock(txTask.Reset())
		}

		hooks := txTask.Tracer.TracingHooks()
		if txTask.Error != nil {
			if hooks != nil && hooks.OnTxEnd != nil {
				hooks.OnTxEnd(nil, err)
			}
			return outputTxNum, false, fmt.Errorf("bn=%d, tn=%d: %w", txTask.BlockNum, txTask.TxNum, txTask.Error)
		}
		txTask.CreateReceipt(tx)

		if hooks != nil && hooks.OnTxEnd != nil {
			hooks.OnTxEnd(txTask.BlockReceipts[txTask.TxIndex], nil)
		}

		if err := consumer.Reduce(txTask, tx); err != nil {
			return outputTxNum, false, err
		}

		if forceStopAtBlockEnd && txTask.Final {
			break
		}
	}
	return
}

func CustomTraceMapReduce(fromBlock, toBlock uint64, consumer TraceConsumer, ctx context.Context, tx kv.TemporalTx, cfg *ExecArgs, logger log.Logger) (err error) {
	defer func() {
		if rec := recover(); rec != nil {
			err = fmt.Errorf("'CustomTraceMapReduce' paniced: %s, %s", rec, dbg.Stack())
			log.Warn("[StageCustomTrace]", "err", err)
		}
	}()

	br := cfg.BlockReader
	chainConfig := cfg.ChainConfig
<<<<<<< HEAD
	//if chainConfig.Aura != nil && cfg.Workers > 1 {
	//	panic("gnosis consensus doesn't support parallel exec yet: https://github.com/erigontech/erigon/issues/12054")
	//}
=======
>>>>>>> 2a0aaa28

	txNumsReader := rawdbv3.TxNums.WithCustomReadTxNumFunc(freezeblocks.ReadTxNumFuncFromBlockReader(ctx, cfg.BlockReader))

	fromTxNum, err := txNumsReader.Min(tx, fromBlock)
	if err != nil {
		return err
	}
	if toBlock > 0 {
		toBlock-- // [fromBlock,toBlock)
	}
	toTxNum, err := txNumsReader.Max(tx, toBlock)
	if err != nil {
		return err
	}

	// "Map-Reduce on history" is conflict-free - means we don't need "Retry" feature.
	// But still can use this data-type as simple queue.
	in := state.NewQueueWithRetry(10_000)
	defer in.Close()

	var WorkerCount = estimate.AlmostAllCPUs()
	if cfg.Workers > 0 {
		WorkerCount = cfg.Workers
	}

	log.Info("[custom_trace] batch start", "fromBlock", fromBlock, "toBlock", toBlock, "workers", cfg.Workers, "toTxNum", toTxNum)
	getHeaderFunc := func(hash common.Hash, number uint64) (h *types.Header) {
		if tx != nil && WorkerCount == 1 {
			h, _ = cfg.BlockReader.Header(ctx, tx, hash, number)
		} else {
			cfg.ChainDB.View(ctx, func(tx kv.Tx) error {
				h, _ = cfg.BlockReader.Header(ctx, tx, hash, number)
				return nil
			})
		}
		return h
	}

	outTxNum := &atomic.Uint64{}
	outTxNum.Store(fromTxNum)

	ctx, cancleCtx := context.WithCancel(ctx)
	workers := NewHistoricalTraceWorkers(consumer, cfg, ctx, toTxNum, in, WorkerCount, outTxNum, logger)
	defer workers.Wait()

	workersExited := &atomic.Bool{}
	go func() {
		if err := workers.Wait(); err != nil {
			cancleCtx()
		}
		workersExited.Store(true)
	}()

	inputTxNum, err := txNumsReader.Min(tx, fromBlock)
	if err != nil {
		return err
	}
	logEvery := time.NewTicker(1 * time.Second)
	defer logEvery.Stop()
	for blockNum := fromBlock; blockNum <= toBlock && !workersExited.Load(); blockNum++ {
		var b *types.Block
		b, err = blockWithSenders(ctx, nil, tx, br, blockNum)
		if err != nil {
			return err
		}
		if b == nil {
			// TODO: panic here and see that overall process deadlock
			return fmt.Errorf("nil block %d", blockNum)
		}
		txs := b.Transactions()
		header := b.HeaderNoCopy()
		skipAnalysis := core.SkipAnalysis(chainConfig, blockNum)
		signer := *types.MakeSigner(chainConfig, blockNum, header.Time)

		f := core.GetHashFn(header, getHeaderFunc)
		getHashFnMute := &sync.Mutex{}
		getHashFn := func(n uint64) common.Hash {
			getHashFnMute.Lock()
			defer getHashFnMute.Unlock()
			return f(n)
		}
		blockContext := core.NewEVMBlockContext(header, getHashFn, cfg.Engine, nil /* author */, chainConfig)

		blockReceipts := make(types.Receipts, len(txs))
		rules := chainConfig.Rules(blockNum, b.Time())
		for txIndex := -1; txIndex <= len(txs); txIndex++ {
			// Do not oversend, wait for the result heap to go under certain size
			txTask := &state.TxTask{
				BlockNum:        blockNum,
				Header:          header,
				Coinbase:        b.Coinbase(),
				Uncles:          b.Uncles(),
				Rules:           rules,
				Txs:             txs,
				TxNum:           inputTxNum,
				TxIndex:         txIndex,
				BlockHash:       b.Hash(),
				SkipAnalysis:    skipAnalysis,
				Final:           txIndex == len(txs),
				GetHashFn:       getHashFn,
				EvmBlockContext: blockContext,
				Withdrawals:     b.Withdrawals(),

				// use history reader instead of state reader to catch up to the tx where we left off
				HistoryExecution: true,
				BlockReceipts:    blockReceipts,
				Tracer:           calltracer.NewCallTracer(nil),
			}

			if txIndex >= 0 && txIndex < len(txs) {
				txTask.Tx = txs[txIndex]
				txTask.TxAsMessage, err = txTask.Tx.AsMessage(signer, header.BaseFee, txTask.Rules)
				if err != nil {
					return err
				}
			}
			in.Add(ctx, txTask)
			inputTxNum++

			//select {
			//case <-logEvery.C:
			//	log.Info("[dbg] in", "in", in.Len())
			//default:
			//}
		}
	}
	in.Close() //no more work. no retries in map-reduce. means can close here.

	if err := workers.Wait(); err != nil {
		return fmt.Errorf("WorkersPool: %w", err)
	}

	return nil
}

func blockWithSenders(ctx context.Context, db kv.RoDB, tx kv.Tx, blockReader services.BlockReader, blockNum uint64) (b *types.Block, err error) {
	select {
	case <-ctx.Done():
		return nil, ctx.Err()
	default:
	}
	if tx == nil {
		tx, err = db.BeginRo(context.Background())
		if err != nil {
			return nil, err
		}
		defer tx.Rollback()
	}
	b, err = blockReader.BlockByNumber(context.Background(), tx, blockNum)
	if err != nil {
		return nil, err
	}
	if b == nil {
		return nil, nil
	}
	return b, err
}<|MERGE_RESOLUTION|>--- conflicted
+++ resolved
@@ -480,12 +480,6 @@
 
 	br := cfg.BlockReader
 	chainConfig := cfg.ChainConfig
-<<<<<<< HEAD
-	//if chainConfig.Aura != nil && cfg.Workers > 1 {
-	//	panic("gnosis consensus doesn't support parallel exec yet: https://github.com/erigontech/erigon/issues/12054")
-	//}
-=======
->>>>>>> 2a0aaa28
 
 	txNumsReader := rawdbv3.TxNums.WithCustomReadTxNumFunc(freezeblocks.ReadTxNumFuncFromBlockReader(ctx, cfg.BlockReader))
 
