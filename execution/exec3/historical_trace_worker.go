--- conflicted
+++ resolved
@@ -178,14 +178,9 @@
 
 	switch {
 	case txTask.TxIndex == -1:
-<<<<<<< HEAD
 		if txTask.BlockNumber() == 0 {
 			// Genesis block
-			_, ibs, err = genesiswrite.GenesisToBlock(rw.execArgs.Genesis, rw.execArgs.Dirs, rw.logger)
-=======
-		if txTask.BlockNum == 0 {
 			_, ibs, err = genesiswrite.GenesisToBlock(nil, rw.execArgs.Genesis, rw.execArgs.Dirs, rw.logger)
->>>>>>> 9120d779
 			if err != nil {
 				panic(fmt.Errorf("GenesisToBlock: %w", err))
 			}
