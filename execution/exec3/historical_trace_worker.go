// Copyright 2024 The Erigon Authors
// This file is part of Erigon.
//
// Erigon is free software: you can redistribute it and/or modify
// it under the terms of the GNU Lesser General Public License as published by
// the Free Software Foundation, either version 3 of the License, or
// (at your option) any later version.
//
// Erigon is distributed in the hope that it will be useful,
// but WITHOUT ANY WARRANTY; without even the implied warranty of
// MERCHANTABILITY or FITNESS FOR A PARTICULAR PURPOSE. See the
// GNU Lesser General Public License for more details.
//
// You should have received a copy of the GNU Lesser General Public License
// along with Erigon. If not, see <http://www.gnu.org/licenses/>.

package exec3

import (
	"context"
	"errors"
	"fmt"
	"sync"
	"sync/atomic"

	"golang.org/x/sync/errgroup"

	"github.com/erigontech/erigon-lib/chain"
	"github.com/erigontech/erigon-lib/common"
	"github.com/erigontech/erigon-lib/common/datadir"
	"github.com/erigontech/erigon-lib/common/dbg"
	"github.com/erigontech/erigon-lib/estimate"
	"github.com/erigontech/erigon-lib/kv"
	"github.com/erigontech/erigon-lib/kv/rawdbv3"
	"github.com/erigontech/erigon-lib/log/v3"
	"github.com/erigontech/erigon/core"
	"github.com/erigontech/erigon/core/state"
	"github.com/erigontech/erigon/core/tracing"
	"github.com/erigontech/erigon/core/vm"
	"github.com/erigontech/erigon/core/vm/evmtypes"
	"github.com/erigontech/erigon/eth/consensuschain"
	"github.com/erigontech/erigon/execution/consensus"
	"github.com/erigontech/erigon/execution/exec3/calltracer"
	"github.com/erigontech/erigon/execution/types"
	"github.com/erigontech/erigon/polygon/aa"
	"github.com/erigontech/erigon/turbo/services"
)

type HistoricalTraceWorker struct {
	consumer TraceConsumer
	in       *state.QueueWithRetry
	out      *state.ResultsQueue

	stateReader *state.HistoryReaderV3
	ibs         *state.IntraBlockState
	evm         *vm.EVM

	chainTx     kv.TemporalTx
	background  bool
	ctx         context.Context
	stateWriter state.StateWriter
	chain       consensus.ChainReader
	logger      log.Logger

	execArgs *ExecArgs

	taskGasPool *core.GasPool

	// calculated by .changeBlock()
	blockHash common.Hash
	blockNum  uint64
	header    *types.Header
	blockCtx  *evmtypes.BlockContext
	rules     *chain.Rules
	signer    *types.Signer
	vmCfg     *vm.Config
}

type TraceConsumer struct {
	//Reduce receiving results of execution. They are sorted and have no gaps.
	Reduce func(task *state.TxTask, tx kv.TemporalTx) error
}

func NewHistoricalTraceWorker(
	consumer TraceConsumer,
	in *state.QueueWithRetry,
	out *state.ResultsQueue,
	background bool,

	ctx context.Context,
	execArgs *ExecArgs,
	logger log.Logger,
) *HistoricalTraceWorker {
	ie := &HistoricalTraceWorker{
		consumer: consumer,
		in:       in,
		out:      out,

		logger:   logger,
		ctx:      ctx,
		execArgs: execArgs,

		background:  background,
		stateReader: state.NewHistoryReaderV3(),

		taskGasPool: new(core.GasPool),
		vmCfg:       &vm.Config{JumpDestCache: vm.NewJumpDestCache(vm.JumpDestCacheLimit)},
	}
	ie.evm = vm.NewEVM(evmtypes.BlockContext{}, evmtypes.TxContext{}, nil, execArgs.ChainConfig, *ie.vmCfg)
	ie.taskGasPool.AddBlobGas(execArgs.ChainConfig.GetMaxBlobGasPerBlock(0, ie.evm.Context.ArbOSVersion))
	ie.ibs = state.New(ie.stateReader)
	return ie
}

func (rw *HistoricalTraceWorker) LogStats() {
	rw.evm.Config().JumpDestCache.LogStats()
}

func (rw *HistoricalTraceWorker) Run() (err error) {
	defer func() { // convert panic to err - because it's background workers
		if rec := recover(); rec != nil {
			err = fmt.Errorf("HistoricalTraceWorker panic: %s, %s", rec, dbg.Stack())
		}
	}()
	defer rw.LogStats()
	for txTask, ok := rw.in.Next(rw.ctx); ok; txTask, ok = rw.in.Next(rw.ctx) {
		rw.RunTxTaskNoLock(txTask)
		if err := rw.out.Add(rw.ctx, txTask); err != nil {
			return err
		}
	}
	return nil
}

func (rw *HistoricalTraceWorker) RunTxTaskNoLock(txTask *state.TxTask) {
	if rw.background && rw.chainTx == nil {
		var err error
		if rw.chainTx, err = rw.execArgs.ChainDB.BeginTemporalRo(rw.ctx); err != nil {
			panic(fmt.Errorf("BeginRo: %w", err))
		}
		rw.stateReader.SetTx(rw.chainTx)
		rw.chain = consensuschain.NewReader(rw.execArgs.ChainConfig, rw.chainTx, rw.execArgs.BlockReader, rw.logger)
	}
	txTask.Error = nil

	rw.stateReader.SetTxNum(txTask.TxNum)
	rw.stateReader.ResetReadSet()
	rw.stateWriter = state.NewNoopWriter()
	rw.vmCfg.Tracer = nil

	rw.ibs.Reset()
	ibs, cc := rw.ibs, rw.execArgs.ChainConfig
	var hooks *tracing.Hooks // nil is ok
	ibs.SetHooks(hooks)
	//ibs.SetTrace(true)

	var err error
	rules, header := txTask.Rules, txTask.Header

	switch {
	case txTask.TxIndex == -1:
		if txTask.BlockNum == 0 {
			_, ibs, err = core.GenesisToBlock(rw.execArgs.Genesis, rw.execArgs.Dirs, rw.logger)
			if err != nil {
				panic(fmt.Errorf("GenesisToBlock: %w", err))
			}
			// For Genesis, rules should be empty, so that empty accounts can be included
			rules = &chain.Rules{} //nolint
			break
		}

		// Block initialisation
		//fmt.Printf("txNum=%d, blockNum=%d, initialisation of the block\n", txTask.TxNum, txTask.BlockNum)
		syscall := func(contract common.Address, data []byte, ibs *state.IntraBlockState, header *types.Header, constCall bool) ([]byte, error) {
			ret, err := core.SysCallContract(contract, data, cc, ibs, header, rw.execArgs.Engine, constCall /* constCall */, *rw.vmCfg)
			return ret, err
		}
		rw.execArgs.Engine.Initialize(cc, rw.chain, header, ibs, syscall, rw.logger, hooks)
		txTask.Error = ibs.FinalizeTx(rules, noop)
	case txTask.Final:
		if txTask.BlockNum == 0 {
			break
		}
		if rw.background { // `Final` system txn must be executed in reducer, because `consensus.Finalize` requires "all receipts of block" to be available
			break
		}
		tracer := calltracer.NewCallTracer(nil)
		vmCfg := *rw.vmCfg
		vmCfg.Tracer = tracer.Tracer().Hooks
		ibs.SetTxContext(txTask.BlockNum, txTask.TxIndex)

		// End of block transaction in a block
		syscall := func(contract common.Address, data []byte) ([]byte, error) {
			ret, err := core.SysCallContract(contract, data, cc, ibs, header, rw.execArgs.Engine, false /* constCall */, vmCfg)
			if err != nil {
				return nil, err
			}
			txTask.Logs = append(txTask.Logs, ibs.GetRawLogs(txTask.TxIndex)...)
			return ret, err
		}

		skipPostEvaluaion := false // `true` only inMining
		_, err := rw.execArgs.Engine.Finalize(cc, types.CopyHeader(header), ibs, txTask.Txs, txTask.Uncles, txTask.BlockReceipts, txTask.Withdrawals, rw.chain, syscall, skipPostEvaluaion, rw.logger)
		if err != nil {
			txTask.Error = err
		} else {
			txTask.TraceFroms = tracer.Froms()
			txTask.TraceTos = tracer.Tos()
			if txTask.TraceFroms == nil {
				txTask.TraceFroms = map[common.Address]struct{}{}
			}
			if txTask.TraceTos == nil {
				txTask.TraceTos = map[common.Address]struct{}{}
			}

			txTask.TraceTos[txTask.Coinbase] = struct{}{}
			for _, uncle := range txTask.Uncles {
				txTask.TraceTos[uncle.Coinbase] = struct{}{}
			}
		}
	default:
		tracer := calltracer.NewCallTracer(nil)

<<<<<<< HEAD
		rw.taskGasPool.Reset(txTask.Tx.GetGasLimit(), cc.GetMaxBlobGasPerBlock(header.Time, rw.evm.Context.ArbOSVersion))
		rw.vmCfg.SkipAnalysis = txTask.SkipAnalysis
		rw.vmCfg.Tracer = tracer.Tracer().Hooks
=======
		rw.taskGasPool.Reset(txTask.Tx.GetGasLimit(), cc.GetMaxBlobGasPerBlock(header.Time))
		vmCfg := *rw.vmCfg
		vmCfg.SkipAnalysis = txTask.SkipAnalysis
		vmCfg.Tracer = tracer.Tracer().Hooks
>>>>>>> 22459757
		ibs.SetTxContext(txTask.BlockNum, txTask.TxIndex)
		txn := txTask.Tx

		if txTask.Tx.Type() == types.AccountAbstractionTxType {
			if !cc.AllowAA {
				txTask.Error = errors.New("account abstraction transactions are not allowed")
				break
			}

			msg, err := txn.AsMessage(types.Signer{}, nil, nil)
			if err != nil {
				txTask.Error = err
				break
			}

			rw.evm.ResetBetweenBlocks(txTask.EvmBlockContext, core.NewEVMTxContext(msg), ibs, vmCfg, rules)
			rw.execAATxn(txTask, tracer)
			break
		}

		msg := txTask.TxAsMessage
		txContext := core.NewEVMTxContext(msg)
		if vmCfg.TraceJumpDest {
			txContext.TxHash = txn.Hash()
		}
		rw.evm.ResetBetweenBlocks(txTask.EvmBlockContext, txContext, ibs, vmCfg, rules)
		// if hooks != nil && hooks.OnTxStart != nil {
		// 	hooks.OnTxStart(rw.evm.GetVMContext(), txn, msg.From())
		// }

		// MA applytx
		applyRes, err := core.ApplyMessage(rw.evm, msg, rw.taskGasPool, true /* refunds */, false /* gasBailout */, rw.execArgs.Engine)
		if err != nil {
			txTask.Error = err
		} else {
			txTask.Failed = applyRes.Failed()
			txTask.GasUsed = applyRes.GasUsed
			// Update the state with pending changes
			ibs.SoftFinalise()

			txTask.Logs = ibs.GetRawLogs(txTask.TxIndex)
			txTask.TraceFroms = tracer.Froms()
			txTask.TraceTos = tracer.Tos()
		}
	}
	rw.vmCfg.Tracer = nil
}

func (rw *HistoricalTraceWorker) execAATxn(txTask *state.TxTask, tracer *calltracer.CallTracer) {
	if !txTask.InBatch {
		// this is the first transaction in an AA transaction batch, run all validation frames, then execute execution frames in its own txtask
		startIdx := uint64(txTask.TxIndex)
		endIdx := startIdx + txTask.AAValidationBatchSize

		validationResults := make([]state.AAValidationResult, txTask.AAValidationBatchSize+1)
		log.Info("🕵️‍♂️[aa] found AA bundle", "startIdx", startIdx, "endIdx", endIdx)

		var outerErr error
		for i := startIdx; i <= endIdx; i++ {
			// check if next n transactions are AA transactions and run validation
			if txTask.Txs[i].Type() == types.AccountAbstractionTxType {
				aaTxn, ok := txTask.Txs[i].(*types.AccountAbstractionTransaction)
				if !ok {
					outerErr = fmt.Errorf("invalid transaction type, expected AccountAbstractionTx, got %T", txTask.Tx)
					break
				}

				paymasterContext, validationGasUsed, err := aa.ValidateAATransaction(aaTxn, rw.ibs, rw.taskGasPool, txTask.Header, rw.evm, rw.execArgs.ChainConfig)
				if err != nil {
					outerErr = err
					break
				}

				validationResults[i-startIdx] = state.AAValidationResult{
					PaymasterContext: paymasterContext,
					GasUsed:          validationGasUsed,
				}
			} else {
				outerErr = fmt.Errorf("invalid txcount, expected txn %d to be type %d", i, types.AccountAbstractionTxType)
				break
			}
		}

		if outerErr != nil {
			txTask.Error = outerErr
			return
		}
		log.Info("✅[aa] validated AA bundle", "len", startIdx-endIdx)

		txTask.ValidationResults = validationResults
	}

	if len(txTask.ValidationResults) == 0 {
		txTask.Error = fmt.Errorf("found RIP-7560 but no remaining validation results, txIndex %d", txTask.TxIndex)
	}

	aaTxn := txTask.Tx.(*types.AccountAbstractionTransaction) // type cast checked earlier
	validationRes := txTask.ValidationResults[0]
	txTask.ValidationResults = txTask.ValidationResults[1:]

	status, gasUsed, err := aa.ExecuteAATransaction(aaTxn, validationRes.PaymasterContext, validationRes.GasUsed, rw.taskGasPool, rw.evm, txTask.Header, rw.ibs)
	if err != nil {
		txTask.Error = err
		return
	}

	txTask.Failed = status != 0
	txTask.GasUsed = gasUsed
	// Update the state with pending changes
	rw.ibs.SoftFinalise()
	txTask.Logs = rw.ibs.GetLogs(txTask.TxIndex, txTask.Tx.Hash(), txTask.BlockNum, txTask.BlockHash)
	txTask.TraceFroms = tracer.Froms()
	txTask.TraceTos = tracer.Tos()
	txTask.CreateReceipt(rw.chainTx)

	log.Info("🚀[aa] executed AA bundle transaction", "txIndex", txTask.TxIndex, "status", status)
}

func (rw *HistoricalTraceWorker) ResetTx(chainTx kv.TemporalTx) {
	if rw.background && rw.chainTx != nil {
		rw.chainTx.Rollback()
		rw.chainTx = nil
	}
	if chainTx != nil {
		rw.chainTx = chainTx
		rw.stateReader.SetTx(rw.chainTx)
		//rw.stateWriter.SetTx(rw.chainTx)
		rw.chain = consensuschain.NewReader(rw.execArgs.ChainConfig, rw.chainTx, rw.execArgs.BlockReader, rw.logger)
	}
}

// immutable (aka. global) params required for block execution. can instantiate once at app-start
type ExecArgs struct {
	ChainDB     kv.TemporalRoDB
	Genesis     *types.Genesis
	BlockReader services.FullBlockReader
	Engine      consensus.Engine
	Dirs        datadir.Dirs
	ChainConfig *chain.Config
	Workers     int
}

func NewHistoricalTraceWorkers(consumer TraceConsumer, cfg *ExecArgs, ctx context.Context, toTxNum uint64, in *state.QueueWithRetry, workerCount int, outputTxNum *atomic.Uint64, logger log.Logger) *errgroup.Group {
	g, ctx := errgroup.WithContext(ctx)

	// can afford big limits - because historical execution doesn't need conflicts-resolution
	resultChannelLimit := workerCount * 128
	heapLimit := workerCount * 128
	out := state.NewResultsQueue(resultChannelLimit, heapLimit) // mapGroup owns (and closing) it

	g.Go(func() (err error) {
		defer func() {
			if rec := recover(); rec != nil {
				err = fmt.Errorf("'reduce worker' paniced: %s, %s", rec, dbg.Stack())
			}
		}()
		defer out.Close()
		return doHistoryMap(consumer, cfg, ctx, in, workerCount, out, logger)
	})
	g.Go(func() (err error) {
		defer func() {
			if rec := recover(); rec != nil {
				err = fmt.Errorf("'reduce worker' paniced: %s, %s", rec, dbg.Stack())
			}
		}()
		return doHistoryReduce(consumer, cfg, ctx, toTxNum, outputTxNum, out, logger)
	})
	// deadlock - need move logging inside `map` goroutine
	//g.Go(func() (err error) {
	//	logEvery := time.NewTicker(20 * time.Second)
	//	defer logEvery.Stop()
	//	for outputTxNum.Load() <= toTxNum {
	//		select {
	//		case <-ctx.Done():
	//			return ctx.Err()
	//		case <-logEvery.C:
	//			log.Debug("[map_reduce] ", "in.len", in.Len(), "in.cap", in.Capacity(), "out.len", out.Len(), "out.cap", out.Capacity(), "out.chanLen", out.ChanLen(), "out.chanCap", out.ChanCapacity())
	//		}
	//	}
	//	return nil
	//})
	return g
}

func doHistoryReduce(consumer TraceConsumer, cfg *ExecArgs, ctx context.Context, toTxNum uint64, outputTxNum *atomic.Uint64, out *state.ResultsQueue, logger log.Logger) error {
	tx, err := cfg.ChainDB.BeginTemporalRo(ctx)
	if err != nil {
		return err
	}
	defer tx.Rollback()

	applyWorker := NewHistoricalTraceWorker(consumer, nil, nil, false, ctx, cfg, logger)
	defer applyWorker.LogStats()
	applyWorker.ResetTx(tx)

	//logEvery := time.NewTicker(1 * time.Second)
	//defer logEvery.Stop()

	for outputTxNum.Load() <= toTxNum {
		//select {
		//case <-logEvery.C:
		//	log.Info("[dbg] out", "chanLen", out.ChanLen(), "chanCapacity", out.ChanCapacity(), "heapLen", out.Len(), "heapCapacity", out.Capacity())
		//default:
		//}

		err = out.DrainNonBlocking(ctx)
		if err != nil {
			return err
		}

		processedTxNum, _, err := processResultQueueHistorical(consumer, out, outputTxNum.Load(), tx, true, applyWorker)
		if err != nil {
			return fmt.Errorf("processResultQueueHistorical: %w", err)
		}
		if processedTxNum > 0 {
			outputTxNum.Store(processedTxNum)
		}

	}
	//if outputTxNum.Load() != toTxNum {
	//	return fmt.Errorf("not all txnums proceeded: toTxNum=%d, outputTxNum=%d", toTxNum, outputTxNum.Load())
	//}
	return nil
}
func doHistoryMap(consumer TraceConsumer, cfg *ExecArgs, ctx context.Context, in *state.QueueWithRetry, workerCount int, out *state.ResultsQueue, logger log.Logger) error {
	workers := make([]*HistoricalTraceWorker, workerCount)
	mapGroup, ctx := errgroup.WithContext(ctx)
	// we all errors in background workers (except ctx.Cancel), because applyLoop will detect this error anyway.
	// and in applyLoop all errors are critical
	for i := 0; i < workerCount; i++ {
		i := i
		workers[i] = NewHistoricalTraceWorker(consumer, in, out, true, ctx, cfg, logger)
		mapGroup.Go(func() error {
			return workers[i].Run()
		})
	}
	defer func() {
		mapGroup.Wait()
		for _, w := range workers {
			w.ResetTx(nil)
		}
	}()
	return mapGroup.Wait()
}

func processResultQueueHistorical(consumer TraceConsumer, rws *state.ResultsQueue, outputTxNumIn uint64, tx kv.TemporalTx, forceStopAtBlockEnd bool, applyWorker *HistoricalTraceWorker) (outputTxNum uint64, stopedAtBlockEnd bool, err error) {
	rwsIt := rws.Iter()
	defer rwsIt.Close()

	outputTxNum = outputTxNumIn
	for rwsIt.HasNext(outputTxNum) {
		txTask := rwsIt.PopNext()
		outputTxNum++
		stopedAtBlockEnd = txTask.Final

		if txTask.Final { // `Final` system txn must be executed in reducer, because `consensus.Finalize` requires "all receipts of block" to be available
			applyWorker.RunTxTaskNoLock(txTask)
		}

		//hooks := txTask.Tracer.TracingHooks()
		if txTask.Error != nil {
			//if hooks != nil && hooks.OnTxEnd != nil {
			//	hooks.OnTxEnd(nil, err)
			//}
			return outputTxNum, false, fmt.Errorf("bn=%d, tn=%d: %w", txTask.BlockNum, txTask.TxNum, txTask.Error)
		}
		txTask.CreateReceipt(tx)

		//if hooks != nil && hooks.OnTxEnd != nil {
		//	hooks.OnTxEnd(txTask.BlockReceipts[txTask.TxIndex], nil)
		//}
		if err := consumer.Reduce(txTask, tx); err != nil {
			return outputTxNum, false, err
		}

		if forceStopAtBlockEnd && txTask.Final {
			break
		}
	}
	return
}

func CustomTraceMapReduce(fromBlock, toBlock uint64, consumer TraceConsumer, ctx context.Context, tx kv.TemporalTx, cfg *ExecArgs, logger log.Logger) (err error) {
	defer func() {
		if rec := recover(); rec != nil {
			err = fmt.Errorf("'CustomTraceMapReduce' paniced: %s, %s", rec, dbg.Stack())
			log.Warn("[StageCustomTrace]", "err", err)
		}
	}()

	br := cfg.BlockReader
	chainConfig := cfg.ChainConfig

	txNumsReader := cfg.BlockReader.TxnumReader(ctx)

	fromTxNum, err := txNumsReader.Min(tx, fromBlock)
	if err != nil {
		return err
	}
	if toBlock > 0 {
		toBlock-- // [fromBlock,toBlock)
	}
	toTxNum, err := txNumsReader.Max(tx, toBlock)
	if err != nil {
		return err
	}

	// "Map-Reduce on history" is conflict-free - means we don't need "Retry" feature.
	// But still can use this data-type as simple queue.
	in := state.NewQueueWithRetry(10_000)
	defer in.Close()

	var WorkerCount = estimate.AlmostAllCPUs()
	if cfg.Workers > 0 {
		WorkerCount = cfg.Workers
	}

	{
		fromStep, toStep, err := BlkRangeToSteps(tx, fromBlock, toBlock, txNumsReader)
		if err != nil {
			return err
		}
		log.Info("[custom_trace] batch start", "blocks", fmt.Sprintf("%.1fm-%.1fm", float64(fromBlock)/1_000_000, float64(toBlock)/1_000_000), "steps", fmt.Sprintf("%.2f-%.2f", fromStep, toStep), "workers", cfg.Workers)
	}

	getHeaderFunc := func(hash common.Hash, number uint64) (h *types.Header, err error) {
		if tx != nil && WorkerCount == 1 {
			h, err = cfg.BlockReader.Header(ctx, tx, hash, number)
		} else {
			cfg.ChainDB.View(ctx, func(tx kv.Tx) error {
				h, err = cfg.BlockReader.Header(ctx, tx, hash, number)
				return nil
			})
		}
		return h, err
	}

	outTxNum := &atomic.Uint64{}
	outTxNum.Store(fromTxNum)

	ctx, cancleCtx := context.WithCancel(ctx)
	workers := NewHistoricalTraceWorkers(consumer, cfg, ctx, toTxNum, in, WorkerCount, outTxNum, logger)
	defer workers.Wait()

	workersExited := &atomic.Bool{}
	go func() {
		if err := workers.Wait(); err != nil {
			cancleCtx()
		}
		workersExited.Store(true)
	}()

	// snapshots are often stored on chaper drives. don't expect low-read-latency and manually read-ahead.
	// can't use OS-level ReadAhead - because Data >> RAM
	// it also warmsup state a bit - by touching senders/coninbase accounts and code
	readAhead, clean := BlocksReadAhead(ctx, 2, cfg.ChainDB, cfg.Engine, cfg.BlockReader)
	defer clean()

	inputTxNum, err := txNumsReader.Min(tx, fromBlock)
	if err != nil {
		return err
	}
	for blockNum := fromBlock; blockNum <= toBlock && !workersExited.Load(); blockNum++ {
		select {
		case readAhead <- blockNum:
		default:
		}

		var b *types.Block
		b, err = blockWithSenders(ctx, nil, tx, br, blockNum)
		if err != nil {
			return err
		}
		if b == nil {
			// TODO: panic here and see that overall process deadlock
			return fmt.Errorf("nil block %d", blockNum)
		}
		txs := b.Transactions()
		header := b.HeaderNoCopy()
		skipAnalysis := core.SkipAnalysis(chainConfig, blockNum)
		signer := *types.MakeSigner(chainConfig, blockNum, header.Time)

		f := core.GetHashFn(header, getHeaderFunc)
		getHashFnMute := &sync.Mutex{}
		getHashFn := func(n uint64) (common.Hash, error) {
			getHashFnMute.Lock()
			defer getHashFnMute.Unlock()
			return f(n)
		}
		blockContext := core.NewEVMBlockContext(header, getHashFn, cfg.Engine, nil /* author */, chainConfig)
		blockReceipts := make(types.Receipts, len(txs))
<<<<<<< HEAD
		var arbosVersion uint64
		if chainConfig.IsArbitrum() {
			arbosVersion = types.DeserializeHeaderExtraInformation(header).ArbOSFormatVersion
		}

		rules := chainConfig.Rules(blockNum, b.Time(), arbosVersion)
=======
>>>>>>> 22459757
		for txIndex := -1; txIndex <= len(txs); txIndex++ {
			// Do not oversend, wait for the result heap to go under certain size
			txTask := &state.TxTask{
				BlockNum:        blockNum,
				Header:          header,
				Coinbase:        b.Coinbase(),
				Uncles:          b.Uncles(),
				Rules:           chainConfig.Rules(blockNum, b.Time()),
				Txs:             txs,
				TxNum:           inputTxNum,
				TxIndex:         txIndex,
				BlockHash:       b.Hash(),
				SkipAnalysis:    skipAnalysis,
				Final:           txIndex == len(txs),
				GetHashFn:       getHashFn,
				EvmBlockContext: blockContext,
				Withdrawals:     b.Withdrawals(),

				// use history reader instead of state reader to catch up to the tx where we left off
				HistoryExecution: true,
				BlockReceipts:    blockReceipts,
			}

			if txIndex >= 0 && txIndex < len(txs) {
				txTask.Tx = txs[txIndex]
				txTask.TxAsMessage, err = txTask.Tx.AsMessage(signer, header.BaseFee, txTask.Rules)
				if err != nil {
					return err
				}
			}
			in.Add(ctx, txTask)
			inputTxNum++
		}

		// run heavy computation in current goroutine - because it's not a bottleneck
		// it will speed up `processResultQueueHistorical` goroutine
		for _, t := range b.Transactions() {
			t.Hash()
		}
	}
	in.Close() //no more work. no retries in map-reduce. means can close here.

	if err := workers.Wait(); err != nil {
		return fmt.Errorf("WorkersPool: %w", err)
	}

	return nil
}

func blockWithSenders(ctx context.Context, db kv.RoDB, tx kv.Tx, blockReader services.BlockReader, blockNum uint64) (b *types.Block, err error) {
	select {
	case <-ctx.Done():
		return nil, ctx.Err()
	default:
	}
	if tx == nil {
		tx, err = db.BeginRo(context.Background())
		if err != nil {
			return nil, err
		}
		defer tx.Rollback()
	}
	b, err = blockReader.BlockByNumber(context.Background(), tx, blockNum)
	if err != nil {
		return nil, err
	}
	if b == nil {
		return nil, nil
	}
	return b, err
}
func BlkRangeToSteps(tx kv.TemporalTx, fromBlock, toBlock uint64, txNumsReader rawdbv3.TxNumsReader) (float64, float64, error) {
	fromTxNum, err := txNumsReader.Min(tx, fromBlock)
	if err != nil {
		return 0, 0, err
	}
	toTxNum, err := txNumsReader.Min(tx, toBlock)
	if err != nil {
		return 0, 0, err
	}

	stepSize := tx.Debug().StepSize()
	return float64(fromTxNum) / float64(stepSize), float64(toTxNum) / float64(stepSize), nil
}

func BlkRangeToStepsOnDB(db kv.TemporalRoDB, fromBlock, toBlock uint64, txNumsReader rawdbv3.TxNumsReader) (float64, float64, error) {
	tx, err := db.BeginTemporalRo(context.Background())
	if err != nil {
		return 0, 0, err
	}
	defer tx.Rollback()
	return BlkRangeToSteps(tx, fromBlock, toBlock, txNumsReader)
}<|MERGE_RESOLUTION|>--- conflicted
+++ resolved
@@ -221,16 +221,10 @@
 	default:
 		tracer := calltracer.NewCallTracer(nil)
 
-<<<<<<< HEAD
 		rw.taskGasPool.Reset(txTask.Tx.GetGasLimit(), cc.GetMaxBlobGasPerBlock(header.Time, rw.evm.Context.ArbOSVersion))
-		rw.vmCfg.SkipAnalysis = txTask.SkipAnalysis
-		rw.vmCfg.Tracer = tracer.Tracer().Hooks
-=======
-		rw.taskGasPool.Reset(txTask.Tx.GetGasLimit(), cc.GetMaxBlobGasPerBlock(header.Time))
 		vmCfg := *rw.vmCfg
 		vmCfg.SkipAnalysis = txTask.SkipAnalysis
 		vmCfg.Tracer = tracer.Tracer().Hooks
->>>>>>> 22459757
 		ibs.SetTxContext(txTask.BlockNum, txTask.TxIndex)
 		txn := txTask.Tx
 
@@ -622,15 +616,10 @@
 		}
 		blockContext := core.NewEVMBlockContext(header, getHashFn, cfg.Engine, nil /* author */, chainConfig)
 		blockReceipts := make(types.Receipts, len(txs))
-<<<<<<< HEAD
 		var arbosVersion uint64
 		if chainConfig.IsArbitrum() {
 			arbosVersion = types.DeserializeHeaderExtraInformation(header).ArbOSFormatVersion
 		}
-
-		rules := chainConfig.Rules(blockNum, b.Time(), arbosVersion)
-=======
->>>>>>> 22459757
 		for txIndex := -1; txIndex <= len(txs); txIndex++ {
 			// Do not oversend, wait for the result heap to go under certain size
 			txTask := &state.TxTask{
@@ -638,7 +627,7 @@
 				Header:          header,
 				Coinbase:        b.Coinbase(),
 				Uncles:          b.Uncles(),
-				Rules:           chainConfig.Rules(blockNum, b.Time()),
+				Rules:           chainConfig.Rules(blockNum, b.Time(), arbosVersion),
 				Txs:             txs,
 				TxNum:           inputTxNum,
 				TxIndex:         txIndex,
