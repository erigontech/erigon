--- conflicted
+++ resolved
@@ -616,10 +616,6 @@
 		}
 		blockContext := core.NewEVMBlockContext(header, getHashFn, cfg.Engine, nil /* author */, chainConfig)
 		blockReceipts := make(types.Receipts, len(txs))
-		var arbosVersion uint64
-		if chainConfig.IsArbitrum() {
-			arbosVersion = types.DeserializeHeaderExtraInformation(header).ArbOSFormatVersion
-		}
 		for txIndex := -1; txIndex <= len(txs); txIndex++ {
 			// Do not oversend, wait for the result heap to go under certain size
 			txTask := &state.TxTask{
@@ -627,11 +623,7 @@
 				Header:          header,
 				Coinbase:        b.Coinbase(),
 				Uncles:          b.Uncles(),
-<<<<<<< HEAD
-				Rules:           chainConfig.Rules(blockNum, b.Time(), arbosVersion),
-=======
 				Rules:           blockContext.Rules(chainConfig),
->>>>>>> aa122971
 				Txs:             txs,
 				TxNum:           inputTxNum,
 				TxIndex:         txIndex,
