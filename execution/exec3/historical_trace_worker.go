--- conflicted
+++ resolved
@@ -197,9 +197,18 @@
 		break
 	}
 
-	// End of block transaction in a block
-	syscall := func(contract common.Address, data []byte) ([]byte, error) {
-		ret, logs, err := core.SysCallContract(contract, data, cc, ibs, header, rw.execArgs.Engine, false, hooks)
+		// End of block transaction in a block
+		syscall := func(contract common.Address, data []byte) ([]byte, error) {
+			ret, err := core.SysCallContract(contract, data, cc, ibs, header, rw.execArgs.Engine, false, hooks, *rw.vmCfg)
+			if err != nil {
+				return nil, err
+			}
+			txTask.Logs = append(txTask.Logs, ibs.GetRawLogs(txTask.TxIndex)...)
+			return ret, err
+		}
+
+		skipPostEvaluaion := false // `true` only inMining
+		_, _, _, err := rw.execArgs.Engine.Finalize(cc, types.CopyHeader(header), ibs, txTask.Txs, txTask.Uncles, txTask.BlockReceipts, txTask.Withdrawals, rw.chain, syscall, skipPostEvaluaion, rw.logger)
 		if err != nil {
 			return nil, err
 		}
@@ -233,7 +242,6 @@
 					return errors.New("account abstraction transactions are not allowed")
 				}
 
-<<<<<<< HEAD
 				msg, err := txn.AsMessage(types.Signer{}, nil, nil)
 				if err != nil {
 					return err
@@ -243,17 +251,6 @@
 				result := rw.execAATxn(txTask)
 				return result.Err
 			}
-=======
-		// End of block transaction in a block
-		syscall := func(contract common.Address, data []byte) ([]byte, error) {
-			ret, err := core.SysCallContract(contract, data, cc, ibs, header, rw.execArgs.Engine, false /* constCall */, hooks, *rw.vmCfg)
-			if err != nil {
-				return nil, err
-			}
-			txTask.Logs = append(txTask.Logs, ibs.GetRawLogs(txTask.TxIndex)...)
-			return ret, err
-		}
->>>>>>> 0075c6fa
 
 			msg, err := txTask.TxMessage()
 			txContext := core.NewEVMTxContext(msg)
@@ -275,19 +272,12 @@
 			// Update the state with pending changes
 			ibs.SoftFinalise()
 
-<<<<<<< HEAD
-			result.Logs = ibs.GetLogs(txTask.TxIndex, txTask.Tx().Hash(), txTask.BlockNumber(), txTask.BlockHash())
+			result.Logs = ibs.GetRawLogs(txTask.TxIndex)
 			result.TraceFroms = txTask.Tracer.Froms()
 			result.TraceTos = txTask.Tracer.Tos()
 
 			return nil
 		}()
-=======
-			txTask.Logs = ibs.GetRawLogs(txTask.TxIndex)
-			txTask.TraceFroms = txTask.Tracer.Froms()
-			txTask.TraceTos = txTask.Tracer.Tos()
-		}
->>>>>>> 0075c6fa
 	}
 
 	return &result
@@ -587,31 +577,17 @@
 	getHeaderFunc := func(hash common.Hash, number uint64) (h *types.Header, err error) {
 		if tx != nil && WorkerCount == 1 {
 			h, err = cfg.BlockReader.Header(ctx, tx, hash, number)
-<<<<<<< HEAD
-			if err != nil {
-				return nil, err
-			}
-		} else {
-			err = cfg.ChainDB.View(ctx, func(tx kv.Tx) error {
-				h, err = cfg.BlockReader.Header(ctx, tx, hash, number)
-				return err
-=======
 		} else {
 			cfg.ChainDB.View(ctx, func(tx kv.Tx) error {
 				h, err = cfg.BlockReader.Header(ctx, tx, hash, number)
 				return nil
->>>>>>> 0075c6fa
 			})
 
 			if err != nil {
 				return nil, err
 			}
 		}
-<<<<<<< HEAD
-		return h, nil
-=======
 		return h, err
->>>>>>> 0075c6fa
 	}
 
 	outTxNum := &atomic.Uint64{}
