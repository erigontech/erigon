--- conflicted
+++ resolved
@@ -213,18 +213,10 @@
 					return errors.New("account abstraction transactions are not allowed")
 				}
 
-<<<<<<< HEAD
 				msg, err := txn.AsMessage(types.Signer{}, nil, nil)
 				if err != nil {
 					return err
 				}
-=======
-		rw.taskGasPool.Reset(txTask.Tx.GetGasLimit(), cc.GetMaxBlobGasPerBlock(header.Time))
-		vmCfg := *rw.vmCfg
-		vmCfg.Tracer = tracer.Tracer().Hooks
-		ibs.SetTxContext(txTask.BlockNum, txTask.TxIndex)
-		txn := txTask.Tx
->>>>>>> c408e6b3
 
 				rw.evm.ResetBetweenBlocks(txTask.EvmBlockContext, core.NewEVMTxContext(msg), ibs, *rw.vmCfg, rules)
 				result := rw.execAATxn(txTask, tracer)
@@ -630,12 +622,6 @@
 		}
 		txs := b.Transactions()
 		header := b.HeaderNoCopy()
-<<<<<<< HEAD
-		skipAnalysis := core.SkipAnalysis(chainConfig, blockNum)
-=======
-		signer := *types.MakeSigner(chainConfig, blockNum, header.Time)
->>>>>>> c408e6b3
-
 		f := core.GetHashFn(header, getHeaderFunc)
 		getHashFnMute := &sync.Mutex{}
 		getHashFn := func(n uint64) (common.Hash, error) {
@@ -652,13 +638,6 @@
 				Txs:             txs,
 				TxNum:           inputTxNum,
 				TxIndex:         txIndex,
-<<<<<<< HEAD
-				SkipAnalysis:    skipAnalysis,
-=======
-				BlockHash:       b.Hash(),
-				Final:           txIndex == len(txs),
-				GetHashFn:       getHashFn,
->>>>>>> c408e6b3
 				EvmBlockContext: blockContext,
 				Withdrawals:     b.Withdrawals(),
 				Config:          cfg.ChainConfig,
