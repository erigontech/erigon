--- conflicted
+++ resolved
@@ -416,17 +416,7 @@
 	//defer logEvery.Stop()
 
 	for outputTxNum.Load() <= toTxNum {
-<<<<<<< HEAD
 		_, err = rws.DrainNonBlocking(ctx)
-=======
-		//select {
-		//case <-logEvery.C:
-		//	log.Info("[dbg] out", "chanLen", rws.ChanLen(), "chanCapacity", rws.ChanCapacity(), "heapLen", rws.Len(), "heapCapacity", rws.Capacity())
-		//default:
-		//}
-
-		err = rws.DrainNonBlocking(ctx)
->>>>>>> b42a61ea
 		if err != nil {
 			return err
 		}
@@ -692,11 +682,7 @@
 	return nil
 }
 
-<<<<<<< HEAD
 func BlockWithSenders(ctx context.Context, db kv.RoDB, tx kv.Tx, blockReader interfaces.BlockReader, blockNum uint64) (b *types.Block, err error) {
-=======
-func blockWithSenders(ctx context.Context, db kv.RoDB, tx kv.Tx, blockReader services.BlockReader, blockNum uint64) (b *types.Block, err error) {
->>>>>>> b42a61ea
 	select {
 	case <-ctx.Done():
 		return nil, ctx.Err()
