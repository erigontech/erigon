--- conflicted
+++ resolved
@@ -253,9 +253,21 @@
 				return err
 			}
 
-<<<<<<< HEAD
-			result.ExecutionResult = applyRes
-=======
+			rw.evm.ResetBetweenBlocks(txTask.EvmBlockContext, core.NewEVMTxContext(msg), ibs, *rw.vmCfg, rules)
+			rw.execAATxn(txTask)
+			break
+		}
+
+		msg := txTask.TxAsMessage
+		txContext := core.NewEVMTxContext(msg)
+		if rw.vmCfg.TraceJumpDest {
+			txContext.TxHash = txn.Hash()
+		}
+		rw.evm.ResetBetweenBlocks(txTask.EvmBlockContext, txContext, ibs, *rw.vmCfg, rules)
+		if hooks != nil && hooks.OnTxStart != nil {
+			hooks.OnTxStart(rw.evm.GetVMContext(), txn, msg.From())
+		}
+
 		// MA applytx
 		applyRes, err := core.ApplyMessage(rw.evm, msg, rw.taskGasPool, true /* refunds */, false /* gasBailout */, rw.execArgs.Engine)
 		if err != nil {
@@ -263,7 +275,6 @@
 		} else {
 			txTask.Failed = applyRes.Failed()
 			txTask.GasUsed = applyRes.GasUsed
->>>>>>> fd43d30d
 			// Update the state with pending changes
 			ibs.SoftFinalise()
 
@@ -338,12 +349,7 @@
 		return result
 	}
 
-<<<<<<< HEAD
 	result.ExecutionResult.GasUsed = gasUsed
-=======
-	txTask.Failed = status != 0
-	txTask.GasUsed = gasUsed
->>>>>>> fd43d30d
 	// Update the state with pending changes
 	rw.ibs.SoftFinalise()
 	result.Logs = rw.ibs.GetLogs(txTask.TxIndex, txTask.TxHash(), txTask.BlockNumber(), txTask.BlockHash())
