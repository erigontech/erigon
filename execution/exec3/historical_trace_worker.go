--- conflicted
+++ resolved
@@ -31,11 +31,7 @@
 	"github.com/erigontech/erigon-lib/estimate"
 	"github.com/erigontech/erigon-lib/log/v3"
 	"github.com/erigontech/erigon/core"
-<<<<<<< HEAD
 	"github.com/erigontech/erigon/core/exec"
-=======
-	"github.com/erigontech/erigon/core/genesiswrite"
->>>>>>> 677fbb79
 	"github.com/erigontech/erigon/core/state"
 	"github.com/erigontech/erigon/core/tracing"
 	"github.com/erigontech/erigon/core/vm"
@@ -181,14 +177,9 @@
 
 	switch {
 	case txTask.TxIndex == -1:
-<<<<<<< HEAD
 		if txTask.BlockNumber() == 0 {
 			// Genesis block
 			_, ibs, err = core.GenesisToBlock(rw.execArgs.Genesis, rw.execArgs.Dirs, rw.logger)
-=======
-		if txTask.BlockNum == 0 {
-			_, ibs, err = genesiswrite.GenesisToBlock(rw.execArgs.Genesis, rw.execArgs.Dirs, rw.logger)
->>>>>>> 677fbb79
 			if err != nil {
 				panic(fmt.Errorf("GenesisToBlock: %w", err))
 			}
@@ -310,14 +301,8 @@
 		result.ValidationResults = validationResults
 	}
 
-<<<<<<< HEAD
 	if len(result.ValidationResults) == 0 {
 		result.Err = fmt.Errorf("found RIP-7560 but no remaining validation results, txIndex %d", txTask.TxIndex)
-=======
-	if len(txTask.ValidationResults) == 0 {
-		txTask.Error = fmt.Errorf("found RIP-7560 but no remaining validation results, txIndex %d", txTask.TxIndex)
-		return
->>>>>>> 677fbb79
 	}
 
 	aaTxn := txTask.Tx().(*types.AccountAbstractionTransaction) // type cast checked earlier
