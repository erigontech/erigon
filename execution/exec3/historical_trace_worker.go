// Copyright 2024 The Erigon Authors
// This file is part of Erigon.
//
// Erigon is free software: you can redistribute it and/or modify
// it under the terms of the GNU Lesser General Public License as published by
// the Free Software Foundation, either version 3 of the License, or
// (at your option) any later version.
//
// Erigon is distributed in the hope that it will be useful,
// but WITHOUT ANY WARRANTY; without even the implied warranty of
// MERCHANTABILITY or FITNESS FOR A PARTICULAR PURPOSE. See the
// GNU Lesser General Public License for more details.
//
// You should have received a copy of the GNU Lesser General Public License
// along with Erigon. If not, see <http://www.gnu.org/licenses/>.

package exec3

import (
	"context"
	"errors"
	"fmt"
	"sync"
	"sync/atomic"
	"time"

	"golang.org/x/sync/errgroup"

	"github.com/erigontech/erigon-lib/chain"
	"github.com/erigontech/erigon-lib/common"
	"github.com/erigontech/erigon-lib/common/datadir"
	"github.com/erigontech/erigon-lib/common/dbg"
	"github.com/erigontech/erigon-lib/kv"
	"github.com/erigontech/erigon-lib/kv/rawdbv3"
	"github.com/erigontech/erigon-lib/log/v3"
	"github.com/erigontech/erigon-lib/types"
	"github.com/erigontech/erigon/core"
	"github.com/erigontech/erigon/core/exec"
	"github.com/erigontech/erigon/core/state"
	"github.com/erigontech/erigon/core/tracing"
	"github.com/erigontech/erigon/core/vm"
	"github.com/erigontech/erigon/core/vm/evmtypes"
	"github.com/erigontech/erigon/eth/consensuschain"
	"github.com/erigontech/erigon/eth/ethconfig/estimate"
	"github.com/erigontech/erigon/execution/consensus"
	"github.com/erigontech/erigon/execution/exec3/calltracer"
	"github.com/erigontech/erigon/polygon/aa"
	"github.com/erigontech/erigon/turbo/services"
	"github.com/erigontech/erigon/turbo/snapshotsync/freezeblocks"
)

type HistoricalTraceWorker struct {
	consumer TraceConsumer
	in       *exec.QueueWithRetry
	out      *exec.ResultsQueue

	stateReader *state.HistoryReaderV3
	ibs         *state.IntraBlockState
	evm         *vm.EVM

	chainTx     kv.TemporalTx
	background  bool
	ctx         context.Context
	stateWriter state.StateWriter
	chain       consensus.ChainReader
	logger      log.Logger

	execArgs *ExecArgs

	taskGasPool *core.GasPool

	// calculated by .changeBlock()
	blockHash common.Hash
	blockNum  uint64
	header    *types.Header
	blockCtx  *evmtypes.BlockContext
	rules     *chain.Rules
	signer    *types.Signer
	vmCfg     *vm.Config
}

type TraceConsumer interface {
	//Reduce receiving results of execution. They are sorted and have no gaps.
	Reduce(br *exec.BlockResult, task *exec.TxResult, tx kv.TemporalTx) error
}

type TraceConsumerFunc func(br *exec.BlockResult, task *exec.TxResult, tx kv.TemporalTx) error

func (f TraceConsumerFunc) Reduce(br *exec.BlockResult, task *exec.TxResult, tx kv.TemporalTx) error {
	return f(br, task, tx)
}

func NewHistoricalTraceWorker(
	ctx context.Context,
	consumer TraceConsumer,
	in *exec.QueueWithRetry,
	out *exec.ResultsQueue,
	background bool,
	execArgs *ExecArgs,
	logger log.Logger,
) *HistoricalTraceWorker {
	ie := &HistoricalTraceWorker{
		consumer: consumer,
		in:       in,
		out:      out,

		logger:   logger,
		ctx:      ctx,
		execArgs: execArgs,

		background:  background,
		stateReader: state.NewHistoryReaderV3(),

		evm:         vm.NewEVM(evmtypes.BlockContext{}, evmtypes.TxContext{}, nil, execArgs.ChainConfig, vm.Config{}),
		taskGasPool: new(core.GasPool),
		vmCfg:       &vm.Config{},
	}
	ie.taskGasPool.AddBlobGas(execArgs.ChainConfig.GetMaxBlobGasPerBlock(0))
	ie.ibs = state.New(ie.stateReader)
	return ie
}

func (rw *HistoricalTraceWorker) Run() (err error) {
	defer func() { // convert panic to err - because it's background workers
		if rec := recover(); rec != nil {
			err = fmt.Errorf("HistoricalTraceWorker panic: %s, %s", rec, dbg.Stack())
		}
	}()
	defer rw.evm.Config().JumpDestCache.LogStats()
	for txTask, ok := rw.in.Next(rw.ctx); ok; txTask, ok = rw.in.Next(rw.ctx) {
		result := rw.RunTxTask(txTask.(*exec.TxTask))
		if err := rw.out.Add(rw.ctx, result); err != nil {
			return err
		}
	}
	return nil
}

func (rw *HistoricalTraceWorker) RunTxTask(txTask *exec.TxTask) *exec.TxResult {
	var result = exec.TxResult{
		Task: txTask,
	}

	if rw.background && rw.chainTx == nil {
		var err error
		if rw.chainTx, err = rw.execArgs.ChainDB.BeginTemporalRo(rw.ctx); err != nil {
			result.Err = err
			return &result
		}
		rw.stateReader.SetTx(rw.chainTx)
		rw.chain = consensuschain.NewReader(rw.execArgs.ChainConfig, rw.chainTx, rw.execArgs.BlockReader, rw.logger)
	}
	result.Err = nil

	rw.stateWriter = state.NewNoopWriter()

	rw.ibs.Reset()
	ibs, cc := rw.ibs, rw.execArgs.ChainConfig
	//ibs.SetTrace(true)

	rules := rw.execArgs.ChainConfig.Rules(txTask.BlockNumber(), txTask.BlockTime())
	header := txTask.Header
	hooks := txTask.Tracer.Tracer().Hooks
	ibs.SetHooks(hooks)

	var err error

	switch {
	case txTask.TxIndex == -1:
		if txTask.BlockNumber() == 0 {
			// Genesis block
			_, ibs, err = core.GenesisToBlock(rw.execArgs.Genesis, rw.execArgs.Dirs, rw.logger)
			if err != nil {
				panic(fmt.Errorf("GenesisToBlock: %w", err))
			}
			// For Genesis, rules should be empty, so that empty accounts can be included
			rules = &chain.Rules{} //nolint
			break
		}

		// Block initialisation
		//fmt.Printf("txNum=%d, blockNum=%d, initialisation of the block\n", txTask.TxNum, txTask.BlockNum)
		syscall := func(contract common.Address, data []byte, ibs *state.IntraBlockState, header *types.Header, constCall bool) ([]byte, error) {
			ret, _, err := core.SysCallContract(contract, data, cc, ibs, header, rw.execArgs.Engine, constCall /* constCall */, hooks)
			return ret, err
		}
		rw.execArgs.Engine.Initialize(cc, rw.chain, header, ibs, syscall, rw.logger, hooks)
		result.Err = ibs.FinalizeTx(rules, noop)
	/*case txTask.IsBlockEnd():
	if txTask.BlockNumber() == 0 {
		break
	}

	// End of block transaction in a block
	syscall := func(contract common.Address, data []byte) ([]byte, error) {
		ret, logs, err := core.SysCallContract(contract, data, cc, ibs, header, rw.execArgs.Engine, false, hooks)
		if err != nil {
			return nil, err
		}
		result.Logs = append(result.Logs, logs...)
		return ret, err
	}

	skipPostEvaluaion := false // `true` only inMining
	_, _, _, err := rw.execArgs.Engine.Finalize(cc, types.CopyHeader(header), ibs, txTask.Txs, txTask.Uncles, txTask.BlockReceipts, txTask.Withdrawals, rw.chain, syscall, skipPostEvaluaion, rw.logger)
	if err != nil {
		result.Err = err
	} else {
		result.TraceTos = map[common.Address]struct{}{}
		result.TraceTos[result.Coinbase] = struct{}{}
		for _, uncle := range txTask.Uncles {
			result.TraceTos[uncle.Coinbase] = struct{}{}
		}
	}
	*/
	default:
		result.Err = func() error {
			rw.taskGasPool.Reset(txTask.Tx().GetGasLimit(), cc.GetMaxBlobGasPerBlock(header.Time))
			rw.vmCfg.SkipAnalysis = txTask.SkipAnalysis
			txTask.Tracer.Reset() // txTask is retryable
			rw.vmCfg.Tracer = txTask.Tracer.Tracer().Hooks
			ibs.SetTxContext(txTask.BlockNumber(), txTask.Version().TxIndex)
			txn := txTask.Tx()

			if txn.Type() == types.AccountAbstractionTxType {
				if !cc.AllowAA {
					return errors.New("account abstraction transactions are not allowed")
				}

				msg, err := txn.AsMessage(types.Signer{}, nil, nil)
				if err != nil {
					return err
				}

				rw.evm.ResetBetweenBlocks(txTask.EvmBlockContext, core.NewEVMTxContext(msg), ibs, *rw.vmCfg, rules)
				result := rw.execAATxn(txTask)
				return result.Err
			}

			msg, err := txTask.TxMessage()
			txContext := core.NewEVMTxContext(msg)
			if rw.vmCfg.TraceJumpDest {
				txContext.TxHash = txn.Hash()
			}
			rw.evm.ResetBetweenBlocks(txTask.EvmBlockContext, txContext, ibs, *rw.vmCfg, rules)
			if hooks != nil && hooks.OnTxStart != nil {
				hooks.OnTxStart(rw.evm.GetVMContext(), txn, msg.From())
			}

			// MA applytx
			applyRes, err := core.ApplyMessage(rw.evm, msg, rw.taskGasPool, true /* refunds */, false /* gasBailout */, rw.execArgs.Engine)
			if err != nil {
				return err
			}

			result.ExecutionResult = applyRes
			// Update the state with pending changes
			ibs.SoftFinalise()

			result.Logs = ibs.GetLogs(txTask.TxIndex, txTask.Tx().Hash(), txTask.BlockNumber(), txTask.BlockHash())
			result.TraceFroms = txTask.Tracer.Froms()
			result.TraceTos = txTask.Tracer.Tos()

			return nil
		}()
	}

	return &result
}

func (rw *HistoricalTraceWorker) execAATxn(txTask *exec.TxTask) *exec.TxResult {
	result := &exec.TxResult{}

	if !txTask.InBatch {
		// this is the first transaction in an AA transaction batch, run all validation frames, then execute execution frames in its own txtask
		startIdx := uint64(txTask.TxIndex)
		endIdx := startIdx + txTask.AAValidationBatchSize

		validationResults := make([]exec.AAValidationResult, txTask.AAValidationBatchSize+1)
		log.Info("🕵️‍♂️[aa] found AA bundle", "startIdx", startIdx, "endIdx", endIdx)

		var outerErr error
		for i := startIdx; i <= endIdx; i++ {
			// check if next n transactions are AA transactions and run validation
			if txTask.Txs[i].Type() == types.AccountAbstractionTxType {
				aaTxn, ok := txTask.Txs[i].(*types.AccountAbstractionTransaction)
				if !ok {
					outerErr = fmt.Errorf("invalid transaction type, expected AccountAbstractionTx, got %T", txTask.Tx)
					break
				}

				paymasterContext, validationGasUsed, err := aa.ValidateAATransaction(aaTxn, rw.ibs, rw.taskGasPool, txTask.Header, rw.evm, rw.execArgs.ChainConfig)
				if err != nil {
					outerErr = err
					break
				}

				validationResults[i-startIdx] = exec.AAValidationResult{
					PaymasterContext: paymasterContext,
					GasUsed:          validationGasUsed,
				}
			} else {
				outerErr = fmt.Errorf("invalid txcount, expected txn %d to be type %d", i, types.AccountAbstractionTxType)
				break
			}
		}

		if outerErr != nil {
			result.Err = outerErr
			return result
		}
		log.Info("✅[aa] validated AA bundle", "len", startIdx-endIdx)

		result.ValidationResults = validationResults
	}

	if len(result.ValidationResults) == 0 {
		result.Err = fmt.Errorf("found RIP-7560 but no remaining validation results, txIndex %d", txTask.TxIndex)
	}

	aaTxn := txTask.Tx().(*types.AccountAbstractionTransaction) // type cast checked earlier
	validationRes := result.ValidationResults[0]
	result.ValidationResults = result.ValidationResults[1:]

	status, gasUsed, err := aa.ExecuteAATransaction(aaTxn, validationRes.PaymasterContext, validationRes.GasUsed, rw.taskGasPool, rw.evm, txTask.Header, rw.ibs)
	if err != nil {
		result.Err = err
		return result
	}

	result.ExecutionResult.GasUsed = gasUsed
	// Update the state with pending changes
	rw.ibs.SoftFinalise()
	result.Logs = rw.ibs.GetLogs(txTask.TxIndex, txTask.TxHash(), txTask.BlockNumber(), txTask.BlockHash())
	result.TraceFroms = txTask.Tracer.Froms()
	result.TraceTos = txTask.Tracer.Tos()

	log.Info("🚀[aa] executed AA bundle transaction", "txIndex", txTask.TxIndex, "status", status)
	return result
}

func (rw *HistoricalTraceWorker) ResetTx(chainTx kv.TemporalTx) {
	if rw.background && rw.chainTx != nil {
		rw.chainTx.Rollback()
		rw.chainTx = nil
	}
	if chainTx != nil {
		rw.chainTx = chainTx
		rw.stateReader.SetTx(rw.chainTx)
		//rw.stateWriter.SetTx(rw.chainTx)
		rw.chain = consensuschain.NewReader(rw.execArgs.ChainConfig, rw.chainTx, rw.execArgs.BlockReader, rw.logger)
	}
}

// immutable (aka. global) params required for block execution. can instantiate once at app-start
type ExecArgs struct {
	ChainDB     kv.TemporalRoDB
	Genesis     *types.Genesis
	BlockReader services.FullBlockReader
	Engine      consensus.Engine
	Dirs        datadir.Dirs
	ChainConfig *chain.Config
	Workers     int
}

func NewHistoricalTraceWorkers(consumer TraceConsumer, cfg *ExecArgs, ctx context.Context, toTxNum uint64, in *exec.QueueWithRetry, workerCount int, outputTxNum *atomic.Uint64, logger log.Logger) *errgroup.Group {
	g, ctx := errgroup.WithContext(ctx)

	// can afford big limits - because historical execution doesn't need conflicts-resolution
	resultChannelLimit := workerCount * 128
	heapLimit := workerCount * 128
	rws := exec.NewResultsQueue(resultChannelLimit, heapLimit) // workerCount * 4

	g.Go(func() (err error) {
		defer func() {
			if rec := recover(); rec != nil {
				err = fmt.Errorf("'reduce worker' paniced: %s, %s", rec, dbg.Stack())
			}
		}()
		defer rws.Close()
		return doHistoryMap(consumer, cfg, ctx, in, workerCount, rws, logger)
	})
	g.Go(func() (err error) {
		defer func() {
			if rec := recover(); rec != nil {
				err = fmt.Errorf("'reduce worker' paniced: %s, %s", rec, dbg.Stack())
			}
		}()
<<<<<<< HEAD
		return doHistoryReduce(ctx, consumer, cfg, toTxNum, outputTxNum, rws, logger)
=======
		return doHistoryReduce(consumer, cfg, ctx, toTxNum, outputTxNum, rws, logger)
>>>>>>> 6a5d7821
	})
	return g
}

<<<<<<< HEAD
func doHistoryReduce(ctx context.Context, consumer TraceConsumer, cfg *ExecArgs, toTxNum uint64, outputTxNum *atomic.Uint64, rws *exec.ResultsQueue, logger log.Logger) error {
	tx, err := cfg.ChainDB.BeginTemporalRo(ctx)
=======
func doHistoryReduce(consumer TraceConsumer, cfg *ExecArgs, ctx context.Context, toTxNum uint64, outputTxNum *atomic.Uint64, rws *state.ResultsQueue, logger log.Logger) error {
	db := cfg.ChainDB
	applyWorker := NewHistoricalTraceWorker(consumer, nil, rws, true, ctx, cfg, log.New())

	tx, err := db.BeginTemporalRo(ctx)
>>>>>>> 6a5d7821
	if err != nil {
		return err
	}
	defer tx.Rollback()

	var resultProcessor historicalResultProcessor

	for outputTxNum.Load() <= toTxNum {
		_, err = rws.DrainNonBlocking(ctx)
		if err != nil {
			return err
		}

<<<<<<< HEAD
		processedTxNum, _, err := resultProcessor.processResults(consumer, cfg, rws, outputTxNum.Load(), tx, true, logger)
=======
		processedTxNum, _, err := processResultQueueHistorical(consumer, rws, outputTxNum.Load(), tx, true, applyWorker)
>>>>>>> 6a5d7821
		if err != nil {
			return fmt.Errorf("processResultQueueHistorical: %w", err)
		}
		if processedTxNum > 0 {
			outputTxNum.Store(processedTxNum)
		}
	}
	//if outputTxNum.Load() != toTxNum {
	//	return fmt.Errorf("not all txnums proceeded: toTxNum=%d, outputTxNum=%d", toTxNum, outputTxNum.Load())
	//}
	return nil
}
func doHistoryMap(consumer TraceConsumer, cfg *ExecArgs, ctx context.Context, in *exec.QueueWithRetry, workerCount int, rws *exec.ResultsQueue, logger log.Logger) error {
	workers := make([]*HistoricalTraceWorker, workerCount)
	mapGroup, ctx := errgroup.WithContext(ctx)
	// we all errors in background workers (except ctx.Cancel), because applyLoop will detect this error anyway.
	// and in applyLoop all errors are critical
	for i := 0; i < workerCount; i++ {
		i := i
		workers[i] = NewHistoricalTraceWorker(ctx, consumer, in, rws, true, cfg, logger)
		mapGroup.Go(func() error {
			return workers[i].Run()
		})
	}
	defer func() {
		mapGroup.Wait()
		for _, w := range workers {
			w.ResetTx(nil)
		}
	}()
	return mapGroup.Wait()
}

<<<<<<< HEAD
type historicalResultProcessor struct {
	blockResult *exec.BlockResult
}

func (p *historicalResultProcessor) processResults(consumer TraceConsumer, cfg *ExecArgs, rws *exec.ResultsQueue, outputTxNumIn uint64, tx kv.TemporalTx, forceStopAtBlockEnd bool, logger log.Logger) (outputTxNum uint64, stopedAtBlockEnd bool, err error) {
=======
func processResultQueueHistorical(consumer TraceConsumer, rws *state.ResultsQueue, outputTxNumIn uint64, tx kv.TemporalTx, forceStopAtBlockEnd bool, applyWorker *HistoricalTraceWorker) (outputTxNum uint64, stopedAtBlockEnd bool, err error) {
>>>>>>> 6a5d7821
	rwsIt := rws.Iter()

	outputTxNum = outputTxNumIn
	for rwsIt.Has(outputTxNum) {
		result := rwsIt.PopNext()
		txTask := result.Task.(*exec.TxTask)
		outputTxNum++

<<<<<<< HEAD
		hooks := result.TracingHooks()
		if result.Err != nil {
=======
		if txTask.Final { // final txn must be executed here, because `consensus.Finalize` requires "all receipts of block" to be available
			applyWorker.RunTxTaskNoLock(txTask.Reset())
		}

		hooks := txTask.Tracer.TracingHooks()
		if txTask.Error != nil {
>>>>>>> 6a5d7821
			if hooks != nil && hooks.OnTxEnd != nil {
				hooks.OnTxEnd(nil, err)
			}
			return outputTxNum, false, fmt.Errorf("bn=%d, tn=%d: %w", result.BlockNumber(), result.Version().TxNum, result.Err)
		}

		var prev *types.Receipt
		if txTask.TxIndex > 0 {
			prev = p.blockResult.Receipts[txTask.TxIndex-1]
		} else {
			// TODO get the previous reciept from the DB
		}
<<<<<<< HEAD

		receipt, err := result.CreateReceipt(prev)
=======
		txTask.CreateReceipt(tx)
>>>>>>> 6a5d7821

		if hooks != nil && hooks.OnTxEnd != nil {
			hooks.OnTxEnd(receipt, err)
		}

		if err != nil {
			return outputTxNum, false, fmt.Errorf("bn=%d, tn=%d: %w", result.BlockNumber(), result.Version().TxNum, result.Err)
		}

<<<<<<< HEAD
		p.blockResult.Receipts = append(p.blockResult.Receipts, receipt)

		if result.IsBlockEnd() {
			if result.BlockNumber() > 0 {
				chainReader := consensuschain.NewReader(cfg.ChainConfig, tx, cfg.BlockReader, logger)
				// End of block transaction in a block
				ibs := state.New(state.NewHistoryReaderV3())
				ibs.SetTxContext(txTask.BlockNumber(), txTask.TxIndex)
				syscall := func(contract common.Address, data []byte) ([]byte, error) {
					ret, logs, err := core.SysCallContract(contract, data, cfg.ChainConfig, ibs, txTask.Header, txTask.Engine, false /* constCall */, hooks)
					result.Logs = append(result.Logs, logs...)
					return ret, err
				}

				_, _, _, err := txTask.Engine.Finalize(cfg.ChainConfig, types.CopyHeader(txTask.Header), ibs, txTask.Txs, txTask.Uncles, p.blockResult.Receipts, txTask.Withdrawals, chainReader, syscall, true /* skipReceiptsEval */, logger)
				if err != nil {
					result.Err = err
				}
			}

			p.blockResult.Complete = true
		}

		if err := consumer.Reduce(p.blockResult, result, tx); err != nil {
=======
		if err := consumer.Reduce(txTask, tx); err != nil {
>>>>>>> 6a5d7821
			return outputTxNum, false, err
		}

		if result.IsBlockEnd() {
			p.blockResult = &exec.BlockResult{}
			stopedAtBlockEnd = true
			if forceStopAtBlockEnd {
				break
			}
		}
	}
	return
}

func CustomTraceMapReduce(fromBlock, toBlock uint64, consumer TraceConsumer, ctx context.Context, tx kv.TemporalTx, cfg *ExecArgs, logger log.Logger) (err error) {
	defer func() {
		if rec := recover(); rec != nil {
			err = fmt.Errorf("'CustomTraceMapReduce' paniced: %s, %s", rec, dbg.Stack())
			log.Warn("[StageCustomTrace]", "err", err)
		}
	}()

	br := cfg.BlockReader
	chainConfig := cfg.ChainConfig
	if chainConfig.Aura != nil && cfg.Workers > 1 {
		panic("gnosis consensus doesn't support parallel exec yet: https://github.com/erigontech/erigon/issues/12054")
	}

	txNumsReader := rawdbv3.TxNums.WithCustomReadTxNumFunc(freezeblocks.ReadTxNumFuncFromBlockReader(ctx, cfg.BlockReader))

	fromTxNum, err := txNumsReader.Min(tx, fromBlock)
	if err != nil {
		return err
	}
	if toBlock > 0 {
		toBlock-- // [fromBlock,toBlock)
	}
	toTxNum, err := txNumsReader.Max(tx, toBlock)
	if err != nil {
		return err
	}

	// "Map-Reduce on history" is conflict-free - means we don't need "Retry" feature.
	// But still can use this data-type as simple queue.
	in := exec.NewQueueWithRetry(10_000)
	defer in.Close()

	var WorkerCount = estimate.AlmostAllCPUs()
	if cfg.Workers > 0 {
		WorkerCount = cfg.Workers
	}

	log.Info("[Receipt] batch start", "fromBlock", fromBlock, "toBlock", toBlock, "workers", cfg.Workers, "toTxNum", toTxNum)
	getHeaderFunc := func(hash common.Hash, number uint64) (h *types.Header, err error) {
		if tx != nil && WorkerCount == 1 {
			h, err = cfg.BlockReader.Header(ctx, tx, hash, number)
			if err != nil {
				return nil, err
			}
		} else {
			err = cfg.ChainDB.View(ctx, func(tx kv.Tx) error {
				h, err = cfg.BlockReader.Header(ctx, tx, hash, number)
				return err
			})

			if err != nil {
				return nil, err
			}
		}
		return h, nil
	}

	outTxNum := &atomic.Uint64{}
	outTxNum.Store(fromTxNum)

	ctx, cancleCtx := context.WithCancel(ctx)
	workers := NewHistoricalTraceWorkers(consumer, cfg, ctx, toTxNum, in, WorkerCount, outTxNum, logger)
	defer workers.Wait()

	workersExited := &atomic.Bool{}
	go func() {
		if err := workers.Wait(); err != nil {
			cancleCtx()
		}
		workersExited.Store(true)
	}()

	inputTxNum, err := txNumsReader.Min(tx, fromBlock)
	if err != nil {
		return err
	}
	logEvery := time.NewTicker(1 * time.Second)
	defer logEvery.Stop()
	for blockNum := fromBlock; blockNum <= toBlock && !workersExited.Load(); blockNum++ {
		var b *types.Block
		b, err = BlockWithSenders(ctx, nil, tx, br, blockNum)
		if err != nil {
			return err
		}
		if b == nil {
			// TODO: panic here and see that overall process deadlock
			return fmt.Errorf("nil block %d", blockNum)
		}
		txs := b.Transactions()
		header := b.HeaderNoCopy()
		skipAnalysis := core.SkipAnalysis(chainConfig, blockNum)

		f := core.GetHashFn(header, getHeaderFunc)
		getHashFnMute := &sync.Mutex{}
		getHashFn := func(n uint64) (common.Hash, error) {
			getHashFnMute.Lock()
			defer getHashFnMute.Unlock()
			return f(n)
		}
		blockContext := core.NewEVMBlockContext(header, getHashFn, cfg.Engine, nil /* author */, chainConfig)

		for txIndex := -1; txIndex <= len(txs); txIndex++ {
			// Do not oversend, wait for the result heap to go under certain size
			txTask := &exec.TxTask{
				TxNum:           inputTxNum,
				TxIndex:         txIndex,
				Header:          header,
				Uncles:          b.Uncles(),
				Txs:             txs,
				SkipAnalysis:    skipAnalysis,
				EvmBlockContext: blockContext,
				Withdrawals:     b.Withdrawals(),

				// use history reader instead of state reader to catch up to the tx where we left off
				HistoryExecution: true,
				Tracer:           calltracer.NewCallTracer(&tracing.Hooks{}),
			}

			in.Add(ctx, txTask)
			inputTxNum++

			//select {
			//case <-logEvery.C:
			//	log.Info("[dbg] in", "in", in.Len())
			//default:
			//}
		}
	}
	in.Close() //no more work. no retries in map-reduce. means can close here.

	if err := workers.Wait(); err != nil {
		return fmt.Errorf("WorkersPool: %w", err)
	}

	return nil
}

func BlockWithSenders(ctx context.Context, db kv.RoDB, tx kv.Tx, blockReader services.BlockReader, blockNum uint64) (b *types.Block, err error) {
	select {
	case <-ctx.Done():
		return nil, ctx.Err()
	default:
	}
	if tx == nil {
		tx, err = db.BeginRo(context.Background())
		if err != nil {
			return nil, err
		}
		defer tx.Rollback()
	}
	b, err = blockReader.BlockByNumber(context.Background(), tx, blockNum)
	if err != nil {
		return nil, err
	}
	if b == nil {
		return nil, nil
	}
	for _, txn := range b.Transactions() {
		_ = txn.Hash()
	}
	return b, err
}<|MERGE_RESOLUTION|>--- conflicted
+++ resolved
@@ -386,25 +386,13 @@
 				err = fmt.Errorf("'reduce worker' paniced: %s, %s", rec, dbg.Stack())
 			}
 		}()
-<<<<<<< HEAD
 		return doHistoryReduce(ctx, consumer, cfg, toTxNum, outputTxNum, rws, logger)
-=======
-		return doHistoryReduce(consumer, cfg, ctx, toTxNum, outputTxNum, rws, logger)
->>>>>>> 6a5d7821
 	})
 	return g
 }
 
-<<<<<<< HEAD
 func doHistoryReduce(ctx context.Context, consumer TraceConsumer, cfg *ExecArgs, toTxNum uint64, outputTxNum *atomic.Uint64, rws *exec.ResultsQueue, logger log.Logger) error {
 	tx, err := cfg.ChainDB.BeginTemporalRo(ctx)
-=======
-func doHistoryReduce(consumer TraceConsumer, cfg *ExecArgs, ctx context.Context, toTxNum uint64, outputTxNum *atomic.Uint64, rws *state.ResultsQueue, logger log.Logger) error {
-	db := cfg.ChainDB
-	applyWorker := NewHistoricalTraceWorker(consumer, nil, rws, true, ctx, cfg, log.New())
-
-	tx, err := db.BeginTemporalRo(ctx)
->>>>>>> 6a5d7821
 	if err != nil {
 		return err
 	}
@@ -418,11 +406,7 @@
 			return err
 		}
 
-<<<<<<< HEAD
 		processedTxNum, _, err := resultProcessor.processResults(consumer, cfg, rws, outputTxNum.Load(), tx, true, logger)
-=======
-		processedTxNum, _, err := processResultQueueHistorical(consumer, rws, outputTxNum.Load(), tx, true, applyWorker)
->>>>>>> 6a5d7821
 		if err != nil {
 			return fmt.Errorf("processResultQueueHistorical: %w", err)
 		}
@@ -456,15 +440,11 @@
 	return mapGroup.Wait()
 }
 
-<<<<<<< HEAD
 type historicalResultProcessor struct {
 	blockResult *exec.BlockResult
 }
 
 func (p *historicalResultProcessor) processResults(consumer TraceConsumer, cfg *ExecArgs, rws *exec.ResultsQueue, outputTxNumIn uint64, tx kv.TemporalTx, forceStopAtBlockEnd bool, logger log.Logger) (outputTxNum uint64, stopedAtBlockEnd bool, err error) {
-=======
-func processResultQueueHistorical(consumer TraceConsumer, rws *state.ResultsQueue, outputTxNumIn uint64, tx kv.TemporalTx, forceStopAtBlockEnd bool, applyWorker *HistoricalTraceWorker) (outputTxNum uint64, stopedAtBlockEnd bool, err error) {
->>>>>>> 6a5d7821
 	rwsIt := rws.Iter()
 
 	outputTxNum = outputTxNumIn
@@ -473,17 +453,8 @@
 		txTask := result.Task.(*exec.TxTask)
 		outputTxNum++
 
-<<<<<<< HEAD
 		hooks := result.TracingHooks()
 		if result.Err != nil {
-=======
-		if txTask.Final { // final txn must be executed here, because `consensus.Finalize` requires "all receipts of block" to be available
-			applyWorker.RunTxTaskNoLock(txTask.Reset())
-		}
-
-		hooks := txTask.Tracer.TracingHooks()
-		if txTask.Error != nil {
->>>>>>> 6a5d7821
 			if hooks != nil && hooks.OnTxEnd != nil {
 				hooks.OnTxEnd(nil, err)
 			}
@@ -496,12 +467,8 @@
 		} else {
 			// TODO get the previous reciept from the DB
 		}
-<<<<<<< HEAD
 
 		receipt, err := result.CreateReceipt(prev)
-=======
-		txTask.CreateReceipt(tx)
->>>>>>> 6a5d7821
 
 		if hooks != nil && hooks.OnTxEnd != nil {
 			hooks.OnTxEnd(receipt, err)
@@ -511,7 +478,6 @@
 			return outputTxNum, false, fmt.Errorf("bn=%d, tn=%d: %w", result.BlockNumber(), result.Version().TxNum, result.Err)
 		}
 
-<<<<<<< HEAD
 		p.blockResult.Receipts = append(p.blockResult.Receipts, receipt)
 
 		if result.IsBlockEnd() {
@@ -536,9 +502,6 @@
 		}
 
 		if err := consumer.Reduce(p.blockResult, result, tx); err != nil {
-=======
-		if err := consumer.Reduce(txTask, tx); err != nil {
->>>>>>> 6a5d7821
 			return outputTxNum, false, err
 		}
 
