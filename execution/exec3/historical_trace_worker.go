--- conflicted
+++ resolved
@@ -190,7 +190,6 @@
 			return ret, err
 		}
 		rw.execArgs.Engine.Initialize(cc, rw.chain, header, ibs, syscall, rw.logger, hooks)
-<<<<<<< HEAD
 		result.Err = ibs.FinalizeTx(rules, noop)
 	/*case txTask.IsBlockEnd():
 	if txTask.BlockNumber() == 0 {
@@ -202,25 +201,6 @@
 		ret, logs, err := core.SysCallContract(contract, data, cc, ibs, header, rw.execArgs.Engine, false, hooks)
 		if err != nil {
 			return nil, err
-=======
-		txTask.Error = ibs.FinalizeTx(rules, noop)
-	case txTask.Final:
-		if txTask.BlockNum == 0 {
-			break
-		}
-		if rw.background { // `Final` system txn must be executed in reducer, because `consensus.Finalize` requires "all receipts of block" to be available
-			break
-		}
-
-		// End of block transaction in a block
-		syscall := func(contract common.Address, data []byte) ([]byte, error) {
-			ret, logs, err := core.SysCallContract(contract, data, cc, ibs, header, rw.execArgs.Engine, false /* constCall */, hooks, *rw.vmCfg)
-			if err != nil {
-				return nil, err
-			}
-			txTask.Logs = append(txTask.Logs, logs...)
-			return ret, err
->>>>>>> c8ad41fe
 		}
 		result.Logs = append(result.Logs, logs...)
 		return ret, err
@@ -416,24 +396,14 @@
 	return g
 }
 
-<<<<<<< HEAD
 func doHistoryReduce(ctx context.Context, consumer TraceConsumer, cfg *ExecArgs, toTxNum uint64, outputTxNum *atomic.Uint64, rws *exec.ResultsQueue, logger log.Logger) error {
-=======
-func doHistoryReduce(consumer TraceConsumer, cfg *ExecArgs, ctx context.Context, toTxNum uint64, outputTxNum *atomic.Uint64, rws *state.ResultsQueue, logger log.Logger) error {
->>>>>>> c8ad41fe
 	tx, err := cfg.ChainDB.BeginTemporalRo(ctx)
 	if err != nil {
 		return err
 	}
 	defer tx.Rollback()
 
-<<<<<<< HEAD
 	var resultProcessor historicalResultProcessor
-=======
-	applyWorker := NewHistoricalTraceWorker(consumer, nil, nil, false, ctx, cfg, logger)
-	defer applyWorker.LogStats()
-	applyWorker.ResetTx(tx)
->>>>>>> c8ad41fe
 
 	for outputTxNum.Load() <= toTxNum {
 		_, err = rws.DrainNonBlocking(ctx)
@@ -487,14 +457,6 @@
 		result := rwsIt.PopNext()
 		txTask := result.Task.(*exec.TxTask)
 		outputTxNum++
-<<<<<<< HEAD
-=======
-		stopedAtBlockEnd = txTask.Final
-
-		if txTask.Final { // `Final` system txn must be executed in reducer, because `consensus.Finalize` requires "all receipts of block" to be available
-			applyWorker.RunTxTaskNoLock(txTask.Reset())
-		}
->>>>>>> c8ad41fe
 
 		hooks := result.TracingHooks()
 		if result.Err != nil {
@@ -694,11 +656,7 @@
 	return nil
 }
 
-<<<<<<< HEAD
 func BlockWithSenders(ctx context.Context, db kv.RoDB, tx kv.Tx, blockReader services.BlockReader, blockNum uint64) (b *types.Block, err error) {
-=======
-func blockWithSenders(ctx context.Context, db kv.RoDB, tx kv.Tx, blockReader interfaces.BlockReader, blockNum uint64) (b *types.Block, err error) {
->>>>>>> c8ad41fe
 	select {
 	case <-ctx.Done():
 		return nil, ctx.Err()
