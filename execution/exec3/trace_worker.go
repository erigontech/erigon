--- conflicted
+++ resolved
@@ -108,11 +108,7 @@
 func (e *TraceWorker) ExecTxn(txNum uint64, blockNum uint64, txIndex int, txn types.Transaction, gasBailout bool) error {
 	e.stateReader.SetTxNum(txNum)
 	e.ibs.Reset()
-<<<<<<< HEAD
 	e.ibs.SetTxContext(blockNum, txIndex)
-=======
-	e.ibs.SetTxContext(e.blockNum, txIndex)
->>>>>>> 7c81a1d4
 
 	msg, err := txn.AsMessage(*e.signer, e.header.BaseFee, e.rules)
 	if txn.Type() != types.AccountAbstractionTxType && err != nil {
@@ -143,11 +139,7 @@
 	} else {
 		result, err := core.ApplyMessage(e.evm, msg, gp, true /* refunds */, gasBailout /* gasBailout */, e.engine)
 		if err != nil {
-<<<<<<< HEAD
-			return fmt.Errorf("%w: blockNum=%d, txNum=%d, %s", err, e.blockNum, txNum)
-=======
 			return fmt.Errorf("%w: blockNum=%d, txNum=%d, %s", err, e.blockNum, txNum, result.Err)
->>>>>>> 7c81a1d4
 		}
 	}
 
