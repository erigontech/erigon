// Copyright 2024 The Erigon Authors
// This file is part of Erigon.
//
// Erigon is free software: you can redistribute it and/or modify
// it under the terms of the GNU Lesser General Public License as published by
// the Free Software Foundation, either version 3 of the License, or
// (at your option) any later version.
//
// Erigon is distributed in the hope that it will be useful,
// but WITHOUT ANY WARRANTY; without even the implied warranty of
// MERCHANTABILITY or FITNESS FOR A PARTICULAR PURPOSE. See the
// GNU Lesser General Public License for more details.
//
// You should have received a copy of the GNU Lesser General Public License
// along with Erigon. If not, see <http://www.gnu.org/licenses/>.

package exec3

import (
	"fmt"

	"github.com/erigontech/erigon-lib/common"
	"github.com/erigontech/erigon/core"
	"github.com/erigontech/erigon/core/state"
	"github.com/erigontech/erigon/core/tracing"
	"github.com/erigontech/erigon/core/vm"
	"github.com/erigontech/erigon/core/vm/evmtypes"
	"github.com/erigontech/erigon/db/kv"
	"github.com/erigontech/erigon/execution/chain"
	"github.com/erigontech/erigon/execution/consensus"
	"github.com/erigontech/erigon/execution/types"
	"github.com/erigontech/erigon/polygon/aa"
	"github.com/erigontech/erigon/turbo/services"
	"github.com/erigontech/erigon/turbo/transactions"
)

type GenericTracer interface {
	TracingHooks() *tracing.Hooks
	SetTransaction(tx types.Transaction)
	Found() bool
}

type Resetable interface {
	Reset()
}

type TraceWorker struct {
	stateReader  *state.HistoryReaderV3
	engine       consensus.EngineReader
	headerReader services.HeaderReader
	tx           kv.Getter
	chainConfig  *chain.Config
	tracer       GenericTracer
	ibs          *state.IntraBlockState
	evm          *vm.EVM

	// calculated by .changeBlock()
	blockHash common.Hash
	blockNum  uint64
	header    *types.Header
	blockCtx  *evmtypes.BlockContext
	rules     *chain.Rules
	signer    *types.Signer
	vmConfig  *vm.Config
}

func NewTraceWorker(tx kv.TemporalTx, cc *chain.Config, engine consensus.EngineReader, br services.HeaderReader, tracer GenericTracer) *TraceWorker {
	stateReader := state.NewHistoryReaderV3()
	stateReader.SetTx(tx)

	ie := &TraceWorker{
		tx:           tx,
		engine:       engine,
		chainConfig:  cc,
		headerReader: br,
		stateReader:  stateReader,
		tracer:       tracer,
		evm:          vm.NewEVM(evmtypes.BlockContext{}, evmtypes.TxContext{}, nil, cc, vm.Config{}),
		vmConfig:     &vm.Config{NoBaseFee: true},
		ibs:          state.New(stateReader),
	}
	if tracer != nil {
		ie.vmConfig.Tracer = tracer.TracingHooks()
	}
	return ie
}

func (e *TraceWorker) Close() {
	e.evm.Config().JumpDestCache.LogStats()
}

func (e *TraceWorker) ChangeBlock(header *types.Header) {
	e.blockNum = header.Number.Uint64()
	blockCtx := transactions.NewEVMBlockContext(e.engine, header, true /* requireCanonical */, e.tx, e.headerReader, e.evm.ChainConfig())
	e.blockCtx = &blockCtx
	e.blockHash = header.Hash()
	e.header = header
<<<<<<< HEAD

	var arbosVersion uint64
	if e.chainConfig.IsArbitrum() {
		arbosVersion = types.DeserializeHeaderExtraInformation(header).ArbOSFormatVersion
	}
	e.rules = e.chainConfig.Rules(e.blockNum, header.Time, arbosVersion)
=======
	e.rules = blockCtx.Rules(e.chainConfig)
>>>>>>> aa122971
	e.signer = types.MakeSigner(e.chainConfig, e.blockNum, header.Time)
	e.vmConfig.SkipAnalysis = core.SkipAnalysis(e.chainConfig, e.blockNum)
}

func (e *TraceWorker) GetRawLogs(txIdx int) types.Logs { return e.ibs.GetRawLogs(txIdx) }
func (e *TraceWorker) GetLogs(txIndex int, txnHash common.Hash, blockNumber uint64, blockHash common.Hash) []*types.Log {
	return e.ibs.GetLogs(txIndex, txnHash, blockNumber, blockHash)
}

func (e *TraceWorker) ExecTxn(txNum uint64, txIndex int, txn types.Transaction, gasBailout bool) error {
	e.stateReader.SetTxNum(txNum)
	e.ibs.Reset()
	e.ibs.SetTxContext(e.blockNum, txIndex)

	msg, err := txn.AsMessage(*e.signer, e.header.BaseFee, e.rules)
	if txn.Type() != types.AccountAbstractionTxType && err != nil {
		return err
	}
	msg.SetCheckNonce(!e.vmConfig.StatelessExec)

	txContext := core.NewEVMTxContext(msg)
	if e.vmConfig.TraceJumpDest {
		txContext.TxHash = txn.Hash()
	}
	e.evm.ResetBetweenBlocks(*e.blockCtx, txContext, e.ibs, *e.vmConfig, e.rules)

	gp := new(core.GasPool).AddGas(txn.GetGasLimit()).AddBlobGas(txn.GetBlobGas())

	if txn.Type() == types.AccountAbstractionTxType {
		aaTxn := txn.(*types.AccountAbstractionTransaction)
		evm := vm.NewEVM(*e.blockCtx, txContext, e.ibs, e.chainConfig, *e.vmConfig)
		paymasterContext, validationGasUsed, err := aa.ValidateAATransaction(aaTxn, e.ibs, gp, e.header, evm, e.chainConfig)
		if err != nil {
			return err
		}

		_, _, err = aa.ExecuteAATransaction(aaTxn, paymasterContext, validationGasUsed, gp, evm, e.header, e.ibs)
		if err != nil {
			return err
		}
	} else {
		result, err := core.ApplyMessage(e.evm, msg, gp, true /* refunds */, gasBailout /* gasBailout */, e.engine)
		if err != nil {
			return fmt.Errorf("%w: blockNum=%d, txNum=%d, %s", err, e.blockNum, txNum, result.Err)
		}
	}

	e.ibs.SoftFinalise()
	if e.vmConfig.Tracer != nil {
		if e.tracer.Found() {
			e.tracer.SetTransaction(txn)
		}
	}

	return nil
}<|MERGE_RESOLUTION|>--- conflicted
+++ resolved
@@ -95,16 +95,7 @@
 	e.blockCtx = &blockCtx
 	e.blockHash = header.Hash()
 	e.header = header
-<<<<<<< HEAD
-
-	var arbosVersion uint64
-	if e.chainConfig.IsArbitrum() {
-		arbosVersion = types.DeserializeHeaderExtraInformation(header).ArbOSFormatVersion
-	}
-	e.rules = e.chainConfig.Rules(e.blockNum, header.Time, arbosVersion)
-=======
 	e.rules = blockCtx.Rules(e.chainConfig)
->>>>>>> aa122971
 	e.signer = types.MakeSigner(e.chainConfig, e.blockNum, header.Time)
 	e.vmConfig.SkipAnalysis = core.SkipAnalysis(e.chainConfig, e.blockNum)
 }
