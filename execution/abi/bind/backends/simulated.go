// Copyright 2015 The go-ethereum Authors
// (original work)
// Copyright 2024 The Erigon Authors
// (modifications)
// This file is part of Erigon.
//
// Erigon is free software: you can redistribute it and/or modify
// it under the terms of the GNU Lesser General Public License as published by
// the Free Software Foundation, either version 3 of the License, or
// (at your option) any later version.
//
// Erigon is distributed in the hope that it will be useful,
// but WITHOUT ANY WARRANTY; without even the implied warranty of
// MERCHANTABILITY or FITNESS FOR A PARTICULAR PURPOSE. See the
// GNU Lesser General Public License for more details.
//
// You should have received a copy of the GNU Lesser General Public License
// along with Erigon. If not, see <http://www.gnu.org/licenses/>.

package backends

import (
	"context"
	"errors"
	"fmt"
	"math/big"
	"sync"
	"testing"
	"time"

	"github.com/holiman/uint256"

	ethereum "github.com/erigontech/erigon"
	"github.com/erigontech/erigon-lib/common"
	"github.com/erigontech/erigon-lib/common/hexutil"
	"github.com/erigontech/erigon-lib/common/math"
	"github.com/erigontech/erigon-lib/common/u256"
	"github.com/erigontech/erigon-lib/log/v3"
	"github.com/erigontech/erigon/core"
	"github.com/erigontech/erigon/core/state"
	"github.com/erigontech/erigon/core/tracing"
	"github.com/erigontech/erigon/core/vm"
	"github.com/erigontech/erigon/core/vm/evmtypes"
	"github.com/erigontech/erigon/db/kv"
	"github.com/erigontech/erigon/db/rawdb"
	"github.com/erigontech/erigon/execution/abi"
	"github.com/erigontech/erigon/execution/abi/bind"
	"github.com/erigontech/erigon/execution/chain"
	"github.com/erigontech/erigon/execution/chain/params"
	"github.com/erigontech/erigon/execution/consensus"
	"github.com/erigontech/erigon/execution/consensus/ethash"
	"github.com/erigontech/erigon/execution/consensus/misc"
	"github.com/erigontech/erigon/execution/stages/mock"
	"github.com/erigontech/erigon/execution/types"
	"github.com/erigontech/erigon/p2p/event"
	"github.com/erigontech/erigon/turbo/services"
)

// This nil assignment ensures at compile time that SimulatedBackend implements bind.ContractBackend.
var _ bind.ContractBackend = (*SimulatedBackend)(nil)

var (
	errBlockNumberUnsupported  = errors.New("simulatedBackend cannot access blocks other than the latest block")
	errBlockDoesNotExist       = errors.New("block does not exist in blockchain")
	errTransactionDoesNotExist = errors.New("transaction does not exist")
)

// SimulatedBackend implements bind.ContractBackend, simulating a blockchain in
// the background. Its main purpose is to allow for easy testing of contract bindings.
// Simulated backend implements the following interfaces:
// ChainReader, ChainStateReader, ContractBackend, ContractCaller, ContractFilterer, ContractTransactor,
// DeployBackend, GasEstimator, GasPricer, LogFilterer, PendingContractCaller, TransactionReader, and TransactionSender
type SimulatedBackend struct {
	m         *mock.MockSentry
	getHeader func(hash common.Hash, number uint64) (*types.Header, error)

	mu              sync.Mutex
	prependBlock    *types.Block
	pendingReceipts types.Receipts
	pendingHeader   *types.Header
	gasPool         *core.GasPool
	pendingBlock    *types.Block // Currently pending block that will be imported on request
	pendingReader   state.StateReader
	pendingReaderTx kv.TemporalTx
	pendingState    *state.IntraBlockState // Currently pending state that will be the active on request

	rmLogsFeed event.Feed
	chainFeed  event.Feed
	logsFeed   event.Feed
}

func NewSimulatedBackendWithConfig(t *testing.T, alloc types.GenesisAlloc, config *chain.Config, gasLimit uint64) *SimulatedBackend {
	genesis := types.Genesis{Config: config, GasLimit: gasLimit, Alloc: alloc}
	engine := ethash.NewFaker()
	//SimulatedBackend - it's remote blockchain node. This is reason why it has own `MockSentry` and own `DB` (even if external unit-test have one already)
<<<<<<< HEAD
	m := mock.MockWithGenesisEngine(t, &genesis, engine, false, true)
=======
	m := mock.MockWithGenesisEngine(t, &genesis, engine, false)
>>>>>>> 31d56654

	backend := &SimulatedBackend{
		m:            m,
		prependBlock: m.Genesis,
		getHeader: func(hash common.Hash, number uint64) (h *types.Header, err error) {
			err = m.DB.View(context.Background(), func(tx kv.Tx) error {
				h, err = m.BlockReader.Header(context.Background(), tx, hash, number)
				return nil
			})
			return h, err
		},
	}
	if t != nil {
		t.Cleanup(backend.Close)
	}
	backend.emptyPendingBlock()
	return backend
}

// NewSimulatedBackend A simulated backend always uses chainID 1337.
func NewSimulatedBackend(t *testing.T, alloc types.GenesisAlloc, gasLimit uint64) *SimulatedBackend {
	b := NewSimulatedBackendWithConfig(t, alloc, chain.TestChainConfig, gasLimit)
	return b
}

func (b *SimulatedBackend) DB() kv.TemporalRwDB                   { return b.m.DB }
func (b *SimulatedBackend) HistoryV3() bool                       { return b.m.HistoryV3 }
func (b *SimulatedBackend) Engine() consensus.Engine              { return b.m.Engine }
func (b *SimulatedBackend) BlockReader() services.FullBlockReader { return b.m.BlockReader }

// Close terminates the underlying blockchain's update loop.
func (b *SimulatedBackend) Close() {
	if b.pendingReaderTx != nil {
		b.pendingReaderTx.Rollback()
	}
	b.m.Close()
}

// Commit imports all the pending transactions as a single block and starts a
// fresh new state.
func (b *SimulatedBackend) Commit() {
	b.mu.Lock()
	defer b.mu.Unlock()
	if err := b.m.InsertChain(&core.ChainPack{
		Headers:  []*types.Header{b.pendingHeader},
		Blocks:   []*types.Block{b.pendingBlock},
		TopBlock: b.pendingBlock,
	}); err != nil {
		panic(err)
	}
	//nolint:prealloc
	var allLogs []*types.Log
	for _, r := range b.pendingReceipts {
		allLogs = append(allLogs, r.Logs...)
	}
	b.logsFeed.Send(allLogs)
	b.prependBlock = b.pendingBlock
	b.emptyPendingBlock()
}

// Rollback aborts all pending transactions, reverting to the last committed state.
func (b *SimulatedBackend) Rollback() {
	b.mu.Lock()
	defer b.mu.Unlock()

	b.emptyPendingBlock()
}

func (b *SimulatedBackend) emptyPendingBlock() {
	blockChain, _ := core.GenerateChain(b.m.ChainConfig, b.prependBlock, b.m.Engine, b.m.DB, 1, func(int, *core.BlockGen) {})
	b.pendingBlock = blockChain.Blocks[0]
	b.pendingReceipts = blockChain.Receipts[0]
	b.pendingHeader = blockChain.Headers[0]

	arbOsVersion := types.GetArbOSVersion(b.pendingHeader, b.m.ChainConfig)
	b.gasPool = new(core.GasPool).AddGas(b.pendingHeader.GasLimit).AddBlobGas(b.m.ChainConfig.GetMaxBlobGasPerBlock(b.pendingHeader.Time, arbOsVersion))
	if b.pendingReaderTx != nil {
		b.pendingReaderTx.Rollback()
	}
	tx, err := b.m.DB.BeginTemporalRo(context.Background()) //nolint:gocritic
	if err != nil {
		panic(err)
	}
	b.pendingReaderTx = tx
	b.pendingReader = b.m.NewStateReader(b.pendingReaderTx)
	b.pendingState = state.New(b.pendingReader)
}

// stateByBlockNumber retrieves a state by a given blocknumber.
func (b *SimulatedBackend) stateByBlockNumber(db kv.TemporalTx, blockNumber *big.Int) *state.IntraBlockState {
	if blockNumber == nil || blockNumber.Cmp(b.pendingBlock.Number()) == 0 {
		return state.New(b.m.NewHistoryStateReader(b.pendingBlock.NumberU64()+1, db))
	}
	return state.New(b.m.NewHistoryStateReader(blockNumber.Uint64()+1, db))
}

// CodeAt returns the code associated with a certain account in the blockchain.
func (b *SimulatedBackend) CodeAt(ctx context.Context, contract common.Address, blockNumber *big.Int) ([]byte, error) {
	b.mu.Lock()
	defer b.mu.Unlock()
	tx, err := b.m.DB.BeginTemporalRo(context.Background())
	if err != nil {
		return nil, err
	}
	defer tx.Rollback()
	stateDB := b.stateByBlockNumber(tx, blockNumber)
	return stateDB.GetCode(contract)
}

// BalanceAt returns the wei balance of a certain account in the blockchain.
func (b *SimulatedBackend) BalanceAt(ctx context.Context, contract common.Address, blockNumber *big.Int) (*uint256.Int, error) {
	b.mu.Lock()
	defer b.mu.Unlock()
	tx, err := b.m.DB.BeginTemporalRo(context.Background())
	if err != nil {
		return nil, err
	}
	defer tx.Rollback()
	stateDB := b.stateByBlockNumber(tx, blockNumber)
	balance, err := stateDB.GetBalance(contract)
	return &balance, err
}

// NonceAt returns the nonce of a certain account in the blockchain.
func (b *SimulatedBackend) NonceAt(ctx context.Context, contract common.Address, blockNumber *big.Int) (uint64, error) {
	b.mu.Lock()
	defer b.mu.Unlock()
	tx, err := b.m.DB.BeginTemporalRo(context.Background())
	if err != nil {
		return 0, err
	}
	defer tx.Rollback()

	stateDB := b.stateByBlockNumber(tx, blockNumber)
	return stateDB.GetNonce(contract)
}

// StorageAt returns the value of key in the storage of an account in the blockchain.
func (b *SimulatedBackend) StorageAt(ctx context.Context, contract common.Address, key common.Hash, blockNumber *big.Int) ([]byte, error) {
	b.mu.Lock()
	defer b.mu.Unlock()
	tx, err := b.m.DB.BeginTemporalRo(context.Background())
	if err != nil {
		return nil, err
	}
	defer tx.Rollback()

	stateDB := b.stateByBlockNumber(tx, blockNumber)
	var val uint256.Int
	stateDB.GetState(contract, key, &val)
	return val.Bytes(), nil
}

// TransactionReceipt returns the receipt of a transaction.
func (b *SimulatedBackend) TransactionReceipt(ctx context.Context, txHash common.Hash) (*types.Receipt, error) {
	b.mu.Lock()
	defer b.mu.Unlock()

	tx, err := b.m.DB.BeginTemporalRo(context.Background())
	if err != nil {
		return nil, err
	}
	defer tx.Rollback()

	// Retrieve the context of the receipt based on the transaction hash
	blockNumber, _, err := rawdb.ReadTxLookupEntry(tx, txHash)
	if err != nil {
		return nil, err
	}
	if blockNumber == nil {
		return nil, nil
	}
	block, err := b.BlockReader().BlockByNumber(b.m.Ctx, tx, *blockNumber)
	if err != nil {
		return nil, err
	}

	// Read all the receipts from the block and return the one with the matching hash
	receipts, err := b.m.ReceiptsReader.GetReceipts(ctx, b.m.ChainConfig, tx, block)
	if err != nil {
		panic(err)
	}
	for _, receipt := range receipts {
		if receipt.TxHash == txHash {
			return receipt, nil
		}
	}
	return nil, nil
}

// TransactionByHash checks the pool of pending transactions in addition to the
// blockchain. The isPending return value indicates whether the transaction has been
// mined yet. Note that the transaction may not be part of the canonical chain even if
// it's not pending.
func (b *SimulatedBackend) TransactionByHash(ctx context.Context, txHash common.Hash) (types.Transaction, bool, error) {
	b.mu.Lock()
	defer b.mu.Unlock()

	tx, err := b.m.DB.BeginRo(ctx)
	if err != nil {
		return nil, false, err
	}
	defer tx.Rollback()

	txn := b.pendingBlock.Transaction(txHash)
	if txn != nil {
		return txn, true, nil
	}
	blockNumber, _, ok, err := b.BlockReader().TxnLookup(ctx, tx, txHash)
	if err != nil {
		return nil, false, err
	}
	if !ok {
		return nil, false, ethereum.NotFound
	}
	blockHash, ok, err := b.BlockReader().CanonicalHash(ctx, tx, blockNumber)
	if err != nil {
		return nil, false, err
	}
	if !ok {
		return nil, false, ethereum.NotFound
	}
	body, err := b.BlockReader().BodyWithTransactions(ctx, tx, blockHash, blockNumber)
	if err != nil {
		return nil, false, err
	}
	if body == nil {
		return nil, false, ethereum.NotFound
	}
	for _, txn = range body.Transactions {
		if txn.Hash() == txHash {
			return txn, false, nil
		}
	}
	return nil, false, ethereum.NotFound
}

// BlockByHash retrieves a block based on the block hash.
func (b *SimulatedBackend) BlockByHash(ctx context.Context, hash common.Hash) (*types.Block, error) {
	b.mu.Lock()
	defer b.mu.Unlock()

	if hash == b.pendingBlock.Hash() {
		return b.pendingBlock, nil
	}
	tx, err := b.m.DB.BeginRo(ctx)
	if err != nil {
		return nil, err
	}
	defer tx.Rollback()

	block, err := b.BlockReader().BlockByHash(ctx, tx, hash)
	if err != nil {
		return nil, err
	}
	if block != nil {
		return block, nil
	}

	return nil, errBlockDoesNotExist
}

// BlockByNumber retrieves a block from the database by number, caching it
// (associated with its hash) if found.
func (b *SimulatedBackend) BlockByNumber(ctx context.Context, number *big.Int) (*types.Block, error) {
	b.mu.Lock()
	defer b.mu.Unlock()

	return b.blockByNumberNoLock(ctx, number)
}

// blockByNumberNoLock retrieves a block from the database by number, caching it
// (associated with its hash) if found without Lock.
func (b *SimulatedBackend) blockByNumberNoLock(ctx context.Context, number *big.Int) (*types.Block, error) {
	if number == nil || number.Cmp(b.prependBlock.Number()) == 0 {
		return b.prependBlock, nil
	}

	tx, err := b.m.DB.BeginRo(context.Background())
	if err != nil {
		return nil, err
	}
	defer tx.Rollback()

	block, err := b.BlockReader().BlockByNumber(ctx, tx, number.Uint64())
	if err != nil {
		return nil, err
	}
	if block == nil {
		return nil, errBlockDoesNotExist
	}

	return block, nil
}

// HeaderByHash returns a block header from the current canonical chain.
func (b *SimulatedBackend) HeaderByHash(ctx context.Context, hash common.Hash) (*types.Header, error) {
	b.mu.Lock()
	defer b.mu.Unlock()

	if hash == b.pendingBlock.Hash() {
		return b.pendingBlock.Header(), nil
	}
	tx, err := b.m.DB.BeginRo(context.Background())
	if err != nil {
		return nil, err
	}
	defer tx.Rollback()

	number := rawdb.ReadHeaderNumber(tx, hash)
	if number == nil {
		return nil, errBlockDoesNotExist
	}
	header, err := b.BlockReader().Header(ctx, tx, hash, *number)
	if err != nil {
		return nil, err
	}
	if header == nil {
		return nil, errBlockDoesNotExist
	}

	return header, nil
}

// HeaderByNumber returns a block header from the current canonical chain. If number is
// nil, the latest known header is returned.
func (b *SimulatedBackend) HeaderByNumber(ctx context.Context, number *big.Int) (*types.Header, error) {
	b.mu.Lock()
	defer b.mu.Unlock()
	tx, err := b.m.DB.BeginRo(context.Background())
	if err != nil {
		return nil, err
	}
	defer tx.Rollback()

	if number == nil || number.Cmp(b.prependBlock.Number()) == 0 {
		return b.prependBlock.Header(), nil
	}
	header, err := b.BlockReader().HeaderByNumber(ctx, tx, number.Uint64())
	if err != nil {
		return nil, err
	}
	return header, nil
}

// TransactionCount returns the number of transactions in a given block.
func (b *SimulatedBackend) TransactionCount(ctx context.Context, blockHash common.Hash) (uint, error) {
	b.mu.Lock()
	defer b.mu.Unlock()

	if blockHash == b.pendingBlock.Hash() {
		return uint(b.pendingBlock.Transactions().Len()), nil
	}
	tx, err := b.m.DB.BeginRo(context.Background())
	if err != nil {
		return 0, err
	}
	defer tx.Rollback()

	blockNum := rawdb.ReadHeaderNumber(tx, blockHash)
	if blockNum == nil {
		return 0, nil
	}
	block, _, err := b.BlockReader().BlockWithSenders(ctx, tx, blockHash, *blockNum)
	if err != nil {
		return 0, err
	}
	if block == nil {
		return uint(0), errBlockDoesNotExist
	}

	return uint(block.Transactions().Len()), nil
}

// TransactionInBlock returns the transaction for a specific block at a specific index.
func (b *SimulatedBackend) TransactionInBlock(ctx context.Context, blockHash common.Hash, index uint) (types.Transaction, error) {
	b.mu.Lock()
	defer b.mu.Unlock()

	if blockHash == b.pendingBlock.Hash() {
		transactions := b.pendingBlock.Transactions()
		if uint(len(transactions)) < index+1 {
			return nil, errTransactionDoesNotExist
		}

		return transactions[index], nil
	}
	tx, err := b.m.DB.BeginRo(context.Background())
	if err != nil {
		return nil, err
	}
	defer tx.Rollback()

	blockNum := rawdb.ReadHeaderNumber(tx, blockHash)
	if blockNum == nil {
		return nil, nil
	}
	block, _, err := b.BlockReader().BlockWithSenders(ctx, tx, blockHash, *blockNum)
	if err != nil {
		return nil, err
	}
	if block == nil {
		return nil, errBlockDoesNotExist
	}

	transactions := block.Transactions()
	if uint(len(transactions)) < index+1 {
		return nil, errTransactionDoesNotExist
	}

	return transactions[index], nil
}

// PendingCodeAt returns the code associated with an account in the pending state.
func (b *SimulatedBackend) PendingCodeAt(ctx context.Context, contract common.Address) ([]byte, error) {
	b.mu.Lock()
	defer b.mu.Unlock()

	return b.pendingState.GetCode(contract)
}

func newRevertError(result *evmtypes.ExecutionResult) *revertError {
	reason, errUnpack := abi.UnpackRevert(result.Revert())
	err := errors.New("execution reverted")
	if errUnpack == nil {
		err = fmt.Errorf("execution reverted: %v", reason)
	}
	return &revertError{
		error:  err,
		reason: hexutil.Encode(result.Revert()),
	}
}

// revertError is an API error that encompasses an EVM revert with JSON error
// code and a binary data blob.
type revertError struct {
	error
	reason string // revert reason hex encoded
}

// ErrorCode returns the JSON error code for a revert.
// See: https://eips.ethereum.org/EIPS/eip-1474#json-rpc
func (e *revertError) ErrorCode() int {
	return 3
}

// ErrorData returns the hex encoded revert reason.
func (e *revertError) ErrorData() interface{} {
	return e.reason
}

// CallContract executes a contract call.
func (b *SimulatedBackend) CallContract(ctx context.Context, call ethereum.CallMsg, blockNumber *big.Int) ([]byte, error) {
	b.mu.Lock()
	defer b.mu.Unlock()

	if blockNumber != nil && blockNumber.Cmp(b.pendingBlock.Number()) != 0 {
		return nil, errBlockNumberUnsupported
	}
	var res *evmtypes.ExecutionResult
	if err := b.m.DB.ViewTemporal(context.Background(), func(tx kv.TemporalTx) (err error) {
		s := state.New(b.m.NewStateReader(tx))
		res, err = b.callContract(ctx, call, b.pendingBlock, s)
		if err != nil {
			return err
		}
		return nil
	}); err != nil {
		return nil, err
	}
	// If the result contains a revert reason, try to unpack and return it.
	if len(res.Revert()) > 0 {
		return nil, newRevertError(res)
	}
	return res.Return(), res.Err
}

// PendingCallContract executes a contract call on the pending state.
func (b *SimulatedBackend) PendingCallContract(ctx context.Context, call ethereum.CallMsg) ([]byte, error) {
	b.mu.Lock()
	defer b.mu.Unlock()
	defer b.pendingState.RevertToSnapshot(b.pendingState.Snapshot(), nil)

	res, err := b.callContract(ctx, call, b.pendingBlock, b.pendingState)
	if err != nil {
		return nil, err
	}
	// If the result contains a revert reason, try to unpack and return it.
	if len(res.Revert()) > 0 {
		return nil, newRevertError(res)
	}
	return res.Return(), res.Err
}

// PendingNonceAt implements PendingStateReader.PendingNonceAt, retrieving
// the nonce currently pending for the account.
func (b *SimulatedBackend) PendingNonceAt(ctx context.Context, account common.Address) (uint64, error) {
	b.mu.Lock()
	defer b.mu.Unlock()

	return b.pendingState.GetNonce(account)
}

// SuggestGasPrice implements ContractTransactor.SuggestGasPrice. Since the simulated
// chain doesn't have miners, we just return a gas price of 1 for any call.
func (b *SimulatedBackend) SuggestGasPrice(ctx context.Context) (*big.Int, error) {
	return big.NewInt(1), nil
}

// EstimateGas executes the requested code against the currently pending block/state and
// returns the used amount of gas.
func (b *SimulatedBackend) EstimateGas(ctx context.Context, call ethereum.CallMsg) (uint64, error) {
	b.mu.Lock()
	defer b.mu.Unlock()

	// Determine the lowest and highest possible gas limits to binary search in between
	var (
		lo     = params.TxGas - 1
		hi     uint64
		gasCap uint64
	)
	if call.Gas >= params.TxGas {
		hi = call.Gas
	} else {
		hi = b.pendingBlock.GasLimit()
	}
<<<<<<< HEAD
	if hi > params.MaxTxnGasLimit && /*!b.m.ChainConfig.IsArbitrum() &&*/ b.m.ChainConfig.IsOsaka(b.pendingBlock.Time(), 0) {
=======
	if hi > params.MaxTxnGasLimit && b.m.ChainConfig.IsOsaka(b.pendingBlock.Time()) {
>>>>>>> 31d56654
		// Cap the maximum gas allowance according to EIP-7825 if Osaka
		hi = params.MaxTxnGasLimit
	}
	// Recap the highest gas allowance with account's balance.
	if call.GasPrice != nil && !call.GasPrice.IsZero() {
		balance, err := b.pendingState.GetBalance(call.From) // from can't be nil
		if err != nil {
			return 0, err
		}
		available := balance.ToBig()
		if call.Value != nil {
			if call.Value.ToBig().Cmp(available) >= 0 {
				return 0, errors.New("insufficient funds for transfer")
			}
			available.Sub(available, call.Value.ToBig())
		}
		allowance := new(big.Int).Div(available, call.GasPrice.ToBig())
		if allowance.IsUint64() && hi > allowance.Uint64() {
			transfer := call.Value
			if transfer == nil {
				transfer = new(uint256.Int)
			}
			log.Warn("Gas estimation capped by limited funds", "original", hi, "balance", balance,
				"sent", transfer, "gasprice", call.GasPrice, "fundable", allowance)
			hi = allowance.Uint64()
		}
	}
	gasCap = hi
	b.pendingState.SetTxContext(b.pendingBlock.NumberU64(), len(b.pendingBlock.Transactions()))

	// Create a helper to check if a gas allowance results in an executable transaction
	executable := func(gas uint64) (bool, *evmtypes.ExecutionResult, error) {
		call.Gas = gas

		snapshot := b.pendingState.Snapshot()
		res, err := b.callContract(ctx, call, b.pendingBlock, b.pendingState)
		b.pendingState.RevertToSnapshot(snapshot, nil)

		if err != nil {
			if errors.Is(err, core.ErrIntrinsicGas) {
				return true, nil, nil // Special case, raise gas limit
			}
			return true, nil, err // Bail out
		}
		return res.Failed(), res, nil
	}
	// Execute the binary search and hone in on an executable gas limit
	for lo+1 < hi {
		mid := (hi + lo) / 2
		failed, _, err := executable(mid)

		// If the error is not nil(consensus error), it means the provided message
		// call or transaction will never be accepted no matter how much gas it is
		// assigned. Return the error directly, don't struggle any more
		if err != nil {
			return 0, err
		}
		if failed {
			lo = mid
		} else {
			hi = mid
		}
	}
	// Reject the transaction as invalid if it still fails at the highest allowance
	if hi == gasCap {
		failed, result, err := executable(hi)
		if err != nil {
			return 0, err
		}
		if failed {
			if result != nil && result.Err != vm.ErrOutOfGas {
				if len(result.Revert()) > 0 {
					return 0, newRevertError(result)
				}
				return 0, result.Err
			}
			// Otherwise, the specified gas cap is too low
			return 0, fmt.Errorf("gas required exceeds allowance (%d)", gasCap)
		}
	}
	return hi, nil
}

// callContract implements common code between normal and pending contract calls.
// state is modified during execution, make sure to copy it if necessary.
func (b *SimulatedBackend) callContract(_ context.Context, call ethereum.CallMsg, block *types.Block, statedb *state.IntraBlockState) (*evmtypes.ExecutionResult, error) {
	const baseFeeUpperLimit = 880000000
	// Ensure message is initialized properly.
	if call.GasPrice == nil {
		call.GasPrice = u256.Num1
	}
	if call.FeeCap == nil {
		call.FeeCap = uint256.NewInt(baseFeeUpperLimit)
	}
	if call.TipCap == nil {
		call.TipCap = uint256.NewInt(baseFeeUpperLimit)
	}
	if call.Gas == 0 {
		call.Gas = 50000000
	}
	if call.Value == nil {
		call.Value = new(uint256.Int)
	}
	// Set infinite balance to the fake caller account.
	from, err := statedb.GetOrNewStateObject(call.From)
	if err != nil {
		return nil, err
	}
	from.SetBalance(*uint256.NewInt(0).SetAllOne(), tracing.BalanceChangeUnspecified)
	// Execute the call.
	msg := callMsg{call}

	txContext := core.NewEVMTxContext(msg)
	header := block.Header()
	evmContext := core.NewEVMBlockContext(header, core.GetHashFn(header, b.getHeader), b.m.Engine, nil, b.m.ChainConfig)
	// Create a new environment which holds all relevant information
	// about the transaction and calling mechanisms.
	vmEnv := vm.NewEVM(evmContext, txContext, statedb, b.m.ChainConfig, vm.Config{})
	gasPool := new(core.GasPool).AddGas(math.MaxUint64).AddBlobGas(math.MaxUint64)

	return core.NewStateTransition(vmEnv, msg, gasPool).TransitionDb(true /* refunds */, false /* gasBailout */)
}

// SendTransaction updates the pending block to include the given transaction.
// It panics if the transaction is invalid.
func (b *SimulatedBackend) SendTransaction(ctx context.Context, txn types.Transaction) error {
	b.mu.Lock()
	defer b.mu.Unlock()

	// Check transaction validity.
	signer := types.MakeSigner(b.m.ChainConfig, b.pendingBlock.NumberU64(), b.pendingBlock.Time())
	sender, senderErr := txn.Sender(*signer)
	if senderErr != nil {
		return fmt.Errorf("invalid transaction: %w", senderErr)
	}
	nonce, err := b.pendingState.GetNonce(sender)
	if err != nil {
		return err
	}
	if txn.GetNonce() != nonce {
		return fmt.Errorf("invalid transaction nonce: got %d, want %d", txn.GetNonce(), nonce)
	}

	b.pendingState.SetTxContext(b.pendingBlock.NumberU64(), len(b.pendingBlock.Transactions()))
	//fmt.Printf("==== Start producing block %d, header: %d\n", b.pendingBlock.NumberU64(), b.pendingHeader.Number.Uint64())
	if _, _, err := core.ApplyTransaction(
		b.m.ChainConfig, core.GetHashFn(b.pendingHeader, b.getHeader), b.m.Engine,
		&b.pendingHeader.Coinbase, b.gasPool,
		b.pendingState, state.NewNoopWriter(),
		b.pendingHeader, txn,
		&b.pendingHeader.GasUsed, b.pendingHeader.BlobGasUsed,
		vm.Config{}); err != nil {
		return err
	}
	//fmt.Printf("==== Start producing block %d\n", (b.prependBlock.NumberU64() + 1))
	chain, err := core.GenerateChain(b.m.ChainConfig, b.prependBlock, b.m.Engine, b.m.DB, 1, func(number int, block *core.BlockGen) {
		for _, txn := range b.pendingBlock.Transactions() {
			block.AddTxWithChain(b.getHeader, b.m.Engine, txn)
		}
		block.AddTxWithChain(b.getHeader, b.m.Engine, txn)
	})
	if err != nil {
		return err
	}
	//fmt.Printf("==== End producing block %d\n", b.pendingBlock.NumberU64())
	b.pendingBlock = chain.Blocks[0]
	b.pendingReceipts = chain.Receipts[0]
	b.pendingHeader = chain.Headers[0]
	return nil
}

// FilterLogs executes a log filter operation, blocking during execution and
// returning all the results in one batch.
//
// TODO(karalabe): Deprecate when the subscription one can return past data too.
func (b *SimulatedBackend) FilterLogs(ctx context.Context, query ethereum.FilterQuery) ([]types.Log, error) {
	return nil, nil
}

// SubscribeFilterLogs creates a background log filtering operation, returning a
// subscription immediately, which can be used to stream the found events.
func (b *SimulatedBackend) SubscribeFilterLogs(ctx context.Context, query ethereum.FilterQuery, ch chan<- types.Log) (ethereum.Subscription, error) {
	return nil, nil
}

// SubscribeNewHead returns an event subscription for a new header.
func (b *SimulatedBackend) SubscribeNewHead(ctx context.Context, ch chan<- *types.Header) (ethereum.Subscription, error) {
	return nil, nil
}

// AdjustTime adds a time shift to the simulated clock.
// It can only be called on empty blocks.
func (b *SimulatedBackend) AdjustTime(adjustment time.Duration) error {
	b.mu.Lock()
	defer b.mu.Unlock()

	if len(b.pendingBlock.Transactions()) != 0 {
		return errors.New("could not adjust time on non-empty block")
	}

	chain, err := core.GenerateChain(b.m.ChainConfig, b.prependBlock, b.m.Engine, b.m.DB, 1, func(number int, block *core.BlockGen) {
		for _, txn := range b.pendingBlock.Transactions() {
			block.AddTxWithChain(b.getHeader, b.m.Engine, txn)
		}
		block.OffsetTime(int64(adjustment.Seconds()))
	})
	if err != nil {
		return err
	}
	b.pendingBlock = chain.Blocks[0]
	b.pendingHeader = chain.Headers[0]

	return nil
}

// callMsg implements core.Message to allow passing it as a transaction simulator.
type callMsg struct {
	ethereum.CallMsg
}

func (m callMsg) From() common.Address                  { return m.CallMsg.From }
func (m callMsg) Nonce() uint64                         { return 0 }
func (m callMsg) CheckNonce() bool                      { return false }
func (m callMsg) To() *common.Address                   { return m.CallMsg.To }
func (m callMsg) GasPrice() *uint256.Int                { return m.CallMsg.GasPrice }
func (m callMsg) FeeCap() *uint256.Int                  { return m.CallMsg.FeeCap }
func (m callMsg) TipCap() *uint256.Int                  { return m.CallMsg.TipCap }
func (m callMsg) Gas() uint64                           { return m.CallMsg.Gas }
func (m callMsg) CheckGas() bool                        { return true }
func (m callMsg) Value() *uint256.Int                   { return m.CallMsg.Value }
func (m callMsg) Data() []byte                          { return m.CallMsg.Data }
func (m callMsg) AccessList() types.AccessList          { return m.CallMsg.AccessList }
func (m callMsg) Authorizations() []types.Authorization { return m.CallMsg.Authorizations }
func (m callMsg) IsFree() bool                          { return false }
func (m callMsg) SetIsFree(_ bool)                      {}

func (m callMsg) BlobGas() uint64                { return misc.GetBlobGasUsed(len(m.CallMsg.BlobHashes)) }
func (m callMsg) MaxFeePerBlobGas() *uint256.Int { return m.CallMsg.MaxFeePerBlobGas }
func (m callMsg) BlobHashes() []common.Hash      { return m.CallMsg.BlobHashes }<|MERGE_RESOLUTION|>--- conflicted
+++ resolved
@@ -93,11 +93,7 @@
 	genesis := types.Genesis{Config: config, GasLimit: gasLimit, Alloc: alloc}
 	engine := ethash.NewFaker()
 	//SimulatedBackend - it's remote blockchain node. This is reason why it has own `MockSentry` and own `DB` (even if external unit-test have one already)
-<<<<<<< HEAD
 	m := mock.MockWithGenesisEngine(t, &genesis, engine, false, true)
-=======
-	m := mock.MockWithGenesisEngine(t, &genesis, engine, false)
->>>>>>> 31d56654
 
 	backend := &SimulatedBackend{
 		m:            m,
@@ -624,11 +620,7 @@
 	} else {
 		hi = b.pendingBlock.GasLimit()
 	}
-<<<<<<< HEAD
-	if hi > params.MaxTxnGasLimit && /*!b.m.ChainConfig.IsArbitrum() &&*/ b.m.ChainConfig.IsOsaka(b.pendingBlock.Time(), 0) {
-=======
-	if hi > params.MaxTxnGasLimit && b.m.ChainConfig.IsOsaka(b.pendingBlock.Time()) {
->>>>>>> 31d56654
+	if hi > params.MaxTxnGasLimit && /*!b.m.ChainConfig.IsArbitrum() &&*/ b.m.ChainConfig.IsOsaka(0, b.pendingBlock.Time(), 0) {
 		// Cap the maximum gas allowance according to EIP-7825 if Osaka
 		hi = params.MaxTxnGasLimit
 	}
