// Copyright 2024 The Erigon Authors
// This file is part of Erigon.
//
// Erigon is free software: you can redistribute it and/or modify
// it under the terms of the GNU Lesser General Public License as published by
// the Free Software Foundation, either version 3 of the License, or
// (at your option) any later version.
//
// Erigon is distributed in the hope that it will be useful,
// but WITHOUT ANY WARRANTY; without even the implied warranty of
// MERCHANTABILITY or FITNESS FOR A PARTICULAR PURPOSE. See the
// GNU Lesser General Public License for more details.
//
// You should have received a copy of the GNU Lesser General Public License
// along with Erigon. If not, see <http://www.gnu.org/licenses/>.

package stagedsync

import (
	"context"
	"errors"
	"fmt"
	"time"

	"github.com/erigontech/erigon-lib/common"
	"github.com/erigontech/erigon-lib/common/dbg"
	"github.com/erigontech/erigon-lib/log/v3"
	"github.com/erigontech/erigon/db/kv"
	"github.com/erigontech/erigon/db/rawdb/rawtemporaldb"
	"github.com/erigontech/erigon/db/wrap"
	"github.com/erigontech/erigon/eth/ethconfig"
	"github.com/erigontech/erigon/execution/commitment/commitmentdb"
	"github.com/erigontech/erigon/execution/stagedsync/stages"
)

type Sync struct {
	cfg             ethconfig.Sync
	unwindPoint     *uint64 // used to run stages
	prevUnwindPoint *uint64 // used to get value from outside staged sync after cycle (for example to notify RPCDaemon)
	unwindReason    UnwindReason
	posTransition   *uint64

	stages        []*Stage
	unwindOrder   []*Stage
	pruningOrder  []*Stage
	currentStage  uint
	timings       []Timing
	logPrefixes   []string
	logger        log.Logger
	stagesIdsList []string
	mode          stages.Mode
	metricsCache  metricsCache
}

type Timing struct {
	isUnwind bool
	isPrune  bool
	stage    stages.SyncStage
	took     time.Duration
}

func (s *Sync) Len() int {
	return len(s.stages)
}

func (s *Sync) Cfg() ethconfig.Sync { return s.cfg }

func (s *Sync) UnwindPoint() uint64 {
	return *s.unwindPoint
}

func (s *Sync) UnwindReason() UnwindReason {
	return s.unwindReason
}

func (s *Sync) PrevUnwindPoint() *uint64 {
	return s.prevUnwindPoint
}

func (s *Sync) NewUnwindState(id stages.SyncStage, unwindPoint, currentProgress uint64, initialCycle, firstCycle bool) *UnwindState {
	return &UnwindState{id, unwindPoint, currentProgress, UnwindReason{}, s, CurrentSyncCycleInfo{initialCycle, firstCycle}}
}

// PruneStageState Get the current prune status from the DB
func (s *Sync) PruneStageState(id stages.SyncStage, forwardProgress uint64, tx kv.Tx, db kv.RwDB, initialCycle bool) (*PruneState, error) {
	var pruneProgress uint64
	var err error
	useExternalTx := tx != nil
	if useExternalTx {
		pruneProgress, err = stages.GetStagePruneProgress(tx, id)
		if err != nil {
			return nil, err
		}
	} else {
		if err = db.View(context.Background(), func(tx kv.Tx) error {
			pruneProgress, err = stages.GetStagePruneProgress(tx, id)
			if err != nil {
				return err
			}
			return nil
		}); err != nil {
			return nil, err
		}
	}

	return &PruneState{id, forwardProgress, pruneProgress, s, CurrentSyncCycleInfo{initialCycle, false}}, nil
}

func (s *Sync) NextStage() {
	if s == nil {
		return
	}
	s.currentStage++
}

// IsBefore returns true if stage1 goes before stage2 in staged sync
func (s *Sync) IsBefore(stage1, stage2 stages.SyncStage) bool {
	idx1 := -1
	idx2 := -1
	for i, stage := range s.stages {
		if stage.ID == stage1 {
			idx1 = i
		}

		if stage.ID == stage2 {
			idx2 = i
		}
	}

	return idx1 < idx2
}

// IsAfter returns true if stage1 goes after stage2 in staged sync
func (s *Sync) IsAfter(stage1, stage2 stages.SyncStage) bool {
	idx1 := -1
	idx2 := -1
	for i, stage := range s.stages {
		if stage.ID == stage1 {
			idx1 = i
		}

		if stage.ID == stage2 {
			idx2 = i
		}
	}

	return idx1 > idx2
}

func (s *Sync) HasUnwindPoint() bool { return s.unwindPoint != nil }
func (s *Sync) UnwindTo(unwindPoint uint64, reason UnwindReason, tx kv.Tx) error {
	if tx != nil {
		if ttx, ok := tx.(kv.TemporalTx); ok {
			// protect from too far unwind
			unwindPointWithCommitment, ok, err := rawtemporaldb.CanUnwindBeforeBlockNum(unwindPoint, ttx)
			// Ignore in the case that snapshots are ahead of commitment, it will be resolved later.
			// This can be a problem if snapshots include a wrong chain so it is ok to ignore it.
			if errors.Is(err, commitmentdb.ErrBehindCommitment) {
				return nil
			}
			if err != nil {
				return err
			}
			if !ok {
				return fmt.Errorf("too far unwind. requested=%d, minAllowed=%d", unwindPoint, unwindPointWithCommitment)
			}
			unwindPoint = unwindPointWithCommitment
		}
	}

	if reason.Block != nil {
		s.logger.Debug("UnwindTo", "block", unwindPoint, "block_hash", reason.Block.String(), "err", reason.Err(), "stack", dbg.Stack())
	} else {
		s.logger.Debug("UnwindTo", "block", unwindPoint, "err", reason.Err(), "stack", dbg.Stack())
	}

	s.unwindPoint = &unwindPoint
	s.unwindReason = reason
	return nil
}

func (s *Sync) IsDone() bool {
	return s.currentStage >= uint(len(s.stages)) && s.unwindPoint == nil
}

func (s *Sync) LogPrefix() string {
	if s == nil {
		return ""
	}
	return s.logPrefixes[s.currentStage]
}

func (s *Sync) StagesIdsList() []string {
	if s == nil {
		return []string{}
	}
	return s.stagesIdsList
}

func (s *Sync) SetCurrentStage(id stages.SyncStage) error {
	for i, stage := range s.stages {
		if stage.ID == id {
			s.currentStage = uint(i)

			return nil
		}
	}
	return fmt.Errorf("stage not found with id: %v", id)
}

func New(cfg ethconfig.Sync, stagesList []*Stage, unwindOrder UnwindOrder, pruneOrder PruneOrder, logger log.Logger, mode stages.Mode) *Sync {
	stageMap := make(map[stages.SyncStage]*Stage, len(stagesList))
	for _, s := range stagesList {
		stageMap[s.ID] = s
	}

	// on non-Polygon chains, WitnessProcessing stage is not run
	var filteredUnwindOrder UnwindOrder
	for _, stageIndex := range unwindOrder {
		if _, exists := stageMap[stageIndex]; exists {
			filteredUnwindOrder = append(filteredUnwindOrder, stageIndex)
		}
	}

	var filteredPruneOrder PruneOrder
	for _, stageIndex := range pruneOrder {
		if _, exists := stageMap[stageIndex]; exists {
			filteredPruneOrder = append(filteredPruneOrder, stageIndex)
		}
	}

	unwindStages := make([]*Stage, len(filteredUnwindOrder))
	for i, stageIndex := range filteredUnwindOrder {
		unwindStages[i] = stageMap[stageIndex]
	}

	pruneStages := make([]*Stage, len(filteredPruneOrder))
	for i, stageIndex := range filteredPruneOrder {
		pruneStages[i] = stageMap[stageIndex]
	}

	logPrefixes := make([]string, len(stagesList))
	stagesIdsList := make([]string, len(stagesList))
	for i := range stagesList {
		logPrefixes[i] = fmt.Sprintf("%d/%d %s", i+1, len(stagesList), stagesList[i].ID)
		stagesIdsList[i] = string(stagesList[i].ID)
	}

	return &Sync{
		cfg:           cfg,
		stages:        stagesList,
		currentStage:  0,
		unwindOrder:   unwindStages,
		pruningOrder:  pruneStages,
		logPrefixes:   logPrefixes,
		logger:        logger,
		stagesIdsList: stagesIdsList,
		mode:          mode,
		metricsCache:  newMetricsCache(),
	}
}

func (s *Sync) StageState(stage stages.SyncStage, tx kv.Tx, db kv.RoDB, initialCycle, firstCycle bool) (*StageState, error) {
	var blockNum uint64
	var err error
	useExternalTx := tx != nil
	if useExternalTx {
		blockNum, err = stages.GetStageProgress(tx, stage)
		if err != nil {
			return nil, err
		}
	} else {
		if err = db.View(context.Background(), func(tx kv.Tx) error {
			blockNum, err = stages.GetStageProgress(tx, stage)
			if err != nil {
				return err
			}
			return nil
		}); err != nil {
			return nil, err
		}
	}

	return &StageState{s, stage, blockNum, CurrentSyncCycleInfo{initialCycle, firstCycle}}, nil
}

func (s *Sync) RunUnwind(db kv.RwDB, txc wrap.TxContainer) error {
	if s.unwindPoint == nil {
		return nil
	}
	for j := 0; j < len(s.unwindOrder); j++ {
		if s.unwindOrder[j] == nil || s.unwindOrder[j].Disabled || s.unwindOrder[j].Unwind == nil {
			continue
		}
		if err := s.unwindStage(false, s.unwindOrder[j], db, txc); err != nil {
			return err
		}
	}
	s.prevUnwindPoint = s.unwindPoint
	s.unwindPoint = nil
	s.unwindReason = UnwindReason{}
	if err := s.SetCurrentStage(s.stages[0].ID); err != nil {
		return err
	}
	return nil
}

func (s *Sync) RunNoInterrupt(db kv.RwDB, txc wrap.TxContainer) (bool, error) {
	var hasMore bool
	initialCycle, firstCycle := false, false
	s.prevUnwindPoint = nil
	s.timings = s.timings[:0]

	var errBadBlock error
	for !s.IsDone() {
		var badBlockUnwind bool
		if s.unwindPoint != nil {
			for j := 0; j < len(s.unwindOrder); j++ {
				if s.unwindOrder[j] == nil || s.unwindOrder[j].Disabled || s.unwindOrder[j].Unwind == nil {
					continue
				}
				if err := s.unwindStage(initialCycle, s.unwindOrder[j], db, txc); err != nil {
					return false, err
				}
			}
			s.prevUnwindPoint = s.unwindPoint
			s.unwindPoint = nil
			if s.unwindReason.IsBadBlock() {
				badBlockUnwind = true
				errBadBlock = s.unwindReason.ErrBadBlock
			}
			s.unwindReason = UnwindReason{}
			if err := s.SetCurrentStage(s.stages[0].ID); err != nil {
				return false, err
			}
			// If there were unwinds at the start, a heavier but invalid chain may be present, so
			// we relax the rules for Stage1
			initialCycle = false
		}

		stage := s.stages[s.currentStage]

		if string(stage.ID) == dbg.StopBeforeStage() { // stop process for debugging reasons
			s.logger.Warn("STOP_BEFORE_STAGE env flag forced to stop app")
			return false, common.ErrStopped
		}

		if stage.Disabled || stage.Forward == nil {
			s.logger.Trace(fmt.Sprintf("%s disabled. %s", stage.ID, stage.DisabledDescription))

			s.NextStage()
			continue
		}

		stageHasMore, err := s.runStage(stage, db, txc, initialCycle, firstCycle, badBlockUnwind)
		if err != nil {
			return false, err
		}
		if stageHasMore {
			hasMore = true
		}

		if string(stage.ID) == dbg.StopAfterStage() { // stop process for debugging reasons
			s.logger.Warn("STOP_AFTER_STAGE env flag forced to stop app")
			return false, common.ErrStopped
		}

		if string(stage.ID) == s.cfg.BreakAfterStage { // break process loop
			s.logger.Warn("--sync.loop.break.after caused stage break")
			break
		}

		s.NextStage()
	}

	if err := s.SetCurrentStage(s.stages[0].ID); err != nil {
		return false, err
	}

	s.currentStage = 0
<<<<<<< HEAD
	return hasMore, errBadBlock
=======
	return hasMore, nil
>>>>>>> a11563d6
}

// ErrLoopExhausted is used to allow the sync loop to continue when one of the stages has thrown it due to reaching
// some loop iteration limit.
type ErrLoopExhausted struct {
	From   uint64
	To     uint64
	Reason string
}

func (e *ErrLoopExhausted) Error() string {
	return fmt.Sprintf("loop exhausted: from=%d, to=%d, reason=%s", e.From, e.To, e.Reason)
}

func (e *ErrLoopExhausted) Is(err error) bool {
	var errExhausted *ErrLoopExhausted
	return errors.As(err, &errExhausted)
}

func (s *Sync) Run(db kv.RwDB, txc wrap.TxContainer, initialCycle, firstCycle bool) (bool, error) {
	s.prevUnwindPoint = nil
	s.timings = s.timings[:0]

	var errBadBlock error
	hasMore := false
	for !s.IsDone() {
		var badBlockUnwind bool
		if s.unwindPoint != nil {
			for j := 0; j < len(s.unwindOrder); j++ {
				if s.unwindOrder[j] == nil || s.unwindOrder[j].Disabled || s.unwindOrder[j].Unwind == nil {
					continue
				}
				if err := s.unwindStage(initialCycle, s.unwindOrder[j], db, txc); err != nil {
					return false, err
				}
			}
			s.prevUnwindPoint = s.unwindPoint
			s.unwindPoint = nil
			if s.unwindReason.IsBadBlock() {
				badBlockUnwind = true
				errBadBlock = s.unwindReason.ErrBadBlock
			}
			s.unwindReason = UnwindReason{}
			if err := s.SetCurrentStage(s.stages[0].ID); err != nil {
				return false, err
			}
			// If there were unwinds at the start, a heavier but invalid chain may be present, so
			// we relax the rules for Stage1
			initialCycle = false
		}
		if badBlockUnwind {
			// If there was a bad block, the current step needs to complete, to send the corresponding reply to the Consensus Layer
			// Otherwise, the staged sync will get stuck in the Headers stage with "Waiting for Consensus Layer..."
			break
		}

		stage := s.stages[s.currentStage]

		if string(stage.ID) == dbg.StopBeforeStage() { // stop process for debugging reasons
			s.logger.Warn("STOP_BEFORE_STAGE env flag forced to stop app")
			return false, common.ErrStopped
		}

		if stage.Disabled || stage.Forward == nil {
			s.logger.Trace(fmt.Sprintf("%s disabled. %s", stage.ID, stage.DisabledDescription))
			s.NextStage()
			continue
		}
		stageHasMore, err := s.runStage(stage, db, txc, initialCycle, firstCycle, badBlockUnwind)
		if err != nil {
			return false, err
		}
		if stageHasMore {
			hasMore = true
		}

		if string(stage.ID) == dbg.StopAfterStage() { // stop process for debugging reasons
			s.logger.Warn("STOP_AFTER_STAGE env flag forced to stop app")
			return false, common.ErrStopped
		}

		if string(stage.ID) == s.cfg.BreakAfterStage { // break process loop
			s.logger.Warn("--sync.loop.break.after caused stage break")
			if s.posTransition != nil {
				ptx := txc.Tx

				if ptx == nil {
					if tx, err := db.BeginRw(context.Background()); err == nil {
						ptx = tx
						defer tx.Rollback()
					}
				}

				if ptx != nil {
					if progress, err := stages.GetStageProgress(ptx, stage.ID); err == nil {
						hasMore = progress < *s.posTransition
					}
				}
			} else {
				hasMore = true
			}
			break
		}

		s.NextStage()
	}

	if err := s.SetCurrentStage(s.stages[0].ID); err != nil {
		return false, err
	}

	s.currentStage = 0
	return hasMore, errBadBlock
}

// RunPrune pruning for stages as per the defined pruning order, if enabled for that stage
func (s *Sync) RunPrune(db kv.RwDB, tx kv.RwTx, initialCycle bool) error {
	s.timings = s.timings[:0]
	for i := 0; i < len(s.pruningOrder); i++ {
		if s.pruningOrder[i] == nil || s.pruningOrder[i].Disabled || s.pruningOrder[i].Prune == nil {
			continue
		}
		if err := s.pruneStage(initialCycle, s.pruningOrder[i], db, tx); err != nil {
			return err
		}
	}
	if err := s.SetCurrentStage(s.stages[0].ID); err != nil {
		return err
	}
	s.currentStage = 0
	return nil
}

func (s *Sync) PrintTimings() []interface{} {
	var logCtx []interface{}
	count := 0
	for i := range s.timings {
		if s.timings[i].took < 100*time.Millisecond {
			continue
		}
		count++
		if count == 50 {
			break
		}
		if s.timings[i].isUnwind {
			logCtx = append(logCtx, "Unwind "+string(s.timings[i].stage), s.timings[i].took.Truncate(time.Millisecond).String())
		} else if s.timings[i].isPrune {
			logCtx = append(logCtx, "Prune "+string(s.timings[i].stage), s.timings[i].took.Truncate(time.Millisecond).String())
		} else {
			logCtx = append(logCtx, string(s.timings[i].stage), s.timings[i].took.Truncate(time.Millisecond).String())
		}
	}
	return logCtx
}

func (s *Sync) runStage(stage *Stage, db kv.RwDB, txc wrap.TxContainer, initialCycle, firstCycle bool, badBlockUnwind bool) (bool, error) {
	start := time.Now()
	s.logger.Debug(fmt.Sprintf("[%s] Starting Stage run", s.LogPrefix()))
	stageState, err := s.StageState(stage.ID, txc.Tx, db, initialCycle, firstCycle)
	if err != nil {
		return false, err
	}

	if err = stage.Forward(badBlockUnwind, stageState, s, txc, s.logger); err != nil {
		var errExhausted *ErrLoopExhausted
		if errors.As(err, &errExhausted) {
			s.logger.Debug(fmt.Sprintf("[%s] loop exhausted", s.LogPrefix()), "msg", err.Error())
			s.logRunStageDone(stageState, start)
			return true, nil
		}
		s.logger.Debug(fmt.Sprintf("[%s] error while executing stage", s.LogPrefix()), "err", err)
		return false, fmt.Errorf("[%s] %w", s.LogPrefix(), err)
	}

	s.logRunStageDone(stageState, start)
	return false, nil
}

func (s *Sync) logRunStageDone(stageState *StageState, start time.Time) {
	took := time.Since(start)
	logPrefix := s.LogPrefix()
	if took > 60*time.Second {
		s.logger.Info(fmt.Sprintf("[%s] DONE", logPrefix), "in", took, "block", stageState.BlockNumber)
	} else {
		s.logger.Debug(fmt.Sprintf("[%s] DONE", logPrefix), "in", took)
	}
	s.timings = append(s.timings, Timing{stage: stageState.ID, took: took})
	s.metricsCache.stageRunDurationSummary(stageState.ID).Observe(took.Seconds())
}

func (s *Sync) unwindStage(initialCycle bool, stage *Stage, db kv.RwDB, txc wrap.TxContainer) error {
	start := time.Now()
	stageState, err := s.StageState(stage.ID, txc.Tx, db, initialCycle, false)
	if err != nil {
		return err
	}

	unwind := s.NewUnwindState(stage.ID, *s.unwindPoint, stageState.BlockNumber, initialCycle, false)
	unwind.Reason = s.unwindReason

	if stageState.BlockNumber <= unwind.UnwindPoint {
		return nil
	}

	if err = s.SetCurrentStage(stage.ID); err != nil {
		return err
	}

	err = stage.Unwind(unwind, stageState, txc, s.logger)
	if err != nil {
		return fmt.Errorf("[%s] %w", s.LogPrefix(), err)
	}

	took := time.Since(start)
	if took > 60*time.Second {
		logPrefix := s.LogPrefix()
		s.logger.Info(fmt.Sprintf("[%s] Unwind done", logPrefix), "in", took)
	}
	s.timings = append(s.timings, Timing{isUnwind: true, stage: stage.ID, took: took})
	s.metricsCache.stageUnwindDurationSummary(stage.ID).Observe(took.Seconds())
	return nil
}

// Run the pruning function for the given stage
func (s *Sync) pruneStage(initialCycle bool, stage *Stage, db kv.RwDB, tx kv.RwTx) error {
	start := time.Now()
	stageState, err := s.StageState(stage.ID, tx, db, initialCycle, false)
	if err != nil {
		return err
	}

	pruneState, err := s.PruneStageState(stage.ID, stageState.BlockNumber, tx, db, initialCycle)
	if err != nil {
		return err
	}
	if err = s.SetCurrentStage(stage.ID); err != nil {
		return err
	}

	err = stage.Prune(pruneState, tx, s.logger)
	if err != nil {
		return fmt.Errorf("[%s] %w", s.LogPrefix(), err)
	}

	took := time.Since(start)
	if took > 30*time.Second {
		s.logger.Info(fmt.Sprintf("[%s] Prune done", s.LogPrefix()), "in", took)
	} else {
		s.logger.Debug(fmt.Sprintf("[%s] Prune done", s.LogPrefix()), "in", took)
	}
	s.timings = append(s.timings, Timing{isPrune: true, stage: stage.ID, took: took})
	s.metricsCache.stagePruneDurationSummary(stage.ID).Observe(took.Seconds())
	return nil
}

// DisableAllStages - including their unwinds
func (s *Sync) DisableAllStages() []stages.SyncStage {
	var backupEnabledIds []stages.SyncStage
	for i := range s.stages {
		if !s.stages[i].Disabled {
			backupEnabledIds = append(backupEnabledIds, s.stages[i].ID)
		}
	}
	for i := range s.stages {
		s.stages[i].Disabled = true
	}
	return backupEnabledIds
}

func (s *Sync) DisableStages(ids ...stages.SyncStage) {
	for i := range s.stages {
		for _, id := range ids {
			if s.stages[i].ID != id {
				continue
			}
			s.stages[i].Disabled = true
		}
	}
}

func (s *Sync) EnableStages(ids ...stages.SyncStage) {
	for i := range s.stages {
		for _, id := range ids {
			if s.stages[i].ID != id {
				continue
			}
			s.stages[i].Disabled = false
		}
	}
}

func (s *Sync) MockExecFunc(id stages.SyncStage, f ExecFunc) {
	for i := range s.stages {
		if s.stages[i].ID == id {
			s.stages[i].Forward = f
		}
	}
}<|MERGE_RESOLUTION|>--- conflicted
+++ resolved
@@ -378,11 +378,7 @@
 	}
 
 	s.currentStage = 0
-<<<<<<< HEAD
-	return hasMore, errBadBlock
-=======
 	return hasMore, nil
->>>>>>> a11563d6
 }
 
 // ErrLoopExhausted is used to allow the sync loop to continue when one of the stages has thrown it due to reaching
