// Copyright 2024 The Erigon Authors
// This file is part of Erigon.
//
// Erigon is free software: you can redistribute it and/or modify
// it under the terms of the GNU Lesser General Public License as published by
// the Free Software Foundation, either version 3 of the License, or
// (at your option) any later version.
//
// Erigon is distributed in the hope that it will be useful,
// but WITHOUT ANY WARRANTY; without even the implied warranty of
// MERCHANTABILITY or FITNESS FOR A PARTICULAR PURPOSE. See the
// GNU Lesser General Public License for more details.
//
// You should have received a copy of the GNU Lesser General Public License
// along with Erigon. If not, see <http://www.gnu.org/licenses/>.

package stagedsync

import (
	"errors"
	"fmt"
	"sync/atomic"
	"time"

	mapset "github.com/deckarep/golang-set/v2"
	"github.com/holiman/uint256"
	"golang.org/x/net/context"

	"github.com/erigontech/erigon/common"
	"github.com/erigontech/erigon/common/dbg"
	"github.com/erigontech/erigon/common/log/v3"
	"github.com/erigontech/erigon/common/metrics"
	"github.com/erigontech/erigon/db/kv"
	"github.com/erigontech/erigon/db/kv/membatchwithdb"
	"github.com/erigontech/erigon/db/rawdb"
	"github.com/erigontech/erigon/db/services"
	"github.com/erigontech/erigon/db/state/execctx"
	"github.com/erigontech/erigon/execution/aa"
	"github.com/erigontech/erigon/execution/chain"
	"github.com/erigontech/erigon/execution/chain/params"
	"github.com/erigontech/erigon/execution/consensus"
	"github.com/erigontech/erigon/execution/core"
	"github.com/erigontech/erigon/execution/stagedsync/stages"
	"github.com/erigontech/erigon/execution/state"
	"github.com/erigontech/erigon/execution/types"
	"github.com/erigontech/erigon/execution/types/accounts"
	"github.com/erigontech/erigon/execution/vm"
	"github.com/erigontech/erigon/execution/vm/evmtypes"
	"github.com/erigontech/erigon/txnprovider"
)

type MiningExecCfg struct {
	db          kv.RwDB
	miningState MiningState
	notifier    ChainEventNotifier
	chainConfig *chain.Config
	engine      consensus.Engine
	blockReader services.FullBlockReader
	vmConfig    *vm.Config
	tmpdir      string
	interrupt   *atomic.Bool
	payloadId   uint64
	txnProvider txnprovider.TxnProvider
}

func StageMiningExecCfg(
	db kv.RwDB,
	miningState MiningState,
	notifier ChainEventNotifier,
	chainConfig *chain.Config,
	engine consensus.Engine,
	vmConfig *vm.Config,
	tmpdir string,
	interrupt *atomic.Bool,
	payloadId uint64,
	txnProvider txnprovider.TxnProvider,
	blockReader services.FullBlockReader,
) MiningExecCfg {
	return MiningExecCfg{
		db:          db,
		miningState: miningState,
		notifier:    notifier,
		chainConfig: chainConfig,
		engine:      engine,
		blockReader: blockReader,
		vmConfig:    vmConfig,
		tmpdir:      tmpdir,
		interrupt:   interrupt,
		payloadId:   payloadId,
		txnProvider: txnProvider,
	}
}

// SpawnMiningExecStage
// TODO:
// - resubmitAdjustCh - variable is not implemented
<<<<<<< HEAD
func SpawnMiningExecStage(ctx context.Context, s *StageState, sd *dbstate.SharedDomains, tx kv.TemporalRwTx, cfg MiningExecCfg, sendersCfg SendersCfg, execCfg ExecuteBlockCfg, logger log.Logger, u Unwinder) (err error) {
=======
func SpawnMiningExecStage(s *StageState, sd *execctx.SharedDomains, tx kv.TemporalRwTx, cfg MiningExecCfg, sendersCfg SendersCfg, execCfg ExecuteBlockCfg, ctx context.Context, logger log.Logger, u Unwinder) (err error) {
>>>>>>> 346aa054
	cfg.vmConfig.NoReceipts = false
	chainID, _ := uint256.FromBig(cfg.chainConfig.ChainID)
	logPrefix := s.LogPrefix()
	current := cfg.miningState.MiningBlock
	preparedTxns := current.PreparedTxns

	var (
		stateReader state.StateReader
	)
	stateReader = state.NewReaderV3(sd.AsGetter(tx))
	ibs := state.New(stateReader)
	// Clique consensus needs forced author in the evm context
	//if cfg.chainConfig.Consensus == chain.CliqueConsensus {
	//	execCfg.author = &cfg.miningState.MiningConfig.Etherbase
	//}
	execCfg.author = &cfg.miningState.MiningConfig.Etherbase

	getHeader := func(hash common.Hash, number uint64) (*types.Header, error) {
		if execCfg.blockReader == nil {
			return rawdb.ReadHeader(tx, hash, number), nil
		}
		return execCfg.blockReader.Header(ctx, tx, hash, number)
	}

	mb := membatchwithdb.NewMemoryBatch(tx, cfg.tmpdir, logger)
	defer mb.Close()
	simSd, err := execctx.NewSharedDomains(mb, logger)
	if err != nil {
		return err
	}
	defer simSd.Close()

	chainReader := ChainReaderImpl{config: cfg.chainConfig, tx: tx, blockReader: cfg.blockReader, logger: logger}

	txNum := sd.TxNum()

	core.InitializeBlockExecution(cfg.engine, chainReader, current.Header, cfg.chainConfig, ibs, &state.NoopWriter{}, logger, nil)

	if len(preparedTxns) > 0 {
		logs, _, err := addTransactionsToMiningBlock(ctx, logPrefix, current, cfg.chainConfig, cfg.vmConfig, getHeader, cfg.engine, preparedTxns, cfg.miningState.MiningConfig.Etherbase, ibs, cfg.interrupt, cfg.payloadId, logger)
		if err != nil {
			return err
		}
		NotifyPendingLogs(logPrefix, cfg.notifier, logs, logger)
	} else {

		yielded := mapset.NewSet[[32]byte]()
		var simStateReader state.StateReader
		var simStateWriter state.StateWriter

		simStateWriter = state.NewWriter(simSd.AsPutDel(tx), nil, txNum)
		simStateReader = state.NewReaderV3(simSd.AsGetter(tx))

		executionAt, err := s.ExecutionAt(tx)
		if err != nil {
			return err
		}

		interrupt := cfg.interrupt
		const amount = 50
		for {
			txns, err := getNextTransactions(ctx, cfg, chainID, current.Header, amount, executionAt, yielded, simStateReader, simStateWriter, logger)
			if err != nil {
				return err
			}

			if len(txns) > 0 {
				logs, stop, err := addTransactionsToMiningBlock(ctx, logPrefix, current, cfg.chainConfig, cfg.vmConfig, getHeader, cfg.engine, txns, cfg.miningState.MiningConfig.Etherbase, ibs, interrupt, cfg.payloadId, logger)
				if err != nil {
					return err
				}
				NotifyPendingLogs(logPrefix, cfg.notifier, logs, logger)
				if stop {
					break
				}
			} else {
				break
			}

			// if we yielded less than the count we wanted, assume the txpool has run dry now and stop to save another loop
			if len(txns) < amount {
				if interrupt != nil && !interrupt.Load() {
					// if we are in interrupt mode, then keep on poking the txpool until we get interrupted
					// since there may be new txns that can arrive
					time.Sleep(50 * time.Millisecond)
				} else {
					break
				}
			}
		}

		metrics.UpdateBlockProducerProductionDelay(current.ParentHeaderTime, current.Header.Number.Uint64(), logger)
	}

	logger.Debug("SpawnMiningExecStage", "block", current.Header.Number, "txn", current.Txns.Len(), "payload", cfg.payloadId)
	if current.Uncles == nil {
		current.Uncles = []*types.Header{}
	}
	if current.Txns == nil {
		current.Txns = []types.Transaction{}
	}
	if current.Receipts == nil {
		current.Receipts = types.Receipts{}
	}

	if err := cfg.engine.Prepare(chainReader, current.Header, ibs); err != nil {
		return err
	}

	var block *types.Block
	block, current.Requests, err = core.FinalizeBlockExecution(cfg.engine, stateReader, current.Header, current.Txns, current.Uncles, &state.NoopWriter{}, cfg.chainConfig, ibs, current.Receipts, current.Withdrawals, chainReader, true, logger, nil)
	if err != nil {
		return fmt.Errorf("cannot finalize block execution: %s", err)
	}

	// Simulate the block execution to get the final state root
	if err = rawdb.WriteHeader(tx, block.Header()); err != nil {
		return fmt.Errorf("cannot write header: %s", err)
	}
	blockHeight := block.NumberU64()

	if err = rawdb.WriteCanonicalHash(tx, block.Hash(), blockHeight); err != nil {
		return fmt.Errorf("cannot write canonical hash: %s", err)
	}
	if err = rawdb.WriteHeadHeaderHash(tx, block.Hash()); err != nil {
		return err
	}
	if _, err = rawdb.WriteRawBodyIfNotExists(tx, block.Hash(), blockHeight, block.RawBody()); err != nil {
		return fmt.Errorf("cannot write body: %s", err)
	}
	if err = rawdb.AppendCanonicalTxNums(tx, blockHeight); err != nil {
		return err
	}
	if err = stages.SaveStageProgress(tx, kv.Headers, blockHeight); err != nil {
		return err
	}
	if err = stages.SaveStageProgress(tx, stages.Bodies, blockHeight); err != nil {
		return err
	}
	senderS := &StageState{state: s.state, ID: stages.Senders, BlockNumber: blockHeight - 1}
	if err = SpawnRecoverSendersStage(sendersCfg, senderS, nil, tx, blockHeight, ctx, logger); err != nil {
		return err
	}

	// This flag will skip checking the state root
	execCfg.blockProduction = true
	execS := &StageState{state: s.state, ID: stages.Execution, BlockNumber: blockHeight - 1}

	if err = ExecV3(ctx, execS, u, execCfg, sd, tx, dbg.Exec3Parallel, blockHeight, logger); err != nil {
		logger.Error("cannot execute block execution", "err", err)
		return err
	}

	rh, err := sd.ComputeCommitment(ctx, tx, true, blockHeight, txNum, s.LogPrefix(), nil)
	if err != nil {
		return fmt.Errorf("compute commitment failed: %w", err)
	}
	current.Header.Root = common.BytesToHash(rh)

	logger.Info("FinalizeBlockExecution", "block", current.Header.Number, "txn", current.Txns.Len(), "gas", current.Header.GasUsed, "receipt", current.Receipts.Len(), "payload", cfg.payloadId)

	return nil
}

func getNextTransactions(
	ctx context.Context,
	cfg MiningExecCfg,
	chainID *uint256.Int,
	header *types.Header,
	amount int,
	executionAt uint64,
	alreadyYielded mapset.Set[[32]byte],
	simStateReader state.StateReader,
	simStateWriter state.StateWriter,
	logger log.Logger,
) ([]types.Transaction, error) {
	availableRlpSpace := cfg.miningState.MiningBlock.AvailableRlpSpace(cfg.chainConfig)
	remainingGas := header.GasLimit - header.GasUsed
	remainingBlobGas := uint64(0)
	if header.BlobGasUsed != nil {
		remainingBlobGas = cfg.chainConfig.GetMaxBlobGasPerBlock(header.Time) - *header.BlobGasUsed
	}

	provideOpts := []txnprovider.ProvideOption{
		txnprovider.WithAmount(amount),
		txnprovider.WithParentBlockNum(executionAt),
		txnprovider.WithBlockTime(header.Time),
		txnprovider.WithGasTarget(remainingGas),
		txnprovider.WithBlobGasTarget(remainingBlobGas),
		txnprovider.WithTxnIdsFilter(alreadyYielded),
		txnprovider.WithAvailableRlpSpace(availableRlpSpace),
	}

	txns, err := cfg.txnProvider.ProvideTxns(ctx, provideOpts...)
	if err != nil {
		return nil, err
	}

	blockNum := executionAt + 1
	txns, err = filterBadTransactions(txns, chainID, cfg.chainConfig, blockNum, header, simStateReader, simStateWriter, logger)
	if err != nil {
		return nil, err
	}

	return txns, nil
}

func filterBadTransactions(transactions []types.Transaction, chainID *uint256.Int, config *chain.Config, blockNumber uint64, header *types.Header, simStateReader state.StateReader, simStateWriter state.StateWriter, logger log.Logger) ([]types.Transaction, error) {
	initialCnt := len(transactions)
	var filtered []types.Transaction
	gasBailout := false

	missedTxs := 0
	badChainId := 0
	noSenderCnt := 0
	noAccountCnt := 0
	nonceTooLowCnt := 0
	notEOACnt := 0
	feeTooLowCnt := 0
	balanceTooLowCnt := 0
	overflowCnt := 0
	for len(transactions) > 0 && missedTxs != len(transactions) {
		transaction := transactions[0]
		transactionChainId := transaction.GetChainID()
		if !transactionChainId.IsZero() && transactionChainId.Cmp(chainID) != 0 {
			transactions = transactions[1:]
			badChainId++
			continue
		}
		sender, ok := transaction.GetSender()
		if !ok {
			transactions = transactions[1:]
			noSenderCnt++
			continue
		}
		account, err := simStateReader.ReadAccountData(sender)
		if err != nil {
			return nil, err
		}
		if account == nil {
			transactions = transactions[1:]
			noAccountCnt++
			continue
		}
		// Check transaction nonce
		if account.Nonce > transaction.GetNonce() {
			transactions = transactions[1:]
			nonceTooLowCnt++
			continue
		}
		if account.Nonce < transaction.GetNonce() {
			missedTxs++
			transactions = append(transactions[1:], transaction)
			continue
		}
		missedTxs = 0

		// Make sure the sender is an EOA (EIP-3607)
		if !account.IsEmptyCodeHash() && transaction.Type() != types.AccountAbstractionTxType {
			isEoaCodeAllowed := false
			if config.IsPrague(header.Time) || config.IsBhilai(header.Number.Uint64()) {
				code, err := simStateReader.ReadAccountCode(sender)
				if err != nil {
					return nil, err
				}

				_, isDelegated := types.ParseDelegation(code)
				isEoaCodeAllowed = isDelegated // non-empty code allowed for eoa if it points to delegation
			}

			if !isEoaCodeAllowed {
				transactions = transactions[1:]
				notEOACnt++
				continue
			}
		}

		if config.IsLondon(blockNumber) {
			baseFee256 := uint256.NewInt(0)
			if overflow := baseFee256.SetFromBig(header.BaseFee); overflow {
				return nil, fmt.Errorf("bad baseFee %s", header.BaseFee)
			}
			// Make sure the transaction gasFeeCap is greater than the block's baseFee.
			if !transaction.GetFeeCap().IsZero() || !transaction.GetTipCap().IsZero() {
				if err := core.CheckEip1559TxGasFeeCap(sender, transaction.GetFeeCap(), transaction.GetTipCap(), baseFee256, false /* isFree */); err != nil {
					transactions = transactions[1:]
					feeTooLowCnt++
					continue
				}
			}
		}
		txnGasLimit := transaction.GetGasLimit()
		value := transaction.GetValue()
		accountBalance := account.Balance

		want := uint256.NewInt(txnGasLimit)
		want, overflow := want.MulOverflow(want, transaction.GetFeeCap())
		if overflow {
			transactions = transactions[1:]
			overflowCnt++
			continue
		}
		want, overflow = want.AddOverflow(want, value)
		if overflow {
			transactions = transactions[1:]
			overflowCnt++
			continue
		}

		if accountBalance.Cmp(want) < 0 {
			if !gasBailout {
				transactions = transactions[1:]
				balanceTooLowCnt++
				continue
			}
		}

		newAccount := new(accounts.Account)
		*newAccount = *account
		// Updates account in the simulation
		newAccount.Nonce++
		newAccount.Balance.Sub(&account.Balance, want)
		if err := simStateWriter.UpdateAccountData(sender, account, newAccount); err != nil {
			return nil, err
		}
		// Mark transaction as valid
		filtered = append(filtered, transaction)
		transactions = transactions[1:]
	}
	logger.Info("Filtration", "initial", initialCnt, "no sender", noSenderCnt, "no account", noAccountCnt, "nonce too low", nonceTooLowCnt, "nonceTooHigh", missedTxs, "sender not EOA", notEOACnt, "fee too low", feeTooLowCnt, "overflow", overflowCnt, "balance too low", balanceTooLowCnt, "bad chain id", badChainId, "filtered", len(filtered))
	return filtered, nil
}

func addTransactionsToMiningBlock(
	ctx context.Context,
	logPrefix string,
	current *MiningBlock,
	chainConfig *chain.Config,
	vmConfig *vm.Config,
	getHeader func(hash common.Hash, number uint64) (*types.Header, error),
	engine consensus.Engine,
	txns types.Transactions,
	coinbase common.Address,
	ibs *state.IntraBlockState,
	interrupt *atomic.Bool,
	payloadId uint64,
	logger log.Logger,
) (types.Logs, bool, error) {
	header := current.Header
	txnIdx := ibs.TxnIndex() + 1
	gasPool := new(core.GasPool).AddGas(header.GasLimit - header.GasUsed)
	if header.BlobGasUsed != nil {
		gasPool.AddBlobGas(chainConfig.GetMaxBlobGasPerBlock(header.Time) - *header.BlobGasUsed)
	}
	signer := types.MakeSigner(chainConfig, header.Number.Uint64(), header.Time)

	var coalescedLogs types.Logs
	noop := state.NewNoopWriter()

	var miningCommitTx = func(txn types.Transaction, coinbase common.Address, vmConfig *vm.Config, chainConfig *chain.Config, ibs *state.IntraBlockState, current *MiningBlock) ([]*types.Log, error) {
		ibs.SetTxContext(current.Header.Number.Uint64(), txnIdx)
		gasSnap := gasPool.Gas()
		blobGasSnap := gasPool.BlobGas()
		snap := ibs.Snapshot()

		if txn.Type() == types.AccountAbstractionTxType {
			aaTxn := txn.(*types.AccountAbstractionTransaction)
			blockContext := core.NewEVMBlockContext(header, core.GetHashFn(header, getHeader), engine, &coinbase, chainConfig)
			evm := vm.NewEVM(blockContext, evmtypes.TxContext{}, ibs, chainConfig, *vmConfig)
			paymasterContext, validationGasUsed, err := aa.ValidateAATransaction(aaTxn, ibs, gasPool, header, evm, chainConfig)
			if err != nil {
				ibs.RevertToSnapshot(snap, err)
				gasPool = new(core.GasPool).AddGas(gasSnap).AddBlobGas(blobGasSnap) // restore gasPool as well as ibs
				return nil, err
			}

			status, gasUsed, err := aa.ExecuteAATransaction(aaTxn, paymasterContext, validationGasUsed, gasPool, evm, header, ibs)
			if err != nil {
				ibs.RevertToSnapshot(snap, err)
				gasPool = new(core.GasPool).AddGas(gasSnap).AddBlobGas(blobGasSnap) // restore gasPool as well as ibs
				return nil, err
			}

			header.GasUsed += gasUsed
			logs := ibs.GetLogs(ibs.TxnIndex(), txn.Hash(), header.Number.Uint64(), header.Hash())
			receipt := aa.CreateAAReceipt(txn.Hash(), status, gasUsed, header.GasUsed, header.Number.Uint64(), uint64(ibs.TxnIndex()), logs)

			current.AddTxn(txn)
			current.Receipts = append(current.Receipts, receipt)
			return receipt.Logs, nil
		}

		receipt, _, err := core.ApplyTransaction(chainConfig, core.GetHashFn(header, getHeader), engine, &coinbase, gasPool, ibs, noop, header, txn, &header.GasUsed, header.BlobGasUsed, *vmConfig)
		if err != nil {
			ibs.RevertToSnapshot(snap, err)
			gasPool = new(core.GasPool).AddGas(gasSnap).AddBlobGas(blobGasSnap) // restore gasPool as well as ibs
			return nil, err
		}

		current.AddTxn(txn)
		current.Receipts = append(current.Receipts, receipt)
		return receipt.Logs, nil
	}

	var stopped *time.Ticker
	defer func() {
		if stopped != nil {
			stopped.Stop()
		}
	}()

	done := false

LOOP:
	for _, txn := range txns {
		// see if we need to stop now
		if stopped != nil {
			select {
			case <-stopped.C:
				done = true
				break LOOP
			default:
			}
		}

		if err := common.Stopped(ctx.Done()); err != nil {
			return nil, true, err
		}

		if interrupt != nil && interrupt.Load() && stopped == nil {
			logger.Debug("Transaction adding was requested to stop", "payload", payloadId)
			// ensure we run for at least 500ms after the request to stop comes in from GetPayload
			stopped = time.NewTicker(500 * time.Millisecond)
		}
		// If we don't have enough gas for any further transactions then we're done
		if gasPool.Gas() < params.TxGas {
			logger.Debug(fmt.Sprintf("[%s] Not enough gas for further transactions", logPrefix), "have", gasPool, "want", params.TxGas)
			done = true
			break
		}

		rlpSpacePostTxn := current.AvailableRlpSpace(chainConfig, txn)
		if rlpSpacePostTxn < 0 {
			rlpSpacePreTxn := current.AvailableRlpSpace(chainConfig)
			logger.Debug(
				fmt.Sprintf("[%s] Skipping transaction since it does not fit in available rlp space", logPrefix),
				"hash", txn.Hash(),
				"pre", rlpSpacePreTxn,
				"post", rlpSpacePostTxn,
			)
			continue
		}

		// We use the eip155 signer regardless of the env hf.
		from, err := txn.Sender(*signer)
		if err != nil {
			logger.Warn(fmt.Sprintf("[%s] Could not recover transaction sender", logPrefix), "hash", txn.Hash(), "err", err)
			continue
		}

		// Check whether the txn is replay protected. If we're not in the EIP155 (Spurious Dragon) hf
		// phase, start ignoring the sender until we do.
		if txn.Protected() && !chainConfig.IsSpuriousDragon(header.Number.Uint64()) {
			logger.Debug(fmt.Sprintf("[%s] Ignoring replay protected transaction", logPrefix), "hash", txn.Hash(), "eip155", chainConfig.SpuriousDragonBlock)
			continue
		}

		// Start executing the transaction
		logs, err := miningCommitTx(txn, coinbase, vmConfig, chainConfig, ibs, current)
		if errors.Is(err, core.ErrGasLimitReached) {
			// Skip the env out-of-gas transaction
			logger.Debug(fmt.Sprintf("[%s] Gas limit exceeded for env block", logPrefix), "hash", txn.Hash(), "sender", from)
		} else if errors.Is(err, core.ErrNonceTooLow) {
			// New head notification data race between the transaction pool and miner, skip
			logger.Debug(fmt.Sprintf("[%s] Skipping transaction with low nonce", logPrefix), "hash", txn.Hash(), "sender", from, "nonce", txn.GetNonce(), "err", err)
		} else if errors.Is(err, core.ErrNonceTooHigh) {
			// Reorg notification data race between the transaction pool and miner, skip
			logger.Debug(fmt.Sprintf("[%s] Skipping transaction with high nonce", logPrefix), "hash", txn.Hash(), "sender", from, "nonce", txn.GetNonce())
		} else if err == nil {
			// Everything ok, collect the logs and proceed to the next transaction
			logger.Trace(fmt.Sprintf("[%s] Added transaction", logPrefix), "hash", txn.Hash(), "sender", from, "nonce", txn.GetNonce(), "payload", payloadId)
			coalescedLogs = append(coalescedLogs, logs...)
			txnIdx++
		} else {
			// Strange error, discard the transaction and get the next in line (note, the
			// nonce-too-high clause will prevent us from executing in vain).
			logger.Debug(fmt.Sprintf("[%s] Skipping transaction", logPrefix), "hash", txn.Hash(), "sender", from, "err", err)
		}
	}

	/*
		// Notify resubmit loop to decrease resubmitting interval if env interval is larger
		// than the user-specified one.
		if interrupt != nil {
			w.resubmitAdjustCh <- &intervalAdjust{inc: false}
		}
	*/
	return coalescedLogs, done, nil

}

func NotifyPendingLogs(logPrefix string, notifier ChainEventNotifier, logs types.Logs, logger log.Logger) {
	if len(logs) == 0 {
		return
	}

	if notifier == nil {
		logger.Debug(fmt.Sprintf("[%s] rpc notifier is not set, rpc daemon won't be updated about pending logs", logPrefix))
		return
	}
	notifier.OnNewPendingLogs(logs)
}<|MERGE_RESOLUTION|>--- conflicted
+++ resolved
@@ -94,11 +94,7 @@
 // SpawnMiningExecStage
 // TODO:
 // - resubmitAdjustCh - variable is not implemented
-<<<<<<< HEAD
-func SpawnMiningExecStage(ctx context.Context, s *StageState, sd *dbstate.SharedDomains, tx kv.TemporalRwTx, cfg MiningExecCfg, sendersCfg SendersCfg, execCfg ExecuteBlockCfg, logger log.Logger, u Unwinder) (err error) {
-=======
-func SpawnMiningExecStage(s *StageState, sd *execctx.SharedDomains, tx kv.TemporalRwTx, cfg MiningExecCfg, sendersCfg SendersCfg, execCfg ExecuteBlockCfg, ctx context.Context, logger log.Logger, u Unwinder) (err error) {
->>>>>>> 346aa054
+func SpawnMiningExecStage(ctx context.Context, s *StageState, sd *execctx.SharedDomains, tx kv.TemporalRwTx, cfg MiningExecCfg, sendersCfg SendersCfg, execCfg ExecuteBlockCfg, logger log.Logger, u Unwinder) (err error) {
 	cfg.vmConfig.NoReceipts = false
 	chainID, _ := uint256.FromBig(cfg.chainConfig.ChainID)
 	logPrefix := s.LogPrefix()
