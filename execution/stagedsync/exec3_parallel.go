--- conflicted
+++ resolved
@@ -974,26 +974,14 @@
 	}
 
 	if task.shouldDelayFeeCalc {
-<<<<<<< HEAD
-		if txTask.Config.IsLondon(blockNum) && !result.ExecutionResult.FeeBurnt.IsZero() && result.ExecutionResult.BurntContractAddress != (common.Address{}) {
-			if err := ibs.AddBalance(result.ExecutionResult.BurntContractAddress, result.ExecutionResult.FeeBurnt, tracing.BalanceDecreaseGasBuy); err != nil {
-				log.Info("burn add err", "err", err)
+		if txTask.Config.IsLondon(blockNum) && !result.ExecutionResult.FeeBurnt.IsZero() && result.ExecutionResult.BurntContractAddress != (common.Address{})  {
+			if err := ibs.AddBalance(result.ExecutionResult.BurntContractAddress, result.ExecutionResult.FeeBurnt, tracing.BalanceDecreaseGasBuy) ; err != nil {
 				return nil, nil, nil, err
-=======
-		if txTask.Config.IsLondon(blockNum) {
-			if err := ibs.AddBalance(result.ExecutionResult.BurntContractAddress, result.ExecutionResult.FeeBurnt, tracing.BalanceDecreaseGasBuy); err != nil {
-				return nil, err
->>>>>>> 489628c3
 			}
 		}
 
 		if err := ibs.AddBalance(result.Coinbase, result.ExecutionResult.FeeTipped, tracing.BalanceIncreaseRewardTransactionFee); err != nil {
-<<<<<<< HEAD
-			log.Info("coinbase add err", "err", err)
 			return nil, nil, nil, err
-=======
-			return nil, err
->>>>>>> 489628c3
 		}
 
 		if engine != nil {
