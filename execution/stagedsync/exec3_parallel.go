--- conflicted
+++ resolved
@@ -200,7 +200,6 @@
 							return fmt.Errorf("block %d: applyCount mismatch: got: %d expected %d", applyResult.BlockNum, blockUpdateCount, applyResult.ApplyCount)
 						}
 
-<<<<<<< HEAD
 						// TODO --- BAL Implementation integration point ---
 						//  At this stage applyResult.TxIO contains the reads and writes for all of the completed
 						// transactions in the block.  The state.VersionedRead, and state.VersionedWrite objects contain
@@ -214,10 +213,7 @@
 						//
 						// which iterates the list and prints it contents
 						//
-						if err := core.BlockPostValidation(applyResult.GasUsed, applyResult.BlobGasUsed, checkReceipts, applyResult.Receipts,
-=======
 						if err := protocol.BlockPostValidation(applyResult.GasUsed, applyResult.BlobGasUsed, checkReceipts, applyResult.Receipts,
->>>>>>> 40972ac7
 							lastHeader, pe.isMining, b.Transactions(), pe.cfg.chainConfig, pe.logger); err != nil {
 							dumpTxIODebug(applyResult.BlockNum, applyResult.TxIO)
 							return fmt.Errorf("%w, block=%d, %v", rules.ErrInvalidBlock, applyResult.BlockNum, err) //same as in stage_exec.go
@@ -1169,12 +1165,8 @@
 type execRequest struct {
 	blockNum     uint64
 	blockHash    common.Hash
-<<<<<<< HEAD
-	gasPool      *core.GasPool
+	gasPool      *protocol.GasPool
 	accessList   types.BlockAccessList
-=======
-	gasPool      *protocol.GasPool
->>>>>>> 40972ac7
 	tasks        []exec.Task
 	applyResults chan applyResult
 	profile      bool
@@ -1245,11 +1237,7 @@
 	exhausted   *ErrLoopExhausted
 }
 
-<<<<<<< HEAD
-func newBlockExec(blockNum uint64, blockHash common.Hash, gasPool *core.GasPool, accessList types.BlockAccessList, applyResults chan applyResult, profile bool, exhausted *ErrLoopExhausted) *blockExecutor {
-=======
-func newBlockExec(blockNum uint64, blockHash common.Hash, gasPool *protocol.GasPool, applyResults chan applyResult, profile bool, exhausted *ErrLoopExhausted) *blockExecutor {
->>>>>>> 40972ac7
+func newBlockExec(blockNum uint64, blockHash common.Hash, gasPool *protocol.GasPool, accessList types.BlockAccessList, applyResults chan applyResult, profile bool, exhausted *ErrLoopExhausted) *blockExecutor {
 	return &blockExecutor{
 		blockNum:     blockNum,
 		blockHash:    blockHash,
