--- conflicted
+++ resolved
@@ -242,13 +242,9 @@
 
 					if !dbg.DiscardCommitment() {
 						if !dbg.BatchCommitments || shouldGenerateChangesets || lastBlockResult.BlockNum == maxBlockNum ||
-<<<<<<< HEAD
-							applyResult.Exhausted != nil || (flushPending && lastBlockResult.BlockNum > pe.lastCommittedBlockNum) {
-=======
 							applyResult.Exhausted != nil ||
 							pe.cfg.syncCfg.KeepExecutionProofs ||
 							(flushPending && lastBlockResult.BlockNum > pe.lastCommittedBlockNum) {
->>>>>>> 3523f292
 
 							resetExecGauges(ctx)
 
@@ -341,18 +337,9 @@
 							}
 							resetCommitmentGauges(ctx)
 
-<<<<<<< HEAD
-							pe.domains().SavePastChangesetAccumulator(applyResult.BlockHash, applyResult.BlockNum, changeSet)
-=======
 							if shouldGenerateChangesets {
 								pe.domains().SavePastChangesetAccumulator(applyResult.BlockHash, applyResult.BlockNum, changeSet)
-								if !pe.inMemExec {
-									if err := changeset.WriteDiffSet(rwTx, applyResult.BlockNum, applyResult.BlockHash, changeSet); err != nil {
-										return err
-									}
-								}
 							}
->>>>>>> 3523f292
 							pe.domains().SetChangesetAccumulator(nil)
 
 							if !bytes.Equal(rh, applyResult.StateRoot.Bytes()) {
