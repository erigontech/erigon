--- conflicted
+++ resolved
@@ -666,13 +666,8 @@
 							return state.StateUpdates{}, nil
 						}
 
-<<<<<<< HEAD
 						syscall := func(contract accounts.Address, data []byte) ([]byte, error) {
-							ret, err := core.SysCallContract(contract, data, pe.cfg.chainConfig, ibs, txTask.Header, pe.cfg.engine, false, *pe.cfg.vmConfig)
-=======
-						syscall := func(contract common.Address, data []byte) ([]byte, error) {
 							ret, err := protocol.SysCallContract(contract, data, pe.cfg.chainConfig, ibs, txTask.Header, pe.cfg.engine, false, *pe.cfg.vmConfig)
->>>>>>> 0dcd1c3d
 							if err != nil {
 								return nil, err
 							}
