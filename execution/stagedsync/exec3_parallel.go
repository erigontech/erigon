package stagedsync

import (
	"context"
	"errors"
	"fmt"
	"maps"
	"math/big"
	"sort"
	"sync"
	"sync/atomic"
	"time"

	"github.com/erigontech/erigon-lib/common"
	"github.com/erigontech/erigon-lib/common/dbg"
	"github.com/erigontech/erigon-lib/metrics"
	"github.com/erigontech/erigon/db/datadir"
	"github.com/erigontech/erigon/db/kv/mdbx"
	"github.com/erigontech/erigon/eth/consensuschain"
	"github.com/erigontech/erigon/execution/chain"
	"github.com/erigontech/erigon/execution/commitment"
	"github.com/erigontech/erigon/execution/exec3/calltracer"
	"golang.org/x/sync/errgroup"

	"github.com/erigontech/erigon-lib/log/v3"
	"github.com/erigontech/erigon/core"
	"github.com/erigontech/erigon/core/exec"
	"github.com/erigontech/erigon/core/state"
	"github.com/erigontech/erigon/core/tracing"
	"github.com/erigontech/erigon/core/vm"
	"github.com/erigontech/erigon/db/kv"
	"github.com/erigontech/erigon/db/rawdb"
	dbstate "github.com/erigontech/erigon/db/state"
	"github.com/erigontech/erigon/execution/consensus"
	"github.com/erigontech/erigon/execution/exec3"
	"github.com/erigontech/erigon/execution/tests/chaos_monkey"
	"github.com/erigontech/erigon/execution/types"
)

/*
ExecV3 - parallel execution. Has many layers of abstractions - each layer does accumulate
state changes (updates) and can "atomically commit all changes to underlying layer of abstraction"

Layers from top to bottom:
- IntraBlockState - used to exec txs. It does store inside all updates of given txn.
Can understand if txn failed or OutOfGas - then revert all changes.
Each parallel-worker have own IntraBlockState.
IntraBlockState does commit changes to lower-abstraction-level by method `ibs.MakeWriteSet()`

- BufferedWriter - txs which executed by parallel workers can conflict with each-other.
This writer does accumulate updates and then send them to conflict-resolution.
Until conflict-resolution succeed - none of execution updates must pass to lower-abstraction-level.
Object TxTask it's just set of small buffers (readset + writeset) for each transaction.
Write to TxTask happens by code like `txTask.ReadLists = rw.stateReader.ReadSet()`.

- TxTask - objects coming from parallel-workers to conflict-resolution goroutine (ApplyLoop and method ReadsValid).
Flush of data to lower-level-of-abstraction is done by method `agg.ApplyState` (method agg.ApplyHistory exists
only for performance - to reduce time of RwLock on state, but by meaning `ApplyState+ApplyHistory` it's 1 method to
flush changes from TxTask to lower-level-of-abstraction).

- ParallelExecutionState - it's all updates which are stored in RAM - all parallel workers can see this updates.
Execution of txs always done on Valid version of state (no partial-updates of state).
Flush of updates to lower-level-of-abstractions done by method `ParallelExecutionState.Flush`.
On this level-of-abstraction also exists ReaderV3.
IntraBlockState does call ReaderV3, and ReaderV3 call ParallelExecutionState(in-mem-cache) or DB (RoTx).
WAL - also on this level-of-abstraction - agg.ApplyHistory does write updates from TxTask to WAL.
WAL it's like ParallelExecutionState just without reading api (can only write there). WAL flush to disk periodically (doesn't need much RAM).

- RoTx - see everything what committed to DB. Commit is done by rwLoop goroutine.
rwloop does:
  - stop all Workers
  - call ParallelExecutionState.Flush()
  - commit
  - open new RoTx
  - set new RoTx to all Workers
  - start Worker start workers

When rwLoop has nothing to do - it does Prune, or flush of WAL to RwTx (agg.rotate+agg.Flush)
*/

type executor interface {
	executeBlocks(ctx context.Context, tx kv.Tx, blockNum uint64, maxBlockNum uint64, readAhead chan uint64, applyResults chan applyResult) error

	wait(ctx context.Context) error
	getHeader(ctx context.Context, hash common.Hash, number uint64) (h *types.Header, err error)

	//these are reset by commit - so need to be read from the executor once its processing
	readState() *state.StateV3Buffered
	domains() *dbstate.SharedDomains

<<<<<<< HEAD
	commit(ctx context.Context, execStage *StageState, tx kv.TemporalRwTx, asyncTxChan mdbx.TxApplyChan, useExternalTx bool) (kv.TemporalRwTx, time.Duration, error)
	resetWorkers(ctx context.Context, rs *state.StateV3Buffered, applyTx kv.TemporalTx) error

	lastCommittedBlockNum() uint64
	lastCommittedTxNum() uint64

	LogExecuted()
	LogCommitted(commitStart time.Time, committedBlocks uint64, committedTransactions uint64, committedGas uint64, stepsInDb float64, lastProgress commitment.CommitProgress)
	LogComplete(stepsInDb float64)
=======
type txExecutor struct {
	sync.RWMutex
	cfg            ExecuteBlockCfg
	execStage      *StageState
	agg            *dbstate.Aggregator
	rs             *state.ParallelExecutionState
	doms           *dbstate.SharedDomains
	accumulator    *shards.Accumulator
	u              Unwinder
	isMining       bool
	inMemExec      bool
	initialCycle   bool
	applyTx        kv.RwTx
	applyWorker    *exec3.Worker
	inputBlockNum  *atomic.Uint64
	maxBlockNum    uint64
	outputTxNum    *atomic.Uint64
	outputBlockNum metrics.Gauge
	logger         log.Logger
}

func (te *txExecutor) tx() kv.RwTx {
	return te.applyTx
}

func (te *txExecutor) readState() *state.ParallelExecutionState {
	return te.rs
>>>>>>> 33f5c215
}

type applyResult interface {
}

type blockResult struct {
	BlockNum    uint64
	BlockTime   uint64
	BlockHash   common.Hash
	ParentHash  common.Hash
	StateRoot   common.Hash
	Err         error
	GasUsed     uint64
	BlobGasUsed uint64
	lastTxNum   uint64
	complete    bool
	isPartial   bool
	ApplyCount  int
	TxIO        *state.VersionedIO
	Receipts    types.Receipts
	Stats       map[int]ExecutionStat
	Deps        *state.DAG
	AllDeps     map[int]map[int]bool
}

type txResult struct {
	blockNum     uint64
	txCount      uint64
	txNum        uint64
	gasUsed      int64
	receipts     []*types.Receipt
	logs         []*types.Log
	traceFroms   map[common.Address]struct{}
	traceTos     map[common.Address]struct{}
	stateUpdates state.StateUpdates
	rules        *chain.Rules
}

type execTask struct {
	exec.Task
	index              int
	shouldDelayFeeCalc bool
}

<<<<<<< HEAD
type execResult struct {
	*exec.TxResult
=======
func (te *txExecutor) shouldGenerateChangeSets() bool {
	return shouldGenerateChangeSets(te.cfg, te.inputBlockNum.Load(), te.maxBlockNum, te.initialCycle)
}

type parallelExecutor struct {
	txExecutor
	rwLoopErrCh   chan error
	rwLoopG       *errgroup.Group
	applyLoopWg   sync.WaitGroup
	execWorkers   []*exec3.Worker
	stopWorkers   func()
	waitWorkers   func()
	lastBlockNum  atomic.Uint64
	in            *state.QueueWithRetry
	rws           *state.ResultsQueue
	rwsConsumed   chan struct{}
	workerCount   int
	pruneEvery    *time.Ticker
	logEvery      *time.Ticker
	slowDownLimit *time.Ticker
	progress      *Progress
>>>>>>> 33f5c215
}

func (result *execResult) finalize(prevReceipt *types.Receipt, engine consensus.Engine, vm *state.VersionMap, stateReader state.StateReader, stateWriter state.StateWriter) (*types.Receipt, error) {
	task, ok := result.Task.(*taskVersion)

	if !ok {
		return nil, fmt.Errorf("unexpected task type: %T", result.Task)
	}

	blockNum := task.Version().BlockNum
	txIndex := task.Version().TxIndex
	txIncarnation := task.Version().Incarnation

	txTrace := dbg.TraceTransactionIO &&
		(dbg.TraceTx(blockNum, txIndex) || dbg.TraceAccount(result.Coinbase) || dbg.TraceAccount(result.ExecutionResult.BurntContractAddress))

	var tracePrefix string
	if txTrace {
		tracePrefix = fmt.Sprintf("%d (%d.%d)", blockNum, txIndex, txIncarnation)
		fmt.Println(tracePrefix, "finalize")
		defer fmt.Println(tracePrefix, "done finalize")
	}

	// we want to force a re-read of the conbiase & burnt contract address
	// if thay where referenced by the tx
	delete(result.TxIn, result.Coinbase)
	delete(result.TxIn, result.ExecutionResult.BurntContractAddress)

	txTask, ok := task.Task.(*exec.TxTask)

	if !ok {
		return nil, nil
	}

	ibs := state.New(state.NewVersionedStateReader(txIndex, result.TxIn, vm, stateReader))
	ibs.SetTxContext(blockNum, txIndex)
	ibs.SetVersion(txIncarnation)
	if err := ibs.ApplyVersionedWrites(result.TxOut); err != nil {
		return nil, err
	}
	ibs.SetVersionMap(&state.VersionMap{})
	ibs.SetTrace(txTask.Trace)

	if task.IsBlockEnd() || txIndex < 0 {
		if blockNum == 0 || txTask.Config.IsByzantium(blockNum) {
			ibs.FinalizeTx(txTask.EvmBlockContext.Rules(txTask.Config), stateWriter)
		}
		return nil, nil
	}

	if task.shouldDelayFeeCalc {
		if txTask.Config.IsLondon(blockNum) {
			ibs.AddBalance(result.ExecutionResult.BurntContractAddress, result.ExecutionResult.FeeBurnt, tracing.BalanceDecreaseGasBuy)
		}

		ibs.AddBalance(result.Coinbase, result.ExecutionResult.FeeTipped, tracing.BalanceIncreaseRewardTransactionFee)

		if engine != nil {
			if postApplyMessageFunc := engine.GetPostApplyMessageFunc(); postApplyMessageFunc != nil {
				execResult := result.ExecutionResult
				coinbase, err := stateReader.ReadAccountData(result.Coinbase) // to generate logs we want the initial balance

				if err != nil {
					return nil, err
				}

				if coinbase != nil {
					if txTrace {
						fmt.Println(blockNum, fmt.Sprintf("(%d.%d)", txIndex, txIncarnation), "CB", fmt.Sprintf("%x", result.Coinbase), fmt.Sprintf("%d", &coinbase.Balance), "nonce", coinbase.Nonce)
					}
					execResult.CoinbaseInitBalance = coinbase.Balance
				}

				message, err := task.TxMessage()
				if err != nil {
					return nil, err
				}

				postApplyMessageFunc(
					ibs,
					message.From(),
					result.Coinbase,
					&execResult,
				)

				// capture postApplyMessageFunc side affects
				result.Logs = append(result.Logs, ibs.GetLogs(txTask.TxIndex, txTask.TxHash(), blockNum, txTask.BlockHash())...)
			}
		}
	}

	if txTrace {
		vm.SetTrace(true)
		fmt.Println(tracePrefix, ibs.VersionedWrites(true))
	}

	// we need to flush the finalized writes to the version map so
	// they are taken into account by subsequent transactions
	vm.FlushVersionedWrites(ibs.VersionedWrites(true), true, tracePrefix)
	vm.SetTrace(false)

	if txTask.Config.IsByzantium(blockNum) {
		ibs.FinalizeTx(txTask.EvmBlockContext.Rules(txTask.Config), stateWriter)
	}

	receipt, err := result.CreateReceipt(prevReceipt)

	if err != nil {
		return nil, err
	}

	if hooks := result.TracingHooks(); hooks != nil && hooks.OnTxEnd != nil {
		hooks.OnTxEnd(receipt, result.Err)
	}

	return receipt, nil
}

type taskVersion struct {
	*execTask
	version    state.Version
	versionMap *state.VersionMap
	profile    bool
	stats      map[int]ExecutionStat
	statsMutex *sync.Mutex
}

func (ev *taskVersion) Trace() bool {
	return ev.Task.(*exec.TxTask).Trace
}

func (ev *taskVersion) Execute(evm *vm.EVM,
	engine consensus.Engine,
	genesis *types.Genesis,
	ibs *state.IntraBlockState,
	stateWriter state.StateWriter,
	chainConfig *chain.Config,
	chainReader consensus.ChainReader,
	dirs datadir.Dirs,
	calcFees bool) (result *exec.TxResult) {

	var start time.Time
	if ev.profile {
		start = time.Now()
	}

	// Don't run post apply message during the state transition it is handled in finalize
	postApplyMessage := evm.Context.PostApplyMessage
	evm.Context.PostApplyMessage = nil
	defer func() { evm.Context.PostApplyMessage = postApplyMessage }()

	result = ev.execTask.Execute(evm, engine, genesis, ibs, stateWriter,
		chainConfig, chainReader, dirs, !ev.shouldDelayFeeCalc)

	if ibs.HadInvalidRead() || result.Err != nil {
		if err, ok := result.Err.(core.ErrExecAbortError); !ok {
			result.Err = core.ErrExecAbortError{DependencyTxIndex: ibs.DepTxIndex(), OriginError: err}
		}
	}

	if result.Err != nil {
		return result
	}

	if ev.profile {
		ev.statsMutex.Lock()
		ev.stats[ev.version.TxIndex] = ExecutionStat{
			TxIdx:       ev.version.TxIndex,
			Incarnation: ev.version.Incarnation,
			Duration:    time.Since(start),
		}
		ev.statsMutex.Unlock()
	}

	return result
}

func (ev *taskVersion) Reset(evm *vm.EVM, ibs *state.IntraBlockState, callTracer *calltracer.CallTracer) error {
	if err := ev.execTask.Reset(evm, ibs, callTracer); err != nil {
		return err
	}
	ibs.SetVersionMap(ev.versionMap)
	ibs.SetVersion(ev.version.Incarnation)
	return nil
}

func (ev *taskVersion) Version() state.Version {
	return ev.version
}

type blockExecMetrics struct {
	BlockCount atomic.Int64
	Duration   blockDuration
}

func newBlockExecMetrics() *blockExecMetrics {
	return &blockExecMetrics{
		Duration: blockDuration{Ema: metrics.NewEma[time.Duration](0, 0.3)},
	}
}

type blockDuration struct {
	atomic.Int64
	Ema *metrics.EMA[time.Duration]
}

func (d *blockDuration) Add(i time.Duration) {
	d.Int64.Add(int64(i))
	d.Ema.Update(i)
}

type txExecutor struct {
	sync.RWMutex
	cfg                      ExecuteBlockCfg
	agg                      *dbstate.Aggregator
	rs                       *state.StateV3Buffered
	doms                     *dbstate.SharedDomains
	u                        Unwinder
	isMining                 bool
	inMemExec                bool
	applyTx                  kv.TemporalTx
	logger                   log.Logger
	logPrefix                string
	progress                 *Progress
	taskExecMetrics          *exec3.WorkerMetrics
	blockExecMetrics         *blockExecMetrics
	hooks                    *tracing.Hooks
	shouldGenerateChangesets bool

	lastExecutedBlockNum  atomic.Int64
	lastExecutedTxNum     atomic.Int64
	executedGas           atomic.Int64
	lastCommittedBlockNum uint64
	lastCommittedTxNum    uint64
	committedGas          int64

	execLoopGroup *errgroup.Group

	execRequests chan *execRequest
	execCount    atomic.Int64
	abortCount   atomic.Int64
	invalidCount atomic.Int64
	readCount    atomic.Int64
	writeCount   atomic.Int64

	enableChaosMonkey bool
}

func (te *txExecutor) readState() *state.StateV3Buffered {
	return te.rs
}

func (te *txExecutor) domains() *dbstate.SharedDomains {
	return te.doms
}

func (te *txExecutor) getHeader(ctx context.Context, hash common.Hash, number uint64) (h *types.Header, err error) {
	if te.applyTx != nil {
		err := te.applyTx.Apply(ctx, func(tx kv.Tx) (err error) {
			h, err = te.cfg.blockReader.Header(ctx, te.applyTx, hash, number)
			return err
		})

		if err != nil {
			return nil, err
		}
	} else {
		if err := te.cfg.db.View(ctx, func(tx kv.Tx) (err error) {
			h, err = te.cfg.blockReader.Header(ctx, tx, hash, number)
			return err
		}); err != nil {
			return nil, err
		}
	}

	return h, nil
}

func (te *txExecutor) onBlockStart(ctx context.Context, blockNum uint64, blockHash common.Hash) {
	defer func() {
		if rec := recover(); rec != nil {
			te.logger.Warn("hook paniced: %s", rec, "stack", dbg.Stack())
		}
	}()

	if te.hooks == nil {
		return
	}

	if blockHash == (common.Hash{}) {
		te.logger.Warn("hooks ignored: zero block hash")
		return
	}

<<<<<<< HEAD
	if blockNum == 0 {
		if te.hooks.OnGenesisBlock != nil {
			var b *types.Block
			if err := te.applyTx.Apply(ctx, func(tx kv.Tx) (err error) {
				b, err = te.cfg.blockReader.BlockByHash(ctx, tx, blockHash)
				return err
			}); err != nil {
				te.logger.Warn("hook: OnGenesisBlock: abandoned", "err", err)
=======
		case <-pe.logEvery.C:
			stepsInDB := rawdbhelpers.IdxStepsCountV3(tx)
			pe.progress.Log("", pe.rs, pe.in, pe.rws, pe.rs.DoneCount(), 0 /* TODO logGas*/, pe.inputBlockNum.Load(), pe.outputBlockNum.GetValueUint64(), pe.outputTxNum.Load(), mxExecRepeats.GetValueUint64(), stepsInDB, pe.shouldGenerateChangeSets() || pe.cfg.syncCfg.KeepExecutionProofs, pe.inMemExec)
			if pe.agg.HasBackgroundFilesBuild() {
				logger.Info(fmt.Sprintf("[%s] Background files build", pe.execStage.LogPrefix()), "progress", pe.agg.BackgroundProgress())
>>>>>>> 33f5c215
			}
			te.hooks.OnGenesisBlock(b, te.cfg.genesis.Alloc)
		}
	} else {
		if te.hooks.OnBlockStart != nil {
			var b *types.Block
			var td *big.Int
			var finalized *types.Header
			var safe *types.Header

			if err := te.applyTx.Apply(ctx, func(tx kv.Tx) (err error) {
				b, err = te.cfg.blockReader.BlockByHash(ctx, tx, blockHash)
				if err != nil {
					return err
				}
				chainReader := NewChainReaderImpl(te.cfg.chainConfig, te.applyTx, te.cfg.blockReader, te.logger)
				td = chainReader.GetTd(b.ParentHash(), b.NumberU64()-1)
				finalized = chainReader.CurrentFinalizedHeader()
				safe = chainReader.CurrentSafeHeader()
				return nil
			}); err != nil {
				te.logger.Warn("hook: OnBlockStart: abandoned", "err", err)
			}

			te.hooks.OnBlockStart(tracing.BlockEvent{
				Block:     b,
				TD:        td,
				Finalized: finalized,
				Safe:      safe,
			})
		}
	}
}

func (te *txExecutor) executeBlocks(ctx context.Context, tx kv.Tx, blockNum uint64, maxBlockNum uint64, readAhead chan uint64, applyResults chan applyResult) error {
	inputTxNum, _, offsetFromBlockBeginning, err := restoreTxNum(ctx, &te.cfg, tx, te.doms, maxBlockNum)

	if err != nil {
		return err
	}

	if te.execLoopGroup == nil {
		return errors.New("no exec group")
	}

	te.execLoopGroup.Go(func() (err error) {
		defer func() {
			if rec := recover(); rec != nil {
				err = fmt.Errorf("exec blocks panic: %s", rec)
			} else if err != nil && !errors.Is(err, context.Canceled) {
				err = fmt.Errorf("exec blocks error: %w", err)
			} else {
				te.logger.Debug("[" + te.logPrefix + "] exec blocks exit")
			}
		}()

		for ; blockNum <= maxBlockNum; blockNum++ {
			select {
			case readAhead <- blockNum:
			default:
			}

			var b *types.Block
			err := tx.Apply(ctx, func(tx kv.Tx) error {
				b, err = exec3.BlockWithSenders(ctx, te.cfg.db, tx, te.cfg.blockReader, blockNum)
				return err
			})
			if err != nil {
				return err
			}
			if b == nil {
				return fmt.Errorf("nil block %d", blockNum)
			}

			txs := b.Transactions()
			header := b.HeaderNoCopy()
			skipAnalysis := core.SkipAnalysis(te.cfg.chainConfig, blockNum)
			getHashFnMutex := sync.Mutex{}

			blockContext := core.NewEVMBlockContext(header, core.GetHashFn(header, func(hash common.Hash, number uint64) (h *types.Header, err error) {
				getHashFnMutex.Lock()
				defer getHashFnMutex.Unlock()
				err = tx.Apply(ctx, func(tx kv.Tx) (err error) {
					h, err = te.cfg.blockReader.Header(ctx, tx, hash, number)
					return err
				})

				if err != nil {
					return nil, err
				}

				return h, err
			}), te.cfg.engine, te.cfg.author, te.cfg.chainConfig)

			var txTasks []exec.Task

			for txIndex := -1; txIndex <= len(txs); txIndex++ {
				if inputTxNum > 0 && inputTxNum <= te.progress.initialTxNum {
					inputTxNum++
					continue
				}

				// Do not oversend, wait for the result heap to go under certain size
				txTask := &exec.TxTask{
					TxNum:           inputTxNum,
					TxIndex:         txIndex,
					Header:          header,
					Uncles:          b.Uncles(),
					Txs:             txs,
					SkipAnalysis:    skipAnalysis,
					EvmBlockContext: blockContext,
					Withdrawals:     b.Withdrawals(),
					// use history reader instead of state reader to catch up to the tx where we left off
					HistoryExecution: offsetFromBlockBeginning > 0 && txIndex < int(offsetFromBlockBeginning),
					Config:           te.cfg.chainConfig,
					Engine:           te.cfg.engine,
					Trace:            dbg.TraceTx(blockNum, txIndex),
					Hooks:            te.hooks,
					Logger:           te.logger,
				}

				txTasks = append(txTasks, txTask)
				inputTxNum++
			}

			te.execRequests <- &execRequest{
				b.Number().Uint64(), b.Hash(),
				core.NewGasPool(b.GasLimit(), te.cfg.chainConfig.GetMaxBlobGasPerBlock(b.Time())),
				txTasks, applyResults, false,
			}

			mxExecBlocks.Add(1)

			if offsetFromBlockBeginning > 0 {
				// after history execution no offset will be required
				offsetFromBlockBeginning = 0
			}
		}

		return nil
	})

	return nil
}

func (te *txExecutor) commit(ctx context.Context, execStage *StageState, tx kv.TemporalRwTx, useExternalTx bool, resetWorkers func(ctx context.Context, rs *state.StateV3Buffered, applyTx kv.TemporalTx) error) (kv.TemporalRwTx, time.Duration, error) {
	err := execStage.Update(tx, te.lastCommittedBlockNum)

	if err != nil {
		return nil, 0, err
	}

	_, err = rawdb.IncrementStateVersion(tx)

	if err != nil {
		return nil, 0, fmt.Errorf("writing plain state version: %w", err)
	}

	tx.CollectMetrics()

	var t2 time.Duration

	if !useExternalTx {
		tt := time.Now()
		err = tx.Commit()

		if err != nil {
			return nil, 0, err
		}

		t2 = time.Since(tt)
		dbtx, err := te.cfg.db.BeginRw(ctx)

		if err != nil {
			return nil, t2, err
		}

		tx = dbtx.(kv.TemporalRwTx)
	}

	err = resetWorkers(ctx, te.rs, tx)

	if err != nil {
		if !useExternalTx {
			tx.Rollback()
		}

		return nil, t2, err
	}

	if !useExternalTx {
		te.agg.BuildFilesInBackground(te.lastCommittedTxNum)
	}

	if !te.inMemExec {
		te.doms.ClearRam(false)
	}

	return tx, t2, nil
}

type execRequest struct {
	blockNum     uint64
	blockHash    common.Hash
	gasPool      *core.GasPool
	tasks        []exec.Task
	applyResults chan applyResult
	profile      bool
}

type blockExecutor struct {
	sync.Mutex
	blockNum  uint64
	blockHash common.Hash

	tasks   []*execTask
	results []*execResult

	// For a task that runs only after all of its preceding tasks have finished and passed validation,
	// its result will be absolutely valid and therefore its validation could be skipped.
	// This map stores the boolean value indicating whether a task satisfy this condition (absolutely valid).
	skipCheck map[int]bool

	// Execution tasks stores the state of each execution task
	execTasks execStatusList

	// Validate tasks stores the state of each validation task
	validateTasks execStatusList

	// Publish tasks stores the state tasks ready for publication
	publishTasks execStatusList

	// Multi-version map
	versionMap *state.VersionMap

	// Stores the inputs and outputs of the last incarnation of all transactions
	blockIO *state.VersionedIO

	// Tracks the incarnation number of each transaction
	txIncarnations []int

	// A map that stores the estimated dependency of a transaction if it is aborted without any known dependency
	estimateDeps map[int][]int

	// A map that records whether a transaction result has been speculatively validated
	preValidated map[int]bool

	// Time records when the parallel execution starts
	begin time.Time

	// Enable profiling
	profile bool

	// Stats for debugging purposes
	cntExec, cntSpecExec, cntSuccess, cntAbort, cntTotalValidations, cntValidationFail, cntFinalized int

	// cummulative gas for this block
	gasUsed     uint64
	blobGasUsed uint64
	gasPool     *core.GasPool

	execFailed, execAborted []int

	// Stores the execution statistics for the last incarnation of each task
	stats map[int]ExecutionStat

	applyResults chan applyResult

	execStarted time.Time
	result      *blockResult
	applyCount  int
}

func newBlockExec(blockNum uint64, blockHash common.Hash, gasPool *core.GasPool, applyResults chan applyResult, profile bool) *blockExecutor {
	return &blockExecutor{
		blockNum:     blockNum,
		blockHash:    blockHash,
		begin:        time.Now(),
		stats:        map[int]ExecutionStat{},
		skipCheck:    map[int]bool{},
		estimateDeps: map[int][]int{},
		preValidated: map[int]bool{},
		blockIO:      &state.VersionedIO{},
		versionMap:   state.NewVersionMap(),
		profile:      profile,
		applyResults: applyResults,
		gasPool:      gasPool,
	}
}

func (be *blockExecutor) nextResult(ctx context.Context, pe *parallelExecutor, res *exec.TxResult, applyTx kv.TemporalTx) (result *blockResult, err error) {
	task, ok := res.Task.(*taskVersion)

	if !ok {
		return nil, fmt.Errorf("unexpected task type: %T", res.Task)
	}

	tx := task.index
	be.results[tx] = &execResult{res}
	if res.Err != nil {
		if execErr, ok := res.Err.(core.ErrExecAbortError); ok {
			if execErr.OriginError != nil && be.skipCheck[tx] {
				// If the transaction failed when we know it should not fail, this means the transaction itself is
				// bad (e.g. wrong nonce), and we should exit the execution immediately
				return nil, fmt.Errorf("could not apply tx %d:%d [%v]: %w", be.blockNum, res.Version().TxIndex, task.TxHash(), execErr.OriginError)
			}

			if res.Version().Incarnation > len(be.tasks) {
				if execErr.OriginError != nil {
					return nil, fmt.Errorf("could not apply tx %d:%d [%v]: %w: too many incarnations: %d", be.blockNum, res.Version().TxIndex, task.TxHash(), execErr.OriginError, res.Version().Incarnation)
				} else {
					return nil, fmt.Errorf("could not apply tx %d:%d [%v]: too many incarnations: %d", be.blockNum, res.Version().TxIndex, task.TxHash(), res.Version().Incarnation)
				}
			}
			if dbg.TraceTransactionIO && be.txIncarnations[tx] > 1 {
				fmt.Println(be.blockNum, "err", execErr)
			}
			be.blockIO.RecordReads(res.Version(), res.TxIn)
			var addedDependencies bool
			if execErr.DependencyTxIndex >= 0 {
				dependency := execErr.DependencyTxIndex + 1

				l := len(be.estimateDeps[tx])
				for l > 0 && be.estimateDeps[tx][l-1] > dependency {
					be.execTasks.removeDependency(be.estimateDeps[tx][l-1])
					be.estimateDeps[tx] = be.estimateDeps[tx][:l-1]
					l--
				}

				addedDependencies = be.execTasks.addDependency(dependency, tx)
				be.execAborted[tx]++

				if dbg.TraceTransactionIO && be.txIncarnations[tx] > 1 {
					fmt.Println(be.blockNum, "ABORT", tx, be.txIncarnations[tx], be.execFailed[tx], be.execAborted[tx], "dep", dependency, "err", execErr.OriginError)
				}
			} else {
				estimate := 0

				if len(be.estimateDeps[tx]) > 0 {
					estimate = be.estimateDeps[tx][len(be.estimateDeps[tx])-1]
				}
				addedDependencies = be.execTasks.addDependency(estimate, tx)
				newEstimate := estimate + (estimate+tx)/2
				if newEstimate >= tx {
					newEstimate = tx - 1
				}
				be.estimateDeps[tx] = append(be.estimateDeps[tx], newEstimate)
				be.execAborted[tx]++

				if dbg.TraceTransactionIO && be.txIncarnations[tx] > 1 {
					fmt.Println(be.blockNum, "ABORT", tx, be.txIncarnations[tx], be.execFailed[tx], be.execAborted[tx], "est dep", estimate, "err", execErr.OriginError)
				}
			}

			be.execTasks.clearInProgress(tx)

			if !addedDependencies {
				be.execTasks.pushPending(tx)
			}
			be.txIncarnations[tx]++
			be.cntAbort++
		} else {
			return nil, fmt.Errorf("unexptected exec error: %w", res.Err)
		}
	} else {
		txVersion := res.Version()

		be.blockIO.RecordReads(txVersion, res.TxIn)

		if res.Version().Incarnation == 0 {
			be.blockIO.RecordWrites(txVersion, res.TxOut)
		} else {
			prevWrites := be.blockIO.WriteSet(txVersion.TxIndex)
			hasWriteChange := res.TxOut.HasNewWrite(prevWrites)

			// Remove entries that were previously written but are no longer written
			cmpMap := map[common.Address]map[state.AccountKey]struct{}{}

			for _, w := range res.TxOut {
				keys, ok := cmpMap[w.Address]
				if !ok {
					keys = map[state.AccountKey]struct{}{}
					cmpMap[w.Address] = keys
				}
				keys[state.AccountKey{Path: w.Path, Key: w.Key}] = struct{}{}
			}

			for _, v := range prevWrites {
				if _, ok := cmpMap[v.Address][state.AccountKey{Path: v.Path, Key: v.Key}]; !ok {
					hasWriteChange = true
					be.versionMap.Delete(v.Address, v.Path, v.Key, txVersion.TxIndex, true)
				}
			}

			be.blockIO.RecordWrites(txVersion, res.TxOut)

			if hasWriteChange {
				be.validateTasks.pushPendingSet(be.execTasks.getRevalidationRange(tx + 1))
			}
		}

		tracePrefix := fmt.Sprintf("%d (%d.%d)", be.blockNum, txVersion.TxIndex, txVersion.Incarnation)

		var trace bool
		if trace = dbg.TraceTransactionIO && dbg.TraceTx(be.blockNum, txVersion.TxIndex); trace {
			fmt.Println(tracePrefix, "RD", be.blockIO.ReadSet(txVersion.TxIndex).Len(), "WRT", len(be.blockIO.WriteSet(txVersion.TxIndex)))
			be.blockIO.ReadSet(txVersion.TxIndex).Scan(func(vr *state.VersionedRead) bool {
				fmt.Println(tracePrefix, "RD", vr.String())
				return true
			})
			for _, vw := range be.blockIO.WriteSet(txVersion.TxIndex) {
				fmt.Println(tracePrefix, "WRT", vw.String())
			}
		}

		be.validateTasks.pushPending(tx)
		be.execTasks.markComplete(tx)
		be.cntSuccess++

		be.execTasks.removeDependency(tx)
	}

	// do validations ...
	maxComplete := be.execTasks.maxComplete()
	toValidate := make(sort.IntSlice, 0, 2)

	for be.validateTasks.minPending() <= maxComplete && be.validateTasks.minPending() >= 0 {
		toValidate = append(toValidate, be.validateTasks.takeNextPending())
	}

	cntInvalid := 0
	var stateReader state.StateReader
	var stateWriter *state.BufferedWriter

	for i := 0; i < len(toValidate); i++ {

		be.cntTotalValidations++

		tx := toValidate[i]
		txVersion := be.tasks[tx].Task.Version()

		var trace bool
		var tracePrefix string

		if trace = dbg.TraceTransactionIO && dbg.TraceTx(be.blockNum, txVersion.TxIndex); trace {
			tracePrefix = fmt.Sprintf("%d (%d.%d)", be.blockNum, txVersion.TxIndex, txVersion.Incarnation)
		}

		validity := be.versionMap.ValidateVersion(txVersion.TxIndex, be.blockIO,
			func(readVersion, writtenVersion state.Version) state.VersionValidity {
				vv := state.VersionValid

				if readVersion != writtenVersion {
					vv = state.VersionInvalid
				} else if writtenVersion.TxIndex == state.UnknownDep && tx-1 > be.validateTasks.maxComplete() {
					vv = state.VersionTooEarly
				}

				return vv
			}, trace, tracePrefix)
		be.versionMap.SetTrace(false)

		if validity == state.VersionTooEarly {
			cntInvalid++
			continue
		}

		valid := be.skipCheck[tx] || validity == state.VersionValid

		be.versionMap.SetTrace(trace)
		be.versionMap.FlushVersionedWrites(be.blockIO.WriteSet(txVersion.TxIndex), cntInvalid == 0, tracePrefix)
		be.versionMap.SetTrace(false)

		if valid {
			if cntInvalid == 0 {
				be.validateTasks.markComplete(tx)
				var prevReceipt *types.Receipt
				if txVersion.TxIndex > 0 && tx > 0 {
					prevReceipt = be.results[tx-1].Receipt
				}

				txResult := be.results[tx]

				if err := be.gasPool.SubGas(txResult.ExecutionResult.GasUsed); err != nil {
					fmt.Println("Gas Limit Reached", be.blockNum, txVersion.TxIndex, txResult.ExecutionResult.GasUsed)
					for _, result := range be.results {
						if result != nil {
							fmt.Println(be.blockNum, fmt.Sprintf("%d.%d", result.Version().TxIndex, result.Version().Incarnation),
								"gas", result.ExecutionResult.GasUsed)
						}
					}
					return nil, err
				}

				txTask := be.tasks[tx].Task

				if txTask.Tx() != nil {
					blobGasUsed := txTask.Tx().GetBlobGas()
					if err := be.gasPool.SubBlobGas(blobGasUsed); err != nil {
						return nil, err
					}
					be.blobGasUsed += blobGasUsed
				}

				if stateReader == nil {
					stateReader = state.NewBufferedReader(pe.rs, state.NewReaderV3(pe.rs.Domains().AsGetter(applyTx)))
				}

				if stateWriter == nil {
					stateWriter = state.NewBufferedWriter(pe.rs, nil)
				}

				_, err = txResult.finalize(prevReceipt, pe.cfg.engine, be.versionMap, stateReader, stateWriter)

				if err != nil {
					return nil, err
				}

				be.publishTasks.pushPending(tx)
			}
		} else {
			cntInvalid++
			be.cntValidationFail++
			be.execFailed[tx]++

			if dbg.TraceTransactionIO && be.txIncarnations[tx] > 1 {
				fmt.Println(be.blockNum, "FAILED", tx, be.txIncarnations[tx], "failed", be.execFailed[tx], "aborted", be.execAborted[tx])
			}

			// 'create validation tasks for all transactions > tx ...'
			be.validateTasks.pushPendingSet(be.execTasks.getRevalidationRange(tx + 1))
			be.validateTasks.clearInProgress(tx) // clear in progress - pending will be added again once new incarnation executes
			be.execTasks.clearComplete(tx)
			be.execTasks.pushPending(tx)
			be.preValidated[tx] = false
			be.txIncarnations[tx]++
		}
	}

	maxValidated := be.validateTasks.maxComplete()
	be.scheduleExecution(ctx, pe)

	if be.publishTasks.minPending() != -1 {
		toFinalize := make(sort.IntSlice, 0, 2)

		for be.publishTasks.minPending() <= maxValidated && be.publishTasks.minPending() >= 0 {
			toFinalize = append(toFinalize, be.publishTasks.takeNextPending())
		}

		applyResult := txResult{
			blockNum:   be.blockNum,
			traceFroms: map[common.Address]struct{}{},
			traceTos:   map[common.Address]struct{}{},
		}

		for i := 0; i < len(toFinalize); i++ {
			tx := toFinalize[i]
			txTask := be.tasks[tx].Task
			txResult := be.results[tx]

			applyResult.txCount++
			applyResult.txNum = txTask.Version().TxNum
			if txResult.Receipt != nil {
				applyResult.gasUsed += int64(txResult.Receipt.GasUsed)
				be.gasUsed += txResult.Receipt.GasUsed
				applyResult.receipts = append(applyResult.receipts, txResult.Receipt)
			}

			applyResult.rules = txTask.Rules()
			applyResult.logs = append(applyResult.logs, txResult.Logs...)
			maps.Copy(applyResult.traceFroms, txResult.TraceFroms)
			maps.Copy(applyResult.traceTos, txResult.TraceTos)
			be.cntFinalized++
			be.publishTasks.markComplete(tx)
		}

		if applyResult.txCount > 0 {
			pe.executedGas.Add(int64(applyResult.gasUsed))
			pe.lastExecutedTxNum.Store(int64(applyResult.txNum))
			if stateWriter != nil {
				applyResult.stateUpdates = stateWriter.WriteSet()

				if applyResult.stateUpdates.BTreeG != nil {
					be.applyCount += applyResult.stateUpdates.UpdateCount()
					if dbg.TraceApply {
						applyResult.stateUpdates.TraceBlockUpdates(applyResult.blockNum, dbg.TraceBlock(applyResult.blockNum))
					}
				}
				stateWriter = nil
			}

			be.applyResults <- &applyResult
		}
	}

	if be.publishTasks.countComplete() == len(be.tasks) && be.execTasks.countComplete() == len(be.tasks) {
		var allDeps map[int]map[int]bool

		var deps state.DAG

		if be.profile {
			allDeps = state.GetDep(be.blockIO)
			deps = state.BuildDAG(be.blockIO, pe.logger)
		}

		isPartial := len(be.tasks) > 0 && be.tasks[0].Version().TxIndex != -1

		txTask := be.tasks[len(be.tasks)-1].Task

		var receipts types.Receipts

		for _, txResult := range be.results {
			if receipt := txResult.Receipt; receipt != nil {
				receipts = append(receipts, receipt)
			}
		}

		be.result = &blockResult{
			be.blockNum,
			txTask.BlockTime(),
			txTask.BlockHash(),
			txTask.ParentHash(),
			txTask.BlockRoot(),
			nil,
			be.gasUsed,
			be.blobGasUsed,
			txTask.Version().TxNum,
			true,
			isPartial,
			be.applyCount,
			be.blockIO,
			receipts,
			be.stats,
			&deps,
			allDeps}
		return be.result, nil
	}

	var lastTxNum uint64
	if maxValidated >= 0 {
		lastTxTask := be.tasks[maxValidated].Task
		lastTxNum = lastTxTask.Version().TxNum
	}

	txTask := be.tasks[0].Task

	return &blockResult{
		be.blockNum,
		txTask.BlockTime(),
		txTask.BlockHash(),
		txTask.ParentHash(),
		txTask.BlockRoot(),
		nil,
		be.gasUsed,
		be.blobGasUsed,
		lastTxNum,
		false,
		len(be.tasks) > 0 && be.tasks[0].Version().TxIndex != -1,
		be.applyCount,
		be.blockIO,
		nil,
		be.stats,
		nil,
		nil}, nil
}

func (be *blockExecutor) scheduleExecution(ctx context.Context, pe *parallelExecutor) {
	toExecute := make(sort.IntSlice, 0, 2)

	for be.execTasks.minPending() >= 0 {
		toExecute = append(toExecute, be.execTasks.takeNextPending())
	}

	maxValidated := be.validateTasks.maxComplete()
	for i := 0; i < len(toExecute); i++ {
		nextTx := toExecute[i]
		execTask := be.tasks[nextTx]
		if nextTx == maxValidated+1 {
			be.skipCheck[nextTx] = true
		} else {
			txIndex := execTask.Version().TxIndex
			if be.txIncarnations[nextTx] > 0 &&
				(be.execAborted[nextTx] > 0 || be.execFailed[nextTx] > 0 || !be.blockIO.HasReads(txIndex) ||
					be.versionMap.ValidateVersion(txIndex, be.blockIO,
						func(_, writtenVersion state.Version) state.VersionValidity {
							if writtenVersion.TxIndex < maxValidated &&
								writtenVersion.Incarnation == be.txIncarnations[writtenVersion.TxIndex+1] {
								return state.VersionValid
							}
							return state.VersionInvalid
						}, false, "") != state.VersionValid) {
				be.execTasks.pushPending(nextTx)
				continue
			}
			be.cntSpecExec++
		}

		if dbg.TraceTransactionIO && be.txIncarnations[nextTx] > 1 {
			fmt.Println(be.blockNum, "EXEC", nextTx, be.txIncarnations[nextTx], "maxValidated", maxValidated, be.blockIO.HasReads(nextTx), "failed", be.execFailed[nextTx], "aborted", be.execAborted[nextTx])
		}

		be.cntExec++

		if incarnation := be.txIncarnations[nextTx]; incarnation == 0 {
			pe.in.Add(ctx, &taskVersion{
				execTask:   execTask,
				version:    execTask.Version(),
				versionMap: be.versionMap,
				profile:    be.profile,
				stats:      be.stats,
				statsMutex: &be.Mutex})
		} else {
			version := execTask.Version()
			version.Incarnation = incarnation
			pe.in.ReTry(&taskVersion{
				execTask:   execTask,
				version:    version,
				versionMap: be.versionMap,
				profile:    be.profile,
				stats:      be.stats,
				statsMutex: &be.Mutex})
		}
	}
}

type parallelExecutor struct {
	txExecutor
	execWorkers    []*exec3.Worker
	stopWorkers    func()
	waitWorkers    func()
	in             *exec.QueueWithRetry
	rws            *exec.ResultsQueue
	workerCount    int
	blockExecutors map[uint64]*blockExecutor
}

func (pe *parallelExecutor) LogExecuted() {
	pe.progress.LogExecuted(pe.rs.StateV3, pe)
	if domainMetrics := pe.domains().LogMetrics(); len(domainMetrics) > 0 {
		pe.logger.Info(fmt.Sprintf("[%s] domain reads", pe.logPrefix), domainMetrics...)
	}
	for domain, domainMetrics := range pe.domains().DomainLogMetrics() {
		pe.logger.Debug(fmt.Sprintf("[%s] %s", pe.logPrefix, domain), domainMetrics...)
	}
}

func (pe *parallelExecutor) LogCommitted(commitStart time.Time, committedBlocks uint64, committedTransactions uint64, committedGas uint64, stepsInDb float64, lastProgress commitment.CommitProgress) {
	pe.committedGas += int64(committedGas)
	pe.txExecutor.lastCommittedBlockNum += committedBlocks
	pe.txExecutor.lastCommittedTxNum += committedTransactions
	pe.progress.LogCommitted(pe.rs.StateV3, pe, commitStart, stepsInDb, lastProgress)
	if domainMetrics := pe.domains().LogMetrics(); len(domainMetrics) > 0 {
		pe.logger.Info(fmt.Sprintf("[%s] domain reads", pe.logPrefix), domainMetrics...)
	}
	for domain, domainMetrics := range pe.domains().DomainLogMetrics() {
		pe.logger.Debug(fmt.Sprintf("[%s] %s", pe.logPrefix, domain), domainMetrics...)
	}
}

func (pe *parallelExecutor) LogComplete(stepsInDb float64) {
	pe.progress.LogComplete(pe.rs.StateV3, pe, stepsInDb)
	if domainMetrics := pe.domains().LogMetrics(); len(domainMetrics) > 0 {
		pe.logger.Info(fmt.Sprintf("[%s] domains", pe.logPrefix), domainMetrics...)
	}
	for domain, domainMetrics := range pe.domains().DomainLogMetrics() {
		pe.logger.Debug(fmt.Sprintf("[%s] %s", pe.logPrefix, domain), domainMetrics...)
	}
}

func (pe *parallelExecutor) lastCommittedBlockNum() uint64 {
	return pe.txExecutor.lastCommittedBlockNum
}

func (pe *parallelExecutor) lastCommittedTxNum() uint64 {
	return pe.txExecutor.lastCommittedTxNum
}

func (pe *parallelExecutor) flushAndCommit(ctx context.Context, execStage *StageState, applyTx kv.TemporalRwTx, asyncTxChan mdbx.TxApplyChan, useExternalTx bool) (kv.TemporalRwTx, error) {
	flushStart := time.Now()
	var flushTime time.Duration

	if !pe.inMemExec {
		if err := pe.doms.Flush(ctx, applyTx); err != nil {
			return applyTx, err
		}
		flushTime = time.Since(flushStart)
	}

	commitStart := time.Now()
	var t2 time.Duration
	var err error
	if applyTx, t2, err = pe.commit(ctx, execStage, applyTx, asyncTxChan, useExternalTx); err != nil {
		return applyTx, err
	}

	pe.logger.Info("["+pe.logPrefix+"] flushed", "block", pe.doms.BlockNum(), "time", time.Since(flushStart), "flush", flushTime, "commit", time.Since(commitStart), "db", t2, "externaltx", useExternalTx)
	return applyTx, nil
}

func (pe *parallelExecutor) commit(ctx context.Context, execStage *StageState, tx kv.TemporalRwTx, asyncTxChan mdbx.TxApplyChan, useExternalTx bool) (kv.TemporalRwTx, time.Duration, error) {
	pe.pause()
	defer pe.resume()

	for {
		waiter, paused := pe.paused()
		if paused {
			break
		}
		select {
		case request := <-asyncTxChan:
			request.Apply()
		case <-ctx.Done():
			return nil, 0, ctx.Err()
		case <-waiter:
		}
	}

	return pe.txExecutor.commit(ctx, execStage, tx, useExternalTx, pe.resetWorkers)
}

func (pe *parallelExecutor) pause() {
	for _, worker := range pe.execWorkers {
		worker.Pause()
	}
}

func (pe *parallelExecutor) paused() (chan any, bool) {
	for _, worker := range pe.execWorkers {
		if waiter, paused := worker.Paused(); !paused {
			return waiter, false
		}
	}

	return nil, true
}

func (pe *parallelExecutor) resume() {
	for _, worker := range pe.execWorkers {
		worker.Resume()
	}
}

func (pe *parallelExecutor) resetWorkers(ctx context.Context, rs *state.StateV3Buffered, applyTx kv.TemporalTx) error {
	pe.Lock()
	defer pe.Unlock()

	for _, worker := range pe.execWorkers {
		worker.ResetState(rs, nil, nil, state.NewNoopWriter(), nil)
	}

	return nil
}

func (pe *parallelExecutor) execLoop(ctx context.Context) (err error) {
	defer func() {
		pe.Lock()
		applyTx := pe.applyTx
		pe.applyTx = nil
		pe.Unlock()

		if applyTx != nil {
			applyTx.Rollback()
		}
	}()

	defer func() {
		if rec := recover(); rec != nil {
			pe.logger.Warn("["+pe.logPrefix+"] exec loop panic", "rec", rec, "stack", dbg.Stack())
		} else if err != nil && !errors.Is(err, context.Canceled) {
			pe.logger.Warn("["+pe.logPrefix+"] exec loop error", "err", err)
		} else {
			pe.logger.Debug("[" + pe.logPrefix + "] exec loop exit")
		}
	}()

	pe.RLock()
	applyTx := pe.applyTx
	pe.RUnlock()

	for {
		err := func() error {
			pe.Lock()
			defer pe.Unlock()
			if applyTx != pe.applyTx {
				if applyTx != nil {
					applyTx.Rollback()
				}
			}

			if pe.applyTx == nil {
				temporalDb, ok := pe.cfg.db.(kv.TemporalRwDB)
				if !ok {
					return errors.New("pe.cfg.db is not a temporal db")
				}
				pe.applyTx, err = temporalDb.BeginTemporalRo(ctx)

				if err != nil {
					return err
				}

				applyTx = pe.applyTx
			}
			return nil
		}()

		if err != nil {
			return err
		}

		select {
		case exec := <-pe.execRequests:
			if err := pe.processRequest(ctx, exec); err != nil {
				return err
			}
			continue
		case <-ctx.Done():
			return ctx.Err()
		case nextResult, ok := <-pe.rws.ResultCh():
			if !ok {
				return nil
			}
			closed, err := pe.rws.Drain(ctx, nextResult)
			if err != nil {
				return err
			}
			if closed {
				return nil
			}
		}

		blockResult, err := pe.processResults(ctx, applyTx)

		if err != nil {
			return err
		}

		if blockResult.complete {
			pe.RLock()
			blockExecutor, ok := pe.blockExecutors[blockResult.BlockNum]
			pe.RUnlock()

			if ok {
				pe.lastExecutedBlockNum.Store(int64(blockResult.BlockNum))
				pe.execCount.Add(int64(blockExecutor.cntExec))
				pe.abortCount.Add(int64(blockExecutor.cntAbort))
				pe.invalidCount.Add(int64(blockExecutor.cntValidationFail))
				pe.readCount.Add(blockExecutor.blockIO.ReadCount())
				pe.writeCount.Add(blockExecutor.blockIO.WriteCount())

				blockReceipts := make([]*types.Receipt, 0, len(blockExecutor.results))
				for _, result := range blockExecutor.results {
					if result.Receipt != nil {
						blockReceipts = append(blockReceipts, result.Receipt)
					}
				}

				if blockResult.BlockNum > 0 {
					result := blockExecutor.results[len(blockExecutor.results)-1]

					stateUpdates, err := func() (state.StateUpdates, error) {
						pe.RLock()
						defer pe.RUnlock()

						ibs := state.New(state.NewBufferedReader(pe.rs, state.NewReaderV3(pe.rs.Domains().AsGetter(applyTx))))
						ibs.SetTxContext(result.Version().BlockNum, result.Version().TxIndex)
						ibs.SetVersion(result.Version().Incarnation)

						txTask, ok := result.Task.(*taskVersion).Task.(*exec.TxTask)

						if !ok {
							return state.StateUpdates{}, nil
						}

						syscall := func(contract common.Address, data []byte) ([]byte, error) {
							ret, err := core.SysCallContract(contract, data, pe.cfg.chainConfig, ibs, txTask.Header, pe.cfg.engine, false, *pe.cfg.vmConfig)
							if err != nil {
								return nil, err
							}
							result.Logs = append(result.Logs, ibs.GetRawLogs(txTask.TxIndex)...)
							return ret, err
						}

						chainReader := consensuschain.NewReader(pe.cfg.chainConfig, applyTx, pe.cfg.blockReader, pe.logger)
						if pe.isMining {
							_, _, err =
								pe.cfg.engine.FinalizeAndAssemble(
									pe.cfg.chainConfig, types.CopyHeader(txTask.Header), ibs, txTask.Txs, txTask.Uncles, blockReceipts,
									txTask.Withdrawals, chainReader, syscall, nil, pe.logger)
						} else {
							_, err =
								pe.cfg.engine.Finalize(
									pe.cfg.chainConfig, types.CopyHeader(txTask.Header), ibs, txTask.Txs, txTask.Uncles, blockReceipts,
									txTask.Withdrawals, chainReader, syscall, false, pe.logger)
						}

						if err != nil {
							return state.StateUpdates{}, fmt.Errorf("can't finalize block: %w", err)
						}

						stateWriter := state.NewBufferedWriter(pe.rs, nil)

						if err = ibs.MakeWriteSet(txTask.EvmBlockContext.Rules(txTask.Config), stateWriter); err != nil {
							return state.StateUpdates{}, err
						}

						return stateWriter.WriteSet(), nil
					}()

					if err != nil {
						return err
					}

					blockResult.ApplyCount += stateUpdates.UpdateCount()
					if dbg.TraceApply && dbg.TraceBlock(blockResult.BlockNum) {
						stateUpdates.TraceBlockUpdates(blockResult.BlockNum, true)
						fmt.Println(blockResult.BlockNum, "apply count", blockResult.ApplyCount)
					}

					blockExecutor.applyResults <- &txResult{
						blockNum:     blockResult.BlockNum,
						txNum:        blockResult.lastTxNum,
						rules:        result.Rules(),
						stateUpdates: stateUpdates,
						logs:         result.Logs,
						traceFroms:   result.TraceFroms,
						traceTos:     result.TraceTos,
					}
				}

				if !blockExecutor.execStarted.IsZero() {
					pe.blockExecMetrics.Duration.Add(time.Since(blockExecutor.execStarted))
					pe.blockExecMetrics.BlockCount.Add(1)
				}
				blockExecutor.applyResults <- blockResult
				pe.Lock()
				delete(pe.blockExecutors, blockResult.BlockNum)
				pe.Unlock()
			}

			pe.RLock()
			blockExecutor, ok = pe.blockExecutors[blockResult.BlockNum+1]
			pe.RUnlock()

			if ok {
				pe.onBlockStart(ctx, blockExecutor.blockNum, blockExecutor.blockHash)
				blockExecutor.execStarted = time.Now()
				blockExecutor.scheduleExecution(ctx, pe)
			}
		}
	}
}

func (pe *parallelExecutor) processRequest(ctx context.Context, execRequest *execRequest) (err error) {
	prevSenderTx := map[common.Address]int{}
	var scheduleable *blockExecutor
	var executor *blockExecutor

	for i, txTask := range execRequest.tasks {
		t := &execTask{
			Task:               txTask,
			index:              i,
			shouldDelayFeeCalc: true,
		}

		blockNum := t.Version().BlockNum

		if executor == nil {
			var ok bool
			executor, ok = pe.blockExecutors[blockNum]

			if !ok {
				executor = newBlockExec(blockNum, execRequest.blockHash, execRequest.gasPool, execRequest.applyResults, execRequest.profile)
			}
		}

		executor.tasks = append(executor.tasks, t)
		executor.results = append(executor.results, nil)
		executor.txIncarnations = append(executor.txIncarnations, 0)
		executor.execFailed = append(executor.execFailed, 0)
		executor.execAborted = append(executor.execAborted, 0)

		executor.skipCheck[len(executor.tasks)-1] = false
		executor.estimateDeps[len(executor.tasks)-1] = []int{}

		executor.execTasks.pushPending(i)
		executor.validateTasks.pushPending(i)

		if len(t.Dependencies()) > 0 {
			for _, depTxIndex := range t.Dependencies() {
				executor.execTasks.addDependency(depTxIndex+1, i)
			}
			executor.execTasks.clearPending(i)
		} else {
			sender, err := t.TxSender()
			if err != nil {
				return err
			}
			if sender != nil {
				if tx, ok := prevSenderTx[*sender]; ok {
					executor.execTasks.addDependency(tx, i)
					executor.execTasks.clearPending(i)
				}

				prevSenderTx[*sender] = i
			}
		}

		if t.IsBlockEnd() {
			pe.Lock()
			if len(pe.blockExecutors) == 0 {
				pe.blockExecutors = map[uint64]*blockExecutor{
					blockNum: executor,
				}
				scheduleable = executor
			} else {
				pe.blockExecutors[t.Version().BlockNum] = executor
			}
			pe.Unlock()

			executor = nil
		}
	}

	if scheduleable != nil {
		pe.blockExecMetrics.BlockCount.Add(1)
		scheduleable.execStarted = time.Now()
		scheduleable.scheduleExecution(ctx, pe)
	}

	return nil
}

func (pe *parallelExecutor) processResults(ctx context.Context, applyTx kv.TemporalTx) (blockResult *blockResult, err error) {
	rwsIt := pe.rws.Iter()
	for rwsIt.HasNext() && (blockResult == nil || !blockResult.complete) {
		txResult := rwsIt.PopNext()

		if pe.cfg.syncCfg.ChaosMonkey && pe.enableChaosMonkey {
			chaosErr := chaos_monkey.ThrowRandomConsensusError(false, txResult.Version().TxIndex, pe.cfg.badBlockHalt, txResult.Err)
			if chaosErr != nil {
				log.Warn("Monkey in consensus")
				return blockResult, chaosErr
			}
		}

		pe.RLock()
		blockExecutor, ok := pe.blockExecutors[txResult.Version().BlockNum]
		pe.RUnlock()

		if !ok {
			return nil, fmt.Errorf("unknown block: %d", txResult.Version().BlockNum)
		}

		blockResult, err = blockExecutor.nextResult(ctx, pe, txResult, applyTx)

		if err != nil {
			return blockResult, err
		}
	}

	return blockResult, nil
}

func (pe *parallelExecutor) run(ctx context.Context) (context.Context, context.CancelFunc) {
	pe.execRequests = make(chan *execRequest, 100_000)
	pe.in = exec.NewQueueWithRetry(100_000)

	pe.taskExecMetrics = exec3.NewWorkerMetrics()
	pe.blockExecMetrics = newBlockExecMetrics()

	execLoopCtx, execLoopCtxCancel := context.WithCancel(ctx)
	pe.execLoopGroup, execLoopCtx = errgroup.WithContext(execLoopCtx)

	pe.execWorkers, _, pe.rws, pe.stopWorkers, pe.waitWorkers = exec3.NewWorkersPool(
		execLoopCtx, nil, true, pe.cfg.db, nil, nil, nil, pe.in,
		pe.cfg.blockReader, pe.cfg.chainConfig, pe.cfg.genesis, pe.cfg.engine,
		pe.workerCount+1, pe.taskExecMetrics, pe.cfg.dirs, pe.isMining, pe.logger)

	pe.execLoopGroup.Go(func() error {
		defer pe.rws.Close()
		defer pe.in.Close()
		pe.resetWorkers(execLoopCtx, pe.rs, nil)
		return pe.execLoop(execLoopCtx)
	})

	return execLoopCtx, func() {
		execLoopCtxCancel()
		pe.wait(ctx)
		pe.stopWorkers()
		pe.in.Close()
	}
}

func (pe *parallelExecutor) wait(ctx context.Context) error {
	doneCh := make(chan error, 1)

	go func() {
		if pe.execLoopGroup != nil {
			err := pe.execLoopGroup.Wait()
			if err != nil {
				doneCh <- err
				return
			}
			pe.waitWorkers()
		}
		doneCh <- nil
	}()

	for {
		select {
		case <-ctx.Done():
			return ctx.Err()
		case err := <-doneCh:
			return err
		}
	}
}<|MERGE_RESOLUTION|>--- conflicted
+++ resolved
@@ -88,7 +88,6 @@
 	readState() *state.StateV3Buffered
 	domains() *dbstate.SharedDomains
 
-<<<<<<< HEAD
 	commit(ctx context.Context, execStage *StageState, tx kv.TemporalRwTx, asyncTxChan mdbx.TxApplyChan, useExternalTx bool) (kv.TemporalRwTx, time.Duration, error)
 	resetWorkers(ctx context.Context, rs *state.StateV3Buffered, applyTx kv.TemporalTx) error
 
@@ -98,35 +97,6 @@
 	LogExecuted()
 	LogCommitted(commitStart time.Time, committedBlocks uint64, committedTransactions uint64, committedGas uint64, stepsInDb float64, lastProgress commitment.CommitProgress)
 	LogComplete(stepsInDb float64)
-=======
-type txExecutor struct {
-	sync.RWMutex
-	cfg            ExecuteBlockCfg
-	execStage      *StageState
-	agg            *dbstate.Aggregator
-	rs             *state.ParallelExecutionState
-	doms           *dbstate.SharedDomains
-	accumulator    *shards.Accumulator
-	u              Unwinder
-	isMining       bool
-	inMemExec      bool
-	initialCycle   bool
-	applyTx        kv.RwTx
-	applyWorker    *exec3.Worker
-	inputBlockNum  *atomic.Uint64
-	maxBlockNum    uint64
-	outputTxNum    *atomic.Uint64
-	outputBlockNum metrics.Gauge
-	logger         log.Logger
-}
-
-func (te *txExecutor) tx() kv.RwTx {
-	return te.applyTx
-}
-
-func (te *txExecutor) readState() *state.ParallelExecutionState {
-	return te.rs
->>>>>>> 33f5c215
 }
 
 type applyResult interface {
@@ -171,32 +141,8 @@
 	shouldDelayFeeCalc bool
 }
 
-<<<<<<< HEAD
 type execResult struct {
 	*exec.TxResult
-=======
-func (te *txExecutor) shouldGenerateChangeSets() bool {
-	return shouldGenerateChangeSets(te.cfg, te.inputBlockNum.Load(), te.maxBlockNum, te.initialCycle)
-}
-
-type parallelExecutor struct {
-	txExecutor
-	rwLoopErrCh   chan error
-	rwLoopG       *errgroup.Group
-	applyLoopWg   sync.WaitGroup
-	execWorkers   []*exec3.Worker
-	stopWorkers   func()
-	waitWorkers   func()
-	lastBlockNum  atomic.Uint64
-	in            *state.QueueWithRetry
-	rws           *state.ResultsQueue
-	rwsConsumed   chan struct{}
-	workerCount   int
-	pruneEvery    *time.Ticker
-	logEvery      *time.Ticker
-	slowDownLimit *time.Ticker
-	progress      *Progress
->>>>>>> 33f5c215
 }
 
 func (result *execResult) finalize(prevReceipt *types.Receipt, engine consensus.Engine, vm *state.VersionMap, stateReader state.StateReader, stateWriter state.StateWriter) (*types.Receipt, error) {
@@ -410,21 +356,20 @@
 
 type txExecutor struct {
 	sync.RWMutex
-	cfg                      ExecuteBlockCfg
-	agg                      *dbstate.Aggregator
-	rs                       *state.StateV3Buffered
-	doms                     *dbstate.SharedDomains
-	u                        Unwinder
-	isMining                 bool
-	inMemExec                bool
-	applyTx                  kv.TemporalTx
-	logger                   log.Logger
-	logPrefix                string
-	progress                 *Progress
-	taskExecMetrics          *exec3.WorkerMetrics
-	blockExecMetrics         *blockExecMetrics
-	hooks                    *tracing.Hooks
-	shouldGenerateChangesets bool
+	cfg              ExecuteBlockCfg
+	agg              *dbstate.Aggregator
+	rs               *state.StateV3Buffered
+	doms             *dbstate.SharedDomains
+	u                Unwinder
+	isMining         bool
+	inMemExec        bool
+	applyTx          kv.TemporalTx
+	logger           log.Logger
+	logPrefix        string
+	progress         *Progress
+	taskExecMetrics  *exec3.WorkerMetrics
+	blockExecMetrics *blockExecMetrics
+	hooks            *tracing.Hooks
 
 	lastExecutedBlockNum  atomic.Int64
 	lastExecutedTxNum     atomic.Int64
@@ -491,7 +436,6 @@
 		return
 	}
 
-<<<<<<< HEAD
 	if blockNum == 0 {
 		if te.hooks.OnGenesisBlock != nil {
 			var b *types.Block
@@ -500,13 +444,6 @@
 				return err
 			}); err != nil {
 				te.logger.Warn("hook: OnGenesisBlock: abandoned", "err", err)
-=======
-		case <-pe.logEvery.C:
-			stepsInDB := rawdbhelpers.IdxStepsCountV3(tx)
-			pe.progress.Log("", pe.rs, pe.in, pe.rws, pe.rs.DoneCount(), 0 /* TODO logGas*/, pe.inputBlockNum.Load(), pe.outputBlockNum.GetValueUint64(), pe.outputTxNum.Load(), mxExecRepeats.GetValueUint64(), stepsInDB, pe.shouldGenerateChangeSets() || pe.cfg.syncCfg.KeepExecutionProofs, pe.inMemExec)
-			if pe.agg.HasBackgroundFilesBuild() {
-				logger.Info(fmt.Sprintf("[%s] Background files build", pe.execStage.LogPrefix()), "progress", pe.agg.BackgroundProgress())
->>>>>>> 33f5c215
 			}
 			te.hooks.OnGenesisBlock(b, te.cfg.genesis.Alloc)
 		}
