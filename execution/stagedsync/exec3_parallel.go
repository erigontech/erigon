package stagedsync

import (
	"context"
	"encoding/binary"
	"errors"
	"fmt"
	"maps"
	"math/big"
	"sort"
	"sync"
	"sync/atomic"
	"time"

	"github.com/erigontech/erigon-lib/common"
	"github.com/erigontech/erigon-lib/kv/mdbx"
	"github.com/erigontech/erigon-lib/metrics"
	"github.com/erigontech/erigon/eth/consensuschain"
	chaos_monkey "github.com/erigontech/erigon/tests/chaos-monkey"
	"golang.org/x/sync/errgroup"

<<<<<<< HEAD
	"github.com/erigontech/erigon-db/rawdb"
	"github.com/erigontech/erigon-lib/chain"
	"github.com/erigontech/erigon-lib/common/datadir"
	"github.com/erigontech/erigon-lib/common/dbg"
	"github.com/erigontech/erigon-lib/kv"
	"github.com/erigontech/erigon-lib/log/v3"
	libstate "github.com/erigontech/erigon-lib/state"
	"github.com/erigontech/erigon-lib/types"
=======
	"github.com/erigontech/erigon-lib/common"
	"github.com/erigontech/erigon-lib/kv"
	"github.com/erigontech/erigon-lib/log/v3"
	"github.com/erigontech/erigon-lib/metrics"
>>>>>>> 9ff78dd9
	"github.com/erigontech/erigon/core"
	"github.com/erigontech/erigon/core/exec"
	"github.com/erigontech/erigon/core/state"
	"github.com/erigontech/erigon/core/tracing"
	"github.com/erigontech/erigon/core/vm"
	"github.com/erigontech/erigon/db/rawdb"
	"github.com/erigontech/erigon/db/rawdb/rawdbhelpers"
	dbstate "github.com/erigontech/erigon/db/state"
	"github.com/erigontech/erigon/execution/consensus"
	"github.com/erigontech/erigon/execution/exec3"
<<<<<<< HEAD
	"github.com/erigontech/erigon/execution/exec3/calltracer"
=======
	"github.com/erigontech/erigon/execution/types"
	chaos_monkey "github.com/erigontech/erigon/tests/chaos-monkey"
	"github.com/erigontech/erigon/turbo/shards"
>>>>>>> 9ff78dd9
)

/*
ExecV3 - parallel execution. Has many layers of abstractions - each layer does accumulate
state changes (updates) and can "atomically commit all changes to underlying layer of abstraction"

Layers from top to bottom:
- IntraBlockState - used to exec txs. It does store inside all updates of given txn.
Can understand if txn failed or OutOfGas - then revert all changes.
Each parallel-worker have own IntraBlockState.
IntraBlockState does commit changes to lower-abstraction-level by method `ibs.MakeWriteSet()`

- BufferedWriter - txs which executed by parallel workers can conflict with each-other.
This writer does accumulate updates and then send them to conflict-resolution.
Until conflict-resolution succeed - none of execution updates must pass to lower-abstraction-level.
Object TxTask it's just set of small buffers (readset + writeset) for each transaction.
Write to TxTask happens by code like `txTask.ReadLists = rw.stateReader.ReadSet()`.

- TxTask - objects coming from parallel-workers to conflict-resolution goroutine (ApplyLoop and method ReadsValid).
Flush of data to lower-level-of-abstraction is done by method `agg.ApplyState` (method agg.ApplyHistory exists
only for performance - to reduce time of RwLock on state, but by meaning `ApplyState+ApplyHistory` it's 1 method to
flush changes from TxTask to lower-level-of-abstraction).

- ParallelExecutionState - it's all updates which are stored in RAM - all parallel workers can see this updates.
Execution of txs always done on Valid version of state (no partial-updates of state).
Flush of updates to lower-level-of-abstractions done by method `ParallelExecutionState.Flush`.
On this level-of-abstraction also exists ReaderV3.
IntraBlockState does call ReaderV3, and ReaderV3 call ParallelExecutionState(in-mem-cache) or DB (RoTx).
WAL - also on this level-of-abstraction - agg.ApplyHistory does write updates from TxTask to WAL.
WAL it's like ParallelExecutionState just without reading api (can only write there). WAL flush to disk periodically (doesn't need much RAM).

- RoTx - see everything what committed to DB. Commit is done by rwLoop goroutine.
rwloop does:
  - stop all Workers
  - call ParallelExecutionState.Flush()
  - commit
  - open new RoTx
  - set new RoTx to all Workers
  - start Worker start workers

When rwLoop has nothing to do - it does Prune, or flush of WAL to RwTx (agg.rotate+agg.Flush)
*/

type executor interface {
	executeBlocks(ctx context.Context, tx kv.Tx, blockNum uint64, maxBlockNum uint64, readAhead chan uint64, applyResults chan applyResult) error

	wait(ctx context.Context) error
	getHeader(ctx context.Context, hash common.Hash, number uint64) (h *types.Header, err error)

	//these are reset by commit - so need to be read from the executor once its processing
<<<<<<< HEAD
	readState() *state.StateV3Buffered
	domains() *libstate.SharedDomains

	commit(ctx context.Context, execStage *StageState, tx kv.RwTx, asyncTxChan mdbx.TxApplyChan, useExternalTx bool) (kv.RwTx, time.Duration, error)
	resetWorkers(ctx context.Context, rs *state.StateV3Buffered, applyTx kv.Tx) error

	LogExecuted()
	LogCommitted(commitStart time.Time, stepsInDb float64)
	LogComplete(stepsInDb float64)
}

type applyResult interface {
}

type blockResult struct {
	BlockNum    uint64
	BlockTime   uint64
	BlockHash   common.Hash
	StateRoot   common.Hash
	Err         error
	GasUsed     uint64
	BlobGasUsed uint64
	lastTxNum   uint64
	complete    bool
	isPartial   bool
	ApplyCount  int
	TxIO        *state.VersionedIO
	Receipts    types.Receipts
	Stats       map[int]ExecutionStat
	Deps        *state.DAG
	AllDeps     map[int]map[int]bool
}

type txResult struct {
	blockNum     uint64
	blockTime    uint64
	txNum        uint64
	gasUsed      int64
	receipts     []*types.Receipt
	logs         []*types.Log
	traceFroms   map[common.Address]struct{}
	traceTos     map[common.Address]struct{}
	stateUpdates state.StateUpdates
}

type execTask struct {
	exec.Task
	index              int
	shouldDelayFeeCalc bool
}

type execResult struct {
	*exec.TxResult
}

func (result *execResult) finalize(prevReceipt *types.Receipt, engine consensus.Engine, vm *state.VersionMap, stateReader state.StateReader, stateWriter state.StateWriter) (*types.Receipt, error) {
	task, ok := result.Task.(*taskVersion)

	if !ok {
		return nil, fmt.Errorf("unexpected task type: %T", result.Task)
	}

	blockNum := task.Version().BlockNum
	txIndex := task.Version().TxIndex
	txIncarnation := task.Version().Incarnation

	txTrace := dbg.TraceTransactionIO &&
		(dbg.TraceTx(blockNum, txIndex) || dbg.TraceAccount(result.Coinbase) || dbg.TraceAccount(result.ExecutionResult.BurntContractAddress))

	var tracePrefix string
	if txTrace {
		tracePrefix = fmt.Sprintf("%d (%d.%d)", blockNum, txIndex, txIncarnation)
		fmt.Println(tracePrefix, "finalize")
		defer fmt.Println(tracePrefix, "done finalize")
	}

	// we want to force a re-read of the conbiase & burnt contract address
	// if thay where referenced by the tx
	delete(result.TxIn, result.Coinbase)
	delete(result.TxIn, result.ExecutionResult.BurntContractAddress)

	ibs := state.New(state.NewVersionedStateReader(txIndex, result.TxIn, vm, stateReader))
	ibs.SetTrace(task.execTask.Task.(*exec.TxTask).Trace)
	ibs.SetTxContext(blockNum, txIndex)
	ibs.SetVersion(txIncarnation)
	ibs.ApplyVersionedWrites(result.TxOut)
	ibs.SetVersionMap(&state.VersionMap{})

	txTask, ok := task.Task.(*exec.TxTask)

	if !ok {
		return nil, nil
	}

	if task.IsBlockEnd() || txIndex < 0 {
		if txTask.Config.IsByzantium(blockNum) {
			ibs.FinalizeTx(txTask.Config.Rules(blockNum, txTask.BlockTime()), stateWriter)
		}
		return nil, nil
	}

	if task.shouldDelayFeeCalc {
		if txTask.Config.IsLondon(blockNum) {
			ibs.AddBalance(result.ExecutionResult.BurntContractAddress, result.ExecutionResult.FeeBurnt, tracing.BalanceDecreaseGasBuy)
		}

		ibs.AddBalance(result.Coinbase, result.ExecutionResult.FeeTipped, tracing.BalanceIncreaseRewardTransactionFee)

		if engine != nil {
			if postApplyMessageFunc := engine.GetPostApplyMessageFunc(); postApplyMessageFunc != nil {
				execResult := result.ExecutionResult
				coinbase, err := stateReader.ReadAccountData(result.Coinbase) // to generate logs we want the initial balance

				if err != nil {
					return nil, err
				}

				if coinbase != nil {
					if txTrace {
						fmt.Println(blockNum, fmt.Sprintf("(%d.%d)", txIndex, txIncarnation), "CB", fmt.Sprintf("%x", result.Coinbase), fmt.Sprintf("%d", &coinbase.Balance), "nonce", coinbase.Nonce)
					}
					execResult.CoinbaseInitBalance = coinbase.Balance
				}

				message, err := task.TxMessage()
				if err != nil {
					return nil, err
				}

				postApplyMessageFunc(
					ibs,
					message.From(),
					result.Coinbase,
					&execResult,
				)

				// capture postApplyMessageFunc side affects
				result.Logs = append(result.Logs, ibs.GetLogs(txTask.TxIndex, txTask.TxHash(), blockNum, txTask.BlockHash())...)
			}
		}
	}

	if txTrace {
		vm.SetTrace(true)
		fmt.Println(tracePrefix, ibs.VersionedWrites(true))
	}

	// we need to flush the finalized writes to the version map so
	// they are taken into account by subsequent transactions
	vm.FlushVersionedWrites(ibs.VersionedWrites(true), true, tracePrefix)
	vm.SetTrace(false)

	if txTask.Config.IsByzantium(blockNum) {
		ibs.FinalizeTx(txTask.Config.Rules(blockNum, txTask.BlockTime()), stateWriter)
	}

	receipt, err := result.CreateReceipt(prevReceipt)

	if err != nil {
		return nil, err
	}

	if hooks := result.TracingHooks(); hooks != nil && hooks.OnTxEnd != nil {
		hooks.OnTxEnd(receipt, result.Err)
	}

	return receipt, nil
}

type taskVersion struct {
	*execTask
	version    state.Version
	versionMap *state.VersionMap
	profile    bool
	stats      map[int]ExecutionStat
	statsMutex *sync.Mutex
}

func (ev *taskVersion) Trace() bool {
	return ev.Task.(*exec.TxTask).Trace
}

func (ev *taskVersion) Execute(evm *vm.EVM,
	engine consensus.Engine,
	genesis *types.Genesis,
	ibs *state.IntraBlockState,
	stateWriter state.StateWriter,
	chainConfig *chain.Config,
	chainReader consensus.ChainReader,
	dirs datadir.Dirs,
	calcFees bool) (result *exec.TxResult) {

	var start time.Time
	if ev.profile {
		start = time.Now()
	}

	// Don't run post apply message during the state transition it is handled in finalize
	postApplyMessage := evm.Context.PostApplyMessage
	evm.Context.PostApplyMessage = nil
	defer func() { evm.Context.PostApplyMessage = postApplyMessage }()

	result = ev.execTask.Execute(evm, engine, genesis, ibs, stateWriter,
		chainConfig, chainReader, dirs, !ev.shouldDelayFeeCalc)

	if ibs.HadInvalidRead() || result.Err != nil {
		if err, ok := result.Err.(core.ErrExecAbortError); !ok {
			result.Err = core.ErrExecAbortError{DependencyTxIndex: ibs.DepTxIndex(), OriginError: err}
		}
	}

	if result.Err != nil {
		return result
	}

	if ev.profile {
		ev.statsMutex.Lock()
		ev.stats[ev.version.TxIndex] = ExecutionStat{
			TxIdx:       ev.version.TxIndex,
			Incarnation: ev.version.Incarnation,
			Duration:    time.Since(start),
		}
		ev.statsMutex.Unlock()
	}

	return result
}

func (ev *taskVersion) Reset(evm *vm.EVM, ibs *state.IntraBlockState, callTracer *calltracer.CallTracer) error {
	if err := ev.execTask.Reset(evm, ibs, callTracer); err != nil {
		return err
	}
	ibs.SetVersionMap(ev.versionMap)
	ibs.SetVersion(ev.version.Incarnation)
	return nil
}

func (ev *taskVersion) Version() state.Version {
	return ev.version
}

type blockExecMetrics struct {
	BlockCount atomic.Int64
	Duration   blockDuration
}

func newBlockExecMetrics() *blockExecMetrics {
	return &blockExecMetrics{
		Duration: blockDuration{Ema: metrics.NewEma[time.Duration](0, 0.3)},
	}
}

type blockDuration struct {
	atomic.Int64
	Ema *metrics.EMA[time.Duration]
}

func (d *blockDuration) Add(i time.Duration) {
	d.Int64.Add(int64(i))
	d.Ema.Update(i)
=======
	tx() kv.RwTx
	readState() *state.ParallelExecutionState
	domains() *dbstate.SharedDomains
>>>>>>> 9ff78dd9
}

type txExecutor struct {
	sync.RWMutex
<<<<<<< HEAD
	cfg                      ExecuteBlockCfg
	agg                      *libstate.Aggregator
	rs                       *state.StateV3Buffered
	doms                     *libstate.SharedDomains
	u                        Unwinder
	isMining                 bool
	inMemExec                bool
	applyTx                  kv.Tx
	logger                   log.Logger
	logPrefix                string
	progress                 *Progress
	taskExecMetrics          *exec3.WorkerMetrics
	blockExecMetrics         *blockExecMetrics
	hooks                    *tracing.Hooks
	shouldGenerateChangesets bool

	lastExecutedBlockNum  atomic.Int64
	lastExecutedTxNum     atomic.Int64
	executedGas           atomic.Int64
	lastCommittedBlockNum uint64
	lastCommittedTxNum    uint64
	committedGas          int64

	execLoopGroup *errgroup.Group

	execRequests chan *execRequest
	execCount    atomic.Int64
	abortCount   atomic.Int64
	invalidCount atomic.Int64
	readCount    atomic.Int64
	writeCount   atomic.Int64

	enableChaosMonkey bool
}

func (te *txExecutor) readState() *state.StateV3Buffered {
	return te.rs
}

func (te *txExecutor) domains() *libstate.SharedDomains {
=======
	cfg            ExecuteBlockCfg
	execStage      *StageState
	agg            *dbstate.Aggregator
	rs             *state.ParallelExecutionState
	doms           *dbstate.SharedDomains
	accumulator    *shards.Accumulator
	u              Unwinder
	isMining       bool
	inMemExec      bool
	applyTx        kv.RwTx
	applyWorker    *exec3.Worker
	outputTxNum    *atomic.Uint64
	outputBlockNum metrics.Gauge
	logger         log.Logger
}

func (te *txExecutor) tx() kv.RwTx {
	return te.applyTx
}

func (te *txExecutor) readState() *state.ParallelExecutionState {
	return te.rs
}

func (te *txExecutor) domains() *dbstate.SharedDomains {
>>>>>>> 9ff78dd9
	return te.doms
}

func (te *txExecutor) getHeader(ctx context.Context, hash common.Hash, number uint64) (h *types.Header, err error) {
	if te.applyTx != nil {
		err := te.applyTx.Apply(ctx, func(tx kv.Tx) (err error) {
			h, err = te.cfg.blockReader.Header(ctx, te.applyTx, hash, number)
			return err
		})

		if err != nil {
			return nil, err
		}
	} else {
		if err := te.cfg.db.View(ctx, func(tx kv.Tx) (err error) {
			h, err = te.cfg.blockReader.Header(ctx, tx, hash, number)
			return err
		}); err != nil {
			return nil, err
		}
	}

	return h, nil
}

func (te *txExecutor) onBlockStart(ctx context.Context, blockNum uint64, blockHash common.Hash) {
	defer func() {
		if rec := recover(); rec != nil {
			te.logger.Warn("hook paniced: %s", rec, "stack", dbg.Stack())
		}
	}()

	if te.hooks == nil {
		return
	}

	if blockHash == (common.Hash{}) {
		te.logger.Warn("hooks ignored: zero block hash")
		return
	}

	if blockNum == 0 {
		if te.hooks.OnGenesisBlock != nil {
			var b *types.Block
			if err := te.applyTx.Apply(ctx, func(tx kv.Tx) (err error) {
				b, err = te.cfg.blockReader.BlockByHash(ctx, tx, blockHash)
				return err
			}); err != nil {
				te.logger.Warn("hook: OnGenesisBlock: abandoned", "err", err)
			}
			te.hooks.OnGenesisBlock(b, te.cfg.genesis.Alloc)
		}
	} else {
		if te.hooks.OnBlockStart != nil {
			var b *types.Block
			var td *big.Int
			var finalized *types.Header
			var safe *types.Header

			if err := te.applyTx.Apply(ctx, func(tx kv.Tx) (err error) {
				b, err = te.cfg.blockReader.BlockByHash(ctx, tx, blockHash)
				if err != nil {
					return err
				}
				chainReader := NewChainReaderImpl(te.cfg.chainConfig, te.applyTx, te.cfg.blockReader, te.logger)
				td = chainReader.GetTd(b.ParentHash(), b.NumberU64()-1)
				finalized = chainReader.CurrentFinalizedHeader()
				safe = chainReader.CurrentSafeHeader()
				return nil
			}); err != nil {
				te.logger.Warn("hook: OnBlockStart: abandoned", "err", err)
			}

			te.hooks.OnBlockStart(tracing.BlockEvent{
				Block:     b,
				TD:        td,
				Finalized: finalized,
				Safe:      safe,
			})
		}
	}
}

func (te *txExecutor) executeBlocks(ctx context.Context, tx kv.Tx, blockNum uint64, maxBlockNum uint64, readAhead chan uint64, applyResults chan applyResult) error {
	inputTxNum, _, offsetFromBlockBeginning, err := restoreTxNum(ctx, &te.cfg, tx, te.doms, maxBlockNum)

	if err != nil {
		return err
	}

	if te.execLoopGroup == nil {
		return errors.New("no exec group")
	}

	te.execLoopGroup.Go(func() (err error) {
		defer func() {
			if rec := recover(); rec != nil {
				err = fmt.Errorf("exec blocks panic: %s", rec)
			} else if err != nil && !errors.Is(err, context.Canceled) {
				err = fmt.Errorf("exec blocks error: %w", err)
			} else {
				te.logger.Debug("[" + te.logPrefix + "] exec blocks exit")
			}
		}()

		for ; blockNum <= maxBlockNum; blockNum++ {
			select {
			case readAhead <- blockNum:
			default:
			}

			var b *types.Block
			err := tx.Apply(ctx, func(tx kv.Tx) error {
				b, err = exec3.BlockWithSenders(ctx, te.cfg.db, tx, te.cfg.blockReader, blockNum)
				return err
			})
			if err != nil {
				return err
			}
			if b == nil {
				return fmt.Errorf("nil block %d", blockNum)
			}

			txs := b.Transactions()
			header := b.HeaderNoCopy()
			skipAnalysis := core.SkipAnalysis(te.cfg.chainConfig, blockNum)
			getHashFnMutex := sync.Mutex{}

			blockContext := core.NewEVMBlockContext(header, core.GetHashFn(header, func(hash common.Hash, number uint64) (h *types.Header, err error) {
				getHashFnMutex.Lock()
				defer getHashFnMutex.Unlock()
				err = tx.Apply(ctx, func(tx kv.Tx) (err error) {
					h, err = te.cfg.blockReader.Header(ctx, tx, hash, number)
					return err
				})

				if err != nil {
					return nil, err
				}

				return h, err
			}), te.cfg.engine, te.cfg.author, te.cfg.chainConfig)

			var txTasks []exec.Task

			for txIndex := -1; txIndex <= len(txs); txIndex++ {
				if inputTxNum > 0 && inputTxNum <= te.progress.initialTxNum {
					inputTxNum++
					continue
				}

				// Do not oversend, wait for the result heap to go under certain size
				txTask := &exec.TxTask{
					TxNum:           inputTxNum,
					TxIndex:         txIndex,
					Header:          header,
					Uncles:          b.Uncles(),
					Txs:             txs,
					SkipAnalysis:    skipAnalysis,
					EvmBlockContext: blockContext,
					Withdrawals:     b.Withdrawals(),
					// use history reader instead of state reader to catch up to the tx where we left off
					HistoryExecution: offsetFromBlockBeginning > 0 && txIndex < int(offsetFromBlockBeginning),
					Config:           te.cfg.chainConfig,
					Engine:           te.cfg.engine,
					Trace:            dbg.TraceTx(blockNum, txIndex),
					Hooks:            te.hooks,
				}

				txTasks = append(txTasks, txTask)
				inputTxNum++
			}

			te.execRequests <- &execRequest{
				b.Number().Uint64(), b.Hash(),
				core.NewGasPool(b.GasLimit(), te.cfg.chainConfig.GetMaxBlobGasPerBlock(b.Time())),
				txTasks, applyResults, false,
			}

			mxExecBlocks.Add(1)

			if offsetFromBlockBeginning > 0 {
				// after history execution no offset will be required
				offsetFromBlockBeginning = 0
			}
		}

		return nil
	})

	return nil
}

func (te *txExecutor) commit(ctx context.Context, execStage *StageState, tx kv.RwTx, useExternalTx bool, resetWorkers func(ctx context.Context, rs *state.StateV3Buffered, applyTx kv.Tx) error) (kv.RwTx, time.Duration, error) {
	err := execStage.Update(tx, te.lastCommittedBlockNum)

	if err != nil {
		return nil, 0, err
	}

	_, err = rawdb.IncrementStateVersion(tx)

	if err != nil {
		return nil, 0, fmt.Errorf("writing plain state version: %w", err)
	}

	tx.CollectMetrics()

	var t2 time.Duration

	if !useExternalTx {
		tt := time.Now()
		err = tx.Commit()

		if err != nil {
			return nil, 0, err
		}

		t2 = time.Since(tt)
		tx, err = te.cfg.db.BeginRw(ctx)

		if err != nil {
			return nil, t2, err
		}
	}

	err = resetWorkers(ctx, te.rs, tx)

	if err != nil {
		if !useExternalTx {
			tx.Rollback()
		}

		return nil, t2, err
	}

	if !useExternalTx {
		te.agg.BuildFilesInBackground(te.lastCommittedTxNum)
	}

	v, _, _ := te.doms.GetLatest(kv.CommitmentDomain, tx, []byte("state"))
	txNum, blockNum := binary.BigEndian.Uint64(v), binary.BigEndian.Uint64(v[8:16])
	fmt.Printf("RAM PRECLEAR %p %d %d\n", tx, blockNum, txNum)
	te.doms.ClearRam(false)
	v, _, _ = te.doms.GetLatest(kv.CommitmentDomain, tx, []byte("state"))
	txNum, blockNum = binary.BigEndian.Uint64(v), binary.BigEndian.Uint64(v[8:16])
	fmt.Printf("RAM POSTCLEAR %p %d %d\n", tx, blockNum, txNum)

	return tx, t2, nil
}

type execRequest struct {
	blockNum     uint64
	blockHash    common.Hash
	gasPool      *core.GasPool
	tasks        []exec.Task
	applyResults chan applyResult
	profile      bool
}

type blockExecutor struct {
	sync.Mutex
	blockNum  uint64
	blockHash common.Hash

	tasks   []*execTask
	results []*execResult

	// For a task that runs only after all of its preceding tasks have finished and passed validation,
	// its result will be absolutely valid and therefore its validation could be skipped.
	// This map stores the boolean value indicating whether a task satisfy this condition (absolutely valid).
	skipCheck map[int]bool

	// Execution tasks stores the state of each execution task
	execTasks execStatusList

	// Validate tasks stores the state of each validation task
	validateTasks execStatusList

	// Publish tasks stores the state tasks ready for publication
	publishTasks execStatusList

	// Multi-version map
	versionMap *state.VersionMap

	// Stores the inputs and outputs of the last incarnation of all transactions
	blockIO *state.VersionedIO

	// Tracks the incarnation number of each transaction
	txIncarnations []int

	// A map that stores the estimated dependency of a transaction if it is aborted without any known dependency
	estimateDeps map[int][]int

	// A map that records whether a transaction result has been speculatively validated
	preValidated map[int]bool

	// Time records when the parallel execution starts
	begin time.Time

	// Enable profiling
	profile bool

	// Stats for debugging purposes
	cntExec, cntSpecExec, cntSuccess, cntAbort, cntTotalValidations, cntValidationFail, cntFinalized int

	// cummulative gas for this block
	gasUsed     uint64
	blobGasUsed uint64
	gasPool     *core.GasPool

	execFailed, execAborted []int

	// Stores the execution statistics for the last incarnation of each task
	stats map[int]ExecutionStat

	applyResults chan applyResult

	execStarted time.Time
	result      *blockResult
	applyCount  int
}

func newBlockExec(blockNum uint64, blockHash common.Hash, gasPool *core.GasPool, applyResults chan applyResult, profile bool) *blockExecutor {
	return &blockExecutor{
		blockNum:     blockNum,
		blockHash:    blockHash,
		begin:        time.Now(),
		stats:        map[int]ExecutionStat{},
		skipCheck:    map[int]bool{},
		estimateDeps: map[int][]int{},
		preValidated: map[int]bool{},
		blockIO:      &state.VersionedIO{},
		versionMap:   state.NewVersionMap(),
		profile:      profile,
		applyResults: applyResults,
		gasPool:      gasPool,
	}
}

func (be *blockExecutor) nextResult(ctx context.Context, pe *parallelExecutor, res *exec.TxResult, applyTx kv.Tx) (result *blockResult, err error) {
	task, ok := res.Task.(*taskVersion)

	if !ok {
		return nil, fmt.Errorf("unexpected task type: %T", res.Task)
	}

	tx := task.index
	be.results[tx] = &execResult{res}
	if res.Err != nil {
		if execErr, ok := res.Err.(core.ErrExecAbortError); ok {
			if execErr.OriginError != nil && be.skipCheck[tx] {
				// If the transaction failed when we know it should not fail, this means the transaction itself is
				// bad (e.g. wrong nonce), and we should exit the execution immediately
				return nil, fmt.Errorf("could not apply tx %d:%d [%v]: %w", be.blockNum, res.Version().TxIndex, task.TxHash(), execErr.OriginError)
			}

			if res.Version().Incarnation > len(be.tasks) {
				if execErr.OriginError != nil {
					return nil, fmt.Errorf("could not apply tx %d:%d [%v]: %w: too many incarnations: %d", be.blockNum, res.Version().TxIndex, task.TxHash(), execErr.OriginError, res.Version().Incarnation)
				} else {
					return nil, fmt.Errorf("could not apply tx %d:%d [%v]: too many incarnations: %d", be.blockNum, res.Version().TxIndex, task.TxHash(), res.Version().Incarnation)
				}
			}

			be.blockIO.RecordReads(res.Version(), res.TxIn)
			var addedDependencies bool
			if execErr.DependencyTxIndex >= 0 {
				dependency := execErr.DependencyTxIndex + 1

				l := len(be.estimateDeps[tx])
				for l > 0 && be.estimateDeps[tx][l-1] > dependency {
					be.execTasks.removeDependency(be.estimateDeps[tx][l-1])
					be.estimateDeps[tx] = be.estimateDeps[tx][:l-1]
					l--
				}

				addedDependencies = be.execTasks.addDependency(dependency, tx)
				be.execAborted[tx]++

				if dbg.TraceTransactionIO && be.txIncarnations[tx] > 1 {
					fmt.Println(be.blockNum, "ABORT", tx, be.txIncarnations[tx], be.execFailed[tx], be.execAborted[tx], "dep", dependency, "err", execErr.OriginError)
				}
			} else {
				estimate := 0

				if len(be.estimateDeps[tx]) > 0 {
					estimate = be.estimateDeps[tx][len(be.estimateDeps[tx])-1]
				}
				addedDependencies = be.execTasks.addDependency(estimate, tx)
				newEstimate := estimate + (estimate+tx)/2
				if newEstimate >= tx {
					newEstimate = tx - 1
				}
				be.estimateDeps[tx] = append(be.estimateDeps[tx], newEstimate)
				be.execAborted[tx]++

				if dbg.TraceTransactionIO && be.txIncarnations[tx] > 1 {
					fmt.Println(be.blockNum, "ABORT", tx, be.txIncarnations[tx], be.execFailed[tx], be.execAborted[tx], "est dep", estimate, "err", execErr.OriginError)
				}
			}

			be.execTasks.clearInProgress(tx)

			if !addedDependencies {
				be.execTasks.pushPending(tx)
			}
			be.txIncarnations[tx]++
			be.cntAbort++
		} else {
			return nil, fmt.Errorf("unexptected exec error: %w", err)
		}
	} else {
		txVersion := res.Version()

		be.blockIO.RecordReads(txVersion, res.TxIn)

		if res.Version().Incarnation == 0 {
			be.blockIO.RecordWrites(txVersion, res.TxOut)
			be.blockIO.RecordAllWrites(txVersion, res.TxOut)
		} else {
			if res.TxOut.HasNewWrite(be.blockIO.AllWriteSet(txVersion.TxIndex)) {
				be.validateTasks.pushPendingSet(be.execTasks.getRevalidationRange(tx + 1))
			}

			prevWrite := be.blockIO.AllWriteSet(txVersion.TxIndex)

			// Remove entries that were previously written but are no longer written

			cmpMap := map[common.Address]map[state.AccountKey]struct{}{}

			for _, w := range res.TxOut {
				keys, ok := cmpMap[w.Address]
				if !ok {
					keys = map[state.AccountKey]struct{}{}
					cmpMap[w.Address] = keys
				}
				keys[state.AccountKey{Path: w.Path, Key: w.Key}] = struct{}{}
			}

			for _, v := range prevWrite {
				if _, ok := cmpMap[v.Address][state.AccountKey{Path: v.Path, Key: v.Key}]; !ok {
					be.versionMap.Delete(v.Address, v.Path, v.Key, txVersion.TxIndex, true)
				}
			}

			be.blockIO.RecordWrites(txVersion, res.TxOut)
			be.blockIO.RecordAllWrites(txVersion, res.TxOut)
		}

		be.validateTasks.pushPending(tx)
		be.execTasks.markComplete(tx)
		be.cntSuccess++

		be.execTasks.removeDependency(tx)
	}

	// do validations ...
	maxComplete := be.execTasks.maxComplete()
	toValidate := make(sort.IntSlice, 0, 2)

	for be.validateTasks.minPending() <= maxComplete && be.validateTasks.minPending() >= 0 {
		toValidate = append(toValidate, be.validateTasks.takeNextPending())
	}

	cntInvalid := 0
	var stateReader state.StateReader
	var stateWriter *state.BufferedWriter

	for i := 0; i < len(toValidate); i++ {

		be.cntTotalValidations++

		tx := toValidate[i]
		txVersion := be.tasks[tx].Task.Version()
		txIncarnation := be.txIncarnations[tx]
		tracePrefix := ""

		var trace bool
		if trace = dbg.TraceTransactionIO && dbg.TraceTx(be.blockNum, txVersion.TxIndex); trace {
			tracePrefix = fmt.Sprintf("%d (%d.%d)", be.blockNum, txVersion.TxIndex, txIncarnation)
			fmt.Println(tracePrefix, "RD", be.blockIO.ReadSet(txVersion.TxIndex).Len(), "WRT", len(be.blockIO.WriteSet(txVersion.TxIndex)))
			be.blockIO.ReadSet(txVersion.TxIndex).Scan(func(vr *state.VersionedRead) bool {
				fmt.Println(tracePrefix, "RD", vr.String())
				return true
			})
			for _, vw := range be.blockIO.WriteSet(txVersion.TxIndex) {
				fmt.Println(tracePrefix, "WRT", vw.String())
			}
		}

		validity := state.ValidateVersion(txVersion.TxIndex, be.blockIO, be.versionMap,
			func(readVersion, writtenVersion state.Version) state.VersionValidity {
				vv := state.VersionValid

				if readVersion != writtenVersion {
					vv = state.VerionInvalid
				} else if writtenVersion.TxIndex == -1 && tx-1 > be.validateTasks.maxComplete() {
					vv = state.VerionTooEarly
				}

				return vv
			})

		if validity == state.VerionTooEarly {
			cntInvalid++
			continue
		}

		valid := be.skipCheck[tx] || validity == state.VersionValid

		be.versionMap.SetTrace(trace)
		be.versionMap.FlushVersionedWrites(be.blockIO.WriteSet(txVersion.TxIndex), cntInvalid == 0, tracePrefix)
		be.versionMap.SetTrace(false)

		if valid {
			if cntInvalid == 0 {
				be.validateTasks.markComplete(tx)
				var prevReceipt *types.Receipt
				if txVersion.TxIndex > 0 && tx > 0 {
					prevReceipt = be.results[tx-1].Receipt
				}

				txResult := be.results[tx]

				if err := be.gasPool.SubGas(txResult.ExecutionResult.GasUsed); err != nil {
					fmt.Println("Gas Limit Reached", be.blockNum, txVersion.TxIndex, txResult.ExecutionResult.GasUsed)
					return nil, err
				}

				txTask := be.tasks[tx].Task

				if txTask.Tx() != nil {
					blobGasUsed := txTask.Tx().GetBlobGas()
					if err := be.gasPool.SubBlobGas(blobGasUsed); err != nil {
						return nil, err
					}
					be.blobGasUsed += blobGasUsed
				}

				if stateReader == nil {
					stateReader = state.NewBufferedReader(pe.rs, state.NewReaderV3(pe.rs.Domains().AsGetter(applyTx)))
				}

				if stateWriter == nil {
					stateWriter = state.NewBufferedWriter(pe.rs, nil)
				}

				_, err = txResult.finalize(prevReceipt, pe.cfg.engine, be.versionMap, stateReader, stateWriter)

				if err != nil {
					return nil, err
				}

				be.publishTasks.pushPending(tx)
			}
		} else {
			cntInvalid++
			be.cntValidationFail++
			be.execFailed[tx]++

			if dbg.TraceTransactionIO && be.txIncarnations[tx] > 1 {
				fmt.Println(be.blockNum, "FAILED", tx, be.txIncarnations[tx], "failed", be.execFailed[tx], "aborted", be.execAborted[tx])
			}

			// 'create validation tasks for all transactions > tx ...'
			be.validateTasks.pushPendingSet(be.execTasks.getRevalidationRange(tx + 1))
			be.validateTasks.clearInProgress(tx) // clear in progress - pending will be added again once new incarnation executes
			be.execTasks.clearComplete(tx)
			be.execTasks.pushPending(tx)
			be.preValidated[tx] = false
			be.txIncarnations[tx]++
		}
	}

	maxValidated := be.validateTasks.maxComplete()
	be.scheduleExecution(ctx, pe)

	if be.publishTasks.minPending() != -1 {
		toFinalize := make(sort.IntSlice, 0, 2)

		for be.publishTasks.minPending() <= maxValidated && be.publishTasks.minPending() >= 0 {
			toFinalize = append(toFinalize, be.publishTasks.takeNextPending())
		}

		applyResult := txResult{
			blockNum:   be.blockNum,
			traceFroms: map[common.Address]struct{}{},
			traceTos:   map[common.Address]struct{}{},
		}

		for i := 0; i < len(toFinalize); i++ {
			tx := toFinalize[i]
			txTask := be.tasks[tx].Task
			txResult := be.results[tx]

			applyResult.txNum = txTask.Version().TxNum
			if txResult.Receipt != nil {
				applyResult.gasUsed += int64(txResult.Receipt.GasUsed)
				be.gasUsed += txResult.Receipt.GasUsed
				applyResult.receipts = append(applyResult.receipts, txResult.Receipt)
			}

			applyResult.blockTime = txTask.BlockTime()
			applyResult.logs = append(applyResult.logs, txResult.Logs...)
			maps.Copy(applyResult.traceFroms, txResult.TraceFroms)
			maps.Copy(applyResult.traceTos, txResult.TraceTos)
			be.cntFinalized++
			be.publishTasks.markComplete(tx)
		}

		if applyResult.txNum > 0 {
			pe.executedGas.Add(int64(applyResult.gasUsed))
			pe.lastExecutedTxNum.Store(int64(applyResult.txNum))
			if stateWriter != nil {
				applyResult.stateUpdates = stateWriter.WriteSet()

				if applyResult.stateUpdates.BTreeG != nil {
					be.applyCount += applyResult.stateUpdates.UpdateCount()
					if dbg.TraceApply {
						applyResult.stateUpdates.TraceBlockUpdates(applyResult.blockNum, dbg.TraceBlock(applyResult.blockNum))
					}
				}
				stateWriter = nil
			}

			be.applyResults <- &applyResult
		}
	}

	if be.publishTasks.countComplete() == len(be.tasks) && be.execTasks.countComplete() == len(be.tasks) {
		pe.logger.Debug("exec summary", "block", be.blockNum, "tasks", len(be.tasks), "execs", be.cntExec,
			"speculative", be.cntSpecExec, "success", be.cntSuccess, "aborts", be.cntAbort, "validations", be.cntTotalValidations, "failures", be.cntValidationFail,
			"retries", fmt.Sprintf("%.2f%%", float64(be.cntAbort+be.cntValidationFail)/float64(be.cntExec)*100),
			"execs", fmt.Sprintf("%.2f%%", float64(be.cntExec)/float64(len(be.tasks))*100))

		var allDeps map[int]map[int]bool

		var deps state.DAG

		if be.profile {
			allDeps = state.GetDep(be.blockIO)
			deps = state.BuildDAG(be.blockIO, pe.logger)
		}

		isPartial := len(be.tasks) > 0 && be.tasks[0].Version().TxIndex != -1

		txTask := be.tasks[len(be.tasks)-1].Task

		var receipts types.Receipts

		for _, txResult := range be.results {
			if receipt := txResult.Receipt; receipt != nil {
				receipts = append(receipts, receipt)
			}
		}

		be.result = &blockResult{
			be.blockNum,
			txTask.BlockTime(),
			txTask.BlockHash(),
			txTask.BlockRoot(),
			nil,
			be.gasUsed,
			be.blobGasUsed,
			txTask.Version().TxNum,
			true,
			isPartial,
			be.applyCount,
			be.blockIO,
			receipts,
			be.stats,
			&deps,
			allDeps}
		return be.result, nil
	}

	var lastTxNum uint64
	if maxValidated >= 0 {
		lastTxTask := be.tasks[maxValidated].Task
		lastTxNum = lastTxTask.Version().TxNum
	}

	txTask := be.tasks[0].Task

	return &blockResult{
		be.blockNum,
		txTask.BlockTime(),
		txTask.BlockHash(),
		txTask.BlockRoot(),
		nil,
		be.gasUsed,
		be.blobGasUsed,
		lastTxNum,
		false,
		len(be.tasks) > 0 && be.tasks[0].Version().TxIndex != -1,
		be.applyCount,
		be.blockIO,
		nil,
		be.stats,
		nil,
		nil}, nil
}

func (be *blockExecutor) scheduleExecution(ctx context.Context, pe *parallelExecutor) {
	toExecute := make(sort.IntSlice, 0, 2)

	for be.execTasks.minPending() >= 0 {
		toExecute = append(toExecute, be.execTasks.takeNextPending())
	}

	maxValidated := be.validateTasks.maxComplete()
	for i := 0; i < len(toExecute); i++ {
		nextTx := toExecute[i]
		execTask := be.tasks[nextTx]
		if nextTx == maxValidated+1 {
			be.skipCheck[nextTx] = true
		} else {
			txIndex := execTask.Version().TxIndex
			if be.txIncarnations[nextTx] > 0 &&
				(be.execAborted[nextTx] > 0 || be.execFailed[nextTx] > 0 || !be.blockIO.HasReads(txIndex) ||
					state.ValidateVersion(txIndex, be.blockIO, be.versionMap,
						func(_, writtenVersion state.Version) state.VersionValidity {
							if writtenVersion.TxIndex < maxValidated &&
								writtenVersion.Incarnation == be.txIncarnations[writtenVersion.TxIndex+1] {
								return state.VersionValid
							}
							return state.VerionInvalid
						}) != state.VersionValid) {
				be.execTasks.pushPending(nextTx)
				continue
			}
			be.cntSpecExec++
		}

		if dbg.TraceTransactionIO && be.txIncarnations[nextTx] > 1 {
			fmt.Println(be.blockNum, "EXEC", nextTx, be.txIncarnations[nextTx], "maxValidated", maxValidated, be.blockIO.HasReads(nextTx), "failed", be.execFailed[nextTx], "aborted", be.execAborted[nextTx])
		}

		be.cntExec++

		if incarnation := be.txIncarnations[nextTx]; incarnation == 0 {
			pe.in.Add(ctx, &taskVersion{
				execTask:   execTask,
				version:    execTask.Version(),
				versionMap: be.versionMap,
				profile:    be.profile,
				stats:      be.stats,
				statsMutex: &be.Mutex})
		} else {
			version := execTask.Version()
			version.Incarnation = incarnation
			pe.in.ReTry(&taskVersion{
				execTask:   execTask,
				version:    version,
				versionMap: be.versionMap,
				profile:    be.profile,
				stats:      be.stats,
				statsMutex: &be.Mutex})
		}
	}
}

type parallelExecutor struct {
	txExecutor
	execWorkers    []*exec3.Worker
	stopWorkers    func()
	waitWorkers    func()
	in             *exec.QueueWithRetry
	rws            *exec.ResultsQueue
	workerCount    int
	blockExecutors map[uint64]*blockExecutor
}

func (pe *parallelExecutor) LogExecuted() {
	pe.progress.LogExecuted(pe.rs.StateV3, pe)
}

func (pe *parallelExecutor) LogCommitted(commitStart time.Time, stepsInDb float64) {
	pe.progress.LogCommitted(pe.rs.StateV3, pe, commitStart, stepsInDb)
}

func (pe *parallelExecutor) LogComplete(stepsInDb float64) {
	pe.progress.LogComplete(pe.rs.StateV3, pe, stepsInDb)
}

func (pe *parallelExecutor) flushAndCommit(ctx context.Context, execStage *StageState, applyTx kv.RwTx, asyncTxChan mdbx.TxApplyChan, useExternalTx bool) (kv.RwTx, error) {
	flushStart := time.Now()
	var flushTime time.Duration

	if !pe.inMemExec {
		if err := pe.doms.Flush(ctx, applyTx); err != nil {
			return applyTx, err
		}
		flushTime = time.Since(flushStart)
	}

	commitStart := time.Now()
	var t2 time.Duration
	var err error
	if applyTx, t2, err = pe.commit(ctx, execStage, applyTx, asyncTxChan, useExternalTx); err != nil {
		return applyTx, err
	}

	pe.logger.Info("["+pe.logPrefix+"] flushed", "block", pe.doms.BlockNum(), "time", time.Since(flushStart), "flush", flushTime, "commit", time.Since(commitStart), "db", t2, "externaltx", useExternalTx)
	return applyTx, nil
}

func (pe *parallelExecutor) commit(ctx context.Context, execStage *StageState, tx kv.RwTx, asyncTxChan mdbx.TxApplyChan, useExternalTx bool) (kv.RwTx, time.Duration, error) {
	pe.pause()
	defer pe.resume()

	for {
		waiter, paused := pe.paused()
		if paused {
			break
		}
		select {
		case request := <-asyncTxChan:
			request.Apply()
		case <-ctx.Done():
			return nil, 0, ctx.Err()
		case <-waiter:
		}
	}

	return pe.txExecutor.commit(ctx, execStage, tx, useExternalTx, pe.resetWorkers)
}

func (pe *parallelExecutor) pause() {
	for _, worker := range pe.execWorkers {
		worker.Pause()
	}
}

func (pe *parallelExecutor) paused() (chan any, bool) {
	for _, worker := range pe.execWorkers {
		if waiter, paused := worker.Paused(); !paused {
			return waiter, false
		}
	}

	return nil, true
}

func (pe *parallelExecutor) resume() {
	for _, worker := range pe.execWorkers {
		worker.Resume()
	}
}

func (pe *parallelExecutor) resetWorkers(ctx context.Context, rs *state.StateV3Buffered, applyTx kv.Tx) error {
	pe.Lock()
	defer pe.Unlock()

	for _, worker := range pe.execWorkers {
		worker.ResetState(rs, nil, nil, state.NewNoopWriter(), nil)
	}

	return nil
}

func (pe *parallelExecutor) execLoop(ctx context.Context) (err error) {
	defer func() {
		pe.Lock()
		applyTx := pe.applyTx
		pe.applyTx = nil
		pe.Unlock()

		if applyTx != nil {
			applyTx.Rollback()
		}
	}()

	defer func() {
		if rec := recover(); rec != nil {
			pe.logger.Warn("["+pe.logPrefix+"] exec loop panic", "rec", rec, "stack", dbg.Stack())
		} else if err != nil && !errors.Is(err, context.Canceled) {
			pe.logger.Warn("["+pe.logPrefix+"] exec loop error", "err", err)
		} else {
			pe.logger.Debug("[" + pe.logPrefix + "] exec loop exit")
		}
	}()

	pe.RLock()
	applyTx := pe.applyTx
	pe.RUnlock()

	for {
		err := func() error {
			pe.Lock()
			defer pe.Unlock()
			if applyTx != pe.applyTx {
				if applyTx != nil {
					applyTx.Rollback()
				}
			}

			if pe.applyTx == nil {
				pe.applyTx, err = pe.cfg.db.BeginRo(ctx)

				if err != nil {
					return err
				}

				applyTx = pe.applyTx
			}
			return nil
		}()

		if err != nil {
			return err
		}

		select {
		case exec := <-pe.execRequests:
			if err := pe.processRequest(ctx, exec); err != nil {
				return err
			}
			continue
		case <-ctx.Done():
			return ctx.Err()
		case nextResult, ok := <-pe.rws.ResultCh():
			if !ok {
				return nil
			}
			closed, err := pe.rws.Drain(ctx, nextResult)
			if err != nil {
				return err
			}
			if closed {
				return nil
			}
		}

		blockResult, err := pe.processResults(ctx, applyTx)

		if err != nil {
			return err
		}

		if blockResult.complete {
			if blockExecutor, ok := pe.blockExecutors[blockResult.BlockNum]; ok {
				pe.lastExecutedBlockNum.Store(int64(blockResult.BlockNum))
				pe.execCount.Add(int64(blockExecutor.cntExec))
				pe.abortCount.Add(int64(blockExecutor.cntAbort))
				pe.invalidCount.Add(int64(blockExecutor.cntValidationFail))
				pe.readCount.Add(blockExecutor.blockIO.ReadCount())
				pe.writeCount.Add(blockExecutor.blockIO.WriteCount())

				blockReceipts := make([]*types.Receipt, 0, len(blockExecutor.results))
				for _, result := range blockExecutor.results {
					if result.Receipt != nil {
						blockReceipts = append(blockReceipts, result.Receipt)
					}
				}

				if blockResult.BlockNum > 0 {
					result := blockExecutor.results[len(blockExecutor.results)-1]

					stateUpdates, err := func() (state.StateUpdates, error) {
						pe.RLock()
						defer pe.RUnlock()

						ibs := state.New(state.NewBufferedReader(pe.rs, state.NewReaderV3(pe.rs.Domains().AsGetter(applyTx))))
						ibs.SetTxContext(result.Version().BlockNum, result.Version().TxIndex)
						ibs.SetVersion(result.Version().Incarnation)

						txTask := result.Task.(*taskVersion).Task.(*exec.TxTask)

						syscall := func(contract common.Address, data []byte) ([]byte, error) {
							ret, err := core.SysCallContract(contract, data, pe.cfg.chainConfig, ibs, txTask.Header, pe.cfg.engine, false, *pe.cfg.vmConfig)
							if err != nil {
								return nil, err
							}
							result.Logs = append(result.Logs, ibs.GetRawLogs(txTask.TxIndex)...)
							return ret, err
						}

						chainReader := consensuschain.NewReader(pe.cfg.chainConfig, applyTx, pe.cfg.blockReader, pe.logger)
						if pe.isMining {
							_, _, err =
								pe.cfg.engine.FinalizeAndAssemble(
									pe.cfg.chainConfig, types.CopyHeader(txTask.Header), ibs, txTask.Txs, txTask.Uncles, blockReceipts,
									txTask.Withdrawals, chainReader, syscall, nil, pe.logger)
						} else {
							_, err =
								pe.cfg.engine.Finalize(
									pe.cfg.chainConfig, types.CopyHeader(txTask.Header), ibs, txTask.Txs, txTask.Uncles, blockReceipts,
									txTask.Withdrawals, chainReader, syscall, false, pe.logger)
						}

						if err != nil {
							return state.StateUpdates{}, fmt.Errorf("can't finalize block: %w", err)
						}

						stateWriter := state.NewBufferedWriter(pe.rs, nil)

						if err = ibs.MakeWriteSet(pe.cfg.chainConfig.Rules(result.BlockNumber(), result.BlockTime()), stateWriter); err != nil {
							return state.StateUpdates{}, err
						}

						return stateWriter.WriteSet(), nil
					}()

					if err != nil {
						return err
					}

					blockResult.ApplyCount += stateUpdates.UpdateCount()
					if dbg.TraceApply && dbg.TraceBlock(blockResult.BlockNum) {
						stateUpdates.TraceBlockUpdates(blockResult.BlockNum, true)
						fmt.Println(blockResult.BlockNum, "apply count", blockResult.ApplyCount)
					}

					blockExecutor.applyResults <- &txResult{
						blockNum:     blockResult.BlockNum,
						txNum:        blockResult.lastTxNum,
						blockTime:    blockResult.BlockTime,
						stateUpdates: stateUpdates,
						logs:         result.Logs,
						traceFroms:   result.TraceFroms,
						traceTos:     result.TraceTos,
					}
				}

				if !blockExecutor.execStarted.IsZero() {
					pe.blockExecMetrics.Duration.Add(time.Since(blockExecutor.execStarted))
					pe.blockExecMetrics.BlockCount.Add(1)
				}
				blockExecutor.applyResults <- blockResult
				delete(pe.blockExecutors, blockResult.BlockNum)
			}

			if blockExecutor, ok := pe.blockExecutors[blockResult.BlockNum+1]; ok {
				pe.onBlockStart(ctx, blockExecutor.blockNum, blockExecutor.blockHash)
				blockExecutor.execStarted = time.Now()
				blockExecutor.scheduleExecution(ctx, pe)
			}
		}
	}
}

func (pe *parallelExecutor) processRequest(ctx context.Context, execRequest *execRequest) (err error) {
	prevSenderTx := map[common.Address]int{}
	var scheduleable *blockExecutor
	var executor *blockExecutor

	for i, txTask := range execRequest.tasks {
		t := &execTask{
			Task:               txTask,
			index:              i,
			shouldDelayFeeCalc: true,
		}

		blockNum := t.Version().BlockNum

		if executor == nil {
			var ok bool
			executor, ok = pe.blockExecutors[blockNum]

			if !ok {
				executor = newBlockExec(blockNum, execRequest.blockHash, execRequest.gasPool, execRequest.applyResults, execRequest.profile)
			}
		}

		executor.tasks = append(executor.tasks, t)
		executor.results = append(executor.results, nil)
		executor.txIncarnations = append(executor.txIncarnations, 0)
		executor.execFailed = append(executor.execFailed, 0)
		executor.execAborted = append(executor.execAborted, 0)

		executor.skipCheck[len(executor.tasks)-1] = false
		executor.estimateDeps[len(executor.tasks)-1] = []int{}

		executor.execTasks.pushPending(i)
		executor.validateTasks.pushPending(i)

		if len(t.Dependencies()) > 0 {
			for _, depTxIndex := range t.Dependencies() {
				executor.execTasks.addDependency(depTxIndex+1, i)
			}
			executor.execTasks.clearPending(i)
		} else {
			sender, err := t.TxSender()
			if err != nil {
				return err
			}
			if sender != nil {
				if tx, ok := prevSenderTx[*sender]; ok {
					executor.execTasks.addDependency(tx, i)
					executor.execTasks.clearPending(i)
				}

				prevSenderTx[*sender] = i
			}
		}

		if t.IsBlockEnd() {
			if len(pe.blockExecutors) == 0 {
				pe.blockExecutors = map[uint64]*blockExecutor{
					blockNum: executor,
				}
				scheduleable = executor
			} else {
				pe.blockExecutors[t.Version().BlockNum] = executor
			}

			executor = nil
		}
	}

	if scheduleable != nil {
		pe.blockExecMetrics.BlockCount.Add(1)
		scheduleable.execStarted = time.Now()
		scheduleable.scheduleExecution(ctx, pe)
	}

	return nil
}

func (pe *parallelExecutor) processResults(ctx context.Context, applyTx kv.Tx) (blockResult *blockResult, err error) {
	rwsIt := pe.rws.Iter()
	for rwsIt.HasNext() && (blockResult == nil || !blockResult.complete) {
		txResult := rwsIt.PopNext()

		if pe.cfg.syncCfg.ChaosMonkey && pe.enableChaosMonkey {
			chaosErr := chaos_monkey.ThrowRandomConsensusError(false, txResult.Version().TxIndex, pe.cfg.badBlockHalt, txResult.Err)
			if chaosErr != nil {
				log.Warn("Monkey in consensus")
				return blockResult, chaosErr
			}
		}

		blockExecutor, ok := pe.blockExecutors[txResult.Version().BlockNum]

		if !ok {
			return nil, fmt.Errorf("unknown block: %d", txResult.Version().BlockNum)
		}

		blockResult, err = blockExecutor.nextResult(ctx, pe, txResult, applyTx)

		if err != nil {
			return blockResult, err
		}
	}

	return blockResult, nil
}

func (pe *parallelExecutor) run(ctx context.Context) (context.Context, context.CancelFunc) {
	pe.execRequests = make(chan *execRequest, 100_000)
	pe.in = exec.NewQueueWithRetry(100_000)

	pe.taskExecMetrics = exec3.NewWorkerMetrics()
	pe.blockExecMetrics = newBlockExecMetrics()

	execLoopCtx, execLoopCtxCancel := context.WithCancel(ctx)
	pe.execLoopGroup, execLoopCtx = errgroup.WithContext(execLoopCtx)

	pe.execWorkers, _, pe.rws, pe.stopWorkers, pe.waitWorkers = exec3.NewWorkersPool(
		execLoopCtx, nil, true, pe.cfg.db, nil, nil, nil, pe.in,
		pe.cfg.blockReader, pe.cfg.chainConfig, pe.cfg.genesis, pe.cfg.engine,
		pe.workerCount+1, pe.taskExecMetrics, pe.cfg.dirs, pe.isMining, pe.logger)

	pe.execLoopGroup.Go(func() error {
		defer pe.rws.Close()
		defer pe.in.Close()
		pe.resetWorkers(execLoopCtx, pe.rs, nil)
		return pe.execLoop(execLoopCtx)
	})

	return execLoopCtx, func() {
		execLoopCtxCancel()
		pe.wait(ctx)
		pe.stopWorkers()
		pe.in.Close()
	}
}

func (pe *parallelExecutor) wait(ctx context.Context) error {
	doneCh := make(chan error)

	go func() {
		if pe.execLoopGroup != nil {
			err := pe.execLoopGroup.Wait()
			if err != nil {
				doneCh <- err
				return
			}
			pe.waitWorkers()
		}
		doneCh <- nil
	}()

	for {
		select {
		case <-ctx.Done():
			return ctx.Err()
		case err := <-doneCh:
			return err
		}
	}
}<|MERGE_RESOLUTION|>--- conflicted
+++ resolved
@@ -19,21 +19,10 @@
 	chaos_monkey "github.com/erigontech/erigon/tests/chaos-monkey"
 	"golang.org/x/sync/errgroup"
 
-<<<<<<< HEAD
-	"github.com/erigontech/erigon-db/rawdb"
-	"github.com/erigontech/erigon-lib/chain"
-	"github.com/erigontech/erigon-lib/common/datadir"
-	"github.com/erigontech/erigon-lib/common/dbg"
-	"github.com/erigontech/erigon-lib/kv"
-	"github.com/erigontech/erigon-lib/log/v3"
-	libstate "github.com/erigontech/erigon-lib/state"
-	"github.com/erigontech/erigon-lib/types"
-=======
 	"github.com/erigontech/erigon-lib/common"
 	"github.com/erigontech/erigon-lib/kv"
 	"github.com/erigontech/erigon-lib/log/v3"
 	"github.com/erigontech/erigon-lib/metrics"
->>>>>>> 9ff78dd9
 	"github.com/erigontech/erigon/core"
 	"github.com/erigontech/erigon/core/exec"
 	"github.com/erigontech/erigon/core/state"
@@ -44,13 +33,9 @@
 	dbstate "github.com/erigontech/erigon/db/state"
 	"github.com/erigontech/erigon/execution/consensus"
 	"github.com/erigontech/erigon/execution/exec3"
-<<<<<<< HEAD
-	"github.com/erigontech/erigon/execution/exec3/calltracer"
-=======
 	"github.com/erigontech/erigon/execution/types"
 	chaos_monkey "github.com/erigontech/erigon/tests/chaos-monkey"
 	"github.com/erigontech/erigon/turbo/shards"
->>>>>>> 9ff78dd9
 )
 
 /*
@@ -101,7 +86,6 @@
 	getHeader(ctx context.Context, hash common.Hash, number uint64) (h *types.Header, err error)
 
 	//these are reset by commit - so need to be read from the executor once its processing
-<<<<<<< HEAD
 	readState() *state.StateV3Buffered
 	domains() *libstate.SharedDomains
 
@@ -362,16 +346,10 @@
 func (d *blockDuration) Add(i time.Duration) {
 	d.Int64.Add(int64(i))
 	d.Ema.Update(i)
-=======
-	tx() kv.RwTx
-	readState() *state.ParallelExecutionState
-	domains() *dbstate.SharedDomains
->>>>>>> 9ff78dd9
 }
 
 type txExecutor struct {
 	sync.RWMutex
-<<<<<<< HEAD
 	cfg                      ExecuteBlockCfg
 	agg                      *libstate.Aggregator
 	rs                       *state.StateV3Buffered
@@ -412,33 +390,6 @@
 }
 
 func (te *txExecutor) domains() *libstate.SharedDomains {
-=======
-	cfg            ExecuteBlockCfg
-	execStage      *StageState
-	agg            *dbstate.Aggregator
-	rs             *state.ParallelExecutionState
-	doms           *dbstate.SharedDomains
-	accumulator    *shards.Accumulator
-	u              Unwinder
-	isMining       bool
-	inMemExec      bool
-	applyTx        kv.RwTx
-	applyWorker    *exec3.Worker
-	outputTxNum    *atomic.Uint64
-	outputBlockNum metrics.Gauge
-	logger         log.Logger
-}
-
-func (te *txExecutor) tx() kv.RwTx {
-	return te.applyTx
-}
-
-func (te *txExecutor) readState() *state.ParallelExecutionState {
-	return te.rs
-}
-
-func (te *txExecutor) domains() *dbstate.SharedDomains {
->>>>>>> 9ff78dd9
 	return te.doms
 }
 
