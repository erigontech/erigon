--- conflicted
+++ resolved
@@ -421,11 +421,7 @@
 				if prevTxNumLog > 0 {
 					dbg.ReadMemStats(&m)
 					txsPerSec := (txTask.TxNum - prevTxNumLog) / uint64(logPeriod.Seconds())
-<<<<<<< HEAD
-					log.Info(fmt.Sprintf("[%s] Scanned", logPrefix), "block", fmt.Sprintf("%dK", result.BlockNumber()/10_000), "tx/s", fmt.Sprintf("%dK", txsPerSec/1_000), "alloc", common.ByteCount(m.Alloc), "sys", common.ByteCount(m.Sys))
-=======
-					log.Info(fmt.Sprintf("[%s] Scanned", logPrefix), "block", fmt.Sprintf("%.3fm", float64(txTask.BlockNum)/1_000_000), "tx/s", fmt.Sprintf("%.1fK", float64(txsPerSec)/1_000.0), "alloc", common.ByteCount(m.Alloc), "sys", common.ByteCount(m.Sys))
->>>>>>> 732abffa
+					log.Info(fmt.Sprintf("[%s] Scanned", logPrefix), "block", fmt.Sprintf("%.3fm", float64(txTask.BlockNumber())/1_000_000), "tx/s", fmt.Sprintf("%.1fK", float64(txsPerSec)/1_000.0), "alloc", common.ByteCount(m.Alloc), "sys", common.ByteCount(m.Sys))
 				}
 				prevTxNumLog = txTask.TxNum
 			default:
