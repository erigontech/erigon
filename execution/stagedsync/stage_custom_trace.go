--- conflicted
+++ resolved
@@ -293,11 +293,7 @@
 	return integrity.ReceiptsNoDupsRange(ctx, fromBlock, toBlock, tx, cfg.BlockReader, true)
 }
 
-<<<<<<< HEAD
-func customTraceBatch(ctx context.Context, produce Produce, cfg *exec3.ExecArgs, tx kv.TemporalRwTx, doms *sd.SharedDomains, fromBlock, toBlock uint64, logPrefix string, logger log.Logger) error {
-=======
-func customTraceBatch(ctx context.Context, produce Produce, cfg *exec.ExecArgs, tx kv.TemporalRwTx, doms *dbstate.SharedDomains, fromBlock, toBlock uint64, logPrefix string, logger log.Logger) error {
->>>>>>> 94a825ea
+func customTraceBatch(ctx context.Context, produce Produce, cfg *exec.ExecArgs, tx kv.TemporalRwTx, doms *sd.SharedDomains, fromBlock, toBlock uint64, logPrefix string, logger log.Logger) error {
 	const logPeriod = 5 * time.Second
 	logEvery := time.NewTicker(logPeriod)
 	defer logEvery.Stop()
