// Copyright 2024 The Erigon Authors
// This file is part of Erigon.
//
// Erigon is free software: you can redistribute it and/or modify
// it under the terms of the GNU Lesser General Public License as published by
// the Free Software Foundation, either version 3 of the License, or
// (at your option) any later version.
//
// Erigon is distributed in the hope that it will be useful,
// but WITHOUT ANY WARRANTY; without even the implied warranty of
// MERCHANTABILITY or FITNESS FOR A PARTICULAR PURPOSE. See the
// GNU Lesser General Public License for more details.
//
// You should have received a copy of the GNU Lesser General Public License
// along with Erigon. If not, see <http://www.gnu.org/licenses/>.

package stagedsync

import (
	"context"
	"errors"
	"fmt"
	"math"
	"runtime"
	"strings"
	"time"

	"github.com/erigontech/erigon-db/rawdb"
	"github.com/erigontech/erigon-db/rawdb/rawtemporaldb"
	"github.com/erigontech/erigon-lib/chain"
	"github.com/erigontech/erigon-lib/common"
	"github.com/erigontech/erigon-lib/common/datadir"
	"github.com/erigontech/erigon-lib/common/dbg"
	"github.com/erigontech/erigon-lib/kv"
	"github.com/erigontech/erigon-lib/kv/backup"
	"github.com/erigontech/erigon-lib/kv/kvcfg"
	"github.com/erigontech/erigon-lib/kv/rawdbv3"
	"github.com/erigontech/erigon-lib/log/v3"
	state2 "github.com/erigontech/erigon-lib/state"
	"github.com/erigontech/erigon-lib/types"
	"github.com/erigontech/erigon/core/state"
	"github.com/erigontech/erigon/eth/ethconfig"
	"github.com/erigontech/erigon/eth/integrity"
	"github.com/erigontech/erigon/execution/consensus"
	"github.com/erigontech/erigon/execution/exec3"
	"github.com/erigontech/erigon/execution/stagedsync/stages"
	"github.com/erigontech/erigon/turbo/services"
	"github.com/erigontech/erigon/turbo/snapshotsync/freezeblocks"
)

type CustomTraceCfg struct {
	tmpdir   string
	db       kv.TemporalRwDB
	ExecArgs *exec3.ExecArgs

	Produce Produce
}
type Produce struct {
	ReceiptDomain bool
	RCacheDomain  bool
	LogAddr       bool
	LogTopic      bool
	TraceFrom     bool
	TraceTo       bool
}

func NewProduce(produceList []string) Produce {
	var produce Produce
	for _, p := range produceList {
		p = strings.TrimSpace(p)
		switch p {
		case kv.ReceiptDomain.String():
			produce.ReceiptDomain = true
		case kv.RCacheDomain.String():
			produce.RCacheDomain = true
		case kv.LogAddrIdx.String():
			produce.LogAddr = true
		case kv.LogTopicIdx.String():
			produce.LogTopic = true
		case kv.TracesFromIdx.String():
			produce.TraceFrom = true
		case kv.TracesToIdx.String():
			produce.TraceTo = true
		default:
			panic(fmt.Errorf("assert: unknown Produce %#v", p))
		}
	}
	return produce
}

func StageCustomTraceCfg(produce []string, db kv.TemporalRwDB, dirs datadir.Dirs, br services.FullBlockReader,
	cc *chain.Config, engine consensus.Engine,
	genesis *types.Genesis, syncCfg ethconfig.Sync) CustomTraceCfg {
	execArgs := &exec3.ExecArgs{
		ChainDB:     db,
		BlockReader: br,
		ChainConfig: cc,
		Dirs:        dirs,
		Engine:      engine,
		Genesis:     genesis,
		Workers:     syncCfg.ExecWorkerCount,
	}
	return CustomTraceCfg{
		db:       db,
		ExecArgs: execArgs,
		Produce:  NewProduce(produce),
	}
}

func SpawnCustomTrace(cfg CustomTraceCfg, ctx context.Context, logger log.Logger) error {
	if cfg.Produce.RCacheDomain {
		if err := cfg.db.View(context.Background(), func(tx kv.Tx) error {
			return kvcfg.PersistReceipts.MustBeEnabled(tx, "you must enable `--persist.receipts` flag in db. remove chaindata and start erigon with this flag")
		}); err != nil {
			panic(err)
		}
	}

	log.Info("[stage_custom_trace] start params", "produce", cfg.Produce)
	txNumsReader := cfg.ExecArgs.BlockReader.TxnumReader(ctx)

	//agg := cfg.db.(state2.HasAgg).Agg().(*state2.Aggregator)
	//stepSize := agg.StepSize()

	// 1. Require stage_exec > 0: means don't need handle "half-block execution case here"
	// 2. Require stage_exec > 0: means has enough state-history
	var execProgress uint64
	var startBlock, endBlock uint64
	if err := cfg.db.ViewTemporal(ctx, func(tx kv.TemporalTx) (err error) {
		execProgress, err = stages.GetStageProgress(tx, stages.Execution)
		if err != nil {
			return err
		}
		if execProgress == 0 {
			return errors.New("stage_exec progress is 0. please run `integration stage_exec --batchSize=1m` for couple minutes")
		}

		fromTxNum := progressOfDomains(tx, cfg.Produce)
		var ok bool
		startBlock, ok, err = txNumsReader.FindBlockNum(tx, fromTxNum)
		if err != nil {
			return fmt.Errorf("getting last executed block: %w", err)
		}
		if !ok {
			panic(ok)
		}
		return nil
	}); err != nil {
		return err
	}
	endBlock = execProgress

	defer cfg.ExecArgs.BlockReader.Snapshots().(*freezeblocks.RoSnapshots).MadvNormal().DisableReadAhead()
	//defer tx.(state2.HasAggTx).AggTx().(*state2.AggregatorRoTx).MadvNormal().DisableReadAhead()

	log.Info("SpawnCustomTrace", "startBlock", startBlock, "endBlock", endBlock)
	batchSize := uint64(50_000)
	for startBlock < endBlock {
		to := min(endBlock+1, startBlock+batchSize)
		if err := customTraceBatchProduce(ctx, cfg.Produce, cfg.ExecArgs, cfg.db, startBlock, to, "custom_trace", logger); err != nil {
			return err
		}
		startBlock = to
	}

	logEvery := time.NewTicker(20 * time.Second)
	defer logEvery.Stop()
	chkEvery := time.NewTicker(3 * time.Second)
	defer chkEvery.Stop()

Loop:
	for {
		select {
		case <-ctx.Done():
			logger.Warn("[snapshots] user has interrupted process but anyway waiting for build & merge files")
		case <-cfg.db.(state2.HasAgg).Agg().(*state2.Aggregator).WaitForBuildAndMerge(context.Background()):
			break Loop // Here we don't quit due to ctx because it's not safe for files.
		case <-logEvery.C:
			var m runtime.MemStats
			dbg.ReadMemStats(&m)
			//TODO: log progress and list of domains/files
			logger.Info("[snapshots] Building files", "alloc", common.ByteCount(m.Alloc), "sys", common.ByteCount(m.Sys))
		}
	}

	log.Info("SpawnCustomTrace finish")
	if cfg.Produce.ReceiptDomain {
		if err := AssertNotBehindAccounts(cfg.db, kv.ReceiptDomain, txNumsReader); err != nil {
			return err
		}
	}
	if cfg.Produce.RCacheDomain {
		if err := AssertNotBehindAccounts(cfg.db, kv.RCacheDomain, txNumsReader); err != nil {
			return err
		}
	}

	return nil
}

func customTraceBatchProduce(ctx context.Context, produce Produce, cfg *exec3.ExecArgs, db kv.TemporalRwDB, fromBlock, toBlock uint64, logPrefix string, logger log.Logger) error {
	if err := db.UpdateTemporal(ctx, func(tx kv.TemporalRwTx) error {
		if err := tx.GreedyPruneHistory(ctx, kv.CommitmentDomain); err != nil {
			return err
		}
		if _, err := tx.PruneSmallBatches(ctx, 10*time.Hour); err != nil {
			return err
		}
		return nil
	}); err != nil {
		return err
	}
	var lastTxNum uint64
	{
		tx, err := db.BeginTemporalRw(ctx)
		if err != nil {
			return err
		}
		defer tx.Rollback()

		doms, err := state2.NewSharedDomains(tx, logger)
		if err != nil {
			return err
		}
		defer doms.Close()

		if err := customTraceBatch(ctx, produce, cfg, tx, doms, fromBlock, toBlock, logPrefix, logger); err != nil {
			return err
		}

		if err := doms.Flush(ctx, tx); err != nil {
			return err
		}

		//asserts
		if produce.ReceiptDomain {
			if err = AssertReceipts(ctx, cfg, tx, fromBlock, toBlock); err != nil {
				return err
			}
		}

		lastTxNum = doms.TxNum()
		if err := tx.Commit(); err != nil {
			return err
		}

	}

	agg := db.(state2.HasAgg).Agg().(*state2.Aggregator)
	var fromStep, toStep uint64
	if err := db.ViewTemporal(ctx, func(tx kv.TemporalTx) error {
		fromStep = firstStepNotInFiles(tx, produce)
		if lastTxNum/agg.StepSize() > 0 {
			toStep = lastTxNum / agg.StepSize()
		}
		return nil
	}); err != nil {
		return err
	}
	if err := agg.BuildFiles2(ctx, fromStep, toStep); err != nil {
		return err
	}
	if err := db.Update(ctx, func(tx kv.RwTx) error {
		if err := tx.(kv.TemporalRwTx).GreedyPruneHistory(ctx, kv.CommitmentDomain); err != nil {
			return err
		}
		if _, err := tx.(kv.TemporalRwTx).PruneSmallBatches(ctx, 10*time.Hour); err != nil {
			return err
		}
		return nil
	}); err != nil {
		return err
	}

	return nil
}

func AssertNotBehindAccounts(db kv.TemporalRoDB, domain kv.Domain, txNumsReader rawdbv3.TxNumsReader) (err error) {
	tx, err := db.BeginTemporalRo(context.Background())
	if err != nil {
		return err
	}
	defer tx.Rollback()

	receiptProgress := tx.Debug().DomainProgress(domain)
	accProgress := tx.Debug().DomainProgress(kv.AccountsDomain)
	if accProgress != receiptProgress {
		e1, _, _ := txNumsReader.FindBlockNum(tx, receiptProgress)
		e2, _, _ := txNumsReader.FindBlockNum(tx, accProgress)

		err := fmt.Errorf("[integrity] %s=%d (%d) is behind AccountDomain=%d(%d)", domain.String(), receiptProgress, e1, accProgress, e2)
		log.Warn(err.Error())
		return nil
	}
	return nil
}

func AssertReceipts(ctx context.Context, cfg *exec3.ExecArgs, tx kv.TemporalTx, fromBlock, toBlock uint64) (err error) {
	if !dbg.AssertEnabled {
		return
	}
	if cfg.ChainConfig.Bor != nil { //TODO: enable me
		return nil
	}
	return integrity.ReceiptsNoDupsRange(ctx, fromBlock, toBlock, tx, cfg.BlockReader, true)
}

func customTraceBatch(ctx context.Context, produce Produce, cfg *exec3.ExecArgs, tx kv.TemporalRwTx, doms *state2.SharedDomains, fromBlock, toBlock uint64, logPrefix string, logger log.Logger) error {
	const logPeriod = 5 * time.Second
	logEvery := time.NewTicker(logPeriod)
	defer logEvery.Stop()

	var cumulativeBlobGasUsedInBlock uint64

	txNumsReader := cfg.BlockReader.TxnumReader(ctx)
	fromTxNum, _ := txNumsReader.Min(tx, fromBlock)
	prevTxNumLog := fromTxNum

	var m runtime.MemStats
	if err := exec3.CustomTraceMapReduce(fromBlock, toBlock, exec3.TraceConsumer{
		Reduce: func(txTask *state.TxTask, tx kv.TemporalTx) error {
			if txTask.Error != nil {
				return txTask.Error
			}

			if txTask.Tx != nil {
				cumulativeBlobGasUsedInBlock += txTask.Tx.GetBlobGas()
			}

			doms.SetTxNum(txTask.TxNum)
			putter := doms.AsPutDel(tx)

			if produce.ReceiptDomain {
				var logIndexAfterTx uint32
				var cumGasUsed uint64
				if !txTask.Final {
					if txTask.TxIndex >= 0 {
						receipt := txTask.BlockReceipts[txTask.TxIndex]
						if receipt != nil {
							logIndexAfterTx = receipt.FirstLogIndexWithinBlock + uint32(len(txTask.Logs))
							cumGasUsed = receipt.CumulativeGasUsed
						}
					}
				}

				if txTask.Final { // block changed
					if cfg.ChainConfig.Bor != nil && txTask.TxIndex >= 1 {
						// get last receipt and store the last log index + 1
						lastReceipt := txTask.BlockReceipts[txTask.TxIndex-1]
						if lastReceipt == nil {
							return fmt.Errorf("receipt is nil but should be populated, txIndex=%d, block=%d", txTask.TxIndex-1, txTask.BlockNum)
						}
						if len(lastReceipt.Logs) > 0 {
							firstIndex := lastReceipt.Logs[len(lastReceipt.Logs)-1].Index + 1
							logIndexAfterTx = uint32(firstIndex) + uint32(len(txTask.Logs))
							cumGasUsed = lastReceipt.CumulativeGasUsed
						}
					}
				}

<<<<<<< HEAD
				if err := rawtemporaldb.AppendReceipt(doms.AsPutDel(tx), logIndexAfterTx, cumGasUsed, cumulativeBlobGasUsedInBlock, txTask.TxNum); err != nil {
=======
				if err := rawtemporaldb.AppendReceipt(putter, receipt, cumulativeBlobGasUsedInBlock, txTask.TxNum); err != nil {
>>>>>>> 9091f1fa
					return err
				}
				if txTask.Final { // block changed
					cumulativeBlobGasUsedInBlock = 0
				}
			}

			if produce.RCacheDomain {
				var receipt *types.Receipt
				if !txTask.Final {
					if txTask.TxIndex >= 0 && txTask.BlockReceipts != nil {
						receipt = txTask.BlockReceipts[txTask.TxIndex]
					}
				} else {
					if cfg.ChainConfig.Bor != nil && txTask.TxIndex >= 1 {
						receipt = txTask.BlockReceipts[txTask.TxIndex-1]
						if receipt == nil {
							return fmt.Errorf("receipt is nil but should be populated, txIndex=%d, block=%d", txTask.TxIndex-1, txTask.BlockNum)
						}
					}
				}
				if err := rawdb.WriteReceiptCacheV2(putter, receipt, txTask.TxNum); err != nil {
					return err
				}
			}

			if produce.LogAddr {
				for _, lg := range txTask.Logs {
					if err := doms.IndexAdd(kv.LogAddrIdx, lg.Address[:], txTask.TxNum); err != nil {
						return err
					}
				}
			}
			if produce.LogTopic {
				for _, lg := range txTask.Logs {
					for _, topic := range lg.Topics {
						if err := doms.IndexAdd(kv.LogTopicIdx, topic[:], txTask.TxNum); err != nil {
							return err
						}
					}
				}
			}
			if produce.TraceFrom {
				for addr := range txTask.TraceFroms {
					if err := doms.IndexAdd(kv.TracesFromIdx, addr[:], txTask.TxNum); err != nil {
						return err
					}
				}
			}
			if produce.TraceTo {
				for addr := range txTask.TraceTos {
					if err := doms.IndexAdd(kv.TracesToIdx, addr[:], txTask.TxNum); err != nil {
						return err
					}
				}
			}

			select {
			case <-logEvery.C:
				if prevTxNumLog > 0 {
					dbg.ReadMemStats(&m)
					txsPerSec := (txTask.TxNum - prevTxNumLog) / uint64(logPeriod.Seconds())
					log.Info(fmt.Sprintf("[%s] Scanned", logPrefix), "block", fmt.Sprintf("%.3fm", float64(txTask.BlockNum)/1_000_000), "tx/s", fmt.Sprintf("%.1fK", float64(txsPerSec)/1_000.0), "alloc", common.ByteCount(m.Alloc), "sys", common.ByteCount(m.Sys))
				}
				prevTxNumLog = txTask.TxNum
			default:
			}
			return nil
		},
	}, ctx, tx, cfg, logger); err != nil {
		return err
	}

	return nil
}

func progressOfDomains(tx kv.TemporalTx, produce Produce) uint64 {
	//TODO: need better way to detect start point. What if domain/index is sparse (has rare events).
	dbg := tx.Debug()
	txNum := uint64(math.MaxUint64)
	if produce.ReceiptDomain {
		txNum = min(txNum, dbg.DomainProgress(kv.ReceiptDomain))
	}
	if produce.RCacheDomain {
		txNum = min(txNum, dbg.DomainProgress(kv.RCacheDomain))
	}
	if produce.LogAddr {
		txNum = min(txNum, dbg.IIProgress(kv.LogAddrIdx))
	}
	if produce.LogTopic {
		txNum = min(txNum, dbg.IIProgress(kv.LogTopicIdx))
	}
	if produce.TraceFrom {
		txNum = min(txNum, dbg.IIProgress(kv.TracesFromIdx))
	}
	if produce.TraceTo {
		txNum = min(txNum, dbg.IIProgress(kv.TracesToIdx))
	}
	return txNum
}

func firstStepNotInFiles(tx kv.Tx, produce Produce) uint64 {
	//TODO: need better way to detect start point. What if domain/index is sparse (has rare events).
	ac := state2.AggTx(tx)
	fromStep := uint64(math.MaxUint64)
	if produce.ReceiptDomain {
		fromStep = min(fromStep, ac.DbgDomain(kv.ReceiptDomain).FirstStepNotInFiles())
	}
	if produce.RCacheDomain {
		fromStep = min(fromStep, ac.DbgDomain(kv.RCacheDomain).FirstStepNotInFiles())
	}
	if produce.LogAddr {
		fromStep = min(fromStep, ac.DbgII(kv.LogAddrIdx).FirstStepNotInFiles())
	}
	if produce.LogTopic {
		fromStep = min(fromStep, ac.DbgII(kv.LogTopicIdx).FirstStepNotInFiles())
	}
	if produce.TraceFrom {
		fromStep = min(fromStep, ac.DbgII(kv.TracesFromIdx).FirstStepNotInFiles())
	}
	if produce.TraceTo {
		fromStep = min(fromStep, ac.DbgII(kv.TracesToIdx).FirstStepNotInFiles())
	}
	return fromStep
}

func StageCustomTraceReset(ctx context.Context, db kv.TemporalRwDB, produce Produce) error {
	tx, err := db.BeginTemporalRw(ctx)
	if err != nil {
		return err
	}
	defer tx.Rollback()

	var tables []string
	if produce.ReceiptDomain {
		tables = append(tables, db.Debug().DomainTables(kv.ReceiptDomain)...)
	}
	if produce.RCacheDomain {
		tables = append(tables, db.Debug().DomainTables(kv.RCacheDomain)...)
	}
	if produce.LogAddr {
		tables = append(tables, db.Debug().InvertedIdxTables(kv.LogAddrIdx)...)
	}
	if produce.LogTopic {
		tables = append(tables, db.Debug().InvertedIdxTables(kv.LogTopicIdx)...)
	}
	if produce.TraceFrom {
		tables = append(tables, db.Debug().InvertedIdxTables(kv.TracesFromIdx)...)
	}
	if produce.TraceTo {
		tables = append(tables, db.Debug().InvertedIdxTables(kv.TracesToIdx)...)
	}
	if err := backup.ClearTables(ctx, tx, tables...); err != nil {
		return err
	}
	return tx.Commit()
}<|MERGE_RESOLUTION|>--- conflicted
+++ resolved
@@ -358,11 +358,7 @@
 					}
 				}
 
-<<<<<<< HEAD
-				if err := rawtemporaldb.AppendReceipt(doms.AsPutDel(tx), logIndexAfterTx, cumGasUsed, cumulativeBlobGasUsedInBlock, txTask.TxNum); err != nil {
-=======
-				if err := rawtemporaldb.AppendReceipt(putter, receipt, cumulativeBlobGasUsedInBlock, txTask.TxNum); err != nil {
->>>>>>> 9091f1fa
+				if err := rawtemporaldb.AppendReceipt(putter, logIndexAfterTx, cumGasUsed, cumulativeBlobGasUsedInBlock, txTask.TxNum); err != nil {
 					return err
 				}
 				if txTask.Final { // block changed
