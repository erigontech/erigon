// Copyright 2024 The Erigon Authors
// This file is part of Erigon.
//
// Erigon is free software: you can redistribute it and/or modify
// it under the terms of the GNU Lesser General Public License as published by
// the Free Software Foundation, either version 3 of the License, or
// (at your option) any later version.
//
// Erigon is distributed in the hope that it will be useful,
// but WITHOUT ANY WARRANTY; without even the implied warranty of
// MERCHANTABILITY or FITNESS FOR A PARTICULAR PURPOSE. See the
// GNU Lesser General Public License for more details.
//
// You should have received a copy of the GNU Lesser General Public License
// along with Erigon. If not, see <http://www.gnu.org/licenses/>.

package stagedsync

import (
	"context"
	"encoding/binary"
	"fmt"
	"io/fs"
	"os"
	"path/filepath"
	"reflect"
	"strings"
	"time"

<<<<<<< HEAD
=======
	"github.com/anacrolix/torrent"
	"github.com/erigontech/erigon-lib/kv/rawdbv3"
	"golang.org/x/sync/errgroup"

	"github.com/erigontech/erigon-db/downloader"
	"github.com/erigontech/erigon-db/downloader/downloadercfg"
	coresnaptype "github.com/erigontech/erigon-db/snaptype"
	"github.com/erigontech/erigon-lib/chain"
	"github.com/erigontech/erigon-lib/chain/snapcfg"
	"github.com/erigontech/erigon-lib/common/datadir"
>>>>>>> a11563d6
	"github.com/erigontech/erigon-lib/common/dbg"
	"github.com/erigontech/erigon-lib/estimate"
	"github.com/erigontech/erigon-lib/gointerfaces/downloaderproto"
	"github.com/erigontech/erigon-lib/log/v3"
	"github.com/erigontech/erigon/db/datadir"
	"github.com/erigontech/erigon/db/downloader"
	"github.com/erigontech/erigon/db/downloader/downloadercfg"
	"github.com/erigontech/erigon/db/kv"
	"github.com/erigontech/erigon/db/kv/prune"
	"github.com/erigontech/erigon/db/kv/rawdbv3"
	"github.com/erigontech/erigon/db/kv/temporal"
	"github.com/erigontech/erigon/db/snapshotsync"
	"github.com/erigontech/erigon/db/snapshotsync/freezeblocks"
	"github.com/erigontech/erigon/db/snaptype"
	"github.com/erigontech/erigon/db/snaptype2"
	"github.com/erigontech/erigon/db/state"
	"github.com/erigontech/erigon/db/state/stats"
	"github.com/erigontech/erigon/diagnostics/diaglib"
	"github.com/erigontech/erigon/eth/ethconfig"
	"github.com/erigontech/erigon/eth/rawdbreset"
	"github.com/erigontech/erigon/execution/chain"
	"github.com/erigontech/erigon/execution/stagedsync/stages"
	"github.com/erigontech/erigon/turbo/services"
	"github.com/erigontech/erigon/turbo/shards"
	"github.com/erigontech/erigon/turbo/silkworm"
)

type SnapshotsCfg struct {
	db          kv.TemporalRwDB
	chainConfig *chain.Config
	dirs        datadir.Dirs

	blockRetire        services.BlockRetire
	snapshotDownloader downloaderproto.DownloaderClient
	blockReader        services.FullBlockReader
	notifier           *shards.Notifications

	caplin      bool
	blobs       bool
	caplinState bool
	silkworm    *silkworm.Silkworm
	syncConfig  ethconfig.Sync
	prune       prune.Mode
}

func StageSnapshotsCfg(db kv.TemporalRwDB,
	chainConfig *chain.Config,
	syncConfig ethconfig.Sync,
	dirs datadir.Dirs,
	blockRetire services.BlockRetire,
	snapshotDownloader downloaderproto.DownloaderClient,
	blockReader services.FullBlockReader,
	notifier *shards.Notifications,
	caplin bool,
	blobs bool,
	caplinState bool,
	silkworm *silkworm.Silkworm,
	prune prune.Mode,
) SnapshotsCfg {
	cfg := SnapshotsCfg{
		db:                 db,
		chainConfig:        chainConfig,
		dirs:               dirs,
		blockRetire:        blockRetire,
		snapshotDownloader: snapshotDownloader,
		blockReader:        blockReader,
		notifier:           notifier,
		caplin:             caplin,
		silkworm:           silkworm,
		syncConfig:         syncConfig,
		blobs:              blobs,
		prune:              prune,
		caplinState:        caplinState,
	}

	return cfg
}

func SpawnStageSnapshots(
	s *StageState,
	ctx context.Context,
	tx kv.RwTx,
	cfg SnapshotsCfg,
	logger log.Logger,
) (err error) {
	useExternalTx := tx != nil
	if !useExternalTx {
		tx, err = cfg.db.BeginRw(ctx)
		if err != nil {
			return err
		}
		defer tx.Rollback()
	}
	if err := DownloadAndIndexSnapshotsIfNeed(s, ctx, tx, cfg, logger); err != nil {
		return err
	}
	var minProgress uint64
	for _, stage := range []stages.SyncStage{stages.Headers, stages.Bodies, stages.Senders, stages.TxLookup} {
		progress, err := stages.GetStageProgress(tx, stage)
		if err != nil {
			return err
		}
		if minProgress == 0 || progress < minProgress {
			minProgress = progress
		}

		if stage == stages.SyncStage(cfg.syncConfig.BreakAfterStage) {
			break
		}
	}

	if minProgress > s.BlockNumber {
		if err = s.Update(tx, minProgress); err != nil {
			return err
		}
	}
	if !useExternalTx {
		if err := tx.Commit(); err != nil {
			return err
		}
	}

	// call this after the tx is commited otherwise observing
	// components see an inconsistent db view
	if !cfg.blockReader.Snapshots().DownloadReady() {
		cfg.blockReader.Snapshots().DownloadComplete()
	}
	if cfg.chainConfig.Bor != nil && !cfg.blockReader.BorSnapshots().DownloadReady() {
		cfg.blockReader.BorSnapshots().DownloadComplete()
	}

	return nil
}

func DownloadAndIndexSnapshotsIfNeed(s *StageState, ctx context.Context, tx kv.RwTx, cfg SnapshotsCfg, logger log.Logger) error {
	if !s.CurrentSyncCycle.IsFirstCycle {
		return nil
	}

	diaglib.Send(diaglib.CurrentSyncStage{Stage: string(stages.Snapshots)})

	cstate := snapshotsync.NoCaplin
	if cfg.caplin {
		cstate = snapshotsync.AlsoCaplin
	}

	subStages := diaglib.InitSubStagesFromList([]string{"Download header-chain", "Download snapshots", "E2 Indexing", "E3 Indexing", "Fill DB"})
	diaglib.Send(diaglib.SetSyncSubStageList{
		Stage: string(stages.Snapshots),
		List:  subStages,
	})

	log.Info("[OtterSync] Starting Ottersync")
	log.Info(snapshotsync.GreatOtterBanner)

	diaglib.Send(diaglib.CurrentSyncSubStage{SubStage: "Download header-chain"})
	agg := cfg.db.(*temporal.DB).Agg().(*state.Aggregator)
	// Download only the snapshots that are for the header chain.

	if err := snapshotsync.SyncSnapshots(
		ctx,
		s.LogPrefix(),
		"header-chain",
		true, /*headerChain=*/
		cfg.blobs,
		cfg.caplinState,
		cfg.prune,
		cstate,
		tx,
		cfg.blockReader,
		cfg.chainConfig,
		cfg.snapshotDownloader,
		cfg.syncConfig,
	); err != nil {
		return err
	}

	// Erigon can start on datadir with broken files `transactions.seg` files and Downloader will
	// fix them, but only if Erigon call `.Add()` for broken files. But `headerchain` feature
	// calling `.Add()` only for header/body files (not for `transactions.seg`) and `.OpenFolder()` will fail
<<<<<<< HEAD
	if err := cfg.blockReader.Snapshots().OpenSegments([]snaptype.Type{snaptype2.Headers, snaptype2.Bodies}, true, false); err != nil {
=======
	if err := cfg.blockReader.Snapshots().OpenSegments([]snaptype.Type{coresnaptype.Headers, coresnaptype.Bodies}, true, false); err != nil {
>>>>>>> a11563d6
		err = fmt.Errorf("error opening segments after syncing header chain: %w", err)
		return err
	}

	diaglib.Send(diaglib.CurrentSyncSubStage{SubStage: "Download snapshots"})
	if err := snapshotsync.SyncSnapshots(
		ctx,
		s.LogPrefix(),
		"remaining snapshots",
		false, /*headerChain=*/
		cfg.blobs,
		cfg.caplinState,
		cfg.prune,
		cstate,
		tx,
		cfg.blockReader,
		cfg.chainConfig,
		cfg.snapshotDownloader,
		cfg.syncConfig,
	); err != nil {
		return err
	}

	{ // Now can open all files
<<<<<<< HEAD
=======
		if err := agg.ReloadSalt(); err != nil {
			return err
		}
>>>>>>> a11563d6
		if err := cfg.blockReader.Snapshots().OpenFolder(); err != nil {
			return err
		}

		if cfg.chainConfig.Bor != nil {
			if err := cfg.blockReader.BorSnapshots().OpenFolder(); err != nil {
				return err
			}
		}
		if err := agg.OpenFolder(); err != nil {
			return err
		}

		if err := firstNonGenesisCheck(tx, cfg.blockReader.Snapshots(), s.LogPrefix(), cfg.dirs); err != nil {
			return err
		}
	}

	// All snapshots are downloaded. Now commit the preverified.toml file so we load the same set of
	// hashes next time.
	err := downloadercfg.SaveSnapshotHashes(cfg.dirs, cfg.chainConfig.ChainName)
	if err != nil {
		err = fmt.Errorf("saving snapshot hashes: %w", err)
		return err
	}

	if cfg.notifier.Events != nil {
		cfg.notifier.Events.OnNewSnapshot()
	}

	diaglib.Send(diaglib.CurrentSyncSubStage{SubStage: "E2 Indexing"})
	if err := cfg.blockRetire.BuildMissedIndicesIfNeed(ctx, s.LogPrefix(), cfg.notifier.Events); err != nil {
		return err
	}

	indexWorkers := estimate.IndexSnapshot.Workers()
	diaglib.Send(diaglib.CurrentSyncSubStage{SubStage: "E3 Indexing"})
	if err := agg.BuildMissedAccessors(ctx, indexWorkers); err != nil {
		return err
	}

	if temporal, ok := tx.(*temporal.RwTx); ok {
		temporal.ForceReopenAggCtx() // otherwise next stages will not see just-indexed-files
	}

	// It's ok to notify before tx.Commit(), because RPCDaemon does read list of files by gRPC (not by reading from db)
	if cfg.notifier.Events != nil {
		cfg.notifier.Events.OnNewSnapshot()
	}

	if cfg.silkworm != nil {
		repository := silkworm.NewSnapshotsRepository(
			cfg.silkworm,
			cfg.blockReader.Snapshots().(*freezeblocks.RoSnapshots),
			agg,
			logger,
		)
		if err := repository.Update(); err != nil {
			return err
		}
	}

	frozenBlocks := cfg.blockReader.FrozenBlocks()
	if s.BlockNumber < frozenBlocks { // allow genesis
		if err := s.Update(tx, frozenBlocks); err != nil {
			return err
		}
		s.BlockNumber = frozenBlocks
	}

	diaglib.Send(diaglib.CurrentSyncSubStage{SubStage: "Fill DB"})
	if err := rawdbreset.FillDBFromSnapshots(s.LogPrefix(), ctx, tx, cfg.dirs, cfg.blockReader, logger); err != nil {
		return fmt.Errorf("FillDBFromSnapshots: %w", err)
	}

	if temporal, ok := tx.(*temporal.RwTx); ok {
		temporal.ForceReopenAggCtx() // otherwise next stages will not see just-indexed-files
	}

	{
		cfg.blockReader.Snapshots().LogStat("download")
		txNumsReader := cfg.blockReader.TxnumReader(ctx)
		aggtx := state.AggTx(tx)
		stats.LogStats(aggtx, tx, logger, func(endTxNumMinimax uint64) (uint64, error) {
			histBlockNumProgress, _, err := txNumsReader.FindBlockNum(tx, endTxNumMinimax)
			return histBlockNumProgress, err
		})
	}

	return nil
}

func firstNonGenesisCheck(tx kv.RwTx, snapshots snapshotsync.BlockSnapshots, logPrefix string, dirs datadir.Dirs) error {
	firstNonGenesis, err := rawdbv3.SecondKey(tx, kv.Headers)
	if err != nil {
		return err
	}
	if firstNonGenesis != nil {
		firstNonGenesisBlockNumber := binary.BigEndian.Uint64(firstNonGenesis)
		if snapshots.SegmentsMax()+1 < firstNonGenesisBlockNumber {
			log.Warn(fmt.Sprintf("[%s] Some blocks are not in snapshots and not in db. This could have happened because the node was stopped at the wrong time; you can fix this with 'rm -rf %s' (this is not equivalent to a full resync)", logPrefix, dirs.Chaindata), "max_in_snapshots", snapshots.SegmentsMax(), "min_in_db", firstNonGenesisBlockNumber)
			return fmt.Errorf("some blocks are not in snapshots and not in db. This could have happened because the node was stopped at the wrong time; you can fix this with 'rm -rf %s' (this is not equivalent to a full resync)", dirs.Chaindata)
		}
	}
	return nil
}

func pruneCanonicalMarkers(ctx context.Context, tx kv.RwTx, blockReader services.FullBlockReader) error {
	pruneThreshold := rawdbreset.GetPruneMarkerSafeThreshold(blockReader)
	if pruneThreshold == 0 {
		return nil
	}

	c, err := tx.RwCursor(kv.HeaderCanonical) // Number -> Hash
	if err != nil {
		return err
	}
	defer c.Close()
	var tdKey [40]byte
	for k, v, err := c.First(); k != nil && err == nil; k, v, err = c.Next() {
		blockNum := binary.BigEndian.Uint64(k)
		if blockNum == 0 { // Do not prune genesis marker
			continue
		}
		if blockNum >= pruneThreshold {
			break
		}
		if err := tx.Delete(kv.HeaderNumber, v); err != nil {
			return err
		}
		if dbg.PruneTotalDifficulty() {
			copy(tdKey[:], k)
			copy(tdKey[8:], v)
			if err := tx.Delete(kv.HeaderTD, tdKey[:]); err != nil {
				return err
			}
		}
		if err := c.DeleteCurrent(); err != nil {
			return err
		}
	}
	return nil
}

// SnapshotsPrune moving block data from db into snapshots, removing old snapshots (if --prune.* enabled)
func SnapshotsPrune(s *PruneState, cfg SnapshotsCfg, ctx context.Context, tx kv.RwTx, logger log.Logger) (err error) {
	useExternalTx := tx != nil
	if !useExternalTx {
		tx, err = cfg.db.BeginRw(ctx)
		if err != nil {
			return err
		}
		defer tx.Rollback()
	}

	freezingCfg := cfg.blockReader.FreezingCfg()
	if freezingCfg.ProduceE2 {
		//TODO: initialSync maybe save files progress here

		var minBlockNumber uint64

		if s.CurrentSyncCycle.IsInitialCycle {
			cfg.blockRetire.SetWorkers(estimate.CompressSnapshot.Workers())
		} else {
			cfg.blockRetire.SetWorkers(1)
		}

		noDl := cfg.snapshotDownloader == nil || reflect.ValueOf(cfg.snapshotDownloader).IsNil()
<<<<<<< HEAD
		started := cfg.blockRetire.RetireBlocksInBackground(
			ctx,
			minBlockNumber,
			s.ForwardProgress,
			log.LvlDebug,
			func(downloadRequest []snapshotsync.DownloadRequest) error {
				if noDl {
					return nil
				}
				return snapshotsync.RequestSnapshotsDownload(ctx, downloadRequest, cfg.snapshotDownloader, "")
			}, func(l []string) error {
				if noDl {
					return nil
				}
				if _, err := cfg.snapshotDownloader.Delete(ctx, &downloaderproto.DeleteRequest{Paths: l}); err != nil {
					return err
				}
				return nil
			}, func() error {
				filesDeleted, err := pruneBlockSnapshots(ctx, cfg, logger)
				if filesDeleted && cfg.notifier != nil {
					cfg.notifier.Events.OnNewSnapshot()
				}
				return err
			}, func() {
				if cfg.notifier != nil {
					cfg.notifier.Events.OnRetirementDone()
				}
			})
		if cfg.notifier != nil {
			cfg.notifier.Events.OnRetirementStart(started)
		}
=======
		cfg.blockRetire.RetireBlocksInBackground(ctx, minBlockNumber, s.ForwardProgress, log.LvlDebug, func(downloadRequest []snapshotsync.DownloadRequest) error {
			if noDl {
				return nil
			}
			if err := snapshotsync.RequestSnapshotsDownload(ctx, downloadRequest, cfg.snapshotDownloader, ""); err != nil {
				return err
			}
			return nil
		}, func(l []string) error {
			if noDl {
				return nil
			}
			_, err := cfg.snapshotDownloader.Delete(ctx, &protodownloader.DeleteRequest{Paths: l})
			return err
		}, func() error {
			filesDeleted, err := pruneBlockSnapshots(ctx, cfg, logger)
			if filesDeleted && cfg.notifier != nil {
				cfg.notifier.Events.OnNewSnapshot()
			}
			return err
		})
>>>>>>> a11563d6

		//	cfg.agg.BuildFilesInBackground()
	}

	pruneLimit := 10
	pruneTimeout := 125 * time.Millisecond
	if s.CurrentSyncCycle.IsInitialCycle {
		pruneLimit = 10_000
		pruneTimeout = time.Hour
	}
	if _, err := cfg.blockRetire.PruneAncientBlocks(tx, pruneLimit, pruneTimeout); err != nil {
		return err
	}
	if err := pruneCanonicalMarkers(ctx, tx, cfg.blockReader); err != nil {
		return err
	}

	if !useExternalTx {
		if err := tx.Commit(); err != nil {
			return err
		}
	}

	return nil
}

func pruneBlockSnapshots(ctx context.Context, cfg SnapshotsCfg, logger log.Logger) (bool, error) {
	tx, err := cfg.db.BeginRo(ctx)
	if err != nil {
		return false, err
	}
	defer tx.Rollback()
	// Prune snapshots if necessary (remove .segs or idx files appropriately)
	headNumber := cfg.blockReader.FrozenBlocks()
	executionProgress, err := stages.GetStageProgress(tx, stages.Execution)
	if err != nil {
		return false, err
	}
	// If we are behind the execution stage, we should not prune snapshots
	if headNumber > executionProgress || !cfg.prune.Blocks.Enabled() {
		return false, nil
	}

	// Keep at least 2 block snapshots as we do not want FrozenBlocks to be 0
	pruneTo := cfg.prune.Blocks.PruneTo(headNumber)

	if pruneTo > executionProgress {
		return false, nil
	}

	//TODO: push-down this logic into `blockRetire`: instead of work on raw file names - we must work on dirtySegments. Instead of calling downloader.Del(file) we must call `downloader.Del(dirtySegment.Paths(snapDir)`
	snapshotFileNames := cfg.blockReader.FrozenFiles()
	filesDeleted := false
	// Prune blocks snapshots if necessary
	for _, file := range snapshotFileNames {
		if !cfg.prune.Blocks.Enabled() || headNumber == 0 || !strings.Contains(file, "transactions") {
			continue
		}

		// take the snapshot file name and parse it to get the "from"
		info, _, ok := snaptype.ParseFileName(cfg.dirs.Snap, file)
		if !ok {
			continue
		}
		if info.To >= pruneTo {
			continue
		}
		if info.To-info.From != snaptype.Erigon2MergeLimit {
			continue
		}
		if cfg.snapshotDownloader != nil {
			relativePathToFile := file
			if filepath.IsAbs(file) {
				relativePathToFile, _ = filepath.Rel(cfg.dirs.Snap, file)
			}
<<<<<<< HEAD
			if _, err := cfg.snapshotDownloader.Delete(ctx, &downloaderproto.DeleteRequest{Paths: []string{relativePathToFile}}); err != nil {
=======
			if _, err := cfg.snapshotDownloader.Delete(ctx, &protodownloader.DeleteRequest{Paths: []string{relativePathToFile}}); err != nil {
>>>>>>> a11563d6
				return filesDeleted, err
			}
		}
		if err := cfg.blockReader.Snapshots().Delete(file); err != nil {
			return filesDeleted, err
		}
		filesDeleted = true
	}
	return filesDeleted, nil
}

type dirEntry struct {
	name string
}

type snapInfo struct {
	snaptype.FileInfo
}

func (i *snapInfo) Version() snaptype.Version {
	return i.FileInfo.Version
}

func (i *snapInfo) From() uint64 {
	return i.FileInfo.From
}

func (i *snapInfo) To() uint64 {
	return i.FileInfo.To
}

func (i *snapInfo) Type() snaptype.Type {
	return i.FileInfo.Type
}

func (e dirEntry) Name() string {
	return e.name
}

func (e dirEntry) IsDir() bool {
	return false
}

func (e dirEntry) Type() fs.FileMode {
	return e.Mode()
}

func (e dirEntry) Size() int64 {
	return -1
}

func (e dirEntry) Mode() fs.FileMode {
	return fs.ModeIrregular
}

func (e dirEntry) ModTime() time.Time {
	return time.Time{}
}

func (e dirEntry) Sys() any {
	if info, _, ok := snaptype.ParseFileName("", e.name); ok {
		return &snapInfo{info}
	}

	return nil
}

func (e dirEntry) Info() (fs.FileInfo, error) {
	return e, nil
}

var checkKnownSizes = false

<<<<<<< HEAD
=======
func (u *snapshotUploader) seedable(fi snaptype.FileInfo) bool {
	if !snapcfg.Seedable(u.cfg.chainConfig.ChainName, fi) {
		return false
	}

	if checkKnownSizes {
		snapCfg, _ := snapcfg.KnownCfg(u.cfg.chainConfig.ChainName)
		for _, it := range snapCfg.Preverified.Items {
			info, _, _ := snaptype.ParseFileName("", it.Name)

			if fi.From == info.From {
				return fi.To == info.To
			}

			if fi.From < info.From {
				return info.To-info.From == fi.To-fi.From
			}

			if fi.From < info.To {
				return false
			}
		}
	}

	return true
}

func (u *snapshotUploader) downloadManifest(ctx context.Context) ([]fs.DirEntry, error) {
	u.manifestMutex.Lock()
	defer u.manifestMutex.Unlock()

	reader, err := u.uploadSession.Cat(ctx, "manifest.txt")

	if err != nil {
		return nil, err
	}

	var entries []fs.DirEntry

	scanner := bufio.NewScanner(reader)

	for scanner.Scan() {
		entries = append(entries, dirEntry{scanner.Text()})
	}

	if err := scanner.Err(); err != nil {
		return nil, err
	}

	if len(entries) == 0 {
		return nil, io.ErrUnexpectedEOF
	}

	return entries, nil
}

func (u *snapshotUploader) uploadManifest(ctx context.Context, remoteRefresh bool) error {
	u.manifestMutex.Lock()
	defer u.manifestMutex.Unlock()

	if remoteRefresh {
		u.refreshFromRemote(ctx)
	}

	manifestFile := "manifest.txt"

	fileMap := map[string]string{}

	for file, state := range u.files {
		if state.remote {
			if state.hasRemoteTorrent {
				fileMap[file] = file + ".torrent"
			} else {
				fileMap[file] = ""
			}
		}
	}

	files := make([]string, 0, len(fileMap))

	for torrent, file := range fileMap {
		files = append(files, file)

		if len(torrent) > 0 {
			files = append(files, torrent)
		}
	}

	sort.Strings(files)

	manifestEntries := bytes.Buffer{}

	for _, file := range files {
		fmt.Fprintln(&manifestEntries, file)
	}

	_ = os.WriteFile(filepath.Join(u.cfg.dirs.Snap, manifestFile), manifestEntries.Bytes(), 0644)
	defer dir.RemoveFile(filepath.Join(u.cfg.dirs.Snap, manifestFile))

	return u.uploadSession.Upload(ctx, manifestFile)
}

func (u *snapshotUploader) refreshFromRemote(ctx context.Context) {
	remoteFiles, err := u.uploadSession.ReadRemoteDir(ctx, true)

	if err != nil {
		return
	}

	u.updateRemotes(remoteFiles)
}

func (u *snapshotUploader) updateRemotes(remoteFiles []fs.DirEntry) {
	for _, fi := range remoteFiles {
		var file string
		var hasTorrent bool

		if hasTorrent = filepath.Ext(fi.Name()) == ".torrent"; hasTorrent {
			file = strings.TrimSuffix(fi.Name(), ".torrent")
		} else {
			file = fi.Name()
		}

		// if we have found the file & its torrent we don't
		// need to attempt another sync operation
		if state, ok := u.files[file]; ok {
			state.remote = true

			if hasTorrent {
				state.hasRemoteTorrent = true
			}

		} else {
			info, isStateFile, ok := snaptype.ParseFileName(u.cfg.dirs.Snap, fi.Name())
			if !ok {
				continue
			}
			if isStateFile {
				//TODO
				continue
			}

			u.files[file] = &uploadState{
				file:             file,
				info:             &info,
				local:            dir.FileNonZero(info.Path),
				hasRemoteTorrent: hasTorrent,
			}
		}
	}
}

func (u *snapshotUploader) downloadLatestSnapshots(ctx context.Context, blockNumber rpc.BlockNumber) error {

	entries, err := u.downloadManifest(ctx)

	if err != nil {
		entries, err = u.uploadSession.ReadRemoteDir(ctx, true)
	}

	if err != nil {
		return err
	}

	lastSegments := map[snaptype.Enum]fs.FileInfo{}
	torrents := map[string]string{}

	for _, ent := range entries {
		if info, err := ent.Info(); err == nil {

			if info.Size() > -1 && info.Size() <= 32 {
				continue
			}

			snapInfo, ok := info.Sys().(downloader.SnapInfo)

			if ok && snapInfo.Type() != nil {
				if last, ok := lastSegments[snapInfo.Type().Enum()]; ok {
					if lastInfo, ok := last.Sys().(downloader.SnapInfo); ok && snapInfo.To() > lastInfo.To() {
						lastSegments[snapInfo.Type().Enum()] = info
					}
				} else {
					lastSegments[snapInfo.Type().Enum()] = info
				}
			} else {
				if ext := filepath.Ext(info.Name()); ext == ".torrent" {
					fileName := strings.TrimSuffix(info.Name(), ".torrent")
					torrents[fileName] = info.Name()
				}
			}
		}
	}

	var _min uint64

	for _, info := range lastSegments {
		if lastInfo, ok := info.Sys().(downloader.SnapInfo); ok {
			if _min == 0 || lastInfo.From() < _min {
				_min = lastInfo.From()
			}
		}
	}

	for segType, info := range lastSegments {
		if lastInfo, ok := info.Sys().(downloader.SnapInfo); ok {
			if lastInfo.From() > _min {
				for _, ent := range entries {
					if info, err := ent.Info(); err == nil {
						snapInfo, ok := info.Sys().(downloader.SnapInfo)

						if ok && snapInfo.Type().Enum() == segType &&
							snapInfo.From() == _min {
							lastSegments[segType] = info
						}
					}
				}
			}
		}
	}

	downloads := make([]string, 0, len(lastSegments))

	for _, info := range lastSegments {
		downloads = append(downloads, info.Name())
		if torrent, ok := torrents[info.Name()]; ok {
			downloads = append(downloads, torrent)
		}
	}

	if len(downloads) > 0 {
		return u.uploadSession.Download(ctx, downloads...)
	}

	return nil
}

func (u *snapshotUploader) maxSeedableHeader() uint64 {
	return snapcfg.MaxSeedableSegment(u.cfg.chainConfig.ChainName, u.cfg.dirs.Snap)
}

func (u *snapshotUploader) minBlockNumber() uint64 {
	var _min uint64

	if list, err := snaptype.Segments(u.cfg.dirs.Snap); err == nil {
		for _, info := range list {
			if u.seedable(info) && _min == 0 || info.From < _min {
				_min = info.From
			}
		}
	}

	return _min
}

>>>>>>> a11563d6
func expandHomeDir(dirpath string) string {
	home, err := os.UserHomeDir()
	if err != nil {
		return dirpath
	}
	prefix := fmt.Sprintf("~%c", os.PathSeparator)
	if strings.HasPrefix(dirpath, prefix) {
		return filepath.Join(home, dirpath[len(prefix):])
	} else if dirpath == "~" {
		return home
	}
	return dirpath
}

func isLocalFs(ctx context.Context, rclient *downloader.RCloneClient, fs string) bool {

	remotes, _ := rclient.ListRemotes(ctx)

	if remote, _, ok := strings.Cut(fs, ":"); ok {
		for _, r := range remotes {
			if remote == r {
				return false
			}
		}

		return filepath.VolumeName(fs) == remote
	}

	return true
<<<<<<< HEAD
=======
}

func (u *snapshotUploader) start(ctx context.Context, logger log.Logger) {
	var err error

	u.rclone, err = downloader.NewRCloneClient(logger)

	if err != nil {
		logger.Warn("[uploader] Uploading disabled: rclone start failed", "err", err)
		return
	}

	uploadFs := u.uploadFs

	if isLocalFs(ctx, u.rclone, uploadFs) {
		uploadFs = expandHomeDir(filepath.Clean(uploadFs))

		uploadFs, err = filepath.Abs(uploadFs)

		if err != nil {
			logger.Warn("[uploader] Uploading disabled: invalid upload fs", "err", err, "fs", u.uploadFs)
			return
		}

		if err := os.MkdirAll(uploadFs, 0755); err != nil {
			logger.Warn("[uploader] Uploading disabled: can't create upload fs", "err", err, "fs", u.uploadFs)
			return
		}
	}

	u.uploadSession, err = u.rclone.NewSession(ctx, u.cfg.dirs.Snap, uploadFs, nil)

	if err != nil {
		logger.Warn("[uploader] Uploading disabled: rclone session failed", "err", err)
		return
	}

	go func() {

		remoteFiles, _ := u.downloadManifest(ctx)
		refreshFromRemote := false

		if len(remoteFiles) > 0 {
			u.updateRemotes(remoteFiles)
			refreshFromRemote = true
		} else {
			u.refreshFromRemote(ctx)
		}

		go u.uploadManifest(ctx, refreshFromRemote)

		logger.Debug("[snapshot uploader] starting snapshot subscription...")
		snapshotSubCh, snapshotSubClean := u.cfg.notifier.Events.AddNewSnapshotSubscription()
		defer snapshotSubClean()

		logger.Info("[snapshot uploader] subscription established")

		defer func() {
			if err != nil {
				if !errors.Is(err, context.Canceled) {
					logger.Warn("[snapshot uploader] subscription closed", "reason", err)
				}
			} else {
				logger.Warn("[snapshot uploader] subscription closed")
			}
		}()

		u.scheduleUpload(ctx, logger)

		for {
			select {
			case <-ctx.Done():
				err = ctx.Err()
				return
			case <-snapshotSubCh:
				logger.Info("[snapshot uploader] new snapshot received")
				u.scheduleUpload(ctx, logger)
			}
		}
	}()
}

func (u *snapshotUploader) scheduleUpload(ctx context.Context, logger log.Logger) {
	if !u.uploadScheduled.CompareAndSwap(false, true) {
		return
	}

	if u.uploading.CompareAndSwap(false, true) {
		go func() {
			defer u.uploading.Store(false)
			for u.uploadScheduled.Load() {
				u.uploadScheduled.Store(false)
				u.upload(ctx, logger)
			}
		}()
	}
}

func (u *snapshotUploader) removeBefore(before uint64) {
	list, err := snaptype.Segments(u.cfg.dirs.Snap)

	if err != nil {
		return
	}

	var toReopen []string
	var borToReopen []string

	toRemove := make([]string, 0, len(list))

	for _, f := range list {
		if f.To > before {
			switch f.Type.Enum() {
			case heimdall.Enums.Events, heimdall.Enums.Spans,
				heimdall.Enums.Checkpoints, heimdall.Enums.Milestones:
				borToReopen = append(borToReopen, filepath.Base(f.Path))
			default:
				toReopen = append(toReopen, filepath.Base(f.Path))
			}

			continue
		}

		toRemove = append(toRemove, f.Path)
	}

	if len(toRemove) > 0 {
		if snapshots, ok := u.cfg.blockReader.Snapshots().(*freezeblocks.RoSnapshots); ok {
			snapshots.SetSegmentsMin(before)
			snapshots.OpenList(toReopen, true)
		}

		if snapshots, ok := u.cfg.blockReader.BorSnapshots().(*heimdall.RoSnapshots); ok {
			snapshots.OpenList(borToReopen, true)
			snapshots.SetSegmentsMin(before)
		}

		for _, f := range toRemove {
			_ = dir.RemoveFile(f)
			_ = dir.RemoveFile(f + ".torrent")
			ext := filepath.Ext(f)
			withoutExt := f[:len(f)-len(ext)]
			_ = dir.RemoveFile(withoutExt + ".idx")

			if strings.HasSuffix(withoutExt, "transactions") {
				_ = dir.RemoveFile(withoutExt + "-to-block.idx")
			}
		}
	}
}

func (u *snapshotUploader) upload(ctx context.Context, logger log.Logger) {
	defer func() {
		if r := recover(); r != nil {
			log.Error("[snapshot uploader] snapshot upload failed", "err", r, "stack", dbg.Stack())
		}
	}()

	retryTime := 30 * time.Second
	maxRetryTime := 300 * time.Second

	var uploadCount int

	for {
		var processList []*uploadState

		for _, f := range u.cfg.blockReader.FrozenFiles() {
			if state, ok := u.files[f]; !ok {
				if fi, isStateFile, ok := snaptype.ParseFileName(u.cfg.dirs.Snap, f); ok {
					if isStateFile {
						//TODO
						continue
					}

					if u.seedable(fi) {
						state := &uploadState{
							file:  f,
							info:  &fi,
							local: true,
						}
						exists, err := fi.TorrentFileExists()
						if err != nil {
							logger.Debug("TorrentFileExists error", "err", err)
						}
						if exists {
							state.torrent, _ = u.torrentFiles.LoadByName(f)
						}

						u.files[f] = state
						processList = append(processList, state)
					}
				}
			} else {
				func() {
					state.Lock()
					defer state.Unlock()

					state.local = true
					exists, err := state.info.TorrentFileExists()
					if err != nil {
						logger.Debug("TorrentFileExists error", "err", err)
					}
					if state.torrent == nil && exists {
						state.torrent, _ = u.torrentFiles.LoadByName(f)
						if state.torrent != nil {
							state.localHash = state.torrent.InfoHash.String()
						}
					}

					if !state.remote {
						processList = append(processList, state)
					}
				}()
			}
		}

		var torrentList []*uploadState

		for _, state := range processList {
			func() {
				state.Lock()
				defer state.Unlock()
				if !(state.torrent != nil || state.buildingTorrent) {
					torrentList = append(torrentList, state)
					state.buildingTorrent = true
				}
			}()
		}

		if len(torrentList) > 0 {
			g, gctx := errgroup.WithContext(ctx)
			g.SetLimit(runtime.GOMAXPROCS(-1) * 4)
			var i atomic.Int32

			go func() {
				logEvery := time.NewTicker(20 * time.Second)
				defer logEvery.Stop()

				for int(i.Load()) < len(torrentList) {
					select {
					case <-gctx.Done():
						return
					case <-logEvery.C:
						if int(i.Load()) == len(torrentList) {
							return
						}
						log.Info("[snapshot uploader] Creating .torrent files", "progress", fmt.Sprintf("%d/%d", i.Load(), len(torrentList)))
					}
				}
			}()

			for _, s := range torrentList {
				state := s

				g.Go(func() error {
					defer i.Add(1)

					_, err := downloader.BuildTorrentIfNeed(gctx, state.file, u.cfg.dirs.Snap, u.torrentFiles)

					state.Lock()
					state.buildingTorrent = false
					state.Unlock()

					if err != nil {
						return err
					}

					torrent, err := u.torrentFiles.LoadByName(state.file)

					if err != nil {
						return err
					}

					state.Lock()
					state.torrent = torrent
					state.Unlock()

					state.localHash = state.torrent.InfoHash.String()

					logger.Info("[snapshot uploader] built torrent", "file", state.file, "hash", state.localHash)

					return nil
				})
			}

			if err := g.Wait(); err != nil {
				logger.Debug(".torrent file creation failed", "err", err)
			}
		}

		var f atomic.Int32

		var uploadList []*uploadState

		for _, state := range processList {
			err := func() error {
				state.Lock()
				defer state.Unlock()
				if !state.remote && state.torrent != nil && len(state.uploads) == 0 && u.rclone != nil {
					state.uploads = []string{state.file, state.file + ".torrent"}
					uploadList = append(uploadList, state)
				}

				return nil
			}()

			if err != nil {
				logger.Debug("upload failed", "file", state.file, "err", err)
			}
		}

		if len(uploadList) > 0 {
			log.Info("[snapshot uploader] Starting upload", "count", len(uploadList))

			g, gctx := errgroup.WithContext(ctx)
			g.SetLimit(16)
			var i atomic.Int32

			go func() {
				logEvery := time.NewTicker(20 * time.Second)
				defer logEvery.Stop()

				for int(i.Load()) < len(processList) {
					select {
					case <-gctx.Done():
						log.Info("[snapshot uploader] Uploaded files", "processed", fmt.Sprintf("%d/%d/%d", i.Load(), len(processList), f.Load()))
						return
					case <-logEvery.C:
						if int(i.Load()+f.Load()) == len(processList) {
							return
						}
						log.Info("[snapshot uploader] Uploading files", "progress", fmt.Sprintf("%d/%d/%d", i.Load(), len(processList), f.Load()))
					}
				}
			}()

			for _, s := range uploadList {
				state := s
				func() {
					state.Lock()
					defer state.Unlock()

					g.Go(func() error {
						defer i.Add(1)
						defer func() {
							state.Lock()
							state.uploads = nil
							state.Unlock()
						}()

						if err := u.uploadSession.Upload(gctx, state.uploads...); err != nil {
							f.Add(1)
							return nil
						}

						uploadCount++

						state.Lock()
						state.remote = true
						state.hasRemoteTorrent = true
						state.Unlock()
						return nil
					})
				}()
			}

			if err := g.Wait(); err != nil {
				logger.Debug("[snapshot uploader] upload failed", "err", err)
			}
		}

		if f.Load() == 0 {
			break
		}

		time.Sleep(retryTime)

		if retryTime < maxRetryTime {
			retryTime += retryTime
		} else {
			retryTime = maxRetryTime
		}
	}

	var err error

	if uploadCount > 0 {
		err = u.uploadManifest(ctx, false)
	}

	if err == nil {
		if maxUploaded := u.maxUploadedHeader(); u.cfg.syncConfig.FrozenBlockLimit > 0 && maxUploaded > u.cfg.syncConfig.FrozenBlockLimit {
			u.removeBefore(maxUploaded - u.cfg.syncConfig.FrozenBlockLimit)
		}
	}
>>>>>>> a11563d6
}<|MERGE_RESOLUTION|>--- conflicted
+++ resolved
@@ -27,8 +27,6 @@
 	"strings"
 	"time"
 
-<<<<<<< HEAD
-=======
 	"github.com/anacrolix/torrent"
 	"github.com/erigontech/erigon-lib/kv/rawdbv3"
 	"golang.org/x/sync/errgroup"
@@ -39,7 +37,6 @@
 	"github.com/erigontech/erigon-lib/chain"
 	"github.com/erigontech/erigon-lib/chain/snapcfg"
 	"github.com/erigontech/erigon-lib/common/datadir"
->>>>>>> a11563d6
 	"github.com/erigontech/erigon-lib/common/dbg"
 	"github.com/erigontech/erigon-lib/estimate"
 	"github.com/erigontech/erigon-lib/gointerfaces/downloaderproto"
@@ -220,11 +217,7 @@
 	// Erigon can start on datadir with broken files `transactions.seg` files and Downloader will
 	// fix them, but only if Erigon call `.Add()` for broken files. But `headerchain` feature
 	// calling `.Add()` only for header/body files (not for `transactions.seg`) and `.OpenFolder()` will fail
-<<<<<<< HEAD
 	if err := cfg.blockReader.Snapshots().OpenSegments([]snaptype.Type{snaptype2.Headers, snaptype2.Bodies}, true, false); err != nil {
-=======
-	if err := cfg.blockReader.Snapshots().OpenSegments([]snaptype.Type{coresnaptype.Headers, coresnaptype.Bodies}, true, false); err != nil {
->>>>>>> a11563d6
 		err = fmt.Errorf("error opening segments after syncing header chain: %w", err)
 		return err
 	}
@@ -249,12 +242,92 @@
 	}
 
 	{ // Now can open all files
-<<<<<<< HEAD
-=======
+		if err := cfg.blockReader.Snapshots().OpenFolder(); err != nil {
+			return err
+		}
+
+		if cfg.chainConfig.Bor != nil {
+			if err := cfg.blockReader.BorSnapshots().OpenFolder(); err != nil {
+				return err
+			}
+		}
+		if err := agg.OpenFolder(); err != nil {
+			return err
+		}
+
+	if !s.CurrentSyncCycle.IsFirstCycle {
+		return nil
+	}
+
+	diagnostics.Send(diagnostics.CurrentSyncStage{Stage: string(stages.Snapshots)})
+
+	cstate := snapshotsync.NoCaplin
+	if cfg.caplin {
+		cstate = snapshotsync.AlsoCaplin
+	}
+
+	subStages := diagnostics.InitSubStagesFromList([]string{"Download header-chain", "Download snapshots", "E2 Indexing", "E3 Indexing", "Fill DB"})
+	diagnostics.Send(diagnostics.SetSyncSubStageList{
+		Stage: string(stages.Snapshots),
+		List:  subStages,
+	})
+
+	log.Info("[OtterSync] Starting Ottersync")
+	log.Info(snapshotsync.GreatOtterBanner)
+
+	diagnostics.Send(diagnostics.CurrentSyncSubStage{SubStage: "Download header-chain"})
+	agg := cfg.db.(*temporal.DB).Agg().(*state.Aggregator)
+	// Download only the snapshots that are for the header chain.
+
+	if err := snapshotsync.SyncSnapshots(
+		ctx,
+		s.LogPrefix(),
+		"header-chain",
+		true, /*headerChain=*/
+		cfg.blobs,
+		cfg.caplinState,
+		cfg.prune,
+		cstate,
+		tx,
+		cfg.blockReader,
+		cfg.chainConfig,
+		cfg.snapshotDownloader,
+		cfg.syncConfig,
+	); err != nil {
+		return err
+	}
+
+	// Erigon can start on datadir with broken files `transactions.seg` files and Downloader will
+	// fix them, but only if Erigon call `.Add()` for broken files. But `headerchain` feature
+	// calling `.Add()` only for header/body files (not for `transactions.seg`) and `.OpenFolder()` will fail
+	if err := cfg.blockReader.Snapshots().OpenSegments([]snaptype.Type{coresnaptype.Headers, coresnaptype.Bodies}, true, false); err != nil {
+		err = fmt.Errorf("error opening segments after syncing header chain: %w", err)
+		return err
+	}
+
+	diagnostics.Send(diagnostics.CurrentSyncSubStage{SubStage: "Download snapshots"})
+	if err := snapshotsync.SyncSnapshots(
+		ctx,
+		s.LogPrefix(),
+		"remaining snapshots",
+		false, /*headerChain=*/
+		cfg.blobs,
+		cfg.caplinState,
+		cfg.prune,
+		cstate,
+		tx,
+		cfg.blockReader,
+		cfg.chainConfig,
+		cfg.snapshotDownloader,
+		cfg.syncConfig,
+	); err != nil {
+		return err
+	}
+
+	{ // Now can open all files
 		if err := agg.ReloadSalt(); err != nil {
 			return err
 		}
->>>>>>> a11563d6
 		if err := cfg.blockReader.Snapshots().OpenFolder(); err != nil {
 			return err
 		}
@@ -423,40 +496,6 @@
 		}
 
 		noDl := cfg.snapshotDownloader == nil || reflect.ValueOf(cfg.snapshotDownloader).IsNil()
-<<<<<<< HEAD
-		started := cfg.blockRetire.RetireBlocksInBackground(
-			ctx,
-			minBlockNumber,
-			s.ForwardProgress,
-			log.LvlDebug,
-			func(downloadRequest []snapshotsync.DownloadRequest) error {
-				if noDl {
-					return nil
-				}
-				return snapshotsync.RequestSnapshotsDownload(ctx, downloadRequest, cfg.snapshotDownloader, "")
-			}, func(l []string) error {
-				if noDl {
-					return nil
-				}
-				if _, err := cfg.snapshotDownloader.Delete(ctx, &downloaderproto.DeleteRequest{Paths: l}); err != nil {
-					return err
-				}
-				return nil
-			}, func() error {
-				filesDeleted, err := pruneBlockSnapshots(ctx, cfg, logger)
-				if filesDeleted && cfg.notifier != nil {
-					cfg.notifier.Events.OnNewSnapshot()
-				}
-				return err
-			}, func() {
-				if cfg.notifier != nil {
-					cfg.notifier.Events.OnRetirementDone()
-				}
-			})
-		if cfg.notifier != nil {
-			cfg.notifier.Events.OnRetirementStart(started)
-		}
-=======
 		cfg.blockRetire.RetireBlocksInBackground(ctx, minBlockNumber, s.ForwardProgress, log.LvlDebug, func(downloadRequest []snapshotsync.DownloadRequest) error {
 			if noDl {
 				return nil
@@ -478,7 +517,6 @@
 			}
 			return err
 		})
->>>>>>> a11563d6
 
 		//	cfg.agg.BuildFilesInBackground()
 	}
@@ -554,11 +592,7 @@
 			if filepath.IsAbs(file) {
 				relativePathToFile, _ = filepath.Rel(cfg.dirs.Snap, file)
 			}
-<<<<<<< HEAD
-			if _, err := cfg.snapshotDownloader.Delete(ctx, &downloaderproto.DeleteRequest{Paths: []string{relativePathToFile}}); err != nil {
-=======
 			if _, err := cfg.snapshotDownloader.Delete(ctx, &protodownloader.DeleteRequest{Paths: []string{relativePathToFile}}); err != nil {
->>>>>>> a11563d6
 				return filesDeleted, err
 			}
 		}
@@ -632,8 +666,6 @@
 
 var checkKnownSizes = false
 
-<<<<<<< HEAD
-=======
 func (u *snapshotUploader) seedable(fi snaptype.FileInfo) bool {
 	if !snapcfg.Seedable(u.cfg.chainConfig.ChainName, fi) {
 		return false
@@ -888,7 +920,6 @@
 	return _min
 }
 
->>>>>>> a11563d6
 func expandHomeDir(dirpath string) string {
 	home, err := os.UserHomeDir()
 	if err != nil {
@@ -918,8 +949,6 @@
 	}
 
 	return true
-<<<<<<< HEAD
-=======
 }
 
 func (u *snapshotUploader) start(ctx context.Context, logger log.Logger) {
@@ -1315,5 +1344,4 @@
 			u.removeBefore(maxUploaded - u.cfg.syncConfig.FrozenBlockLimit)
 		}
 	}
->>>>>>> a11563d6
 }