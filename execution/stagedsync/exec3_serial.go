--- conflicted
+++ resolved
@@ -60,13 +60,8 @@
 	}
 
 	if blockLimit > 0 && min(blockNum+blockLimit, maxBlockNum) > blockNum+16 || maxBlockNum > blockNum+16 {
-<<<<<<< HEAD
 		log.Info(fmt.Sprintf("[%s] serial starting", execStage.LogPrefix()),
-			"from", blockNum, "to", maxBlockNum, "limit", blockNum+blockLimit, "initialTxNum", initialTxNum,
-=======
-		log.Info(fmt.Sprintf("[%s] %s starting", execStage.LogPrefix(), "serial"),
 			"from", blockNum, "to", maxBlockNum, "limit", blockNum+blockLimit-1, "initialTxNum", initialTxNum,
->>>>>>> 346aa054
 			"initialBlockTxOffset", offsetFromBlockBeginning, "lastFrozenStep", lastFrozenStep,
 			"initialCycle", initialCycle, "useExternalTx", useExternalTx, "inMem", se.inMemExec)
 	}
@@ -327,15 +322,9 @@
 func (se *serialExecutor) resetWorkers(ctx context.Context, rs *state.StateV3Buffered, applyTx kv.TemporalTx) (err error) {
 
 	if se.worker == nil {
-<<<<<<< HEAD
-		se.taskExecMetrics = exec3.NewWorkerMetrics()
-		se.worker = exec3.NewWorker(context.Background(), false, se.taskExecMetrics,
-			se.cfg.db.(kv.TemporalRoDB), nil, se.cfg.blockReader, se.cfg.chainConfig, se.cfg.genesis, nil, se.cfg.engine, se.cfg.dirs, se.logger)
-=======
 		se.taskExecMetrics = exec.NewWorkerMetrics()
 		se.worker = exec.NewWorker(context.Background(), false, se.taskExecMetrics,
-			se.cfg.db, nil, se.cfg.blockReader, se.cfg.chainConfig, se.cfg.genesis, nil, se.cfg.engine, se.cfg.dirs, se.logger)
->>>>>>> 346aa054
+			se.cfg.db.(kv.TemporalRoDB), nil, se.cfg.blockReader, se.cfg.chainConfig, se.cfg.genesis, nil, se.cfg.engine, se.cfg.dirs, se.logger)
 	}
 
 	if se.applyTx != applyTx {
