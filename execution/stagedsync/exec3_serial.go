package stagedsync

import (
	"context"
	"errors"
	"fmt"
	"time"

	"github.com/erigontech/erigon-lib/log/v3"
	"github.com/erigontech/erigon/core"
	"github.com/erigontech/erigon/core/state"
	"github.com/erigontech/erigon/db/kv"
	"github.com/erigontech/erigon/db/rawdb/rawtemporaldb"
	dbstate "github.com/erigontech/erigon/db/state"
	"github.com/erigontech/erigon/execution/consensus"
	"github.com/erigontech/erigon/execution/tests/chaos_monkey"
	"github.com/erigontech/erigon/execution/types"
)

type serialExecutor struct {
	txExecutor
	skipPostEvaluation bool
	// outputs
	txCount     uint64
	gasUsed     uint64
	blobGasUsed uint64
}

func (se *serialExecutor) wait() error {
	return nil
}

func (se *serialExecutor) status(ctx context.Context, commitThreshold uint64) error {
	return nil
}

func (se *serialExecutor) execute(ctx context.Context, tasks []*state.TxTask, gp *core.GasPool) (cont bool, err error) {
	for _, txTask := range tasks {
		if txTask.Error != nil {
			return false, nil
		}
		if gp != nil {
			se.applyWorker.SetGaspool(gp)
		}
		se.applyWorker.RunTxTaskNoLock(txTask, se.isMining, se.skipPostEvaluation)
		if err := func() error {
			if errors.Is(txTask.Error, context.Canceled) {
				return txTask.Error
			}
			if txTask.Error != nil {
				return fmt.Errorf("%w, txnIdx=%d, %v", consensus.ErrInvalidBlock, txTask.TxIndex, txTask.Error) //same as in stage_exec.go
			}

			se.txCount++
			se.gasUsed += txTask.GasUsed
			mxExecGas.Add(float64(txTask.GasUsed))
			mxExecTransactions.Add(1)

			if txTask.Tx != nil {
				se.blobGasUsed += txTask.Tx.GetBlobGas()
			}

			if txTask.Final {
				if !se.isMining && !se.skipPostEvaluation && !se.execStage.CurrentSyncCycle.IsInitialCycle {
					// note this assumes the bloach reciepts is a fixed array shared by
					// all tasks - if that changes this will need to change - robably need to
					// add this to the executor
					se.cfg.notifications.RecentLogs.Add(txTask.BlockReceipts)
				}
				checkReceipts := !se.cfg.vmConfig.StatelessExec && se.cfg.chainConfig.IsByzantium(txTask.BlockNum) && !se.cfg.vmConfig.NoReceipts && !se.isMining
				if txTask.BlockNum > 0 && !se.skipPostEvaluation { //Disable check for genesis. Maybe need somehow improve it in future - to satisfy TestExecutionSpec
					if err := core.BlockPostValidation(se.gasUsed, se.blobGasUsed, checkReceipts, txTask.BlockReceipts, txTask.Header, se.isMining, txTask.Txs, se.cfg.chainConfig, se.logger); err != nil {
						return fmt.Errorf("%w, txnIdx=%d, %v", consensus.ErrInvalidBlock, txTask.TxIndex, err) //same as in stage_exec.go
					}
				}

				se.outputBlockNum.SetUint64(txTask.BlockNum)
			}
			if se.cfg.syncCfg.ChaosMonkey {
				chaosErr := chaos_monkey.ThrowRandomConsensusError(se.execStage.CurrentSyncCycle.IsInitialCycle, txTask.TxIndex, se.cfg.badBlockHalt, txTask.Error)
				if chaosErr != nil {
					log.Warn("Monkey in a consensus")
					return chaosErr
				}
			}
			return nil
		}(); err != nil {
			if errors.Is(err, context.Canceled) {
				return false, err
			}
			se.logger.Warn(fmt.Sprintf("[%s] Execution failed", se.execStage.LogPrefix()),
				"block", txTask.BlockNum, "txNum", txTask.TxNum, "header-hash", txTask.Header.Hash().String(), "err", err, "inMem", se.inMemExec)
			if se.cfg.hd != nil && se.cfg.hd.POSSync() && errors.Is(err, consensus.ErrInvalidBlock) {
				se.cfg.hd.ReportBadHeaderPoS(txTask.Header.Hash(), txTask.Header.ParentHash)
			}
			if se.cfg.badBlockHalt {
				return false, err
			}
			if errors.Is(err, consensus.ErrInvalidBlock) {
				if se.u != nil {
					if err := se.u.UnwindTo(txTask.BlockNum-1, BadBlock(txTask.Header.Hash(), err), se.applyTx); err != nil {
						return false, err
					}
				}
			} else {
				if se.u != nil {
					if err := se.u.UnwindTo(txTask.BlockNum-1, ExecUnwind, se.applyTx); err != nil {
						return false, err
					}
				}
			}
			return false, nil
		}

		var logIndexAfterTx uint32
		var cumGasUsed uint64
		if !txTask.Final {
			if txTask.TxIndex >= 0 {
				receipt := txTask.BlockReceipts[txTask.TxIndex]
				if receipt != nil {
					logIndexAfterTx = receipt.FirstLogIndexWithinBlock + uint32(len(txTask.Logs))
					cumGasUsed = receipt.CumulativeGasUsed
				}
			}
		} else {
			if se.cfg.chainConfig.Bor != nil && txTask.TxIndex >= 1 {
				// get last receipt and store the last log index + 1
				lastReceipt := txTask.BlockReceipts[txTask.TxIndex-1]
				if lastReceipt == nil {
					if se.skipPostEvaluation {
						// if we're in the startup block and the last tx has been skilled we'll
						// need to run it as a historic tx to recover its logs
						prevTask := *txTask
						prevTask.TxNum = txTask.TxNum - 1
						prevTask.TxIndex = txTask.TxIndex - 1
						prevTask.Tx = prevTask.Txs[prevTask.TxIndex]
						signer := *types.MakeSigner(se.cfg.chainConfig, prevTask.BlockNum, prevTask.Header.Time)
						prevTask.TxAsMessage, err = prevTask.Tx.AsMessage(signer, prevTask.Header.BaseFee, txTask.Rules)
						if err != nil {
							return false, err
						}
						prevTask.Final = false
						prevTask.HistoryExecution = true
						se.applyWorker.RunTxTaskNoLock(&prevTask, se.isMining, se.skipPostEvaluation)
						if prevTask.Error != nil {
							return false, fmt.Errorf("error while finding last receipt: %w", prevTask.Error)
						}
						prevTask.CreateReceipt(se.applyTx.(kv.TemporalTx))
						lastReceipt = txTask.BlockReceipts[txTask.TxIndex-1]
					} else {
						return false, fmt.Errorf("receipt is nil but should be populated, txIndex=%d, block=%d", txTask.TxIndex-1, txTask.BlockNum)
					}
				}
				if len(lastReceipt.Logs) > 0 {
					firstIndex := lastReceipt.Logs[len(lastReceipt.Logs)-1].Index + 1
					logIndexAfterTx = uint32(firstIndex) + uint32(len(txTask.Logs))
					cumGasUsed = lastReceipt.CumulativeGasUsed
				}
			}
		}
		if !txTask.HistoryExecution {
			if rawtemporaldb.ReceiptStoresFirstLogIdx(se.applyTx.(kv.TemporalTx)) {
				logIndexAfterTx -= uint32(len(txTask.Logs))
			}
<<<<<<< HEAD
			if err := rawtemporaldb.AppendReceipt(se.doms.AsPutDel(se.applyTx.(kv.TemporalTx)), logIndexAfterTx, cumGasUsed, se.blobGasUsed, txTask.TxNum); err != nil {
=======
			if err := rawtemporaldb.AppendReceipt(se.doms.AsPutDel(se.applyTx), logIndexAfterTx, cumGasUsed, se.blobGasUsed, txTask.TxNum); err != nil {
>>>>>>> a11563d6
				return false, err
			}
		}

		// MA applystate
		if err := se.rs.ApplyState(ctx, txTask); err != nil {
			return false, err
		}

		se.outputTxNum.Add(1)
	}

	return true, nil
}

func (se *serialExecutor) commit(ctx context.Context, txNum uint64, blockNum uint64, useExternalTx bool) (t2 time.Duration, err error) {
	se.doms.Close()
	if err = se.execStage.Update(se.applyTx, blockNum); err != nil {
		return 0, err
	}

	se.applyTx.CollectMetrics()

	if !useExternalTx {
		tt := time.Now()
		if err = se.applyTx.Commit(); err != nil {
			return 0, err
		}

		t2 = time.Since(tt)
		se.agg.BuildFilesInBackground(se.outputTxNum.Load())

		se.applyTx, err = se.cfg.db.BeginRw(context.Background()) //nolint
		if err != nil {
			return t2, err
		}
	}
	temporalTx, ok := se.applyTx.(kv.TemporalTx)
	if !ok {
		return t2, errors.New("tx is not a temporal tx")
	}
	se.doms, err = dbstate.NewSharedDomains(temporalTx, se.logger)
	if err != nil {
		return t2, err
	}
	se.doms.SetTxNum(txNum)
	se.rs = state.NewParallelExecutionState(se.doms, se.applyTx, se.cfg.syncCfg, se.cfg.chainConfig.Bor != nil, se.logger)

	se.applyWorker.ResetTx(se.applyTx)
	se.applyWorker.ResetState(se.rs, se.accumulator)

	return t2, nil
}<|MERGE_RESOLUTION|>--- conflicted
+++ resolved
@@ -162,11 +162,7 @@
 			if rawtemporaldb.ReceiptStoresFirstLogIdx(se.applyTx.(kv.TemporalTx)) {
 				logIndexAfterTx -= uint32(len(txTask.Logs))
 			}
-<<<<<<< HEAD
-			if err := rawtemporaldb.AppendReceipt(se.doms.AsPutDel(se.applyTx.(kv.TemporalTx)), logIndexAfterTx, cumGasUsed, se.blobGasUsed, txTask.TxNum); err != nil {
-=======
 			if err := rawtemporaldb.AppendReceipt(se.doms.AsPutDel(se.applyTx), logIndexAfterTx, cumGasUsed, se.blobGasUsed, txTask.TxNum); err != nil {
->>>>>>> a11563d6
 				return false, err
 			}
 		}
