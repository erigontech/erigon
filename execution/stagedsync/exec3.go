// Copyright 2024 The Erigon Authors
// This file is part of Erigon.
//
// Erigon is free software: you can redistribute it and/or modify
// it under the terms of the GNU Lesser General Public License as published by
// the Free Software Foundation, either version 3 of the License, or
// (at your option) any later version.
//
// Erigon is distributed in the hope that it will be useful,
// but WITHOUT ANY WARRANTY; without even the implied warranty of
// MERCHANTABILITY or FITNESS FOR A PARTICULAR PURPOSE. See the
// GNU Lesser General Public License for more details.
//
// You should have received a copy of the GNU Lesser General Public License
// along with Erigon. If not, see <http://www.gnu.org/licenses/>.

package stagedsync

import (
	"bytes"
	"context"
	"encoding/binary"
	"errors"
	"fmt"
	"runtime"
	"sync"
	"sync/atomic"
	"time"

	"github.com/erigontech/erigon-lib/common"
	"github.com/erigontech/erigon-lib/common/cmp"
	"github.com/erigontech/erigon-lib/common/dbg"
	"github.com/erigontech/erigon-lib/estimate"
	"github.com/erigontech/erigon-lib/log/v3"
	"github.com/erigontech/erigon-lib/metrics"
	"github.com/erigontech/erigon/core"
	"github.com/erigontech/erigon/core/state"
	"github.com/erigontech/erigon/core/tracing"
	"github.com/erigontech/erigon/db/config3"
	"github.com/erigontech/erigon/db/kv"
	"github.com/erigontech/erigon/db/kv/rawdbv3"
	"github.com/erigontech/erigon/db/rawdb"
	"github.com/erigontech/erigon/db/rawdb/rawdbhelpers"
	"github.com/erigontech/erigon/db/rawdb/rawtemporaldb"
	dbstate "github.com/erigontech/erigon/db/state"
	changeset2 "github.com/erigontech/erigon/db/state/changeset"
	"github.com/erigontech/erigon/db/wrap"
	"github.com/erigontech/erigon/execution/commitment/commitmentdb"
	"github.com/erigontech/erigon/execution/consensus"
	"github.com/erigontech/erigon/execution/exec3"
	"github.com/erigontech/erigon/execution/stagedsync/stages"
	"github.com/erigontech/erigon/execution/types"
	"github.com/erigontech/erigon/execution/types/accounts"
	"github.com/erigontech/erigon/turbo/services"
	"github.com/erigontech/erigon/turbo/shards"
)

var (
	mxExecStepsInDB    = metrics.NewGauge(`exec_steps_in_db`) //nolint
	mxExecRepeats      = metrics.NewCounter(`exec_repeats`)   //nolint
	mxExecTriggers     = metrics.NewCounter(`exec_triggers`)  //nolint
	mxExecTransactions = metrics.NewCounter(`exec_txns`)
	mxExecGas          = metrics.NewCounter(`exec_gas`)
	mxExecBlocks       = metrics.NewGauge("exec_blocks")

	mxMgas = metrics.NewGauge(`exec_mgas`)
)

const (
	maxUnwindJumpAllowance = 1000 // Maximum number of blocks we are allowed to unwind
)

func NewProgress(prevOutputBlockNum, commitThreshold uint64, workersCount int, logPrefix string, logger log.Logger) *Progress {
	return &Progress{prevTime: time.Now(), prevOutputBlockNum: prevOutputBlockNum, commitThreshold: commitThreshold, workersCount: workersCount, logPrefix: logPrefix, logger: logger}
}

type Progress struct {
	prevTime           time.Time
	prevTxCount        uint64
	prevGasUsed        uint64
	prevOutputBlockNum uint64
	prevRepeatCount    uint64
	commitThreshold    uint64

	workersCount int
	logPrefix    string
	logger       log.Logger
}

func (p *Progress) Log(suffix string, rs *state.ParallelExecutionState, in *state.QueueWithRetry, rws *state.ResultsQueue, txCount uint64, gas uint64, inputBlockNum uint64, outputBlockNum uint64, outTxNum uint64, repeatCount uint64, idxStepsAmountInDB float64, commitEveryBlock bool, inMemExec bool) {
	mxExecStepsInDB.Set(idxStepsAmountInDB * 100)
	var m runtime.MemStats
	dbg.ReadMemStats(&m)
	sizeEstimate := rs.SizeEstimate()
	currentTime := time.Now()
	interval := currentTime.Sub(p.prevTime)
	//var repeatRatio float64
	//if doneCount > p.prevCount {
	//	repeatRatio = 100.0 * float64(repeatCount-p.prevRepeatCount) / float64(doneCount-p.prevCount)
	//}

	if len(suffix) > 0 {
		suffix = " " + suffix
	}

	if commitEveryBlock {
		suffix += " Commit every block"
	}

	gasSec := uint64(float64(gas-p.prevGasUsed) / interval.Seconds())
	txSec := uint64(float64(txCount-p.prevTxCount) / interval.Seconds())
	diffBlocks := max(int(outputBlockNum)-int(p.prevOutputBlockNum)+1, 0)

	p.logger.Info(fmt.Sprintf("[%s]"+suffix, p.logPrefix),
		"blk", outputBlockNum,
		"blks", diffBlocks,
		"blk/s", fmt.Sprintf("%.1f", float64(diffBlocks)/interval.Seconds()),
		"txs", txCount-p.prevTxCount,
		"tx/s", common.PrettyCounter(txSec),
		"gas/s", common.PrettyCounter(gasSec),
		//"pipe", fmt.Sprintf("(%d+%d)->%d/%d->%d/%d", in.NewTasksLen(), in.RetriesLen(), rws.ResultChLen(), rws.ResultChCap(), rws.Len(), rws.Limit()),
		//"repeatRatio", fmt.Sprintf("%.2f%%", repeatRatio),
		//"workers", p.workersCount,
		"buf", fmt.Sprintf("%s/%s", common.ByteCount(sizeEstimate), common.ByteCount(p.commitThreshold)),
		"stepsInDB", fmt.Sprintf("%.2f", idxStepsAmountInDB),
		"step", fmt.Sprintf("%.1f", float64(outTxNum)/float64(config3.DefaultStepSize)),
		"inMem", inMemExec,
		"alloc", common.ByteCount(m.Alloc), "sys", common.ByteCount(m.Sys),
	)

	p.prevTime = currentTime
	p.prevTxCount = txCount
	p.prevGasUsed = gas
	p.prevOutputBlockNum = outputBlockNum
	p.prevRepeatCount = repeatCount
}

// Cases:
//  1. Snapshots > ExecutionStage: snapshots can have half-block data `10.4`. Get right txNum from SharedDomains (after SeekCommitment)
//  2. ExecutionStage > Snapshots: no half-block data possible. Rely on DB.
func restoreTxNum(ctx context.Context, cfg *ExecuteBlockCfg, applyTx kv.Tx, doms *dbstate.SharedDomains, maxBlockNum uint64) (
	inputTxNum uint64, maxTxNum uint64, offsetFromBlockBeginning uint64, err error) {

	txNumsReader := cfg.blockReader.TxnumReader(ctx)

	inputTxNum = doms.TxNum()

	if nothing, err := nothingToExec(applyTx, txNumsReader, inputTxNum); err != nil {
		return 0, 0, 0, err
	} else if nothing {
		return 0, 0, 0, err
	}

	maxTxNum, err = txNumsReader.Max(applyTx, maxBlockNum)
	if err != nil {
		return 0, 0, 0, err
	}

	_blockNum, ok, err := txNumsReader.FindBlockNum(applyTx, doms.TxNum())
	if err != nil {
		return 0, 0, 0, err
	}
	if !ok {
		_lb, _lt, _ := txNumsReader.Last(applyTx)
		_fb, _ft, _ := txNumsReader.First(applyTx)
		return 0, 0, 0, fmt.Errorf("seems broken TxNums index not filled. can't find blockNum of txNum=%d; in db: (%d-%d, %d-%d)", inputTxNum, _fb, _lb, _ft, _lt)
	}
	{
		_max, _ := txNumsReader.Max(applyTx, _blockNum)
		if doms.TxNum() == _max {
			_blockNum++
		}
	}

	_min, err := txNumsReader.Min(applyTx, _blockNum)
	if err != nil {
		return 0, 0, 0, err
	}

	if doms.TxNum() > _min {
		// if stopped in the middle of the block: start from beginning of block.
		// first part will be executed in HistoryExecution mode
		offsetFromBlockBeginning = doms.TxNum() - _min
	}

	inputTxNum = _min

	//_max, _ := txNumsReader.Max(applyTx, blockNum)
	//fmt.Printf("[commitment] found domain.txn %d, inputTxn %d, offset %d. DB found block %d {%d, %d}\n", doms.TxNum(), inputTxNum, offsetFromBlockBeginning, blockNum, _min, _max)
	doms.SetBlockNum(_blockNum)
	doms.SetTxNum(inputTxNum)
	return inputTxNum, maxTxNum, offsetFromBlockBeginning, nil
}

func nothingToExec(applyTx kv.Tx, txNumsReader rawdbv3.TxNumsReader, inputTxNum uint64) (bool, error) {
	_, lastTxNum, err := txNumsReader.Last(applyTx)
	if err != nil {
		return false, err
	}
	return lastTxNum == inputTxNum, nil
}

func ExecV3(ctx context.Context,
	execStage *StageState, u Unwinder, workerCount int, cfg ExecuteBlockCfg, txc wrap.TxContainer,
	parallel bool, //nolint
	maxBlockNum uint64,
	logger log.Logger,
	hooks *tracing.Hooks,
	initialCycle bool,
	isMining bool,
) (execErr error) {
	inMemExec := txc.Doms != nil
	// TODO: e35 doesn't support parallel-exec yet
	parallel = false //nolint

	blockReader := cfg.blockReader
	chainConfig := cfg.chainConfig
	totalGasUsed := uint64(0)
	start := time.Now()
	defer func() {
		if totalGasUsed > 0 {
			mxMgas.Set((float64(totalGasUsed) / 1e6) / time.Since(start).Seconds())
		}
	}()

	applyTx := txc.Tx
	useExternalTx := applyTx != nil
	if !useExternalTx {
		if !parallel {
			var err error
			applyTx, err = cfg.db.BeginRw(ctx) //nolint
			if err != nil {
				return err
			}
			defer func() { // need callback - because tx may be committed
				applyTx.Rollback()
			}()
		}
	}

	chainReader := NewChainReaderImpl(cfg.chainConfig, applyTx, blockReader, logger)
	agg := cfg.db.(dbstate.HasAgg).Agg().(*dbstate.Aggregator)
	if !inMemExec && !isMining {
		if initialCycle {
			agg.SetCollateAndBuildWorkers(min(2, estimate.StateV3Collate.Workers()))
			agg.SetMergeWorkers(min(1, estimate.StateV3Collate.Workers()))
			agg.SetCompressWorkers(estimate.CompressSnapshot.Workers())
		} else {
			agg.SetCollateAndBuildWorkers(1)
			agg.SetMergeWorkers(1)
			agg.SetCompressWorkers(1)
		}
	}

	var err error
	var doms *dbstate.SharedDomains
	if inMemExec {
		doms = txc.Doms
	} else {
		var err error
		temporalTx, ok := applyTx.(kv.TemporalTx)
		if !ok {
			return errors.New("applyTx is not a temporal transaction")
		}
		doms, err = dbstate.NewSharedDomains(temporalTx, log.New())
		// if we are behind the commitment, we can't execute anything
		// this can heppen if progress in domain is higher than progress in blocks
		if errors.Is(err, commitmentdb.ErrBehindCommitment) {
			return nil
		}
		if err != nil {
			return err
		}
		defer doms.Close()
	}
	txNumInDB := doms.TxNum()

	var (
		inputTxNum               = doms.TxNum()
		stageProgress            = execStage.BlockNumber
		outputTxNum              = atomic.Uint64{}
		blockComplete            = atomic.Bool{}
		outputBlockNum           = stages.SyncMetrics[stages.Execution]
		inputBlockNum            = &atomic.Uint64{}
		offsetFromBlockBeginning uint64
		blockNum, maxTxNum       uint64
	)

	blockNum = doms.BlockNum()
	outputTxNum.Store(doms.TxNum())

	if maxBlockNum < blockNum {
		return nil
	}

	if maxBlockNum > blockNum+16 {
		log.Info(fmt.Sprintf("[%s] starting", execStage.LogPrefix()),
			"from", blockNum, "to", maxBlockNum, "fromTxNum", doms.TxNum(), "offsetFromBlockBeginning", offsetFromBlockBeginning, "initialCycle", initialCycle, "useExternalTx", useExternalTx, "inMem", inMemExec)
	}

	agg.BuildFilesInBackground(outputTxNum.Load())

	var count uint64

	shouldReportToTxPool := cfg.notifications != nil && !isMining && maxBlockNum <= blockNum+64
	var accumulator *shards.Accumulator
	if shouldReportToTxPool {
		accumulator = cfg.notifications.Accumulator
		if accumulator == nil {
			accumulator = shards.NewAccumulator()
		}
	}
	rs := state.NewParallelExecutionState(doms, applyTx, cfg.syncCfg, cfg.chainConfig.Bor != nil, logger)

	////TODO: owner of `resultCh` is main goroutine, but owner of `retryQueue` is applyLoop.
	// Now rwLoop closing both (because applyLoop we completely restart)
	// Maybe need split channels? Maybe don't exit from ApplyLoop? Maybe current way is also ok?

	if applyTx != nil {
		if inputTxNum, maxTxNum, offsetFromBlockBeginning, err = restoreTxNum(ctx, &cfg, applyTx, doms, maxBlockNum); err != nil {
			return err
		}
	} else {
		if err := cfg.db.View(ctx, func(tx kv.Tx) (err error) {
			inputTxNum, maxTxNum, offsetFromBlockBeginning, err = restoreTxNum(ctx, &cfg, tx, doms, maxBlockNum)
			return err
		}); err != nil {
			return err
		}
	}

	if maxTxNum == 0 {
		return nil
	}

	applyWorker := cfg.applyWorker
	if isMining {
		applyWorker = cfg.applyWorkerMining
	}
	defer applyWorker.LogLRUStats()

	applyWorker.ResetState(rs, accumulator)

	commitThreshold := cfg.batchSize.Bytes()

	// TODO are these dups ?
	progress := NewProgress(blockNum, commitThreshold, workerCount, execStage.LogPrefix(), logger)

	logEvery := time.NewTicker(20 * time.Second)
	defer logEvery.Stop()
	pruneEvery := time.NewTicker(2 * time.Second)
	defer pruneEvery.Stop()

	var logGas uint64
	var stepsInDB float64
	var executor executor

	if parallel {
		pe := &parallelExecutor{
			txExecutor: txExecutor{
				cfg:            cfg,
				execStage:      execStage,
				rs:             rs,
				doms:           doms,
				agg:            agg,
				accumulator:    accumulator,
				isMining:       isMining,
				inMemExec:      inMemExec,
				initialCycle:   initialCycle,
				applyTx:        applyTx,
				applyWorker:    applyWorker,
				inputBlockNum:  inputBlockNum,
				maxBlockNum:    maxBlockNum,
				outputTxNum:    &outputTxNum,
				outputBlockNum: stages.SyncMetrics[stages.Execution],
				logger:         logger,
			},
			workerCount: workerCount,
			pruneEvery:  pruneEvery,
			logEvery:    logEvery,
			progress:    progress,
		}

		executorCancel := pe.run(ctx, maxTxNum, logger)
		defer executorCancel()

		defer func() {
			progress.Log("Done", executor.readState(), nil, pe.rws, 0 /*txCount - TODO*/, logGas, inputBlockNum.Load(), outputBlockNum.GetValueUint64(), outputTxNum.Load(), mxExecRepeats.GetValueUint64(), stepsInDB, pe.shouldGenerateChangeSets(), inMemExec)
		}()

		executor = pe
	} else {
		applyWorker.ResetTx(applyTx)

		se := &serialExecutor{
			txExecutor: txExecutor{
				cfg:            cfg,
				execStage:      execStage,
				rs:             rs,
				doms:           doms,
				agg:            agg,
				u:              u,
				isMining:       isMining,
				inMemExec:      inMemExec,
				initialCycle:   initialCycle,
				applyTx:        applyTx,
				applyWorker:    applyWorker,
				inputBlockNum:  inputBlockNum,
				maxBlockNum:    maxBlockNum,
				outputTxNum:    &outputTxNum,
				outputBlockNum: stages.SyncMetrics[stages.Execution],
				logger:         logger,
			},
		}

		defer func() {
			progress.Log("Done", executor.readState(), nil, nil, se.txCount, logGas, inputBlockNum.Load(), outputBlockNum.GetValueUint64(), outputTxNum.Load(), mxExecRepeats.GetValueUint64(), stepsInDB, se.shouldGenerateChangeSets() || cfg.syncCfg.KeepExecutionProofs, inMemExec)
		}()

		executor = se
	}

	blockComplete.Store(true)

	computeCommitmentDuration := time.Duration(0)
	blockNum = executor.domains().BlockNum()
	outputTxNum.Store(executor.domains().TxNum())

	if maxBlockNum < blockNum {
		return nil
	}

	if maxBlockNum > blockNum+16 {
		log.Info(fmt.Sprintf("[%s] starting", execStage.LogPrefix()),
			"from", blockNum, "to", maxBlockNum, "fromTxNum", executor.domains().TxNum(), "offsetFromBlockBeginning", offsetFromBlockBeginning, "initialCycle", initialCycle, "useExternalTx", useExternalTx)
	}

	agg.BuildFilesInBackground(outputTxNum.Load())

	var readAhead chan uint64
	if !isMining && !inMemExec && execStage.CurrentSyncCycle.IsInitialCycle {
		// snapshots are often stored on chaper drives. don't expect low-read-latency and manually read-ahead.
		// can't use OS-level ReadAhead - because Data >> RAM
		// it also warmsup state a bit - by touching senders/coninbase accounts and code
		var clean func()

		readAhead, clean = exec3.BlocksReadAhead(ctx, 2, cfg.db, cfg.engine, cfg.blockReader)
		defer clean()
	}

	var b *types.Block
	startBlockNum := blockNum
	blockLimit := uint64(cfg.syncCfg.LoopBlockLimit)
	var errExhausted *ErrLoopExhausted

Loop:
	for ; blockNum <= maxBlockNum; blockNum++ {
		shouldGenerateChangesets := shouldGenerateChangeSets(cfg, blockNum, maxBlockNum, initialCycle)
		changeSet := &changeset2.StateChangeSet{}
		if shouldGenerateChangesets && blockNum > 0 {
			executor.domains().SetChangesetAccumulator(changeSet)
		}
		if !parallel {
			select {
			case readAhead <- blockNum:
			default:
			}
		}
		inputBlockNum.Store(blockNum)
		executor.domains().SetBlockNum(blockNum)

		b, err = blockWithSenders(ctx, cfg.db, executor.tx(), blockReader, blockNum)
		if err != nil {
			return err
		}
		if b == nil {
			// TODO: panic here and see that overall process deadlock
			return fmt.Errorf("nil block %d", blockNum)
		}

		if b.NumberU64() == 0 {
			if hooks != nil && hooks.OnGenesisBlock != nil {
				hooks.OnGenesisBlock(b, cfg.genesis.Alloc)
			}
		} else {
			if hooks != nil && hooks.OnBlockStart != nil {
				hooks.OnBlockStart(tracing.BlockEvent{
					Block:     b,
					TD:        chainReader.GetTd(b.ParentHash(), b.NumberU64()-1),
					Finalized: chainReader.CurrentFinalizedHeader(),
					Safe:      chainReader.CurrentSafeHeader(),
				})
			}
		}

		txs := b.Transactions()
		header := b.HeaderNoCopy()
<<<<<<< HEAD
		// TODO add check on arbitrum at all
		arbosv := types.GetArbOSVersion(header, chainConfig)
		signer := *types.MakeSignerArb(chainConfig, blockNum, header.Time, arbosv)
=======
		skipAnalysis := core.SkipAnalysis(chainConfig, blockNum)

		var arbosv uint64
		signer := *types.LatestSignerForChainID(chainConfig.ChainID)
		if chainConfig.IsArbitrum() {
			arbosv = types.GetArbOSVersion(header, chainConfig)
			signer = *types.MakeSignerArb(chainConfig, blockNum, header.Time, arbosv)
		}
>>>>>>> becbf9f5

		getHashFnMute := &sync.Mutex{}
		getHashFn := core.GetHashFn(header, func(hash common.Hash, number uint64) (*types.Header, error) {
			getHashFnMute.Lock()
			defer getHashFnMute.Unlock()
			return executor.getHeader(ctx, hash, number)
		})
		totalGasUsed += b.GasUsed()
		blockContext := core.NewEVMBlockContext(header, getHashFn, cfg.engine, cfg.author /* author */, chainConfig)
		gp := new(core.GasPool).AddGas(header.GasLimit).AddBlobGas(chainConfig.GetMaxBlobGasPerBlock(b.Time(), arbosv))

		// print type of engine
		if parallel {
			if err := executor.status(ctx, commitThreshold); err != nil {
				if b.NumberU64() > 0 && hooks != nil && hooks.OnBlockEnd != nil {
					hooks.OnBlockEnd(err)
				}
				return err
			}
		} else if accumulator != nil {
			txs, err := blockReader.RawTransactions(context.Background(), executor.tx(), b.NumberU64(), b.NumberU64())
			if err != nil {
				if b.NumberU64() > 0 && hooks != nil && hooks.OnBlockEnd != nil {
					hooks.OnBlockEnd(err)
				}
				return err
			}
			accumulator.StartChange(header, txs, false)
		}

		rules := blockContext.Rules(chainConfig)
		blockReceipts := make(types.Receipts, len(txs))
		// During the first block execution, we may have half-block data in the snapshots.
		// Thus, we need to skip the first txs in the block, however, this causes the GasUsed to be incorrect.
		// So we skip that check for the first block, if we find half-executed data.
		skipPostEvaluation := false
		var gasUsed uint64
		var txTasks []*state.TxTask
		var validationResults []state.AAValidationResult
		for txIndex := -1; txIndex <= len(txs); txIndex++ {
			// Do not oversend, wait for the result heap to go under certain size
			txTask := &state.TxTask{
				BlockNum:        blockNum,
				Header:          header,
				Coinbase:        b.Coinbase(),
				Uncles:          b.Uncles(),
				Rules:           rules,
				Txs:             txs,
				TxNum:           inputTxNum,
				TxIndex:         txIndex,
				BlockHash:       b.Hash(),
				Final:           txIndex == len(txs),
				GetHashFn:       getHashFn,
				EvmBlockContext: blockContext,
				Withdrawals:     b.Withdrawals(),
				TxAsMessage:     &types.Message{},

				// use history reader instead of state reader to catch up to the tx where we left off
				HistoryExecution: offsetFromBlockBeginning > 0 && txIndex < int(offsetFromBlockBeginning),

				BlockReceipts: blockReceipts,

				Config: chainConfig,

				ValidationResults: validationResults,
			}
			if txTask.HistoryExecution && gasUsed == 0 {
				gasUsed, _, _, err = rawtemporaldb.ReceiptAsOf(executor.tx().(kv.TemporalTx), txTask.TxNum)
				if err != nil {
					if b.NumberU64() > 0 && hooks != nil && hooks.OnBlockEnd != nil {
						hooks.OnBlockEnd(err)
					}
					return err
				}
			}

			if cfg.genesis != nil {
				txTask.Config = cfg.genesis.Config
			}

			if txTask.TxNum <= txNumInDB && txTask.TxNum > 0 && !cfg.blockProduction {
				inputTxNum++
				skipPostEvaluation = true
				continue
			}
			executor.domains().SetTxNum(txTask.TxNum)
			executor.domains().SetBlockNum(txTask.BlockNum)

			if txIndex >= 0 && txIndex < len(txs) {
				txTask.Tx = txs[txIndex]

				txTask.TxAsMessage, err = txTask.Tx.AsMessage(signer, header.BaseFee, txTask.Rules)
				if err != nil {
					if b.NumberU64() > 0 && hooks != nil && hooks.OnBlockEnd != nil {
						hooks.OnBlockEnd(err)
					}
					return fmt.Errorf("%w: %w", consensus.ErrInvalidBlock, err) // new payload can contain invalid txs
				}
			}

			txTasks = append(txTasks, txTask)
			stageProgress = blockNum
			inputTxNum++
		}

		// check for consecutive RIP-7560 sequence
		var isAASequence bool
		for _, txTask := range txTasks {
			txIndex := txTask.TxIndex
			if txIndex < 0 || txIndex > len(txs)-1 {
				continue
			}

			if txTask.Tx.Type() != types.AccountAbstractionTxType {
				isAASequence = false
				continue
			}
			if isAASequence {
				continue
			}

			aaBatchSize := uint64(0)
			for _, tt := range txTasks {
				if tt.TxIndex > txIndex && tt.Tx != nil && tt.Tx.Type() == types.AccountAbstractionTxType {
					aaBatchSize++
					tt.InBatch = true
				} else {
					break
				}
			}

			txTask.AAValidationBatchSize = aaBatchSize
			isAASequence = true
		}

		if parallel {
			_, err := executor.execute(ctx, txTasks, nil /*gasPool*/) // For now don't use block's gas pool for parallel
			if b.NumberU64() > 0 && hooks != nil && hooks.OnBlockEnd != nil {
				hooks.OnBlockEnd(err)
			}
			if err != nil {
				return err
			}

			agg.BuildFilesInBackground(outputTxNum.Load())
		} else {
			se := executor.(*serialExecutor)

			se.skipPostEvaluation = skipPostEvaluation

			continueLoop, err := se.execute(ctx, txTasks, gp)
			if b.NumberU64() > 0 && hooks != nil && hooks.OnBlockEnd != nil {
				hooks.OnBlockEnd(err)
			}
			if err != nil {
				return err
			}

			count += uint64(len(txTasks))
			logGas += se.gasUsed

			se.gasUsed = 0
			se.blobGasUsed = 0

			if !continueLoop {
				break Loop
			}
		}

		mxExecBlocks.Add(1)

		if ERIGON_COMMIT_EACH_BLOCK || shouldGenerateChangesets || cfg.syncCfg.KeepExecutionProofs {
			start := time.Now()
			if blockNum == 0 {
				executor.domains().GetCommitmentContext().SetTrace(true)
			} else {
				executor.domains().GetCommitmentContext().SetTrace(false)
			}
			rh, err := executor.domains().ComputeCommitment(ctx, true, blockNum, inputTxNum, execStage.LogPrefix())
			if err != nil {
				return err
			}

			if ERIGON_COMMIT_EACH_BLOCK {
				if !bytes.Equal(rh, header.Root.Bytes()) {
					logger.Error(fmt.Sprintf("[%s] Wrong trie root of block %d: %x, expected (from header): %x. Block hash: %x", execStage.LogPrefix(), header.Number.Uint64(), rh, header.Root.Bytes(), header.Hash()))
					return errors.New("wrong trie root")
				}
			}

			computeCommitmentDuration += time.Since(start)
			if shouldGenerateChangesets {
				executor.domains().SavePastChangesetAccumulator(b.Hash(), blockNum, changeSet)
				if !inMemExec {
					if err := changeset2.WriteDiffSet(executor.tx(), blockNum, b.Hash(), changeSet); err != nil {
						return err
					}
				}
			}
			executor.domains().SetChangesetAccumulator(nil)
		}

		mxExecBlocks.Add(1)

		if offsetFromBlockBeginning > 0 {
			// after history execution no offset will be required
			offsetFromBlockBeginning = 0
		}

		// MA commitTx
		if !parallel {
			select {
			case <-logEvery.C:
				if inMemExec || isMining {
					break
				}

				stepsInDB := rawdbhelpers.IdxStepsCountV3(executor.tx())
				progress.Log("", executor.readState(), nil, nil, count, logGas, inputBlockNum.Load(), outputBlockNum.GetValueUint64(), outputTxNum.Load(), mxExecRepeats.GetValueUint64(), stepsInDB, shouldGenerateChangesets, inMemExec)

				//TODO: https://github.com/erigontech/erigon/issues/10724
				//if executor.tx().(dbstate.HasAggTx).AggTx().(*dbstate.AggregatorRoTx).CanPrune(executor.tx(), outputTxNum.Load()) {
				//	//small prune cause MDBX_TXN_FULL
				//	if _, err := executor.tx().(dbstate.HasAggTx).AggTx().(*dbstate.AggregatorRoTx).PruneSmallBatches(ctx, 10*time.Hour, executor.tx()); err != nil {
				//		return err
				//	}
				//}

				aggregatorRo := dbstate.AggTx(executor.tx())

				isBatchFull := executor.readState().SizeEstimate() >= commitThreshold
				canPrune := aggregatorRo.CanPrune(executor.tx(), outputTxNum.Load())
				needCalcRoot := isBatchFull ||
					skipPostEvaluation || // If we skip post evaluation, then we should compute root hash ASAP for fail-fast
					canPrune // if have something to prune - better prune ASAP to keep chaindata smaller
				if !needCalcRoot {
					break
				}

				var (
					commitStart = time.Now()

					pruneDuration time.Duration
				)
				ok, times, err := flushAndCheckCommitmentV3(ctx, b.HeaderNoCopy(), executor.tx(), executor.domains(), cfg, execStage, stageProgress, parallel, logger, u, inMemExec)
				if err != nil {
					return err
				} else if !ok {
					break Loop
				}

				computeCommitmentDuration += times.ComputeCommitment
				flushDuration := times.Flush

				timeStart := time.Now()

				// allow greedy prune on non-chain-tip
				pruneTimeout := 250 * time.Millisecond
				if initialCycle {
					pruneTimeout = 10 * time.Hour

					if err = executor.tx().(kv.TemporalRwTx).GreedyPruneHistory(ctx, kv.CommitmentDomain); err != nil {
						return err
					}
				}

				if _, err := aggregatorRo.PruneSmallBatches(ctx, pruneTimeout, executor.tx()); err != nil {
					return err
				}
				pruneDuration = time.Since(timeStart)

				commitDuration, err := executor.(*serialExecutor).commit(ctx, inputTxNum, outputBlockNum.GetValueUint64(), useExternalTx)
				if err != nil {
					return err
				}

				// on chain-tip: if batch is full then stop execution - to allow stages commit
				if !initialCycle && isBatchFull {
					errExhausted = &ErrLoopExhausted{From: startBlockNum, To: blockNum, Reason: "block batch is full"}
					break Loop
				}
				if !initialCycle && canPrune {
					errExhausted = &ErrLoopExhausted{From: startBlockNum, To: blockNum, Reason: "block batch can be pruned"}
					break Loop
				}
				if initialCycle {
					logger.Info("Committed", "time", time.Since(commitStart),
						"block", outputBlockNum.GetValueUint64(), "txNum", inputTxNum,
						"step", fmt.Sprintf("%.1f", float64(inputTxNum)/float64(agg.StepSize())),
						"flush", flushDuration, "compute commitment", computeCommitmentDuration, "tx.commit", commitDuration, "prune", pruneDuration)
				}
			default:
			}
		}

		if blockLimit > 0 && blockNum-startBlockNum+1 >= blockLimit {
			errExhausted = &ErrLoopExhausted{From: startBlockNum, To: blockNum, Reason: "block limit reached"}
			break
		}

		select {
		case <-ctx.Done():
			return ctx.Err()
		default:
		}
	}

	//log.Info("Executed", "blocks", inputBlockNum.Load(), "txs", outputTxNum.Load(), "repeats", mxExecRepeats.GetValueUint64())

	//fmt.Println("WAIT")
	executor.wait()

	if u != nil && !u.HasUnwindPoint() {
		if b != nil {
			_, _, err = flushAndCheckCommitmentV3(ctx, b.HeaderNoCopy(), executor.tx(), executor.domains(), cfg, execStage, stageProgress, parallel, logger, u, inMemExec)
			if err != nil {
				return err
			}
		} else {
			fmt.Printf("[dbg] mmmm... do we need action here????\n")
		}
	}

	//dumpPlainStateDebug(executor.tx(), executor.domains())

	if !useExternalTx && executor.tx() != nil {
		if err = executor.tx().Commit(); err != nil {
			return err
		}
		logger.Info("Committed", "blocks", inputBlockNum.Load())
	}

	agg.BuildFilesInBackground(outputTxNum.Load())

	if errExhausted != nil && blockNum < maxBlockNum {
		// special err allows the loop to continue, caller will call us again to continue from where we left off
		// only return it if we haven't reached the maxBlockNum
		return errExhausted
	}

	if !shouldReportToTxPool && cfg.notifications != nil && cfg.notifications.Accumulator != nil && !isMining && b != nil {
		// No reporting to the txn pool has been done since we are not within the "state-stream" window.
		// However, we should still at the very least report the last block number to it, so it can update its block progress.
		// Otherwise, we can get in a deadlock situation when there is a block building request in environments where
		// the Erigon process is the only block builder (e.g. some Hive tests, kurtosis testnets with one erigon block builder, etc.)
		cfg.notifications.Accumulator.StartChange(b.HeaderNoCopy(), nil, false /* unwind */)
	}

	return nil
}

var ERIGON_COMMIT_EACH_BLOCK = dbg.EnvBool("ERIGON_COMMIT_EACH_BLOCK", false)

// nolint
func dumpPlainStateDebug(tx kv.TemporalRwTx, doms *dbstate.SharedDomains) {
	if doms != nil {
		doms.Flush(context.Background(), tx)
	}
	{
		it, err := tx.Debug().RangeLatest(kv.AccountsDomain, nil, nil, -1)
		if err != nil {
			panic(err)
		}
		for it.HasNext() {
			k, v, err := it.Next()
			if err != nil {
				panic(err)
			}
			a := accounts.NewAccount()
			accounts.DeserialiseV3(&a, v)
			fmt.Printf("%x, %d, %d, %d, %x\n", k, &a.Balance, a.Nonce, a.Incarnation, a.CodeHash)
		}
	}
	{
		it, err := tx.Debug().RangeLatest(kv.StorageDomain, nil, nil, -1)
		if err != nil {
			panic(1)
		}
		for it.HasNext() {
			k, v, err := it.Next()
			if err != nil {
				panic(err)
			}
			fmt.Printf("%x, %x\n", k, v)
		}
	}
	{
		it, err := tx.Debug().RangeLatest(kv.CommitmentDomain, nil, nil, -1)
		if err != nil {
			panic(1)
		}
		for it.HasNext() {
			k, v, err := it.Next()
			if err != nil {
				panic(err)
			}
			fmt.Printf("%x, %x\n", k, v)
			if bytes.Equal(k, []byte("state")) {
				fmt.Printf("state: t=%d b=%d\n", binary.BigEndian.Uint64(v[:8]), binary.BigEndian.Uint64(v[8:]))
			}
		}
	}
}

func handleIncorrectRootHashError(header *types.Header, applyTx kv.TemporalRwTx, cfg ExecuteBlockCfg, e *StageState, maxBlockNum uint64, logger log.Logger, u Unwinder) (bool, error) {
	if cfg.badBlockHalt {
		return false, fmt.Errorf("%w: wrong trie root", consensus.ErrInvalidBlock)
	}
	if cfg.hd != nil && cfg.hd.POSSync() {
		cfg.hd.ReportBadHeaderPoS(header.Hash(), header.ParentHash)
	}
	minBlockNum := e.BlockNumber
	if maxBlockNum <= minBlockNum {
		return false, nil
	}

	unwindToLimit, err := rawtemporaldb.CanUnwindToBlockNum(applyTx)
	if err != nil {
		return false, err
	}
	minBlockNum = max(minBlockNum, unwindToLimit)

	// Binary search, but not too deep
	jump := cmp.InRange(1, maxUnwindJumpAllowance, (maxBlockNum-minBlockNum)/2)
	unwindTo := maxBlockNum - jump

	// protect from too far unwind
	allowedUnwindTo, ok, err := rawtemporaldb.CanUnwindBeforeBlockNum(unwindTo, applyTx)
	if err != nil {
		return false, err
	}
	if !ok {
		return false, fmt.Errorf("%w: requested=%d, minAllowed=%d", ErrTooDeepUnwind, unwindTo, allowedUnwindTo)
	}
	logger.Warn("Unwinding due to incorrect root hash", "to", unwindTo)
	if u != nil {
		if err := u.UnwindTo(allowedUnwindTo, BadBlock(header.Hash(), ErrInvalidStateRootHash), applyTx); err != nil {
			return false, err
		}
	}
	return false, nil
}

type FlushAndComputeCommitmentTimes struct {
	Flush             time.Duration
	ComputeCommitment time.Duration
}

// flushAndCheckCommitmentV3 - does write state to db and then check commitment
func flushAndCheckCommitmentV3(ctx context.Context, header *types.Header, applyTx kv.RwTx, doms *dbstate.SharedDomains, cfg ExecuteBlockCfg, e *StageState, maxBlockNum uint64, parallel bool, logger log.Logger, u Unwinder, inMemExec bool) (ok bool, times FlushAndComputeCommitmentTimes, err error) {
	start := time.Now()
	// E2 state root check was in another stage - means we did flush state even if state root will not match
	// And Unwind expecting it
	if !parallel {
		if err := e.Update(applyTx, maxBlockNum); err != nil {
			return false, times, err
		}
		if _, err := rawdb.IncrementStateVersion(applyTx); err != nil {
			return false, times, fmt.Errorf("writing plain state version: %w", err)
		}
	}

	if header == nil {
		return false, times, errors.New("header is nil")
	}

	if dbg.DiscardCommitment() {
		return true, times, nil
	}
	if doms.BlockNum() != header.Number.Uint64() {
		panic(fmt.Errorf("%d != %d", doms.BlockNum(), header.Number.Uint64()))
	}

	computedRootHash, err := doms.ComputeCommitment(ctx, true, header.Number.Uint64(), doms.TxNum(), e.LogPrefix())
	times.ComputeCommitment = time.Since(start)
	if err != nil {
		return false, times, fmt.Errorf("ParallelExecutionState.Apply: %w", err)
	}

	if cfg.blockProduction {
		header.Root = common.BytesToHash(computedRootHash)
		return true, times, nil
	}
	if !bytes.Equal(computedRootHash, header.Root.Bytes()) {
		logger.Warn(fmt.Sprintf("[%s] Wrong trie root of block %d: %x, expected (from header): %x. Block hash: %x", e.LogPrefix(), header.Number.Uint64(), computedRootHash, header.Root.Bytes(), header.Hash()))
		ok, err = handleIncorrectRootHashError(header, applyTx.(kv.TemporalRwTx), cfg, e, maxBlockNum, logger, u)
		return ok, times, err
	}
	if !inMemExec {
		start = time.Now()
		err := doms.Flush(ctx, applyTx)
		times.Flush = time.Since(start)
		if err != nil {
			return false, times, err
		}
	}
	return true, times, nil

}

func blockWithSenders(ctx context.Context, db kv.RoDB, tx kv.Tx, blockReader services.BlockReader, blockNum uint64) (b *types.Block, err error) {
	if tx == nil {
		tx, err = db.BeginRo(ctx)
		if err != nil {
			return nil, err
		}
		defer tx.Rollback()
	}
	b, err = blockReader.BlockByNumber(ctx, tx, blockNum)
	if err != nil {
		return nil, err
	}
	if b == nil {
		return nil, nil
	}
	return b, err
}

func shouldGenerateChangeSets(cfg ExecuteBlockCfg, blockNum, maxBlockNum uint64, initialCycle bool) bool {
	if cfg.syncCfg.AlwaysGenerateChangesets {
		return true
	}
	if blockNum < cfg.blockReader.FrozenBlocks() {
		return false
	}
	if initialCycle {
		return false
	}
	// once past the initial cycle, make sure to generate changesets for the last blocks that fall in the reorg window
	return blockNum+cfg.syncCfg.MaxReorgDepth >= maxBlockNum
}<|MERGE_RESOLUTION|>--- conflicted
+++ resolved
@@ -495,12 +495,6 @@
 
 		txs := b.Transactions()
 		header := b.HeaderNoCopy()
-<<<<<<< HEAD
-		// TODO add check on arbitrum at all
-		arbosv := types.GetArbOSVersion(header, chainConfig)
-		signer := *types.MakeSignerArb(chainConfig, blockNum, header.Time, arbosv)
-=======
-		skipAnalysis := core.SkipAnalysis(chainConfig, blockNum)
 
 		var arbosv uint64
 		signer := *types.LatestSignerForChainID(chainConfig.ChainID)
@@ -508,7 +502,6 @@
 			arbosv = types.GetArbOSVersion(header, chainConfig)
 			signer = *types.MakeSignerArb(chainConfig, blockNum, header.Time, arbosv)
 		}
->>>>>>> becbf9f5
 
 		getHashFnMute := &sync.Mutex{}
 		getHashFn := core.GetHashFn(header, func(hash common.Hash, number uint64) (*types.Header, error) {
