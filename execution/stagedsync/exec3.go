--- conflicted
+++ resolved
@@ -28,11 +28,6 @@
 	"sync/atomic"
 	"time"
 
-<<<<<<< HEAD
-	"github.com/erigontech/erigon-db/rawdb"
-	"github.com/erigontech/erigon-db/rawdb/rawdbhelpers"
-=======
->>>>>>> 9ff78dd9
 	"github.com/erigontech/erigon-lib/common"
 	"github.com/erigontech/erigon-lib/common/cmp"
 	"github.com/erigontech/erigon-lib/common/dbg"
@@ -44,22 +39,10 @@
 	"github.com/erigontech/erigon-lib/kv/temporal"
 	"github.com/erigontech/erigon-lib/log/v3"
 	"github.com/erigontech/erigon-lib/metrics"
-<<<<<<< HEAD
-	libstate "github.com/erigontech/erigon-lib/state"
-	state2 "github.com/erigontech/erigon-lib/state"
-	"github.com/erigontech/erigon-lib/types"
-	"github.com/erigontech/erigon-lib/types/accounts"
-	"github.com/erigontech/erigon-lib/wrap"
-=======
->>>>>>> 9ff78dd9
 	"github.com/erigontech/erigon/core"
 	"github.com/erigontech/erigon/core/exec"
 	"github.com/erigontech/erigon/core/state"
 	"github.com/erigontech/erigon/core/tracing"
-<<<<<<< HEAD
-	"github.com/erigontech/erigon/execution/consensus"
-	"github.com/erigontech/erigon/execution/exec3"
-=======
 	"github.com/erigontech/erigon/db/rawdb"
 	"github.com/erigontech/erigon/db/rawdb/rawdbhelpers"
 	"github.com/erigontech/erigon/db/rawdb/rawtemporaldb"
@@ -69,7 +52,6 @@
 	"github.com/erigontech/erigon/execution/stagedsync/stages"
 	"github.com/erigontech/erigon/execution/types"
 	"github.com/erigontech/erigon/execution/types/accounts"
->>>>>>> 9ff78dd9
 	"github.com/erigontech/erigon/turbo/services"
 	"github.com/erigontech/erigon/turbo/shards"
 )
@@ -466,11 +448,7 @@
 // Cases:
 //  1. Snapshots > ExecutionStage: snapshots can have half-block data `10.4`. Get right txNum from SharedDomains (after SeekCommitment)
 //  2. ExecutionStage > Snapshots: no half-block data possible. Rely on DB.
-<<<<<<< HEAD
-func restoreTxNum(ctx context.Context, cfg *ExecuteBlockCfg, applyTx kv.Tx, doms *libstate.SharedDomains, maxBlockNum uint64) (
-=======
 func restoreTxNum(ctx context.Context, cfg *ExecuteBlockCfg, applyTx kv.Tx, doms *dbstate.SharedDomains, maxBlockNum uint64) (
->>>>>>> 9ff78dd9
 	inputTxNum uint64, maxTxNum uint64, offsetFromBlockBeginning uint64, err error) {
 
 	txNumsReader := cfg.blockReader.TxnumReader(ctx)
@@ -569,12 +547,7 @@
 		}()
 	}
 
-<<<<<<< HEAD
 	agg := cfg.db.(libstate.HasAgg).Agg().(*libstate.Aggregator)
-=======
-	chainReader := NewChainReaderImpl(cfg.chainConfig, applyTx, blockReader, logger)
-	agg := cfg.db.(dbstate.HasAgg).Agg().(*dbstate.Aggregator)
->>>>>>> 9ff78dd9
 	if !inMemExec && !isMining {
 		agg.SetCollateAndBuildWorkers(min(2, estimate.StateV3Collate.Workers()))
 		agg.SetCompressWorkers(estimate.CompressSnapshot.Workers())
@@ -584,11 +557,7 @@
 	}
 
 	var err error
-<<<<<<< HEAD
-	var doms *libstate.SharedDomains
-=======
 	var doms *dbstate.SharedDomains
->>>>>>> 9ff78dd9
 	if inMemExec {
 		doms = txc.Doms
 	} else {
@@ -597,17 +566,10 @@
 		if !ok {
 			return errors.New("applyTx is not a temporal transaction")
 		}
-<<<<<<< HEAD
-		doms, err = libstate.NewSharedDomains(temporalTx, log.New())
-		// if we are behind the commitment, we can't execute anything
-		// this can heppen if progress in domain is higher than progress in blocks
-		if errors.Is(err, libstate.ErrBehindCommitment) {
-=======
 		doms, err = dbstate.NewSharedDomains(temporalTx, log.New())
 		// if we are behind the commitment, we can't execute anything
 		// this can heppen if progress in domain is higher than progress in blocks
 		if errors.Is(err, dbstate.ErrBehindCommitment) {
->>>>>>> 9ff78dd9
 			return nil
 		}
 		if err != nil {
@@ -769,37 +731,6 @@
 
 	startBlockNum := blockNum
 	blockLimit := uint64(cfg.syncCfg.LoopBlockLimit)
-<<<<<<< HEAD
-=======
-	var errExhausted *ErrLoopExhausted
-
-Loop:
-	for ; blockNum <= maxBlockNum; blockNum++ {
-		// set shouldGenerateChangesets=true if we are at last n blocks from maxBlockNum. this is as a safety net in chains
-		// where during initial sync we can expect bogus blocks to be imported.
-		if !shouldGenerateChangesets && shouldGenerateChangesetsForLastBlocks && blockNum > cfg.blockReader.FrozenBlocks() && blockNum+changesetSafeRange >= maxBlockNum {
-			start := time.Now()
-			executor.domains().SetChangesetAccumulator(nil) // Make sure we don't have an active changeset accumulator
-			// First compute and commit the progress done so far
-			if _, err := executor.domains().ComputeCommitment(ctx, true, blockNum, inputTxNum, execStage.LogPrefix()); err != nil {
-				return err
-			}
-			computeCommitmentDuration += time.Since(start)
-			shouldGenerateChangesets = true // now we can generate changesets for the safety net
-		}
-		changeset := &dbstate.StateChangeSet{}
-		if shouldGenerateChangesets && blockNum > 0 {
-			executor.domains().SetChangesetAccumulator(changeset)
-		}
-		if !parallel {
-			select {
-			case readAhead <- blockNum:
-			default:
-			}
-		}
-		inputBlockNum.Store(blockNum)
-		executor.domains().SetBlockNum(blockNum)
->>>>>>> 9ff78dd9
 
 	if blockLimit > 0 && min(blockNum+blockLimit, maxBlockNum) > blockNum+16 || maxBlockNum > blockNum+16 {
 		execType := "serial"
@@ -988,16 +919,8 @@
 
 					se := executor.(*serialExecutor)
 
-<<<<<<< HEAD
 					ok, times, err := flushAndCheckCommitmentV3(ctx, b.HeaderNoCopy(), applyTx, executor.domains(), cfg, execStage, stageProgress, parallel, logger, u, inMemExec)
 					if err != nil {
-=======
-			computeCommitmentDuration += time.Since(start)
-			if shouldGenerateChangesets {
-				executor.domains().SavePastChangesetAccumulator(b.Hash(), blockNum, changeset)
-				if !inMemExec {
-					if err := dbstate.WriteDiffSet(executor.tx(), blockNum, b.Hash(), changeset); err != nil {
->>>>>>> 9ff78dd9
 						return err
 					} else if !ok {
 						return nil
@@ -1013,33 +936,9 @@
 
 					timeStart := time.Now()
 
-<<<<<<< HEAD
 					pruneTimeout := 250 * time.Millisecond
 					if initialCycle {
 						pruneTimeout = 10 * time.Hour
-=======
-				stepsInDB := rawdbhelpers.IdxStepsCountV3(executor.tx())
-				progress.Log("", executor.readState(), nil, nil, count, logGas, inputBlockNum.Load(), outputBlockNum.GetValueUint64(), outputTxNum.Load(), mxExecRepeats.GetValueUint64(), stepsInDB, shouldGenerateChangesets, inMemExec)
-
-				//TODO: https://github.com/erigontech/erigon/issues/10724
-				//if executor.tx().(dbstate.HasAggTx).AggTx().(*dbstate.AggregatorRoTx).CanPrune(executor.tx(), outputTxNum.Load()) {
-				//	//small prune cause MDBX_TXN_FULL
-				//	if _, err := executor.tx().(dbstate.HasAggTx).AggTx().(*dbstate.AggregatorRoTx).PruneSmallBatches(ctx, 10*time.Hour, executor.tx()); err != nil {
-				//		return err
-				//	}
-				//}
-
-				aggregatorRo := dbstate.AggTx(executor.tx())
-
-				isBatchFull := executor.readState().SizeEstimate() >= commitThreshold
-				canPrune := aggregatorRo.CanPrune(executor.tx(), outputTxNum.Load())
-				needCalcRoot := isBatchFull ||
-					skipPostEvaluation || // If we skip post evaluation, then we should compute root hash ASAP for fail-fast
-					canPrune // if have something to prune - better prune ASAP to keep chaindata smaller
-				if !needCalcRoot {
-					break
-				}
->>>>>>> 9ff78dd9
 
 						if err = applyTx.(kv.TemporalRwTx).GreedyPruneHistory(ctx, kv.CommitmentDomain); err != nil {
 							return err
@@ -1392,11 +1291,7 @@
 }
 
 // nolint
-<<<<<<< HEAD
-func dumpPlainStateDebug(tx kv.RwTx, doms *libstate.SharedDomains) {
-=======
 func dumpPlainStateDebug(tx kv.TemporalRwTx, doms *dbstate.SharedDomains) {
->>>>>>> 9ff78dd9
 	if doms != nil {
 		doms.Flush(context.Background(), tx)
 	}
