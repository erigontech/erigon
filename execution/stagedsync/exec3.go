// Copyright 2024 The Erigon Authors
// This file is part of Erigon.
//
// Erigon is free software: you can redistribute it and/or modify
// it under the terms of the GNU Lesser General Public License as published by
// the Free Software Foundation, either version 3 of the License, or
// (at your option) any later version.
//
// Erigon is distributed in the hope that it will be useful,
// but WITHOUT ANY WARRANTY; without even the implied warranty of
// MERCHANTABILITY or FITNESS FOR A PARTICULAR PURPOSE. See the
// GNU Lesser General Public License for more details.
//
// You should have received a copy of the GNU Lesser General Public License
// along with Erigon. If not, see <http://www.gnu.org/licenses/>.

package stagedsync

import (
	"bytes"
	"context"
	"encoding/binary"
	"errors"
	"fmt"
	"runtime"
	"slices"
	"sync"
	"sync/atomic"
	"time"

	"github.com/erigontech/erigon-lib/common"
	"github.com/erigontech/erigon-lib/common/cmp"
	"github.com/erigontech/erigon-lib/common/dbg"
	"github.com/erigontech/erigon-lib/estimate"
	"github.com/erigontech/erigon-lib/log/v3"
	"github.com/erigontech/erigon-lib/metrics"
	"github.com/erigontech/erigon/core"
	"github.com/erigontech/erigon/core/exec"
	"github.com/erigontech/erigon/core/state"
	"github.com/erigontech/erigon/core/tracing"
	"github.com/erigontech/erigon/db/config3"
	"github.com/erigontech/erigon/db/kv"
	"github.com/erigontech/erigon/db/kv/mdbx"
	"github.com/erigontech/erigon/db/kv/rawdbv3"
	"github.com/erigontech/erigon/db/kv/temporal"
	"github.com/erigontech/erigon/db/rawdb"
	"github.com/erigontech/erigon/db/rawdb/rawdbhelpers"
	dbstate "github.com/erigontech/erigon/db/state"
	changeset2 "github.com/erigontech/erigon/db/state/changeset"
	"github.com/erigontech/erigon/db/wrap"
<<<<<<< HEAD
	"github.com/erigontech/erigon/execution/commitment"
	"github.com/erigontech/erigon/execution/consensus"
=======
	"github.com/erigontech/erigon/execution/commitment/commitmentdb"
>>>>>>> cc32c1ae
	"github.com/erigontech/erigon/execution/exec3"
	"github.com/erigontech/erigon/execution/types"
	"github.com/erigontech/erigon/execution/types/accounts"
	"github.com/erigontech/erigon/turbo/services"
	"github.com/erigontech/erigon/turbo/shards"
)

var (
	mxExecStepsInDB    = metrics.NewGauge(`exec_steps_in_db`) //nolint
	mxExecRepeats      = metrics.NewGauge(`exec_repeats`)     //nolint
	mxExecTriggers     = metrics.NewGauge(`exec_triggers`)    //nolint
	mxExecTransactions = metrics.NewGauge(`exec_txns`)
	mxExecTxnPerBlock  = metrics.NewGauge(`exec_txns_per_block`)
	mxExecGasPerTxn    = metrics.NewGauge(`exec_gas_per_transaction`)
	mxExecBlocks       = metrics.NewGauge("exec_blocks")
	mxExecCPUs         = metrics.NewGauge("exec_cpus")
	mxExecMGasSec      = metrics.NewGauge(`exec_mgas_sec`)
	mxTaskMgasSec      = metrics.NewGauge(`exec_task_mgas_sec`)

	mxExecBlockDuration = metrics.NewGauge("exec_block_dur")

	mxExecTxnDuration             = metrics.NewGauge("exec_txn_dur")
	mxExecTxnExecDuration         = metrics.NewGauge("exec_txn_exec_dur")
	mxExecTxnReadDuration         = metrics.NewGauge("exec_txn_read_dur")
	mxExecTxnAccountReadDuration  = metrics.NewGauge("exec_txn_account_read_dur")
	mxExecTxnStoreageReadDuration = metrics.NewGauge("exec_txn_storage_read_dur")
	mxExecTxnCodeReadDuration     = metrics.NewGauge("exec_txn_code_read_dur")

	mxExecReadRate        = metrics.NewGauge("exec_read_rate")
	mxExecAccountReadRate = metrics.NewGauge("exec_account_read_rate")
	mxExecStorageReadRate = metrics.NewGauge("exec_storage_read_rate")
	mxExecCodeReadRate    = metrics.NewGauge("exec_code_read_rate")
	mxExecWriteRate       = metrics.NewGauge("exec_write_rate")

	mxExecDomainReads             = metrics.NewGauge(`exec_domain_read_rate{domain="all"}`)
	mxExecDomainReadDuration      = metrics.NewGauge(`exec_domain_read_dur{domain="all"}`)
	mxExecDomainCacheReads        = metrics.NewGauge(`exec_domain_cache_read_rate{domain="all"}`)
	mxExecDomainCacheReadDuration = metrics.NewGauge(`exec_domain_cache_read_dur{domain="all"}`)
	mxExecDomainDbReads           = metrics.NewGauge(`exec_domain_db_read_rate{domain="all"}`)
	mxExecDomainDbReadDuration    = metrics.NewGauge(`exec_domain_db_read_dur{domain="all"}`)
	mxExecDomainFileReads         = metrics.NewGauge(`exec_domain_file_read_rate{domain="all"}`)
	mxExecDomainFileReadDuration  = metrics.NewGauge(`exec_domain_file_read_dur{domain="all"}`)

	mxExecAccountDomainReads             = metrics.NewGauge(`exec_domain_read_rate{domain="account"}`)
	mxExecAccountDomainReadDuration      = metrics.NewGauge(`exec_domain_read_dur{domain="account"}`)
	mxExecAccountDomainCacheReads        = metrics.NewGauge(`exec_domain_cache_read_rate{domain="account"}`)
	mxExecAccountDomainCacheReadDuration = metrics.NewGauge(`exec_domain_cache_read_dur{domain="account"}`)
	mxExecAccountDomainDbReads           = metrics.NewGauge(`exec_domain_db_read_rate{domain="account"}`)
	mxExecAccountDomainDbReadDuration    = metrics.NewGauge(`exec_domain_db_read_dur{domain="account"}`)
	mxExecAccountDomainFileReads         = metrics.NewGauge(`exec_domain_file_read_rate{domain="account"}`)
	mxExecAccountDomainFileReadDuration  = metrics.NewGauge(`exec_domain_file_read_dur{domain="account"}`)

	mxExecStorageDomainReads             = metrics.NewGauge(`exec_domain_read_rate{domain="storage"}`)
	mxExecStorageDomainReadDuration      = metrics.NewGauge(`exec_domain_read_dur{domain="storage"}`)
	mxExexStorageDomainCacheReads        = metrics.NewGauge(`exec_domain_cache_read_rate{domain="storage"}`)
	mxExecStorageDomainCacheReadDuration = metrics.NewGauge(`exec_domain_cache_read_dur{domain="storage"}`)
	mxExecStorageDomainDbReads           = metrics.NewGauge(`exec_domain_db_read_rate{domain="storage"}`)
	mxExecStorageDomainDbReadDuration    = metrics.NewGauge(`exec_domain_db_read_dur{domain="storage"}`)
	mxExecStorageDomainFileReads         = metrics.NewGauge(`exec_domain_file_read_rate{domain="storage"}`)
	mxExecStorageDomainFileReadDuration  = metrics.NewGauge(`exec_domain_file_read_dur{domain="storage"}`)

	mxExecCodeDomainReads             = metrics.NewGauge(`exec_domain_read_rate{domain="code"}`)
	mxExecCodeDomainReadDuration      = metrics.NewGauge(`exec_domain_read_dur{domain="code"}`)
	mxExexCodeDomainCacheReads        = metrics.NewGauge(`exec_domain_cache_read_rate{domain="code"}`)
	mxExecCodeDomainCacheReadDuration = metrics.NewGauge(`exec_domain_cache_read_dur{domain="code"}`)
	mxExecCodeDomainDbReads           = metrics.NewGauge(`exec_domain_db_read_rate{domain="code"}`)
	mxExecCodeDomainDbReadDuration    = metrics.NewGauge(`exec_domain_db_read_dur{domain="code"}`)
	mxExecCodeDomainFileReads         = metrics.NewGauge(`exec_domain_file_read_rate{domain="code"}`)
	mxExecCodeDomainFileReadDuration  = metrics.NewGauge(`exec_domain_file_read_dur{domain="code"}`)

	mxCommitmentTransactions                = metrics.NewGauge(`commit_txns`)
	mxCommitmentBlocks                      = metrics.NewGauge("commit_blocks")
	mxCommitmentMGasSec                     = metrics.NewGauge(`commit_mgas_sec`)
	mxCommitmentBlockDuration               = metrics.NewGauge("commit_block_dur")
	mxCommitmentReadRate                    = metrics.NewGauge("commit_read_rate")
	mxCommitmentAccountReadRate             = metrics.NewGauge("commit_account_read_rate")
	mxCommitmentStorageReadRate             = metrics.NewGauge("commit_storage_read_rate")
	mxCommitmentmentBranchReadRate          = metrics.NewGauge("commit_branch_read_rate")
	mxCommitmentmentBrancgWriteRate         = metrics.NewGauge("commit_branch_write_rate")
	mxCommitmentKeyRate                     = metrics.NewGauge("commit_key_rate")
	mxCommitmentAccountKeyRate              = metrics.NewGauge("commit_account_key_rate")
	mxCommitmentStorageKeyRate              = metrics.NewGauge("commit_storage_key_rate")
	mxCommitmentFoldRate                    = metrics.NewGauge("commit_fold_rate")
	mxCommitmentUnfoldRate                  = metrics.NewGauge("commit_unfold_rate")
	mxCommitmentmentDomainReads             = metrics.NewGauge(`exec_domain_read_rate{domain="commitment"}`)
	mxCommitmentmentDomainReadDuration      = metrics.NewGauge(`exec_domain_read_dur{domain="commitment"}`)
	mxCommitmentmentDomainCacheReads        = metrics.NewGauge(`exec_domain_cache_read_rate{domain="commitment"}`)
	mxCommitmentmentDomainCacheReadDuration = metrics.NewGauge(`exec_domain_cache_read_dur{domain="commitment"}`)
	mxCommitmentmentDomainDbReads           = metrics.NewGauge(`exec_domain_db_read_rate{domain="commitment"}`)
	mxCommitmentmentDomainDbReadDuration    = metrics.NewGauge(`exec_domain_db_read_dur{domain="commitment"}`)
	mxCommitmentmentDomainFileReads         = metrics.NewGauge(`exec_domain_file_read_rate{domain="commitment"}`)
	mxCommitmentmentDomainFileReadDuration  = metrics.NewGauge(`exec_domain_file_read_dur{domain="commitment"}`)
)

const (
	changesetSafeRange     = 32   // Safety net for long-sync, keep last 32 changesets
	maxUnwindJumpAllowance = 1000 // Maximum number of blocks we are allowed to unwind
)

type gaugeResetTask struct {
	*time.Timer
	sync.Mutex
	ctx     context.Context
	gauges  []metrics.Gauge
	stopped bool
}

func (g *gaugeResetTask) run(ctx context.Context) {
	go func() {
		for {
			select {
			case <-ctx.Done():
				g.Lock()
				defer g.Unlock()
				g.reset()
				g.stopped = true
				return
			case <-g.C:
				g.Lock()
				defer g.Unlock()
				g.reset()
				g.stopped = true
				return
			}
		}
	}()
}

func (g *gaugeResetTask) reset() {
	for _, gauge := range g.gauges {
		gauge.Set(0)
	}
}

var execResetTask *gaugeResetTask
var commitResetTask *gaugeResetTask

// enough time to alow the sampler to scrape
const resetDelay = 60 * time.Second

func resetExecGauges(ctx context.Context) {
	if execResetTask != nil {
		execResetTask.Lock()
		defer execResetTask.Unlock()
		if execResetTask.stopped {
			execResetTask.Timer = time.NewTimer(resetDelay)
		} else {
			execResetTask.Reset(resetDelay)
		}
	} else {
		execResetTask = &gaugeResetTask{
			Timer: time.NewTimer(resetDelay),
			ctx:   ctx,
			gauges: []metrics.Gauge{
				mxExecStepsInDB, mxExecRepeats, mxExecTriggers, mxExecTransactions,
				mxExecTxnPerBlock, mxExecGasPerTxn, mxExecBlocks, mxExecCPUs,
				mxExecMGasSec, mxTaskMgasSec, mxExecBlockDuration, mxExecTxnDuration,
				mxExecTxnExecDuration, mxExecTxnReadDuration, mxExecTxnAccountReadDuration, mxExecTxnStoreageReadDuration,
				mxExecTxnCodeReadDuration, mxExecReadRate, mxExecAccountReadRate, mxExecStorageReadRate,
				mxExecCodeReadRate, mxExecWriteRate, mxExecDomainReads, mxExecDomainReadDuration,
				mxExecDomainCacheReads, mxExecDomainCacheReadDuration, mxExecDomainDbReads, mxExecDomainDbReadDuration,
				mxExecDomainFileReads, mxExecDomainFileReadDuration, mxExecAccountDomainReads, mxExecAccountDomainReadDuration,
				mxExecAccountDomainCacheReads, mxExecAccountDomainCacheReadDuration, mxExecAccountDomainDbReads, mxExecAccountDomainDbReadDuration,
				mxExecAccountDomainFileReads, mxExecAccountDomainFileReadDuration, mxExecStorageDomainReads, mxExecStorageDomainReadDuration,
				mxExexStorageDomainCacheReads, mxExecStorageDomainCacheReadDuration, mxExecStorageDomainDbReads, mxExecStorageDomainDbReadDuration,
				mxExecStorageDomainFileReads, mxExecStorageDomainFileReadDuration, mxExecCodeDomainReads, mxExecCodeDomainReadDuration,
				mxExexCodeDomainCacheReads, mxExecCodeDomainCacheReadDuration, mxExecCodeDomainDbReads, mxExecCodeDomainDbReadDuration,
				mxExecCodeDomainFileReads, mxExecCodeDomainFileReadDuration},
		}
		execResetTask.run(ctx)
	}
}
func resetCommitGauges(ctx context.Context) {
	if commitResetTask != nil {
		commitResetTask.Lock()
		defer commitResetTask.Unlock()
		if commitResetTask.stopped {
			commitResetTask.Timer = time.NewTimer(resetDelay)
		} else {
			commitResetTask.Reset(resetDelay)
		}
	} else {
		commitResetTask = &gaugeResetTask{
			Timer: time.NewTimer(resetDelay),
			ctx:   ctx,
			gauges: []metrics.Gauge{
				mxCommitmentTransactions, mxCommitmentBlocks, mxCommitmentMGasSec, mxCommitmentBlockDuration,
				mxCommitmentReadRate, mxCommitmentAccountReadRate,
				mxCommitmentStorageReadRate, mxCommitmentmentBranchReadRate, mxCommitmentmentBrancgWriteRate,
				mxCommitmentKeyRate, mxCommitmentAccountKeyRate, mxCommitmentStorageKeyRate, mxCommitmentFoldRate,
				mxCommitmentUnfoldRate, mxCommitmentmentDomainReads, mxCommitmentmentDomainReadDuration, mxCommitmentmentDomainCacheReads,
				mxCommitmentmentDomainCacheReadDuration, mxCommitmentmentDomainDbReads, mxCommitmentmentDomainDbReadDuration, mxCommitmentmentDomainFileReads,
				mxCommitmentmentDomainFileReadDuration,
			},
		}
		commitResetTask.run(ctx)
	}
}

func updateExecDomainMetrics(metrics *dbstate.DomainMetrics, prevMetrics *dbstate.DomainMetrics, interval time.Duration) *dbstate.DomainMetrics {
	metrics.RLock()
	defer metrics.RUnlock()

	if prevMetrics == nil {
		prevMetrics = &dbstate.DomainMetrics{
			Domains: map[kv.Domain]*dbstate.DomainIOMetrics{},
		}
	}

	cacheReads := metrics.CacheReadCount - prevMetrics.CacheReadCount
	cacheDuration := metrics.CacheReadDuration - prevMetrics.CacheReadDuration
	dbReads := metrics.DbReadCount - prevMetrics.DbReadCount
	dbDuration := metrics.DbReadDuration - prevMetrics.DbReadDuration
	fileReads := metrics.FileReadCount - prevMetrics.FileReadCount
	fileDuration := metrics.FileReadDuration - prevMetrics.FileReadDuration

	mxExecDomainReads.Set(float64(cacheReads+dbReads+fileReads) / float64(interval.Seconds()))
	mxExecDomainReadDuration.Set(float64(cacheDuration+dbDuration+fileDuration) / float64(cacheReads+dbReads+fileReads))
	mxExecDomainCacheReads.Set(float64(cacheReads) / float64(interval.Seconds()))
	mxExecDomainCacheReadDuration.Set(float64(cacheDuration) / float64(cacheReads))
	mxExecDomainDbReads.Set(float64(dbReads) / float64(interval.Seconds()))
	mxExecDomainDbReadDuration.Set(float64(dbDuration) / float64(dbReads))
	mxExecDomainFileReads.Set(float64(fileReads) / float64(interval.Seconds()))
	mxExecDomainFileReadDuration.Set(float64(fileDuration) / float64(fileReads))

	prevMetrics.DomainIOMetrics = metrics.DomainIOMetrics

	if accountMetrics, ok := metrics.Domains[kv.AccountsDomain]; ok {
		var prevAccountMetrics dbstate.DomainIOMetrics

		if prev, ok := prevMetrics.Domains[kv.AccountsDomain]; ok {
			prevAccountMetrics = *prev
		}

		cacheReads := accountMetrics.CacheReadCount - prevAccountMetrics.CacheReadCount
		cacheDuration := accountMetrics.CacheReadDuration - prevAccountMetrics.CacheReadDuration
		dbReads := accountMetrics.DbReadCount - prevAccountMetrics.DbReadCount
		dbDuration := accountMetrics.DbReadDuration - prevAccountMetrics.DbReadDuration
		fileReads := accountMetrics.FileReadCount - prevAccountMetrics.FileReadCount
		fileDuration := accountMetrics.FileReadDuration - prevAccountMetrics.FileReadDuration

		mxExecAccountDomainReads.Set(float64(cacheReads+dbReads+fileReads) / float64(interval.Seconds()))
		mxExecAccountDomainReadDuration.Set(float64(cacheDuration+dbDuration+fileDuration) / float64(cacheReads+dbReads+fileReads))
		mxExecAccountDomainCacheReads.Set(float64(cacheReads) / float64(interval.Seconds()))
		mxExecAccountDomainCacheReadDuration.Set(float64(cacheDuration) / float64(cacheReads))
		mxExecAccountDomainDbReads.Set(float64(dbReads) / float64(interval.Seconds()))
		mxExecAccountDomainDbReadDuration.Set(float64(dbDuration) / float64(dbReads))
		mxExecAccountDomainFileReads.Set(float64(fileReads) / float64(interval.Seconds()))
		mxExecAccountDomainFileReadDuration.Set(float64(fileDuration) / float64(fileReads))

		prevAccountMetrics = *accountMetrics
		prevMetrics.Domains[kv.AccountsDomain] = &prevAccountMetrics
	}

	if storageMetrics, ok := metrics.Domains[kv.StorageDomain]; ok {
		var prevStorageMetrics dbstate.DomainIOMetrics

		if prev, ok := prevMetrics.Domains[kv.StorageDomain]; ok {
			prevStorageMetrics = *prev
		}

		cacheReads := storageMetrics.CacheReadCount - prevStorageMetrics.CacheReadCount
		cacheDuration := storageMetrics.CacheReadDuration - prevStorageMetrics.CacheReadDuration
		dbReads := storageMetrics.DbReadCount - prevStorageMetrics.DbReadCount
		dbDuration := storageMetrics.DbReadDuration - prevStorageMetrics.DbReadDuration
		fileReads := storageMetrics.FileReadCount - prevStorageMetrics.FileReadCount
		fileDuration := storageMetrics.FileReadDuration - prevStorageMetrics.FileReadDuration

		mxExecStorageDomainReads.Set(float64(cacheReads+dbReads+fileReads) / float64(interval.Seconds()))
		mxExecStorageDomainReadDuration.Set(float64(cacheDuration+dbDuration+fileDuration) / float64(cacheReads+dbReads+fileReads))
		mxExexStorageDomainCacheReads.Set(float64(cacheReads) / float64(interval.Seconds()))
		mxExecStorageDomainCacheReadDuration.Set(float64(cacheDuration) / float64(cacheReads))
		mxExecStorageDomainDbReads.Set(float64(dbReads) / float64(interval.Seconds()))
		mxExecStorageDomainDbReadDuration.Set(float64(dbDuration) / float64(dbReads))
		mxExecStorageDomainFileReads.Set(float64(fileReads) / float64(interval.Seconds()))
		mxExecStorageDomainFileReadDuration.Set(float64(fileDuration) / float64(fileReads))

		prevStorageMetrics = *storageMetrics
		prevMetrics.Domains[kv.StorageDomain] = &prevStorageMetrics
	}

	if storageMetrics, ok := metrics.Domains[kv.StorageDomain]; ok {
		var prevStorageMetrics dbstate.DomainIOMetrics

		if prev, ok := prevMetrics.Domains[kv.StorageDomain]; ok {
			prevStorageMetrics = *prev
		}

		cacheReads := storageMetrics.CacheReadCount - prevStorageMetrics.CacheReadCount
		cacheDuration := storageMetrics.CacheReadDuration - prevStorageMetrics.CacheReadDuration
		dbReads := storageMetrics.DbReadCount - prevStorageMetrics.DbReadCount
		dbDuration := storageMetrics.DbReadDuration - prevStorageMetrics.DbReadDuration
		fileReads := storageMetrics.FileReadCount - prevStorageMetrics.FileReadCount
		fileDuration := storageMetrics.FileReadDuration - prevStorageMetrics.FileReadDuration

		mxExecStorageDomainReads.Set(float64(cacheReads+dbReads+fileReads) / float64(interval.Seconds()))
		mxExecStorageDomainReadDuration.Set(float64(cacheDuration+dbDuration+fileDuration) / float64(cacheReads+dbReads+fileReads))
		mxExexStorageDomainCacheReads.Set(float64(cacheReads) / float64(interval.Seconds()))
		mxExecStorageDomainCacheReadDuration.Set(float64(cacheDuration) / float64(cacheReads))
		mxExecStorageDomainDbReads.Set(float64(dbReads) / float64(interval.Seconds()))
		mxExecStorageDomainDbReadDuration.Set(float64(dbDuration) / float64(dbReads))
		mxExecStorageDomainFileReads.Set(float64(fileReads) / float64(interval.Seconds()))
		mxExecStorageDomainFileReadDuration.Set(float64(fileDuration) / float64(fileReads))

		prevStorageMetrics = *storageMetrics
		prevMetrics.Domains[kv.StorageDomain] = &prevStorageMetrics
	}

	return prevMetrics
}
func updateCommitmentDomainMetrics(metrics *dbstate.DomainMetrics, prevMetrics *dbstate.DomainMetrics, interval time.Duration) *dbstate.DomainMetrics {
	metrics.RLock()
	defer metrics.RUnlock()

	if prevMetrics == nil {
		prevMetrics = &dbstate.DomainMetrics{
			Domains: map[kv.Domain]*dbstate.DomainIOMetrics{},
		}
	}

	cacheReads := metrics.CacheReadCount - prevMetrics.CacheReadCount
	cacheDuration := metrics.CacheReadDuration - prevMetrics.CacheReadDuration
	dbReads := metrics.DbReadCount - prevMetrics.DbReadCount
	dbDuration := metrics.DbReadDuration - prevMetrics.DbReadDuration
	fileReads := metrics.FileReadCount - prevMetrics.FileReadCount
	fileDuration := metrics.FileReadDuration - prevMetrics.FileReadDuration

	mxExecDomainReads.Set(float64(cacheReads+dbReads+fileReads) / float64(interval.Seconds()))
	mxExecDomainReadDuration.Set(float64(cacheDuration+dbDuration+fileDuration) / float64(cacheReads+dbReads+fileReads))
	mxExecDomainCacheReads.Set(float64(cacheReads) / float64(interval.Seconds()))
	mxExecDomainCacheReadDuration.Set(float64(cacheDuration) / float64(cacheReads))
	mxExecDomainDbReads.Set(float64(dbReads) / float64(interval.Seconds()))
	mxExecDomainDbReadDuration.Set(float64(dbDuration) / float64(dbReads))
	mxExecDomainFileReads.Set(float64(fileReads) / float64(interval.Seconds()))
	mxExecDomainFileReadDuration.Set(float64(fileDuration) / float64(fileReads))

	prevMetrics.DomainIOMetrics = metrics.DomainIOMetrics

	if commitmentMetrics, ok := metrics.Domains[kv.CommitmentDomain]; ok {
		var prevCommitmentMetrics dbstate.DomainIOMetrics

		if prev, ok := prevMetrics.Domains[kv.CommitmentDomain]; ok {
			prevCommitmentMetrics = *prev
		}

		cacheReads := commitmentMetrics.CacheReadCount - prevCommitmentMetrics.CacheReadCount
		cacheDuration := commitmentMetrics.CacheReadDuration - prevCommitmentMetrics.CacheReadDuration
		dbReads := commitmentMetrics.DbReadCount - prevCommitmentMetrics.DbReadCount
		dbDuration := commitmentMetrics.DbReadDuration - prevCommitmentMetrics.DbReadDuration
		fileReads := commitmentMetrics.FileReadCount - prevCommitmentMetrics.FileReadCount
		fileDuration := commitmentMetrics.FileReadDuration - prevCommitmentMetrics.FileReadDuration

		mxCommitmentmentDomainReads.Set(float64(cacheReads+dbReads+fileReads) / float64(interval.Seconds()))
		mxCommitmentmentDomainReadDuration.Set(float64(cacheDuration+dbDuration+fileDuration) / float64(cacheReads+dbReads+fileReads))
		mxCommitmentmentDomainCacheReads.Set(float64(cacheReads) / float64(interval.Seconds()))
		mxCommitmentmentDomainCacheReadDuration.Set(float64(cacheDuration) / float64(cacheReads))
		mxCommitmentmentDomainDbReads.Set(float64(dbReads) / float64(interval.Seconds()))
		mxCommitmentmentDomainDbReadDuration.Set(float64(dbDuration) / float64(dbReads))
		mxCommitmentmentDomainFileReads.Set(float64(fileReads) / float64(interval.Seconds()))
		mxCommitmentmentDomainFileReadDuration.Set(float64(fileDuration) / float64(fileReads))

		prevCommitmentMetrics = *commitmentMetrics
		prevMetrics.Domains[kv.CommitmentDomain] = &prevCommitmentMetrics
	}

	return prevMetrics
}

func NewProgress(initialBlockNum, initialTxNum, commitThreshold uint64, updateMetrics bool, logPrefix string, logger log.Logger) *Progress {
	now := time.Now()
	return &Progress{
		initialTime:           now,
		initialTxNum:          initialTxNum,
		initialBlockNum:       initialBlockNum,
		prevExecTime:          now,
		prevExecutedBlockNum:  initialBlockNum,
		prevExecutedTxNum:     initialTxNum,
		prevCommitTime:        now,
		prevCommittedBlockNum: initialBlockNum,
		prevCommittedTxNum:    initialTxNum,
		commitThreshold:       commitThreshold,
		logPrefix:             logPrefix,
		logger:                logger}
}

type Progress struct {
	initialTime                    time.Time
	initialTxNum                   uint64
	initialBlockNum                uint64
	prevExecTime                   time.Time
	prevExecutedBlockNum           uint64
	prevExecutedTxNum              uint64
	prevExecutedGas                int64
	prevExecCount                  uint64
	prevActivations                int64
	prevTaskDuration               time.Duration
	prevTaskReadDuration           time.Duration
	prevAccountReadDuration        time.Duration
	prevStorageReadDuration        time.Duration
	prevCodeReadDuration           time.Duration
	prevTaskReadCount              int64
	prevTaskGas                    int64
	prevBlockCount                 int64
	prevBlockDuration              time.Duration
	prevAbortCount                 uint64
	prevInvalidCount               uint64
	prevReadCount                  int64
	prevAccountReadCount           int64
	prevStorageReadCount           int64
	prevCodeReadCount              int64
	prevWriteCount                 uint64
	prevCommitTime                 time.Time
	prevCommittedBlockNum          uint64
	prevCommittedTxNum             uint64
	prevCommittedGas               int64
	prevCommitmentKeyCount         uint64
	prevCommitmentAccountKeyCount  uint64
	prevCommitmentStorageKeyCount  uint64
	prevCommitmentAccountReadCount uint64
	prevCommitmentStorageReadCount uint64
	prevBranchReadCount            uint64
	prevBranchWriteCount           uint64
	commitThreshold                uint64
	prevDomainMetrics              *dbstate.DomainMetrics
	logPrefix                      string
	logger                         log.Logger
}

func (p *Progress) LogExecuted(rs *state.StateV3, ex executor) {
	currentTime := time.Now()
	interval := currentTime.Sub(p.prevExecTime)

	var suffix string
	var execVals []interface{}
	var te *txExecutor

	switch ex := ex.(type) {
	case *parallelExecutor:
		te = &ex.txExecutor
		suffix = " parallel"
	case *serialExecutor:
		te = &ex.txExecutor
		suffix = " serial"
	}

	taskGas := te.taskExecMetrics.GasUsed.Total.Load()
	taskDur := time.Duration(te.taskExecMetrics.Duration.Load())
	taskReadDur := time.Duration(te.taskExecMetrics.ReadDuration.Load())
	accountReadDur := time.Duration(te.taskExecMetrics.AccountReadDuration.Load())
	storageReadDur := time.Duration(te.taskExecMetrics.StorageReadDuration.Load())
	codeReadDur := time.Duration(te.taskExecMetrics.CodeReadDuration.Load())
	activations := te.taskExecMetrics.Active.Total.Load()
	accountReadCount := te.taskExecMetrics.AccountReadCount.Load()
	storageReadCount := te.taskExecMetrics.StorageReadCount.Load()
	codeReadCount := te.taskExecMetrics.CodeReadCount.Load()

	curTaskGas := taskGas - p.prevTaskGas
	curTaskDur := taskDur - p.prevTaskDuration
	curTaskReadDur := taskReadDur - p.prevTaskReadDuration
	curAccountReadDur := accountReadDur - p.prevAccountReadDuration
	curStorageReadDur := storageReadDur - p.prevStorageReadDuration
	curCodeReadDur := codeReadDur - p.prevCodeReadDuration
	curAccountReadCount := accountReadCount - p.prevAccountReadCount
	curStorageReadCount := storageReadCount - p.prevStorageReadCount
	curCodeReadCount := codeReadCount - p.prevCodeReadCount
	curActivations := activations - p.prevActivations

	p.prevTaskGas = taskGas
	p.prevTaskDuration = taskDur
	p.prevTaskReadDuration = taskReadDur
	p.prevAccountReadDuration = accountReadDur
	p.prevStorageReadDuration = storageReadDur
	p.prevCodeReadDuration = codeReadDur
	p.prevActivations = activations
	p.prevAccountReadCount = accountReadCount
	p.prevStorageReadCount = storageReadCount
	p.prevCodeReadCount = codeReadCount

	var readRatio float64
	var execRatio float64
	var avgTaskGasPerSec int64
	var avgTaskDur time.Duration
	var avgReadDur time.Duration
	var avgExecDur time.Duration
	var avgAccountReadDur time.Duration
	var avgStorageReadDur time.Duration
	var avgCodeReadDur time.Duration
	var avgTaskGas int64

	if curActivations > 0 {
		avgTaskDur = curTaskDur / time.Duration(curActivations)
		avgReadDur = curTaskReadDur / time.Duration(curActivations)
		avgExecDur = avgTaskDur - avgReadDur
		avgAccountReadDur = curAccountReadDur / time.Duration(curActivations)
		avgStorageReadDur = curStorageReadDur / time.Duration(curActivations)
		avgCodeReadDur = curCodeReadDur / time.Duration(curActivations)

		mxExecTxnDuration.Set(float64(avgTaskDur))
		mxExecTxnExecDuration.Set(float64(avgExecDur))
		mxExecTxnReadDuration.Set(float64(avgReadDur))
		mxExecTxnAccountReadDuration.Set(float64(avgAccountReadDur))
		mxExecTxnStoreageReadDuration.Set(float64(avgStorageReadDur))
		mxExecTxnCodeReadDuration.Set(float64(avgCodeReadDur))

		if avgTaskDur > 0 {
			readRatio = 100.0 * float64(avgReadDur) / float64(avgTaskDur)
			execRatio = 100.0 * float64(avgExecDur) / float64(avgTaskDur)
		}

		avgTaskGas = curTaskGas / curActivations
		avgTaskGasPerSec = int64(float64(avgTaskGas) / interval.Seconds())
	}

	curTaskGasPerSec := int64(float64(curTaskGas) / interval.Seconds())

	uncommitedGas := uint64(te.executedGas.Load() - te.committedGas)
	sizeEstimate := rs.SizeEstimate()

	switch ex.(type) {
	case *parallelExecutor:
		execCount := uint64(te.execCount.Load())
		abortCount := uint64(te.abortCount.Load())
		invalidCount := uint64(te.invalidCount.Load())
		readCount := te.readCount.Load()
		writeCount := uint64(te.writeCount.Load())

		// not sure why this happens but sometime we read more from disk than from memory
		storageReadCount := te.taskExecMetrics.ReadCount.Load()
		if storageReadCount > readCount {
			readCount = storageReadCount
		}

		execDiff := execCount - p.prevExecCount

		var repeats = max(int(execDiff)-max(int(te.lastExecutedTxNum.Load())-int(p.prevExecutedTxNum), 0), 0)
		var repeatRatio float64

		if repeats > 0 {
			repeatRatio = 100.0 * float64(repeats) / float64(execDiff)
		}

		blockCount := te.blockExecMetrics.BlockCount.Load()
		blockExecDur := time.Duration(te.blockExecMetrics.Duration.Load())

		curBlockCount := blockCount - p.prevBlockCount
		curBlockExecDur := blockExecDur - p.prevBlockDuration

		p.prevBlockCount = blockCount
		p.prevBlockDuration = blockExecDur

		var avgBlockDur time.Duration

		if curBlockCount > 0 {
			avgBlockDur = curBlockExecDur / time.Duration(curBlockCount)
		}

		curReadCount := int64(readCount - p.prevReadCount)
		curWriteCount := int64(writeCount - p.prevWriteCount)

		curReadRate := uint64(float64(curReadCount) / interval.Seconds())
		curWriteRate := uint64(float64(curWriteCount) / interval.Seconds())

		mxExecReadRate.SetUint64(curReadRate)
		mxExecWriteRate.SetUint64(curWriteRate)
		mxExecAccountReadRate.Set(float64(curAccountReadCount) / interval.Seconds())
		mxExecStorageReadRate.Set(float64(curStorageReadCount) / interval.Seconds())
		mxExecCodeReadRate.Set(float64(curCodeReadCount) / interval.Seconds())

		mxExecGasPerTxn.Set(float64(avgTaskGas))
		mxTaskMgasSec.Set(float64(curTaskGasPerSec / 1e6))
		mxExecCPUs.Set(float64(curTaskDur) / float64(interval))
		mxExecBlockDuration.Set(float64(avgBlockDur))

		execVals = []interface{}{
			"exec", common.PrettyCounter(execDiff),
			"repeat%", fmt.Sprintf("%.2f", repeatRatio),
			"abort", common.PrettyCounter(abortCount - p.prevAbortCount),
			"invalid", common.PrettyCounter(invalidCount - p.prevInvalidCount),
			"tgas/s", common.PrettyCounter(curTaskGasPerSec),
			"tcpus", fmt.Sprintf("%.1f", float64(curTaskDur)/float64(interval)),
			"tdur", common.Round(avgTaskDur, 0).String(),
			"exec", fmt.Sprintf("%v(%.2f%%)", common.Round(avgExecDur, 0), execRatio),
			"read", fmt.Sprintf("%v(%.2f%%),a=%v,s=%v,c=%v", common.Round(avgReadDur, 0), readRatio, common.Round(avgAccountReadDur, 0), common.Round(avgStorageReadDur, 0), common.Round(avgCodeReadDur, 0)),
			"bdur", fmt.Sprintf("%dms", avgBlockDur.Milliseconds()),
			"rd", fmt.Sprintf("%s,a=%s,s=%s,c=%s", common.PrettyCounter(curReadCount), common.PrettyCounter(curAccountReadCount),
				common.PrettyCounter(curStorageReadCount), common.PrettyCounter(curCodeReadCount)),
			"wrt", common.PrettyCounter(curWriteCount),
			"rd/s", common.PrettyCounter(curReadRate),
			"wrt/s", common.PrettyCounter(curWriteRate),
			"buf", fmt.Sprintf("%s/%s", common.ByteCount(uint64(sizeEstimate)), common.ByteCount(p.commitThreshold)),
		}

		mxExecRepeats.SetInt(repeats)
		mxExecTriggers.SetInt(int(execCount))

		p.prevExecCount = execCount
		p.prevAbortCount = abortCount
		p.prevInvalidCount = invalidCount
		p.prevReadCount = readCount
		p.prevWriteCount = writeCount
	case *serialExecutor:
		readCount := te.taskExecMetrics.ReadCount.Load()
		curReadCount := readCount - p.prevReadCount
		p.prevReadCount = readCount

		execVals = []interface{}{
			"tgas/s", fmt.Sprintf("%s(%s)", common.PrettyCounter(curTaskGasPerSec), common.PrettyCounter(avgTaskGasPerSec)),
			"aratio", fmt.Sprintf("%.1f", float64(curTaskDur)/float64(interval)),
			"tdur", fmt.Sprintf("%dµs", avgTaskDur.Microseconds()),
			"trdur", fmt.Sprintf("%dµs(%.2f%%)", avgReadDur.Microseconds(), readRatio),
			"rd", common.PrettyCounter(curReadCount),
			"rd/s", common.PrettyCounter(uint64(float64(curReadCount) / interval.Seconds())),
			"buf", fmt.Sprintf("%s/%s", common.ByteCount(uint64(sizeEstimate)), common.ByteCount(p.commitThreshold)),
		}
	}

	executedGasSec := uint64(float64(te.executedGas.Load()-p.prevExecutedGas) / interval.Seconds())

	if executedGas := te.executedGas.Load(); executedGas > 0 {
		mxExecMGasSec.Set((float64(executedGasSec) / 1e6))
	}

	var executedTxSec uint64

	if uint64(te.lastExecutedTxNum.Load()) > p.prevExecutedTxNum {
		executedTxSec = uint64(float64(uint64(te.lastExecutedTxNum.Load())-p.prevExecutedTxNum) / interval.Seconds())
	}
	executedDiffBlocks := max(te.lastExecutedBlockNum.Load()-int64(p.prevExecutedBlockNum), 0)
	executedDiffTxs := uint64(max(te.lastExecutedTxNum.Load()-int64(p.prevExecutedTxNum), 0))

	mxExecBlocks.Add(float64(executedDiffBlocks))
	mxExecTransactions.Set(float64(executedDiffTxs) / interval.Seconds())
	mxExecTxnPerBlock.Set(float64(executedDiffBlocks) / float64(executedDiffTxs))

	p.log("executed", suffix, te, rs, interval, uint64(te.lastExecutedBlockNum.Load()), executedDiffBlocks,
		executedDiffTxs, executedTxSec, executedGasSec, uncommitedGas, 0, execVals)

	p.prevDomainMetrics = updateExecDomainMetrics(te.doms.Metrics(), p.prevDomainMetrics, interval)

	p.prevExecTime = currentTime

	if te.lastExecutedBlockNum.Load() > 0 {
		p.prevExecutedTxNum = uint64(te.lastExecutedTxNum.Load())
		p.prevExecutedGas = te.executedGas.Load()
		p.prevExecutedBlockNum = uint64(te.lastExecutedBlockNum.Load())
	}
}

func (p *Progress) LogCommitted(rs *state.StateV3, ex executor, commitStart time.Time, stepsInDb float64, lastProgress commitment.CommitProgress) {
	var te *txExecutor
	var suffix string

	switch ex := ex.(type) {
	case *parallelExecutor:
		te = &ex.txExecutor
		suffix = " parallel"

	case *serialExecutor:
		te = &ex.txExecutor
		suffix = " serial"
	}

	if p.prevCommitTime.Before(commitStart) {
		p.prevCommitTime = commitStart
	}

	currentTime := time.Now()
	interval := currentTime.Sub(p.prevCommitTime)

	if te.shouldGenerateChangesets {
		suffix += "(commit every block)"
	}

	committedGasSec := uint64(float64(te.committedGas-p.prevCommittedGas) / interval.Seconds())
	var committedTxSec uint64
	if te.lastCommittedTxNum > p.prevCommittedTxNum {
		committedTxSec = uint64(float64(te.lastCommittedTxNum-p.prevCommittedTxNum) / interval.Seconds())
	}
	committedDiffBlocks := max(int64(te.lastCommittedBlockNum)-int64(p.prevCommittedBlockNum), 0)

	var commitedBlockDur time.Duration

	if committedDiffBlocks > 0 {
		commitedBlockDur = interval / time.Duration(committedDiffBlocks)
	}

	lastProgress.Metrics.RLock()
	accountKeyCount := lastProgress.Metrics.AddressKeys
	storageKeyCount := lastProgress.Metrics.StorageKeys
	keyCount := accountKeyCount + storageKeyCount
	accountReadCount := lastProgress.Metrics.LoadAccount
	storageReadCount := lastProgress.Metrics.LoadStorage
	branchReadCount := lastProgress.Metrics.LoadBranch
	branchWriteCount := lastProgress.Metrics.UpdateBranch
	lastProgress.Metrics.RUnlock()

	curKeyCount := int64(keyCount - p.prevCommitmentKeyCount)
	curAccountKeyCount := int64(accountKeyCount - p.prevCommitmentAccountKeyCount)
	curStorageKeyCount := int64(storageKeyCount - p.prevCommitmentStorageKeyCount)

	mxCommitmentKeyRate.Set(float64(curKeyCount) / interval.Seconds())
	mxCommitmentAccountKeyRate.Set(float64(curAccountKeyCount) / interval.Seconds())
	mxCommitmentStorageKeyRate.Set(float64(curStorageKeyCount) / interval.Seconds())

	curAccountReadCount := int64(accountReadCount - p.prevCommitmentAccountReadCount)
	curStorageReadCount := int64(storageReadCount - p.prevCommitmentStorageReadCount)
	curBranchReadCount := int64(branchReadCount - p.prevBranchReadCount)
	curBranchWriteCount := int64(branchWriteCount - p.prevBranchWriteCount)

	curReadCount := curAccountReadCount + curStorageReadCount + curBranchReadCount
	curReadRate := uint64(float64(curReadCount) / interval.Seconds())
	curBranchWriteRate := uint64(float64(curBranchWriteCount) / interval.Seconds())

	mxCommitmentReadRate.SetUint64(curReadRate)
	mxCommitmentAccountReadRate.Set(float64(curAccountReadCount) / interval.Seconds())
	mxCommitmentStorageReadRate.Set(float64(curStorageReadCount) / interval.Seconds())
	mxCommitmentmentBranchReadRate.Set(float64(curBranchReadCount) / interval.Seconds())
	mxCommitmentmentBrancgWriteRate.SetUint64(curBranchWriteRate)

	mxCommitmentTransactions.Set(float64(committedTxSec))
	mxCommitmentMGasSec.Set(float64(committedGasSec / 1e6))
	mxCommitmentBlockDuration.Set(float64(commitedBlockDur))

	commitVals := []any{
		"progress", fmt.Sprintf("%s/%s", common.PrettyCounter(lastProgress.KeyIndex), common.PrettyCounter(lastProgress.UpdateCount)),
		"buf", common.ByteCount(uint64(rs.Domains().Metrics().CachePutSize + rs.Domains().Metrics().CacheGetSize)),
	}

	p.log("committed", suffix, te, rs, interval, te.lastCommittedBlockNum, committedDiffBlocks,
		te.lastCommittedTxNum-p.prevCommittedTxNum, committedTxSec, committedGasSec, 0, stepsInDb, commitVals)

	p.prevCommitTime = currentTime

	if te.lastCommittedTxNum > 0 {
		p.prevCommittedTxNum = te.lastCommittedTxNum
		p.prevCommittedGas = te.committedGas
		p.prevCommittedBlockNum = te.lastCommittedBlockNum
	}
}

func (p *Progress) LogComplete(rs *state.StateV3, ex executor, stepsInDb float64) {
	interval := time.Since(p.initialTime)
	var te *txExecutor
	var suffix string

	switch ex := ex.(type) {
	case *parallelExecutor:
		te = &ex.txExecutor
		suffix = " parallel"

	case *serialExecutor:
		te = &ex.txExecutor
		suffix = " serial"
	}

	gas := te.committedGas

	if gas == 0 {
		gas = te.executedGas.Load()
	}

	lastTxNum := te.lastCommittedTxNum

	if lastTxNum == 0 {
		lastTxNum = uint64(te.lastExecutedTxNum.Load())
	}

	lastBlockNum := te.lastCommittedBlockNum

	if lastBlockNum == 0 {
		lastBlockNum = uint64(te.lastExecutedBlockNum.Load())
	}

	gasSec := uint64(float64(gas) / interval.Seconds())
	var txSec uint64
	if lastTxNum > p.initialTxNum {
		txSec = uint64((float64(lastTxNum) - float64(p.initialTxNum)) / interval.Seconds())
	}
	diffBlocks := max(int64(lastBlockNum)-int64(p.initialBlockNum), 0)

	p.log("done", suffix, te, rs, interval, lastBlockNum, diffBlocks, lastTxNum-p.initialTxNum, txSec, gasSec, 0, stepsInDb, nil)
}

func (p *Progress) log(mode string, suffix string, te *txExecutor, rs *state.StateV3, interval time.Duration,
	blk uint64, blks int64, txs uint64, txsSec uint64, gasSec uint64, uncommitedGas uint64, stepsInDb float64, extraVals []interface{}) {

	var m runtime.MemStats
	dbg.ReadMemStats(&m)
	mxExecStepsInDB.Set(stepsInDb * 100)

	if len(suffix) > 0 {
		suffix += " "
	}

	vals := []interface{}{
		"blk", blk,
		"blks", blks,
		"blk/s", common.PrettyCounter(float64(blks) / interval.Seconds()),
		"txs", common.PrettyCounter(txs),
		"tx/s", common.PrettyCounter(txsSec),
		"gas/s", common.PrettyCounter(gasSec),
	}

	if len(extraVals) > 0 {
		vals = append(vals, extraVals...)
	}

	if stepsInDb > 0 {
		vals = append(vals, []interface{}{
			"stepsInDB", fmt.Sprintf("%.2f", stepsInDb),
			"step", fmt.Sprintf("%.1f", float64(te.lastCommittedTxNum)/float64(config3.DefaultStepSize)),
		}...)
	}

	if uncommitedGas > 0 {
		vals = append(vals, []interface{}{
			"ucgas", common.PrettyCounter(uncommitedGas),
		}...)
	}

	vals = append(vals, []interface{}{
		"alloc", common.ByteCount(m.Alloc), "sys", common.ByteCount(m.Sys),
		"inMem", te.inMemExec,
	}...)

	p.logger.Info(fmt.Sprintf("[%s]%s%s", p.logPrefix, suffix, mode), vals...)
}

// Cases:
//  1. Snapshots > ExecutionStage: snapshots can have half-block data `10.4`. Get right txNum from SharedDomains (after SeekCommitment)
//  2. ExecutionStage > Snapshots: no half-block data possible. Rely on DB.
func restoreTxNum(ctx context.Context, cfg *ExecuteBlockCfg, applyTx kv.Tx, doms *dbstate.SharedDomains, maxBlockNum uint64) (
	inputTxNum uint64, maxTxNum uint64, offsetFromBlockBeginning uint64, err error) {

	txNumsReader := cfg.blockReader.TxnumReader(ctx)

	inputTxNum = doms.TxNum()

	if nothing, err := nothingToExec(applyTx, txNumsReader, inputTxNum); err != nil {
		return 0, 0, 0, err
	} else if nothing {
		return 0, 0, 0, err
	}

	maxTxNum, err = txNumsReader.Max(applyTx, maxBlockNum)
	if err != nil {
		return 0, 0, 0, err
	}

	blockNum, ok, err := txNumsReader.FindBlockNum(applyTx, doms.TxNum())
	if err != nil {
		return 0, 0, 0, err
	}
	if !ok {
		lb, lt, _ := txNumsReader.Last(applyTx)
		fb, ft, _ := txNumsReader.First(applyTx)
		return 0, 0, 0, fmt.Errorf("seems broken TxNums index not filled. can't find blockNum of txNum=%d; in db: (%d-%d, %d-%d)", inputTxNum, fb, lb, ft, lt)
	}
	{
		max, _ := txNumsReader.Max(applyTx, blockNum)
		if doms.TxNum() == max {
			blockNum++
		}
	}

	min, err := txNumsReader.Min(applyTx, blockNum)
	if err != nil {
		return 0, 0, 0, err
	}

	if doms.TxNum() > min {
		// if stopped in the middle of the block: start from beginning of block.
		// first part will be executed in HistoryExecution mode
		offsetFromBlockBeginning = doms.TxNum() - min
	}

	inputTxNum = min

	//_max, _ := txNumsReader.Max(applyTx, blockNum)
	//fmt.Printf("[commitment] found domain.txn %d, inputTxn %d, offset %d. DB found block %d {%d, %d}\n", doms.TxNum(), inputTxNum, offsetFromBlockBeginning, blockNum, _min, _max)
	doms.SetBlockNum(blockNum)
	doms.SetTxNum(inputTxNum)
	return inputTxNum, maxTxNum, offsetFromBlockBeginning, nil
}

func nothingToExec(applyTx kv.Tx, txNumsReader rawdbv3.TxNumsReader, inputTxNum uint64) (bool, error) {
	_, lastTxNum, err := txNumsReader.Last(applyTx)
	if err != nil {
		return false, err
	}
	return lastTxNum == inputTxNum, nil
}

func ExecV3(ctx context.Context,
	execStage *StageState, u Unwinder, workerCount int, cfg ExecuteBlockCfg, txc wrap.TxContainer,
	parallel bool, //nolint
	maxBlockNum uint64,
	logger log.Logger,
	hooks *tracing.Hooks,
	initialCycle bool,
	isMining bool,
) (execErr error) {
	inMemExec := txc.Doms != nil

	blockReader := cfg.blockReader
	chainConfig := cfg.chainConfig
	totalGasUsed := uint64(0)

	useExternalTx := txc.Tx != nil
	var applyTx kv.TemporalRwTx

	if useExternalTx {
		applyTx = txc.Tx.(kv.TemporalRwTx)
	} else {
		var err error
		temporalDb, ok := cfg.db.(kv.TemporalRwDB)
		if !ok {
			return errors.New("cfg.db is not a temporal db")
		}
		applyTx, err := temporalDb.BeginTemporalRw(ctx)
		if err != nil {
			return err
		}
		defer func() { // need callback - because tx may be committed
			applyTx.Rollback()
		}()
	}

	agg := cfg.db.(dbstate.HasAgg).Agg().(*dbstate.Aggregator)
	if !inMemExec && !isMining {
		agg.SetCollateAndBuildWorkers(min(2, estimate.StateV3Collate.Workers()))
		agg.SetCompressWorkers(estimate.CompressSnapshot.Workers())
	} else {
		agg.SetCompressWorkers(1)
		agg.SetCollateAndBuildWorkers(1)
	}

	var err error
	var doms *dbstate.SharedDomains
	if inMemExec {
		doms = txc.Doms
	} else {
		var err error
		doms, err = dbstate.NewSharedDomains(applyTx, log.New())
		// if we are behind the commitment, we can't execute anything
		// this can heppen if progress in domain is higher than progress in blocks
		if errors.Is(err, commitmentdb.ErrBehindCommitment) {
			return nil
		}
		if err != nil {
			return err
		}
		defer doms.Close()
	}

	var (
		stageProgress = execStage.BlockNumber
		outputTxNum   = atomic.Uint64{}
		blockNum      = doms.BlockNum()
	)

	if maxBlockNum < blockNum {
		return nil
	}

	outputTxNum.Store(doms.TxNum())
	agg.BuildFilesInBackground(outputTxNum.Load())

	var (
		inputTxNum               uint64
		offsetFromBlockBeginning uint64
		maxTxNum                 uint64
	)

	if applyTx != nil {
		if inputTxNum, maxTxNum, offsetFromBlockBeginning, err = restoreTxNum(ctx, &cfg, applyTx, doms, maxBlockNum); err != nil {
			return err
		}
	} else {
		if err := cfg.db.View(ctx, func(tx kv.Tx) (err error) {
			inputTxNum, maxTxNum, offsetFromBlockBeginning, err = restoreTxNum(ctx, &cfg, tx, doms, maxBlockNum)
			return err
		}); err != nil {
			return err
		}
	}

	if maxTxNum == 0 {
		return nil
	}

	shouldGenerateChangesets := maxBlockNum-blockNum <= changesetSafeRange || cfg.syncCfg.AlwaysGenerateChangesets
	if blockNum < cfg.blockReader.FrozenBlocks() {
		shouldGenerateChangesets = false
	}

	shouldReportToTxPool := cfg.notifications != nil && !isMining && maxBlockNum <= blockNum+64
	var accumulator *shards.Accumulator
	if shouldReportToTxPool {
		accumulator = cfg.notifications.Accumulator
		if accumulator == nil {
			accumulator = shards.NewAccumulator()
		}
	}
	rs := state.NewStateV3Buffered(state.NewStateV3(doms, cfg.syncCfg, logger))

	commitThreshold := cfg.batchSize.Bytes()

	logInterval := 20 * time.Second
	logEvery := time.NewTicker(logInterval)
	defer logEvery.Stop()
	flushEvery := time.NewTicker(2 * time.Second)
	defer flushEvery.Stop()
	defer resetExecGauges(ctx)

	var executor executor
	var executorContext context.Context
	var executorCancel context.CancelFunc

	if parallel {
		pe := &parallelExecutor{
			txExecutor: txExecutor{
				cfg:                      cfg,
				rs:                       rs,
				doms:                     doms,
				agg:                      agg,
				shouldGenerateChangesets: shouldGenerateChangesets,
				isMining:                 isMining,
				inMemExec:                inMemExec,
				logger:                   logger,
				logPrefix:                execStage.LogPrefix(),
				progress:                 NewProgress(blockNum, outputTxNum.Load(), commitThreshold, false, execStage.LogPrefix(), logger),
				enableChaosMonkey:        execStage.CurrentSyncCycle.IsInitialCycle,
				hooks:                    hooks,
				lastCommittedTxNum:       doms.TxNum(),
				lastCommittedBlockNum:    blockNum,
			},
			workerCount: workerCount,
		}

		executorContext, executorCancel = pe.run(ctx)

		defer executorCancel()

		executor = pe
	} else {
		se := &serialExecutor{
			txExecutor: txExecutor{
				cfg:                      cfg,
				rs:                       rs,
				doms:                     doms,
				agg:                      agg,
				u:                        u,
				isMining:                 isMining,
				inMemExec:                inMemExec,
				shouldGenerateChangesets: shouldGenerateChangesets,
				applyTx:                  applyTx,
				logger:                   logger,
				logPrefix:                execStage.LogPrefix(),
				progress:                 NewProgress(blockNum, outputTxNum.Load(), commitThreshold, false, execStage.LogPrefix(), logger),
				enableChaosMonkey:        execStage.CurrentSyncCycle.IsInitialCycle,
				hooks:                    hooks,
				lastCommittedTxNum:       doms.TxNum(),
				lastCommittedBlockNum:    blockNum,
			},
		}

		executor = se
	}

	executor.resetWorkers(ctx, rs, applyTx)

	stepsInDb := rawdbhelpers.IdxStepsCountV3(applyTx)
	defer func() {
		executor.LogComplete(stepsInDb)
	}()

	computeCommitmentDuration := time.Duration(0)
	blockNum = executor.domains().BlockNum()

	if maxBlockNum < blockNum {
		return nil
	}

	agg.BuildFilesInBackground(outputTxNum.Load())

	var uncommitedGas uint64
	var b *types.Block

	var readAhead chan uint64
	// snapshots are often stored on chaper drives. don't expect low-read-latency and manually read-ahead.
	// can't use OS-level ReadAhead - because Data >> RAM
	// it also warmsup state a bit - by touching senders/coninbase accounts and code
	if !execStage.CurrentSyncCycle.IsInitialCycle {
		var clean func()

		readAhead, clean = exec3.BlocksReadAhead(ctx, 2, cfg.db, cfg.engine, cfg.blockReader)
		defer clean()
	}

	startBlockNum := blockNum
	blockLimit := uint64(cfg.syncCfg.LoopBlockLimit)
<<<<<<< HEAD
=======
	var errExhausted *ErrLoopExhausted

Loop:
	for ; blockNum <= maxBlockNum; blockNum++ {
		// set shouldGenerateChangesets=true if we are at last n blocks from maxBlockNum. this is as a safety net in chains
		// where during initial sync we can expect bogus blocks to be imported.
		if !shouldGenerateChangesets && shouldGenerateChangesetsForLastBlocks && blockNum > cfg.blockReader.FrozenBlocks() && blockNum+changesetSafeRange >= maxBlockNum {
			start := time.Now()
			executor.domains().SetChangesetAccumulator(nil) // Make sure we don't have an active changeset accumulator
			// First compute and commit the progress done so far
			if _, err := executor.domains().ComputeCommitment(ctx, true, blockNum, inputTxNum, execStage.LogPrefix()); err != nil {
				return err
			}
			computeCommitmentDuration += time.Since(start)
			shouldGenerateChangesets = true // now we can generate changesets for the safety net
		}
		changeSet := &changeset2.StateChangeSet{}
		if shouldGenerateChangesets && blockNum > 0 {
			executor.domains().SetChangesetAccumulator(changeSet)
		}
		if !parallel {
			select {
			case readAhead <- blockNum:
			default:
			}
		}
		inputBlockNum.Store(blockNum)
		executor.domains().SetBlockNum(blockNum)
>>>>>>> cc32c1ae

	if blockLimit > 0 && min(blockNum+blockLimit, maxBlockNum) > blockNum+16 || maxBlockNum > blockNum+16 {
		execType := "serial"
		if parallel {
			execType = "parallel"
		}

		log.Info(fmt.Sprintf("[%s] %s starting", execStage.LogPrefix(), execType),
			"from", blockNum, "to", min(blockNum+blockLimit, maxBlockNum), "fromTxNum", doms.TxNum(), "initialBlockTxOffset", offsetFromBlockBeginning, "initialCycle", initialCycle, "useExternalTx", useExternalTx, "inMem", inMemExec)
	}

	if !parallel {
		se := executor.(*serialExecutor)

		execErr = func() error {
			// Only needed by bor chains
			shouldGenerateChangesetsForLastBlocks := cfg.chainConfig.Bor != nil
			havePartialBlock := false

			for ; blockNum <= maxBlockNum; blockNum++ {
				// set shouldGenerateChangesets=true if we are at last n blocks from maxBlockNum. this is as a safety net in chains
				// where during initial sync we can expect bogus blocks to be imported.
				if !shouldGenerateChangesets && shouldGenerateChangesetsForLastBlocks && blockNum > cfg.blockReader.FrozenBlocks() && blockNum+changesetSafeRange >= maxBlockNum {
					start := time.Now()
					executor.domains().SetChangesetAccumulator(nil) // Make sure we don't have an active changeset accumulator
					// First compute and commit the progress done so far
					if _, err := executor.domains().ComputeCommitment(ctx, true, blockNum, inputTxNum, execStage.LogPrefix(), nil); err != nil {
						return err
					}
					computeCommitmentDuration += time.Since(start)
					shouldGenerateChangesets = true // now we can generate changesets for the safety net
				}
				changeset := &dbstate.StateChangeSet{}
				if shouldGenerateChangesets && blockNum > 0 {
					executor.domains().SetChangesetAccumulator(changeset)
				}

				select {
				case readAhead <- blockNum:
				default:
				}

				b, err = exec3.BlockWithSenders(ctx, cfg.db, applyTx, blockReader, blockNum)
				if err != nil {
					return err
				}
				if b == nil {
					// TODO: panic here and see that overall process deadlock
					return fmt.Errorf("nil block %d", blockNum)
				}

				txs := b.Transactions()
				header := b.HeaderNoCopy()
				skipAnalysis := core.SkipAnalysis(chainConfig, blockNum)
				totalGasUsed += b.GasUsed()
				getHashFnMutex := sync.Mutex{}

				blockContext := core.NewEVMBlockContext(header, core.GetHashFn(header, func(hash common.Hash, number uint64) (*types.Header, error) {
					getHashFnMutex.Lock()
					defer getHashFnMutex.Unlock()
					return executor.getHeader(ctx, hash, number)
				}), cfg.engine, cfg.author, chainConfig)

				if accumulator != nil {
					txs, err := blockReader.RawTransactions(context.Background(), applyTx, b.NumberU64(), b.NumberU64())
					if err != nil {
						return err
					}
					accumulator.StartChange(header, txs, false)
				}

				var txTasks []exec.Task

				for txIndex := -1; txIndex <= len(txs); txIndex++ {
					// Do not oversend, wait for the result heap to go under certain size
					txTask := &exec.TxTask{
						TxNum:           inputTxNum,
						TxIndex:         txIndex,
						Header:          header,
						Uncles:          b.Uncles(),
						Txs:             txs,
						SkipAnalysis:    skipAnalysis,
						EvmBlockContext: blockContext,
						Withdrawals:     b.Withdrawals(),

						// use history reader instead of state reader to catch up to the tx where we left off
						HistoryExecution: offsetFromBlockBeginning > 0 && txIndex < int(offsetFromBlockBeginning),
						Trace:            dbg.TraceTx(blockNum, txIndex),
						Hooks:            hooks,
						Logger:           logger,
					}

					if txTask.TxNum > 0 && txTask.TxNum <= outputTxNum.Load() {
						havePartialBlock = true
						inputTxNum++
						continue
					}

					txTasks = append(txTasks, txTask)
					stageProgress = blockNum
					inputTxNum++
				}

				continueLoop, err := se.execute(ctx, txTasks, execStage.CurrentSyncCycle.IsInitialCycle, false)

				if err != nil {
					return err
				}

				uncommitedGas = uint64(se.executedGas.Load() - int64(se.committedGas))

				if !continueLoop {
					return nil
				}

				if !dbg.BatchCommitments || shouldGenerateChangesets {
					start := time.Now()
					if dbg.TraceBlock(blockNum) {
						se.doms.SetTrace(true, false)
					}
					rh, err := executor.domains().ComputeCommitment(ctx, true, blockNum, inputTxNum, execStage.LogPrefix(), nil)
					se.doms.SetTrace(false, false)

					if err != nil {
						return err
					}

					computeCommitmentDuration += time.Since(start)
					executor.domains().SavePastChangesetAccumulator(b.Hash(), blockNum, changeset)
					if !inMemExec {
						if err := dbstate.WriteDiffSet(applyTx, blockNum, b.Hash(), changeset); err != nil {
							return err
						}
					}
					executor.domains().SetChangesetAccumulator(nil)

					if !bytes.Equal(rh, header.Root.Bytes()) {
						logger.Error(fmt.Sprintf("[%s] Wrong trie root of block %d: %x, expected (from header): %x. Block hash: %x", execStage.LogPrefix(), header.Number.Uint64(), rh, header.Root.Bytes(), header.Hash()))
						return fmt.Errorf("wrong trie root: %d", blockNum)
					}
				}

				if dbg.StopAfterBlock > 0 && blockNum == dbg.StopAfterBlock {
					panic(fmt.Sprintf("stopping: block %d complete", blockNum))
					//return fmt.Errorf("stopping: block %d complete", blockNum)
				}

				if offsetFromBlockBeginning > 0 {
					// after history execution no offset will be required
					offsetFromBlockBeginning = 0
				}

				select {
				case <-logEvery.C:
					if inMemExec || isMining {
						break
					}

					executor.LogExecuted()

					//TODO: https://github.com/erigontech/erigon/issues/10724
					//if executor.tx().(dbstate.HasAggTx).AggTx().(*dbstate.AggregatorRoTx).CanPrune(executor.tx(), outputTxNum.Load()) {
					//	//small prune cause MDBX_TXN_FULL
					//	if _, err := executor.tx().(dbstate.HasAggTx).AggTx().(*dbstate.AggregatorRoTx).PruneSmallBatches(ctx, 10*time.Hour, executor.tx()); err != nil {
					//		return err
					//	}
					//}

					isBatchFull := executor.readState().SizeEstimate() >= commitThreshold
					canPrune := dbstate.AggTx(applyTx).CanPrune(applyTx, outputTxNum.Load())
					needCalcRoot := isBatchFull || havePartialBlock || canPrune
					// If we have a partial first block it may not be validated, then we should compute root hash ASAP for fail-fast

					// this will only happen for the first executed block
					havePartialBlock = false

					if !needCalcRoot {
						break
					}

					resetExecGauges(ctx)

					var (
						commitStart   = time.Now()
						pruneDuration time.Duration
					)

					se := executor.(*serialExecutor)

<<<<<<< HEAD
					ok, times, err := flushAndCheckCommitmentV3(ctx, b.HeaderNoCopy(), applyTx, executor.domains(), cfg, execStage, stageProgress, parallel, logger, u, inMemExec)
					if err != nil {
=======
			computeCommitmentDuration += time.Since(start)
			if shouldGenerateChangesets {
				executor.domains().SavePastChangesetAccumulator(b.Hash(), blockNum, changeSet)
				if !inMemExec {
					if err := changeset2.WriteDiffSet(executor.tx(), blockNum, b.Hash(), changeSet); err != nil {
>>>>>>> cc32c1ae
						return err
					} else if !ok {
						return nil
					}

					computeCommitmentDuration += times.ComputeCommitment
					flushDuration := times.Flush

					se.txExecutor.lastCommittedBlockNum = b.NumberU64()
					se.txExecutor.lastCommittedTxNum = inputTxNum

					timeStart := time.Now()

					pruneTimeout := 250 * time.Millisecond
					if initialCycle {
						pruneTimeout = 10 * time.Hour

						if err = applyTx.(kv.TemporalRwTx).GreedyPruneHistory(ctx, kv.CommitmentDomain); err != nil {
							return err
						}
					}

					if _, err := applyTx.(kv.TemporalRwTx).PruneSmallBatches(ctx, pruneTimeout); err != nil {
						return err
					}

					pruneDuration = time.Since(timeStart)

					stepsInDb = rawdbhelpers.IdxStepsCountV3(applyTx)

					var commitDuration time.Duration
					applyTx, commitDuration, err = executor.(*serialExecutor).commit(ctx, execStage, applyTx, nil, useExternalTx)
					if err != nil {
						return err
					}

					// on chain-tip: if batch is full then stop execution - to allow stages commit
					if !initialCycle {
						if isBatchFull {
							return &ErrLoopExhausted{From: startBlockNum, To: blockNum, Reason: "block batch is full"}
						}

						if canPrune {
							return &ErrLoopExhausted{From: startBlockNum, To: blockNum, Reason: "block batch can be pruned"}
						}
					}

					if !useExternalTx {
						executor.LogCommitted(commitStart, 0, 0, uncommitedGas, stepsInDb, commitment.CommitProgress{})
					}

					uncommitedGas = 0

					logger.Info("Committed", "time", time.Since(commitStart),
						"block", executor.domains().BlockNum(), "txNum", executor.domains().TxNum(),
						"step", fmt.Sprintf("%.1f", float64(executor.domains().TxNum())/float64(agg.StepSize())),
						"flush", flushDuration, "compute commitment", computeCommitmentDuration, "tx.commit", commitDuration, "prune", pruneDuration)
				default:
				}

				select {
				case <-ctx.Done():
					return ctx.Err()
				default:
				}

				if blockLimit > 0 && blockNum-startBlockNum+1 >= blockLimit {
					return &ErrLoopExhausted{From: startBlockNum, To: blockNum, Reason: "block limit reached"}
				}
			}

			return nil
		}()

		if u != nil && !u.HasUnwindPoint() {
			if b != nil {
				_, _, err = flushAndCheckCommitmentV3(ctx, b.HeaderNoCopy(), applyTx, executor.domains(), cfg, execStage, stageProgress, parallel, logger, u, inMemExec)
				if err != nil {
					return err
				}

				se.txExecutor.lastCommittedBlockNum = b.NumberU64()
				committedTransactions := inputTxNum - se.txExecutor.lastCommittedTxNum
				se.txExecutor.lastCommittedTxNum = inputTxNum

				commitStart := time.Now()
				stepsInDb = rawdbhelpers.IdxStepsCountV3(applyTx)
				applyTx, _, err = se.commit(ctx, execStage, applyTx, nil, useExternalTx)
				if err != nil {
					return err
				}

				if !useExternalTx {
					executor.LogCommitted(commitStart, 0, committedTransactions, uncommitedGas, stepsInDb, commitment.CommitProgress{})
				}

				uncommitedGas = 0
			} else {
				fmt.Printf("[dbg] mmmm... do we need action here????\n")
			}
		}
	} else {
		pe := executor.(*parallelExecutor)

		var asyncTxChan mdbx.TxApplyChan
		var asyncTx kv.Tx

		switch applyTx := applyTx.(type) {
		case *temporal.RwTx:
			temporalTx := applyTx.AsyncClone(mdbx.NewAsyncRwTx(applyTx.RwTx, 1000))
			asyncTxChan = temporalTx.ApplyChan()
			asyncTx = temporalTx
		default:
			return fmt.Errorf("expected *temporal.RwTx: got %T", applyTx)
		}

		applyResults := make(chan applyResult, 100_000)

		maxExecBlockNum := maxBlockNum
		if blockLimit > 0 && blockNum+uint64(blockLimit) < maxBlockNum {
			maxExecBlockNum = blockNum + blockLimit - 1
		}

		if err := executor.executeBlocks(executorContext, asyncTx, blockNum, maxExecBlockNum, readAhead, applyResults); err != nil {
			return err
		}

		var lastExecutedLog time.Time
		var lastCommitedLog time.Time
		var lastBlockResult blockResult
		var uncommittedBlocks int64
		var uncommittedTransactions uint64
		var uncommittedGas int64
		var flushPending bool

		execErr = func() error {
			defer func() {
				if rec := recover(); rec != nil {
					pe.logger.Warn("["+execStage.LogPrefix()+"] rw panic", "rec", rec, "stack", dbg.Stack())
				} else if err != nil && !errors.Is(err, context.Canceled) {
					pe.logger.Warn("["+execStage.LogPrefix()+"] rw exit", "err", err)
				} else {
					pe.logger.Debug("[" + execStage.LogPrefix() + "] rw exit")
				}
			}()

			changeset := &dbstate.StateChangeSet{}
			if shouldGenerateChangesets && blockNum > 0 {
				executor.domains().SetChangesetAccumulator(changeset)
			}

			blockUpdateCount := 0
			blockApplyCount := 0

			for {
				select {
				case request := <-asyncTxChan:
					request.Apply()
				case applyResult := <-applyResults:
					switch applyResult := applyResult.(type) {
					case *txResult:
						uncommittedGas += applyResult.gasUsed
						uncommittedTransactions += applyResult.txCount
						pe.rs.SetTxNum(applyResult.blockNum, applyResult.txNum)
						if dbg.TraceApply && dbg.TraceBlock(applyResult.blockNum) {
							pe.rs.SetTrace(true)
							fmt.Println(applyResult.blockNum, "apply", applyResult.txNum, applyResult.stateUpdates.UpdateCount())
						}
						blockUpdateCount += applyResult.stateUpdates.UpdateCount()
						err := pe.rs.ApplyState4(ctx, applyTx.(kv.TemporalRwTx), applyResult.blockNum, applyResult.txNum, applyResult.stateUpdates,
							nil, applyResult.receipts, applyResult.logs, applyResult.traceFroms, applyResult.traceTos,
							pe.cfg.chainConfig, applyResult.rules, false)
						blockApplyCount += applyResult.stateUpdates.UpdateCount()
						pe.rs.SetTrace(false)
						if err != nil {
							return err
						}
					case *blockResult:
						if applyResult.BlockNum > 0 && !applyResult.isPartial { //Disable check for genesis. Maybe need somehow improve it in future - to satisfy TestExecutionSpec
							checkReceipts := !cfg.vmConfig.StatelessExec &&
								cfg.chainConfig.IsByzantium(applyResult.BlockNum) &&
								!cfg.vmConfig.NoReceipts && !isMining

							b, err = blockReader.BlockByHash(ctx, applyTx, applyResult.BlockHash)

							if err != nil {
								return fmt.Errorf("can't retrieve block %d: for post validation: %w", applyResult.BlockNum, err)
							}

							if b.NumberU64() != applyResult.BlockNum {
								return fmt.Errorf("block numbers don't match expected: %d: got: %d for hash %x", applyResult.BlockNum, b.NumberU64(), applyResult.BlockHash)
							}

							if blockUpdateCount != applyResult.ApplyCount {
								return fmt.Errorf("block %d: applyCount mismatch: got: %d expected %d", applyResult.BlockNum, blockUpdateCount, applyResult.ApplyCount)
							}

							if err := core.BlockPostValidation(applyResult.GasUsed, applyResult.BlobGasUsed, checkReceipts, applyResult.Receipts,
								b.HeaderNoCopy(), pe.isMining, b.Transactions(), pe.cfg.chainConfig, pe.logger); err != nil {
								dumpTxIODebug(applyResult.BlockNum, applyResult.TxIO)
								return fmt.Errorf("%w, block=%d, %v", consensus.ErrInvalidBlock, applyResult.BlockNum, err) //same as in stage_exec.go
							}
						}

						if applyResult.BlockNum > lastBlockResult.BlockNum {
							uncommittedBlocks++
							pe.doms.SetTxNum(applyResult.lastTxNum)
							pe.doms.SetBlockNum(applyResult.BlockNum)
							lastBlockResult = *applyResult
						}

						flushPending = pe.rs.SizeEstimate() > pe.cfg.batchSize.Bytes()

						if !dbg.DiscardCommitment() {
							if !dbg.BatchCommitments || shouldGenerateChangesets || lastBlockResult.BlockNum == maxExecBlockNum ||
								(flushPending && lastBlockResult.BlockNum > pe.lastCommittedBlockNum()) {

								resetExecGauges(ctx)

								if dbg.TraceApply && dbg.TraceBlock(applyResult.BlockNum) {
									fmt.Println(applyResult.BlockNum, "applied count", blockApplyCount, "last tx", applyResult.lastTxNum)
								}

								var trace bool
								if dbg.TraceBlock(applyResult.BlockNum) {
									fmt.Println(applyResult.BlockNum, "Commitment")
									trace = true
								}
								pe.doms.SetTrace(trace, !dbg.BatchCommitments)

								commitProgress := make(chan *commitment.CommitProgress, 100)

								go func() {
									logEvery := time.NewTicker(20 * time.Second)
									commitStart := time.Now()

									defer logEvery.Stop()
									var lastProgress commitment.CommitProgress

									var prevCommitedBlocks uint64
									var prevCommittedTransactions uint64
									var prevCommitedGas uint64

									logCommitted := func(commitProgress commitment.CommitProgress) {
										// this is an approximation of blcok prgress - it assumnes an
										// even distribution of keys to blocks
										if commitProgress.KeyIndex > 0 {
											progress := float64(commitProgress.KeyIndex) / float64(commitProgress.UpdateCount)
											committedGas := uint64(float64(uncommittedGas) * progress)
											committedTransactions := uint64(float64(uncommittedTransactions) * progress)
											commitedBlocks := uint64(float64(uncommittedBlocks) * progress)

											if committedTransactions-prevCommittedTransactions > 0 {
												pe.LogCommitted(commitStart,
													commitedBlocks-prevCommitedBlocks,
													committedTransactions-prevCommittedTransactions,
													committedGas-prevCommitedGas, stepsInDb, commitProgress)
											}

											lastCommitedLog = time.Now()
											prevCommitedBlocks = commitedBlocks
											prevCommittedTransactions = committedTransactions
											prevCommitedGas = committedGas
										}

										if pe.agg.HasBackgroundFilesBuild() {
											logger.Info(fmt.Sprintf("[%s] Background files build", pe.logPrefix), "progress", pe.agg.BackgroundProgress())
										}
									}

									for {
										select {
										case <-ctx.Done():
											return
										case progress, ok := <-commitProgress:
											if !ok {
												if time.Since(lastCommitedLog) > logInterval/20 {
													logCommitted(lastProgress)
												}
												return
											}
											lastProgress = *progress
										case <-logEvery.C:
											if time.Since(lastCommitedLog) > logInterval-(logInterval/90) {
												logCommitted(lastProgress)
											}
										}
									}
								}()

								if time.Since(lastExecutedLog) > logInterval/50 {
									pe.LogExecuted()
									lastExecutedLog = time.Now()
								}

								rh, err := pe.doms.ComputeCommitment(ctx, true, applyResult.BlockNum, applyResult.lastTxNum, pe.logPrefix, commitProgress)
								close(commitProgress)
								captured := pe.doms.SetTrace(false, false)
								if err != nil {
									return err
								}

								executor.domains().SavePastChangesetAccumulator(applyResult.BlockHash, blockNum, changeset)
								if !inMemExec {
									if err := dbstate.WriteDiffSet(applyTx, blockNum, applyResult.BlockHash, changeset); err != nil {
										return err
									}
								}
								executor.domains().SetChangesetAccumulator(nil)

								if !bytes.Equal(rh, applyResult.StateRoot.Bytes()) {
									logger.Error(fmt.Sprintf("[%s] Wrong trie root of block %d: %x, expected (from header): %x. Block hash: %x", pe.logPrefix, applyResult.BlockNum, rh, applyResult.StateRoot.Bytes(), applyResult.BlockHash))
									if !dbg.BatchCommitments {
										for _, line := range captured {
											fmt.Println(line)
										}

										dumpTxIODebug(applyResult.BlockNum, applyResult.TxIO)
									}
									return fmt.Errorf("wrong trie root: %d", applyResult.BlockNum)
								}
								// fix these here - they will contain estimates after commit logging
								pe.txExecutor.lastCommittedBlockNum = lastBlockResult.BlockNum
								pe.txExecutor.lastCommittedTxNum = lastBlockResult.lastTxNum
								uncommittedBlocks = 0
								uncommittedGas = 0
								uncommittedGas = 0
							}
						}

						blockUpdateCount = 0
						blockApplyCount = 0

						if dbg.StopAfterBlock > 0 && applyResult.BlockNum == dbg.StopAfterBlock {
							return fmt.Errorf("stopping: block %d complete", applyResult.BlockNum)
						}

						if applyResult.BlockNum == maxExecBlockNum {
							switch {
							case applyResult.BlockNum == maxBlockNum:
								return nil
							case blockLimit > 0:
								return &ErrLoopExhausted{From: startBlockNum, To: applyResult.BlockNum, Reason: "block limit reached"}
							default:
								return nil
							}
						}

						if shouldGenerateChangesets && blockNum > 0 {
							changeset = &dbstate.StateChangeSet{}
							executor.domains().SetChangesetAccumulator(changeset)
						}
					}
				case <-executorContext.Done():
					err = executor.wait(ctx)
					return fmt.Errorf("executor context failed: %w", err)
				case <-ctx.Done():
					return ctx.Err()
				case <-logEvery.C:
					if time.Since(lastExecutedLog) > logInterval-(logInterval/90) {
						lastExecutedLog = time.Now()
						pe.LogExecuted()
						if pe.agg.HasBackgroundFilesBuild() {
							logger.Info(fmt.Sprintf("[%s] Background files build", pe.logPrefix), "progress", pe.agg.BackgroundProgress())
						}
					}
				case <-flushEvery.C:
					if flushPending {
						if !initialCycle {
							return &ErrLoopExhausted{From: startBlockNum, To: blockNum, Reason: "block batch is full"}
						}

						if applyTx, err = pe.flushAndCommit(ctx, execStage, applyTx, asyncTxChan, useExternalTx); err != nil {
							return fmt.Errorf("flush failed: %w", err)
						}

						flushPending = false
					}
				}
			}
		}()

		executorCancel()

		if execErr != nil {
			if !(errors.Is(execErr, context.Canceled) || errors.Is(execErr, &ErrLoopExhausted{})) {
				return execErr
			}
		}

		if applyTx, err = pe.flushAndCommit(ctx, execStage, applyTx, asyncTxChan, useExternalTx); err != nil {
			return fmt.Errorf("flush failed: %w", err)
		}
	}

	executor.wait(ctx)

	if false && !inMemExec {
		dumpPlainStateDebug(applyTx.(kv.TemporalRwTx), executor.domains())
	}

	lastCommitedStep := kv.Step((executor.lastCommittedTxNum()) / doms.StepSize())
	lastFrozenStep := applyTx.(kv.TemporalRwTx).StepsInFiles(kv.CommitmentDomain)

	if lastCommitedStep > 0 && lastCommitedStep <= lastFrozenStep {
		logger.Warn("["+execStage.LogPrefix()+"] can't persist comittement: txn step frozen",
			"block", executor.lastCommittedBlockNum(), "txNum", executor.lastCommittedTxNum(), "step", lastCommitedStep,
			"lastFrozenStep", lastFrozenStep, "lastFrozenTxNum", ((lastFrozenStep+1)*kv.Step(doms.StepSize()))-1)
		return fmt.Errorf("can't persist comittement for blockNum %d, txNum %d: step %d is frozen",
			executor.lastCommittedBlockNum(), executor.lastCommittedTxNum(), lastCommitedStep)
	}

	if !useExternalTx && applyTx != nil {
		if err = applyTx.Commit(); err != nil {
			return err
		}
	}

	agg.BuildFilesInBackground(outputTxNum.Load())

	return execErr
}

func dumpTxIODebug(blockNum uint64, txIO *state.VersionedIO) {
	maxTxIndex := len(txIO.Inputs()) - 1

	for txIndex := -1; txIndex < maxTxIndex; txIndex++ {
		txIncarnation := txIO.ReadSetIncarnation(txIndex)

		fmt.Println(
			fmt.Sprintf("%d (%d.%d) RD", blockNum, txIndex, txIncarnation), txIO.ReadSet(txIndex).Len(),
			"WRT", len(txIO.WriteSet(txIndex)))

		var reads []*state.VersionedRead
		txIO.ReadSet(txIndex).Scan(func(vr *state.VersionedRead) bool {
			reads = append(reads, vr)
			return true
		})

		slices.SortFunc(reads, func(a, b *state.VersionedRead) int { return a.Address.Cmp(b.Address) })

		for _, vr := range reads {
			fmt.Println(fmt.Sprintf("%d (%d.%d)", blockNum, txIndex, txIncarnation), "RD", vr.String())
		}

		var writes []*state.VersionedWrite

		for _, vw := range txIO.WriteSet(txIndex) {
			writes = append(writes, vw)
		}

		slices.SortFunc(writes, func(a, b *state.VersionedWrite) int { return a.Address.Cmp(b.Address) })

		for _, vw := range writes {
			fmt.Println(fmt.Sprintf("%d (%d.%d)", blockNum, txIndex, txIncarnation), "WRT", vw.String())
		}
	}
}

// nolint
func dumpPlainStateDebug(tx kv.TemporalRwTx, doms *dbstate.SharedDomains) {
	if doms != nil {
		doms.Flush(context.Background(), tx)
	}

	temporalRwTx, ok := tx.(kv.TemporalRwTx)

	if !ok {
		return
	}

	{
		it, err := temporalRwTx.Debug().RangeLatest(kv.AccountsDomain, nil, nil, -1)
		if err != nil {
			panic(err)
		}
		for it.HasNext() {
			k, v, err := it.Next()
			if err != nil {
				panic(err)
			}
			a := accounts.NewAccount()
			accounts.DeserialiseV3(&a, v)
			fmt.Printf("%x, %d, %d, %d, %x\n", k, &a.Balance, a.Nonce, a.Incarnation, a.CodeHash)
		}
	}
	{
		it, err := temporalRwTx.Debug().RangeLatest(kv.StorageDomain, nil, nil, -1)
		if err != nil {
			panic(1)
		}
		for it.HasNext() {
			k, v, err := it.Next()
			if err != nil {
				panic(err)
			}
			fmt.Printf("%x, %x\n", k, v)
		}
	}
	{
		it, err := temporalRwTx.Debug().RangeLatest(kv.CommitmentDomain, nil, nil, -1)
		if err != nil {
			panic(1)
		}
		for it.HasNext() {
			k, v, err := it.Next()
			if err != nil {
				panic(err)
			}
			fmt.Printf("%x, %x\n", k, v)
			if bytes.Equal(k, []byte("state")) {
				fmt.Printf("state: t=%d b=%d\n", binary.BigEndian.Uint64(v[:8]), binary.BigEndian.Uint64(v[8:]))
			}
		}
	}
}

func handleIncorrectRootHashError(header *types.Header, applyTx kv.TemporalRwTx, cfg ExecuteBlockCfg, e *StageState, maxBlockNum uint64, logger log.Logger, u Unwinder) (bool, error) {
	if cfg.badBlockHalt {
		return false, errors.New("wrong trie root")
	}
	if cfg.hd != nil && cfg.hd.POSSync() {
		cfg.hd.ReportBadHeaderPoS(header.Hash(), header.ParentHash)
	}
	minBlockNum := e.BlockNumber
	if maxBlockNum <= minBlockNum {
		return false, nil
	}

	unwindToLimit, err := rawtemporaldb.CanUnwindToBlockNum(applyTx)
	if err != nil {
		return false, err
	}
	minBlockNum = max(minBlockNum, unwindToLimit)

	// Binary search, but not too deep
	jump := cmp.InRange(1, maxUnwindJumpAllowance, (maxBlockNum-minBlockNum)/2)
	unwindTo := maxBlockNum - jump

	// protect from too far unwind
	allowedUnwindTo, ok, err := rawtemporaldb.CanUnwindBeforeBlockNum(unwindTo, applyTx)
	if err != nil {
		return false, err
	}
	if !ok {
		return false, fmt.Errorf("%w: requested=%d, minAllowed=%d", ErrTooDeepUnwind, unwindTo, allowedUnwindTo)
	}
	logger.Warn("Unwinding due to incorrect root hash", "to", unwindTo)
	if u != nil {
		if err := u.UnwindTo(allowedUnwindTo, BadBlock(header.Hash(), ErrInvalidStateRootHash), applyTx); err != nil {
			return false, err
		}
	}
	return false, nil
}

type FlushAndComputeCommitmentTimes struct {
	Flush             time.Duration
	ComputeCommitment time.Duration
}

// flushAndCheckCommitmentV3 - does write state to db and then check commitment
func flushAndCheckCommitmentV3(ctx context.Context, header *types.Header, applyTx kv.RwTx, doms *dbstate.SharedDomains, cfg ExecuteBlockCfg, e *StageState, maxBlockNum uint64, parallel bool, logger log.Logger, u Unwinder, inMemExec bool) (ok bool, times FlushAndComputeCommitmentTimes, err error) {
	start := time.Now()
	// E2 state root check was in another stage - means we did flush state even if state root will not match
	// And Unwind expecting it
	if !parallel {
		if err := e.Update(applyTx, maxBlockNum); err != nil {
			return false, times, err
		}
		if _, err := rawdb.IncrementStateVersion(applyTx); err != nil {
			return false, times, fmt.Errorf("writing plain state version: %w", err)
		}
	}

	if header == nil {
		return false, times, errors.New("header is nil")
	}

	if dbg.DiscardCommitment() {
		return true, times, nil
	}
	if doms.BlockNum() != header.Number.Uint64() {
		panic(fmt.Errorf("%d != %d", doms.BlockNum(), header.Number.Uint64()))
	}

	applyTx, ok = applyTx.(kv.TemporalRwTx)
	if !ok {
		return false, times, errors.New("tx is not a temporal tx")
	}

	computedRootHash, err := doms.ComputeCommitment(ctx, true, header.Number.Uint64(), doms.TxNum(), e.LogPrefix(), nil)

	times.ComputeCommitment = time.Since(start)
	if err != nil {
		return false, times, fmt.Errorf("ParallelExecutionState.Apply: %w", err)
	}

	if cfg.blockProduction {
		header.Root = common.BytesToHash(computedRootHash)
		return true, times, nil
	}
	if !bytes.Equal(computedRootHash, header.Root.Bytes()) {
		logger.Warn(fmt.Sprintf("[%s] Wrong trie root of block %d: %x, expected (from header): %x. Block hash: %x", e.LogPrefix(), header.Number.Uint64(), computedRootHash, header.Root.Bytes(), header.Hash()))
		ok, err = handleIncorrectRootHashError(header, applyTx.(kv.TemporalRwTx), cfg, e, maxBlockNum, logger, u)
		return ok, times, err
	}
	if !inMemExec {
		start = time.Now()
		err := doms.Flush(ctx, applyTx)
		times.Flush = time.Since(start)
		if err != nil {
			return false, times, err
		}
	}
	return true, times, nil

}

func blockWithSenders(ctx context.Context, db kv.RoDB, tx kv.Tx, blockReader services.BlockReader, blockNum uint64) (b *types.Block, err error) {
	if tx == nil {
		tx, err = db.BeginRo(ctx)
		if err != nil {
			return nil, err
		}
		defer tx.Rollback()
	}
	b, err = blockReader.BlockByNumber(ctx, tx, blockNum)
	if err != nil {
		return nil, err
	}
	if b == nil {
		return nil, nil
	}
	return b, err
}<|MERGE_RESOLUTION|>--- conflicted
+++ resolved
@@ -45,15 +45,12 @@
 	"github.com/erigontech/erigon/db/kv/temporal"
 	"github.com/erigontech/erigon/db/rawdb"
 	"github.com/erigontech/erigon/db/rawdb/rawdbhelpers"
+	"github.com/erigontech/erigon/db/rawdb/rawtemporaldb"
 	dbstate "github.com/erigontech/erigon/db/state"
-	changeset2 "github.com/erigontech/erigon/db/state/changeset"
 	"github.com/erigontech/erigon/db/wrap"
-<<<<<<< HEAD
 	"github.com/erigontech/erigon/execution/commitment"
+	"github.com/erigontech/erigon/execution/commitment/commitmentdb"
 	"github.com/erigontech/erigon/execution/consensus"
-=======
-	"github.com/erigontech/erigon/execution/commitment/commitmentdb"
->>>>>>> cc32c1ae
 	"github.com/erigontech/erigon/execution/exec3"
 	"github.com/erigontech/erigon/execution/types"
 	"github.com/erigontech/erigon/execution/types/accounts"
@@ -1156,37 +1153,6 @@
 
 	startBlockNum := blockNum
 	blockLimit := uint64(cfg.syncCfg.LoopBlockLimit)
-<<<<<<< HEAD
-=======
-	var errExhausted *ErrLoopExhausted
-
-Loop:
-	for ; blockNum <= maxBlockNum; blockNum++ {
-		// set shouldGenerateChangesets=true if we are at last n blocks from maxBlockNum. this is as a safety net in chains
-		// where during initial sync we can expect bogus blocks to be imported.
-		if !shouldGenerateChangesets && shouldGenerateChangesetsForLastBlocks && blockNum > cfg.blockReader.FrozenBlocks() && blockNum+changesetSafeRange >= maxBlockNum {
-			start := time.Now()
-			executor.domains().SetChangesetAccumulator(nil) // Make sure we don't have an active changeset accumulator
-			// First compute and commit the progress done so far
-			if _, err := executor.domains().ComputeCommitment(ctx, true, blockNum, inputTxNum, execStage.LogPrefix()); err != nil {
-				return err
-			}
-			computeCommitmentDuration += time.Since(start)
-			shouldGenerateChangesets = true // now we can generate changesets for the safety net
-		}
-		changeSet := &changeset2.StateChangeSet{}
-		if shouldGenerateChangesets && blockNum > 0 {
-			executor.domains().SetChangesetAccumulator(changeSet)
-		}
-		if !parallel {
-			select {
-			case readAhead <- blockNum:
-			default:
-			}
-		}
-		inputBlockNum.Store(blockNum)
-		executor.domains().SetBlockNum(blockNum)
->>>>>>> cc32c1ae
 
 	if blockLimit > 0 && min(blockNum+blockLimit, maxBlockNum) > blockNum+16 || maxBlockNum > blockNum+16 {
 		execType := "serial"
@@ -1376,16 +1342,8 @@
 
 					se := executor.(*serialExecutor)
 
-<<<<<<< HEAD
 					ok, times, err := flushAndCheckCommitmentV3(ctx, b.HeaderNoCopy(), applyTx, executor.domains(), cfg, execStage, stageProgress, parallel, logger, u, inMemExec)
 					if err != nil {
-=======
-			computeCommitmentDuration += time.Since(start)
-			if shouldGenerateChangesets {
-				executor.domains().SavePastChangesetAccumulator(b.Hash(), blockNum, changeSet)
-				if !inMemExec {
-					if err := changeset2.WriteDiffSet(executor.tx(), blockNum, b.Hash(), changeSet); err != nil {
->>>>>>> cc32c1ae
 						return err
 					} else if !ok {
 						return nil
