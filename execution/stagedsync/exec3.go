--- conflicted
+++ resolved
@@ -672,12 +672,8 @@
 
 			te.execRequests <- &execRequest{
 				b.Number().Uint64(), b.Hash(),
-<<<<<<< HEAD
-				core.NewGasPool(b.GasLimit(), te.cfg.chainConfig.GetMaxBlobGasPerBlock(b.Time())),
+				protocol.NewGasPool(b.GasLimit(), te.cfg.chainConfig.GetMaxBlobGasPerBlock(b.Time())),
 				b.BlockAccessList(),
-=======
-				protocol.NewGasPool(b.GasLimit(), te.cfg.chainConfig.GetMaxBlobGasPerBlock(b.Time())),
->>>>>>> 40972ac7
 				txTasks, applyResults, false, exhausted,
 			}
 
