// Copyright 2024 The Erigon Authors
// This file is part of Erigon.
//
// Erigon is free software: you can redistribute it and/or modify
// it under the terms of the GNU Lesser General Public License as published by
// the Free Software Foundation, either version 3 of the License, or
// (at your option) any later version.
//
// Erigon is distributed in the hope that it will be useful,
// but WITHOUT ANY WARRANTY; without even the implied warranty of
// MERCHANTABILITY or FITNESS FOR A PARTICULAR PURPOSE. See the
// GNU Lesser General Public License for more details.
//
// You should have received a copy of the GNU Lesser General Public License
// along with Erigon. If not, see <http://www.gnu.org/licenses/>.

package stagedsync

import (
	"bytes"
	"context"
	"encoding/binary"
	"errors"
	"fmt"
	"math/big"
	"slices"
	"sync"
	"sync/atomic"
	"time"

	"golang.org/x/sync/errgroup"

	"github.com/erigontech/erigon/common"
	"github.com/erigontech/erigon/common/cmp"
	"github.com/erigontech/erigon/common/dbg"
	"github.com/erigontech/erigon/common/estimate"
	"github.com/erigontech/erigon/common/log/v3"
	"github.com/erigontech/erigon/db/kv"
	"github.com/erigontech/erigon/db/kv/rawdbv3"
	"github.com/erigontech/erigon/db/rawdb"
	"github.com/erigontech/erigon/db/rawdb/rawdbhelpers"
	"github.com/erigontech/erigon/db/rawdb/rawtemporaldb"
	dbstate "github.com/erigontech/erigon/db/state"
	"github.com/erigontech/erigon/db/state/execctx"
	"github.com/erigontech/erigon/execution/commitment"
	"github.com/erigontech/erigon/execution/commitment/commitmentdb"
	"github.com/erigontech/erigon/execution/core"
	"github.com/erigontech/erigon/execution/exec"
	"github.com/erigontech/erigon/execution/stagedsync/stages"
	"github.com/erigontech/erigon/execution/state"
	"github.com/erigontech/erigon/execution/tracing"
	"github.com/erigontech/erigon/execution/types"
	"github.com/erigontech/erigon/execution/types/accounts"
	"github.com/erigontech/erigon/node/shards"
)

// Cases:
//  1. Snapshots > ExecutionStage: snapshots can have half-block data `10.4`. Get right txNum from SharedDomains (after SeekCommitment)
//  2. ExecutionStage > Snapshots: no half-block data possible. Rely on DB.
func restoreTxNum(ctx context.Context, cfg *ExecuteBlockCfg, applyTx kv.Tx, doms *execctx.SharedDomains, maxBlockNum uint64) (
	inputTxNum uint64, maxTxNum uint64, offsetFromBlockBeginning uint64, err error) {

	txNumsReader := cfg.blockReader.TxnumReader(ctx)

	inputTxNum = doms.TxNum()

	if nothing, err := nothingToExec(applyTx, txNumsReader, inputTxNum); err != nil {
		return 0, 0, 0, err
	} else if nothing {
		return 0, 0, 0, err
	}

	maxTxNum, err = txNumsReader.Max(applyTx, maxBlockNum)
	if err != nil {
		return 0, 0, 0, err
	}

	blockNum, ok, err := txNumsReader.FindBlockNum(applyTx, doms.TxNum())
	if err != nil {
		return 0, 0, 0, err
	}
	if !ok {
		lb, lt, _ := txNumsReader.Last(applyTx)
		fb, ft, _ := txNumsReader.First(applyTx)
		return 0, 0, 0, fmt.Errorf("seems broken TxNums index not filled. can't find blockNum of txNum=%d; in db: (%d-%d, %d-%d)", inputTxNum, fb, lb, ft, lt)
	}
	{
		max, _ := txNumsReader.Max(applyTx, blockNum)
		if doms.TxNum() == max {
			blockNum++
		}
	}

	min, err := txNumsReader.Min(applyTx, blockNum)
	if err != nil {
		return 0, 0, 0, err
	}

	if doms.TxNum() > min {
		// if stopped in the middle of the block: start from beginning of block.
		// first part will be executed in HistoryExecution mode
		offsetFromBlockBeginning = doms.TxNum() - min
	}

	inputTxNum = min

	//_max, _ := txNumsReader.Max(applyTx, blockNum)
	//fmt.Printf("[commitment] found domain.txn %d, inputTxn %d, offset %d. DB found block %d {%d, %d}\n", doms.TxNum(), inputTxNum, offsetFromBlockBeginning, blockNum, _min, _max)
	doms.SetBlockNum(blockNum)
	doms.SetTxNum(inputTxNum)
	return inputTxNum, maxTxNum, offsetFromBlockBeginning, nil
}

func nothingToExec(applyTx kv.Tx, txNumsReader rawdbv3.TxNumsReader, inputTxNum uint64) (bool, error) {
	_, lastTxNum, err := txNumsReader.Last(applyTx)
	if err != nil {
		return false, err
	}
	return lastTxNum == inputTxNum, nil
}

func ExecV3(ctx context.Context,
<<<<<<< HEAD
	execStage *StageState, u Unwinder, cfg ExecuteBlockCfg,
	doms *dbstate.SharedDomains, rwTx kv.TemporalRwTx,
=======
	execStage *StageState, u Unwinder, workerCount int, cfg ExecuteBlockCfg,
	doms *execctx.SharedDomains, rwTx kv.TemporalRwTx,
>>>>>>> 346aa054
	parallel bool, //nolint
	maxBlockNum uint64,
	logger log.Logger) (execErr error) {
	inMemExec := doms != nil
	initialCycle := execStage.CurrentSyncCycle.IsInitialCycle
	hooks := cfg.vmConfig.Tracer

	useExternalTx := rwTx != nil
	var applyTx kv.TemporalRwTx

	if useExternalTx {
		applyTx = rwTx
	} else {
		var err error
		temporalDb, ok := cfg.db.(kv.TemporalRwDB)
		if !ok {
			return errors.New("cfg.db is not a temporal db")
		}
		applyTx, err = temporalDb.BeginTemporalRw(ctx) //nolint
		if err != nil {
			return err
		}
		defer func() {
			applyTx.Rollback()
		}()
	}

	agg := cfg.db.(dbstate.HasAgg).Agg().(*dbstate.Aggregator)
	if !inMemExec && !cfg.blockProduction {
		agg.SetCollateAndBuildWorkers(min(2, estimate.StateV3Collate.Workers()))
		agg.SetCompressWorkers(estimate.CompressSnapshot.Workers())
	} else {
		agg.SetCompressWorkers(1)
		agg.SetCollateAndBuildWorkers(1)
	}

	var err error
	if !inMemExec {
		var err error
		doms, err = execctx.NewSharedDomains(applyTx, log.New())
		// if we are behind the commitment, we can't execute anything
		// this can heppen if progress in domain is higher than progress in blocks
		if errors.Is(err, commitmentdb.ErrBehindCommitment) {
			return nil
		}
		if err != nil {
			return err
		}
		defer doms.Close()
	}

	var (
		blockNum     = doms.BlockNum()
		initialTxNum = doms.TxNum()
	)

	if maxBlockNum < blockNum {
		return nil
	}

	if execStage.SyncMode() == stages.ModeApplyingBlocks {
		agg.BuildFilesInBackground(doms.TxNum())
	}

	var (
		inputTxNum               uint64
		offsetFromBlockBeginning uint64
		maxTxNum                 uint64
	)

	if applyTx != nil {
		if inputTxNum, maxTxNum, offsetFromBlockBeginning, err = restoreTxNum(ctx, &cfg, applyTx, doms, maxBlockNum); err != nil {
			return err
		}
	} else {
		if err := cfg.db.View(ctx, func(tx kv.Tx) (err error) {
			inputTxNum, maxTxNum, offsetFromBlockBeginning, err = restoreTxNum(ctx, &cfg, tx, doms, maxBlockNum)
			return err
		}); err != nil {
			return err
		}
	}

	if maxTxNum == 0 {
		return nil
	}

	shouldReportToTxPool := cfg.notifications != nil && !cfg.blockProduction && maxBlockNum <= blockNum+64
	var accumulator *shards.Accumulator
	if shouldReportToTxPool {
		accumulator = cfg.notifications.Accumulator
		if accumulator == nil {
			accumulator = shards.NewAccumulator()
		}
	}
	rs := state.NewStateV3Buffered(state.NewStateV3(doms, cfg.syncCfg, logger))

	commitThreshold := cfg.batchSize.Bytes()

	logInterval := 20 * time.Second
	logEvery := time.NewTicker(logInterval)
	defer logEvery.Stop()
	defer resetExecGauges(ctx)
	defer resetCommitmentGauges(ctx)
	defer resetDomainGauges(ctx)

	stepsInDb := rawdbhelpers.IdxStepsCountV3(applyTx, applyTx.Debug().StepSize())
	blockNum = doms.BlockNum()

	if maxBlockNum < blockNum {
		return nil
	}

	var lastHeader *types.Header

	var readAhead chan uint64
	// snapshots are often stored on chaper drives. don't expect low-read-latency and manually read-ahead.
	// can't use OS-level ReadAhead - because Data >> RAM
	// it also warmsup state a bit - by touching senders/coninbase accounts and code
	if !execStage.CurrentSyncCycle.IsInitialCycle {
		var clean func()

		readAhead, clean = exec.BlocksReadAhead(ctx, 2, cfg.db, cfg.engine, cfg.blockReader)
		defer clean()
	}

	startBlockNum := blockNum
	blockLimit := uint64(cfg.syncCfg.LoopBlockLimit)

	var lastCommittedTxNum uint64
	var lastCommittedBlockNum uint64

	if parallel {
		if !inMemExec {
			// this is becuase for parallel execution the shared domain needs to
			// be co-ordinated between exec and unwind - otherwise unwound state
			// is not visible to parallel workers
			// TODO return fmt.Errorf("parallel exec only supports inmem exec")
		}

		pe := &parallelExecutor{
			txExecutor: txExecutor{
				cfg:                   cfg,
				rs:                    rs,
				doms:                  doms,
				agg:                   agg,
				isMining:              cfg.blockProduction,
				inMemExec:             inMemExec,
				logger:                logger,
				logPrefix:             execStage.LogPrefix(),
				progress:              NewProgress(blockNum, inputTxNum, commitThreshold, false, execStage.LogPrefix(), logger),
				enableChaosMonkey:     execStage.CurrentSyncCycle.IsInitialCycle,
				hooks:                 hooks,
				lastCommittedTxNum:    doms.TxNum(),
				lastCommittedBlockNum: blockNum,
			},
			workerCount: cfg.syncCfg.ExecWorkerCount,
		}

		defer func() {
			pe.LogComplete(stepsInDb)
		}()

		lastHeader, applyTx, execErr = pe.exec(ctx, execStage, u, startBlockNum, offsetFromBlockBeginning, maxBlockNum, blockLimit,
			initialTxNum, inputTxNum, useExternalTx, initialCycle, applyTx, accumulator, readAhead, logEvery)

		lastCommittedBlockNum = pe.lastCommittedBlockNum
		lastCommittedTxNum = pe.lastCommittedTxNum
	} else {
		se := &serialExecutor{
			txExecutor: txExecutor{
				cfg:                   cfg,
				rs:                    rs,
				doms:                  doms,
				agg:                   agg,
				u:                     u,
				isMining:              cfg.blockProduction,
				inMemExec:             inMemExec,
				applyTx:               applyTx,
				logger:                logger,
				logPrefix:             execStage.LogPrefix(),
				progress:              NewProgress(blockNum, inputTxNum, commitThreshold, false, execStage.LogPrefix(), logger),
				enableChaosMonkey:     execStage.CurrentSyncCycle.IsInitialCycle,
				hooks:                 hooks,
				lastCommittedTxNum:    doms.TxNum(),
				lastCommittedBlockNum: blockNum,
			}}

		defer func() {
			se.LogComplete(stepsInDb)
		}()

		lastHeader, applyTx, execErr = se.exec(ctx, execStage, u, startBlockNum, offsetFromBlockBeginning, maxBlockNum, blockLimit,
			initialTxNum, inputTxNum, useExternalTx, initialCycle, applyTx, accumulator, readAhead, logEvery)

		if u != nil && !u.HasUnwindPoint() {
			if lastHeader != nil {
				switch {
				case execErr == nil || errors.Is(execErr, &ErrLoopExhausted{}):
					_, _, err = flushAndCheckCommitmentV3(ctx, lastHeader, applyTx, se.domains(), cfg, execStage, parallel, logger, u, inMemExec)
					if err != nil {
						return err
					}

					se.lastCommittedBlockNum = lastHeader.Number.Uint64()
					committedTransactions := se.domains().TxNum() - se.lastCommittedTxNum
					se.lastCommittedTxNum = se.domains().TxNum()

					commitStart := time.Now()
					stepsInDb = rawdbhelpers.IdxStepsCountV3(applyTx, applyTx.Debug().StepSize())
					applyTx, _, err = se.commit(ctx, execStage, applyTx, nil, useExternalTx)
					if err != nil {
						return err
					}

					if !useExternalTx {
						se.LogCommitted(commitStart, 0, committedTransactions, 0, stepsInDb, commitment.CommitProgress{})
					}
				case errors.Is(execErr, ErrWrongTrieRoot):
					execErr = handleIncorrectRootHashError(
						lastHeader.Number.Uint64(), lastHeader.Hash(), lastHeader.ParentHash, applyTx, cfg, execStage, logger, u)
				default:
					return execErr
				}
			} else {
				if execErr != nil {
					switch {
					case errors.Is(execErr, ErrWrongTrieRoot):
						return fmt.Errorf("can't handle incorrect root err: %w", execErr)
					case errors.Is(execErr, &ErrLoopExhausted{}):
						break
					default:
						return execErr
					}
				} else {
					return fmt.Errorf("last processed block unexpectedly nil")
				}
			}
		}

		lastCommittedBlockNum = se.lastCommittedBlockNum
		lastCommittedTxNum = se.lastCommittedTxNum
	}

	if false && !inMemExec {
		dumpPlainStateDebug(applyTx, doms)
	}

	lastCommitedStep := kv.Step((lastCommittedTxNum) / doms.StepSize())
	lastFrozenStep := applyTx.StepsInFiles(kv.CommitmentDomain)

	if lastCommitedStep > 0 && lastCommitedStep <= lastFrozenStep && !dbg.DiscardCommitment() {
		logger.Warn("["+execStage.LogPrefix()+"] can't persist comittement: txn step frozen",
			"block", lastCommittedBlockNum, "txNum", lastCommittedTxNum, "step", lastCommitedStep,
			"lastFrozenStep", lastFrozenStep, "lastFrozenTxNum", ((lastFrozenStep+1)*kv.Step(doms.StepSize()))-1)
		return fmt.Errorf("can't persist comittement for blockNum %d, txNum %d: step %d is frozen",
			lastCommittedBlockNum, lastCommittedTxNum, lastCommitedStep)
	}

	if !useExternalTx && applyTx != nil {
		if err = applyTx.Commit(); err != nil {
			return err
		}
	}

	if execStage.SyncMode() == stages.ModeApplyingBlocks {
		agg.BuildFilesInBackground(doms.TxNum())
	}

	if !shouldReportToTxPool && cfg.notifications != nil && cfg.notifications.Accumulator != nil && !cfg.blockProduction && lastHeader != nil {
		// No reporting to the txn pool has been done since we are not within the "state-stream" window.
		// However, we should still at the very least report the last block number to it, so it can update its block progress.
		// Otherwise, we can get in a deadlock situation when there is a block building request in environments where
		// the Erigon process is the only block builder (e.g. some Hive tests, kurtosis testnets with one erigon block builder, etc.)
		cfg.notifications.Accumulator.StartChange(lastHeader, nil, false /* unwind */)
	}

	return execErr
}

func dumpTxIODebug(blockNum uint64, txIO *state.VersionedIO) {
	maxTxIndex := len(txIO.Inputs()) - 1

	for txIndex := -1; txIndex < maxTxIndex; txIndex++ {
		txIncarnation := txIO.ReadSetIncarnation(txIndex)

		fmt.Println(
			fmt.Sprintf("%d (%d.%d) RD", blockNum, txIndex, txIncarnation), txIO.ReadSet(txIndex).Len(),
			"WRT", len(txIO.WriteSet(txIndex)))

		var reads []*state.VersionedRead
		txIO.ReadSet(txIndex).Scan(func(vr *state.VersionedRead) bool {
			reads = append(reads, vr)
			return true
		})

		slices.SortFunc(reads, func(a, b *state.VersionedRead) int { return a.Address.Cmp(b.Address) })

		for _, vr := range reads {
			fmt.Println(fmt.Sprintf("%d (%d.%d)", blockNum, txIndex, txIncarnation), "RD", vr.String())
		}

		var writes []*state.VersionedWrite

		for _, vw := range txIO.WriteSet(txIndex) {
			writes = append(writes, vw)
		}

		slices.SortFunc(writes, func(a, b *state.VersionedWrite) int { return a.Address.Cmp(b.Address) })

		for _, vw := range writes {
			fmt.Println(fmt.Sprintf("%d (%d.%d)", blockNum, txIndex, txIncarnation), "WRT", vw.String())
		}
	}
}

type txExecutor struct {
	sync.RWMutex
	cfg              ExecuteBlockCfg
	agg              *dbstate.Aggregator
	rs               *state.StateV3Buffered
	doms             *execctx.SharedDomains
	u                Unwinder
	isMining         bool
	inMemExec        bool
	applyTx          kv.TemporalTx
	logger           log.Logger
	logPrefix        string
	progress         *Progress
	taskExecMetrics  *exec.WorkerMetrics
	blockExecMetrics *blockExecMetrics
	hooks            *tracing.Hooks

	lastExecutedBlockNum  atomic.Int64
	lastExecutedTxNum     atomic.Int64
	executedGas           atomic.Int64
	lastCommittedBlockNum uint64
	lastCommittedTxNum    uint64
	committedGas          int64

	execLoopGroup *errgroup.Group

	execRequests chan *execRequest
	execCount    atomic.Int64
	abortCount   atomic.Int64
	invalidCount atomic.Int64
	readCount    atomic.Int64
	writeCount   atomic.Int64

	enableChaosMonkey bool
}

func (te *txExecutor) readState() *state.StateV3Buffered {
	return te.rs
}

func (te *txExecutor) domains() *execctx.SharedDomains {
	return te.doms
}

func (te *txExecutor) getHeader(ctx context.Context, hash common.Hash, number uint64) (h *types.Header, err error) {
	if te.applyTx != nil {
		err := te.applyTx.Apply(ctx, func(tx kv.Tx) (err error) {
			h, err = te.cfg.blockReader.Header(ctx, te.applyTx, hash, number)
			return err
		})

		if err != nil {
			return nil, err
		}
	} else {
		if err := te.cfg.db.View(ctx, func(tx kv.Tx) (err error) {
			h, err = te.cfg.blockReader.Header(ctx, tx, hash, number)
			return err
		}); err != nil {
			return nil, err
		}
	}

	return h, nil
}

func (te *txExecutor) onBlockStart(ctx context.Context, blockNum uint64, blockHash common.Hash) {
	defer func() {
		if rec := recover(); rec != nil {
			te.logger.Warn("hook paniced: %s", rec, "stack", dbg.Stack())
		}
	}()

	if te.hooks == nil {
		return
	}

	if blockHash == (common.Hash{}) {
		te.logger.Warn("hooks ignored: zero block hash")
		return
	}

	if blockNum == 0 {
		if te.hooks.OnGenesisBlock != nil {
			var b *types.Block
			if err := te.applyTx.Apply(ctx, func(tx kv.Tx) (err error) {
				b, err = te.cfg.blockReader.BlockByHash(ctx, tx, blockHash)
				return err
			}); err != nil {
				te.logger.Warn("hook: OnGenesisBlock: abandoned", "err", err)
			}
			te.hooks.OnGenesisBlock(b, te.cfg.genesis.Alloc)
		}
	} else {
		if te.hooks.OnBlockStart != nil {
			var b *types.Block
			var td *big.Int
			var finalized *types.Header
			var safe *types.Header

			if err := te.applyTx.Apply(ctx, func(tx kv.Tx) (err error) {
				b, err = te.cfg.blockReader.BlockByHash(ctx, tx, blockHash)
				if err != nil {
					return err
				}
				chainReader := NewChainReaderImpl(te.cfg.chainConfig, te.applyTx, te.cfg.blockReader, te.logger)
				td = chainReader.GetTd(b.ParentHash(), b.NumberU64()-1)
				finalized = chainReader.CurrentFinalizedHeader()
				safe = chainReader.CurrentSafeHeader()
				return nil
			}); err != nil {
				te.logger.Warn("hook: OnBlockStart: abandoned", "err", err)
			}

			te.hooks.OnBlockStart(tracing.BlockEvent{
				Block:     b,
				TD:        td,
				Finalized: finalized,
				Safe:      safe,
			})
		}
	}
}

func (te *txExecutor) executeBlocks(ctx context.Context, tx kv.TemporalTx, startBlockNum uint64, maxBlockNum uint64, blockLimit uint64, initialTxNum uint64, readAhead chan uint64, initialCycle bool, applyResults chan applyResult) error {
	inputTxNum, _, offsetFromBlockBeginning, err := restoreTxNum(ctx, &te.cfg, tx, te.doms, maxBlockNum)

	if err != nil {
		return err
	}

	if te.execLoopGroup == nil {
		return errors.New("no exec group")
	}

	te.execLoopGroup.Go(func() (err error) {
		defer func() {
			if rec := recover(); rec != nil {
				err = fmt.Errorf("exec blocks panic: %s", rec)
			} else if err != nil && !errors.Is(err, context.Canceled) {
				err = fmt.Errorf("exec blocks error: %w", err)
			} else {
				te.logger.Debug("[" + te.logPrefix + "] exec blocks exit")
			}
		}()

		lastFrozenStep := tx.StepsInFiles(kv.CommitmentDomain)

		var lastFrozenTxNum uint64
		if lastFrozenStep > 0 {
			lastFrozenTxNum = uint64((lastFrozenStep+1)*kv.Step(te.doms.StepSize())) - 1
		}

		for blockNum := startBlockNum; blockNum <= maxBlockNum; blockNum++ {
			select {
			case readAhead <- blockNum:
			default:
			}

			var b *types.Block
			err := tx.Apply(ctx, func(tx kv.Tx) error {
				b, err = exec.BlockWithSenders(ctx, te.cfg.db, tx, te.cfg.blockReader, blockNum)
				return err
			})
			if err != nil {
				return err
			}
			if b == nil {
				return fmt.Errorf("nil block %d", blockNum)
			}

			txs := b.Transactions()
			header := b.HeaderNoCopy()
			getHashFnMutex := sync.Mutex{}

			blockContext := core.NewEVMBlockContext(header, core.GetHashFn(header, func(hash common.Hash, number uint64) (h *types.Header, err error) {
				getHashFnMutex.Lock()
				defer getHashFnMutex.Unlock()
				err = tx.Apply(ctx, func(tx kv.Tx) (err error) {
					h, err = te.cfg.blockReader.Header(ctx, tx, hash, number)
					return err
				})

				if err != nil {
					return nil, err
				}

				return h, err
			}), te.cfg.engine, te.cfg.author, te.cfg.chainConfig)

			var txTasks []exec.Task

			for txIndex := -1; txIndex <= len(txs); txIndex++ {
				if inputTxNum > 0 && inputTxNum <= initialTxNum {
					inputTxNum++
					continue
				}

				// Do not oversend, wait for the result heap to go under certain size
				txTask := &exec.TxTask{
					TxNum:           inputTxNum,
					TxIndex:         txIndex,
					Header:          header,
					Uncles:          b.Uncles(),
					Txs:             txs,
					EvmBlockContext: blockContext,
					Withdrawals:     b.Withdrawals(),
					// use history reader instead of state reader to catch up to the tx where we left off
					HistoryExecution: lastFrozenTxNum > 0 && inputTxNum <= lastFrozenTxNum,
					Config:           te.cfg.chainConfig,
					Engine:           te.cfg.engine,
					Trace:            dbg.TraceTx(blockNum, txIndex),
					Hooks:            te.hooks,
					Logger:           te.logger,
				}

				txTasks = append(txTasks, txTask)
				inputTxNum++
			}

			lastExecutedStep := kv.Step(inputTxNum / te.doms.StepSize())

			// if we're in the initialCycle before we consider the blockLimit we need to make sure we keep executing
			// until we reach a transaction whose comittement which is writable to the db, otherwise the update will get lost
			var exhausted *ErrLoopExhausted
			if !initialCycle || lastExecutedStep > 0 && lastExecutedStep > lastFrozenStep && !dbg.DiscardCommitment() {
				if blockLimit > 0 && blockNum-startBlockNum+1 >= blockLimit && blockNum != maxBlockNum {
					exhausted = &ErrLoopExhausted{From: startBlockNum, To: blockNum, Reason: "block limit reached"}
				}
			}

			te.execRequests <- &execRequest{
				b.Number().Uint64(), b.Hash(),
				core.NewGasPool(b.GasLimit(), te.cfg.chainConfig.GetMaxBlobGasPerBlock(b.Time())),
				txTasks, applyResults, false, exhausted,
			}

			mxExecBlocks.Add(1)

			if offsetFromBlockBeginning > 0 {
				// after history execution no offset will be required
				offsetFromBlockBeginning = 0
			}
<<<<<<< HEAD

			lastExecutedStep := kv.Step(inputTxNum / te.doms.StepSize())

			// if we're in the initialCycle before we consider the blockLimit we need to make sure we keep executing
			// until we reach a transaction whose comittement which is writable to the db, otherwise the update will get lost
			if !initialCycle || lastExecutedStep > 0 && lastExecutedStep > lastFrozenStep && !dbg.DiscardCommitment() {
				if blockLimit > 0 && blockNum-startBlockNum+1 >= blockLimit {
					return nil
				}
=======
			if exhausted != nil {
				break
>>>>>>> 346aa054
			}
		}

		return nil
	})

	return nil
}

func (te *txExecutor) commit(ctx context.Context, execStage *StageState, tx kv.TemporalRwTx, useExternalTx bool, resetWorkers func(ctx context.Context, rs *state.StateV3Buffered, applyTx kv.TemporalTx) error) (kv.TemporalRwTx, time.Duration, error) {
	err := execStage.Update(tx, te.lastCommittedBlockNum)

	if err != nil {
		return nil, 0, err
	}

	tx.CollectMetrics()

	var t2 time.Duration

	if !useExternalTx {
		tt := time.Now()
		err = tx.Commit()

		if err != nil {
			return nil, 0, err
		}

		t2 = time.Since(tt)
		dbtx, err := te.cfg.db.BeginRw(ctx) //nolint
		if err != nil {
			return nil, t2, err
		}

		tx = dbtx.(kv.TemporalRwTx)
	}

	err = resetWorkers(ctx, te.rs, tx)

	if err != nil {
		if !useExternalTx {
			tx.Rollback()
		}

		return nil, t2, err
	}

	if !useExternalTx && execStage.SyncMode() == stages.ModeApplyingBlocks {
		te.agg.BuildFilesInBackground(te.lastCommittedTxNum)
	}

	if !te.inMemExec {
		te.doms.ClearRam(false)
	}

	return tx, t2, nil
}

// nolint
func dumpPlainStateDebug(tx kv.TemporalRwTx, doms *execctx.SharedDomains) {
	if doms != nil {
		doms.Flush(context.Background(), tx)
	}

	{
		it, err := tx.Debug().RangeLatest(kv.AccountsDomain, nil, nil, -1)
		if err != nil {
			panic(err)
		}
		for it.HasNext() {
			k, v, err := it.Next()
			if err != nil {
				panic(err)
			}
			a := accounts.NewAccount()
			accounts.DeserialiseV3(&a, v)
			fmt.Printf("%x, %d, %d, %d, %x\n", k, &a.Balance, a.Nonce, a.Incarnation, a.CodeHash)
		}
	}
	{
		it, err := tx.Debug().RangeLatest(kv.StorageDomain, nil, nil, -1)
		if err != nil {
			panic(1)
		}
		for it.HasNext() {
			k, v, err := it.Next()
			if err != nil {
				panic(err)
			}
			fmt.Printf("%x, %x\n", k, v)
		}
	}
	{
		it, err := tx.Debug().RangeLatest(kv.CommitmentDomain, nil, nil, -1)
		if err != nil {
			panic(1)
		}
		for it.HasNext() {
			k, v, err := it.Next()
			if err != nil {
				panic(err)
			}
			fmt.Printf("%x, %x\n", k, v)
			if bytes.Equal(k, []byte("state")) {
				fmt.Printf("state: t=%d b=%d\n", binary.BigEndian.Uint64(v[:8]), binary.BigEndian.Uint64(v[8:]))
			}
		}
	}
}

func handleIncorrectRootHashError(blockNumber uint64, blockHash common.Hash, parentHash common.Hash, applyTx kv.TemporalRwTx, cfg ExecuteBlockCfg, s *StageState, logger log.Logger, u Unwinder) error {
	if cfg.badBlockHalt {
		return fmt.Errorf("%w, block=%d", ErrWrongTrieRoot, blockNumber)
	}
	if cfg.hd != nil && cfg.hd.POSSync() {
		cfg.hd.ReportBadHeaderPoS(blockHash, parentHash)
	}
	minBlockNum := s.BlockNumber
	if blockNumber <= minBlockNum {
		return nil
	}

	unwindToLimit, err := rawtemporaldb.CanUnwindToBlockNum(applyTx)
	if err != nil {
		return err
	}
	minBlockNum = max(minBlockNum, unwindToLimit)

	// Binary search, but not too deep
	jump := cmp.InRange(1, maxUnwindJumpAllowance, (blockNumber-minBlockNum)/2)
	unwindTo := blockNumber - jump

	// protect from too far unwind
	allowedUnwindTo, ok, err := rawtemporaldb.CanUnwindBeforeBlockNum(unwindTo, applyTx)
	if err != nil {
		return err
	}
	if !ok {
		return fmt.Errorf("%w: requested=%d, minAllowed=%d", ErrTooDeepUnwind, unwindTo, allowedUnwindTo)
	}
	logger.Warn("Unwinding due to incorrect root hash", "to", unwindTo)
	if u != nil {
		if err := u.UnwindTo(allowedUnwindTo, BadBlock(blockHash, ErrInvalidStateRootHash), applyTx); err != nil {
			return err
		}
	}
	return nil
}

type FlushAndComputeCommitmentTimes struct {
	Flush             time.Duration
	ComputeCommitment time.Duration
}

// flushAndCheckCommitmentV3 - does write state to db and then check commitment
<<<<<<< HEAD
func flushAndCheckCommitmentV3(ctx context.Context, header *types.Header, applyTx kv.TemporalRwTx, doms *dbstate.SharedDomains, cfg ExecuteBlockCfg, e *StageState, parallel bool, logger log.Logger, u Unwinder, inMemExec bool) (ok bool, times FlushAndComputeCommitmentTimes, err error) {
	if header == nil {
		return false, times, errors.New("header is nil")
	}

=======
func flushAndCheckCommitmentV3(ctx context.Context, header *types.Header, applyTx kv.TemporalRwTx, doms *execctx.SharedDomains, cfg ExecuteBlockCfg, e *StageState, maxBlockNum uint64, parallel bool, logger log.Logger, u Unwinder, inMemExec bool) (ok bool, times FlushAndComputeCommitmentTimes, err error) {
>>>>>>> 346aa054
	start := time.Now()
	// E2 state root check was in another stage - means we did flush state even if state root will not match
	// And Unwind expecting it
	if !parallel {
		if err := e.Update(applyTx, header.Number.Uint64()); err != nil {
			return false, times, err
		}
		if _, err := rawdb.IncrementStateVersion(applyTx); err != nil {
			return false, times, fmt.Errorf("writing plain state version: %w", err)
		}
	}

	domsFlushFn := func() (bool, FlushAndComputeCommitmentTimes, error) {
		if !inMemExec {
			start = time.Now()
			err := doms.Flush(ctx, applyTx)
			times.Flush = time.Since(start)
			if err != nil {
				return false, times, err
			}
		}
		return true, times, nil
	}

	if dbg.DiscardCommitment() {
		return domsFlushFn()
	}
	if doms.BlockNum() != header.Number.Uint64() {
		panic(fmt.Errorf("%d != %d", doms.BlockNum(), header.Number.Uint64()))
	}

	computedRootHash, err := doms.ComputeCommitment(ctx, applyTx, true, header.Number.Uint64(), doms.TxNum(), e.LogPrefix(), nil)

	times.ComputeCommitment = time.Since(start)
	if err != nil {
		return false, times, fmt.Errorf("compute commitment: %w", err)
	}

	if cfg.blockProduction {
		header.Root = common.BytesToHash(computedRootHash)
		return true, times, nil
	}
	if !bytes.Equal(computedRootHash, header.Root.Bytes()) {
		logger.Warn(fmt.Sprintf("[%s] Wrong trie root of block %d: %x, expected (from header): %x. Block hash: %x", e.LogPrefix(), header.Number.Uint64(), computedRootHash, header.Root.Bytes(), header.Hash()))
		err = handleIncorrectRootHashError(header.Number.Uint64(), header.Hash(), header.ParentHash, applyTx, cfg, e, logger, u)
		return false, times, err
	}
	return domsFlushFn()

}

func shouldGenerateChangeSets(cfg ExecuteBlockCfg, blockNum, maxBlockNum uint64, initialCycle bool) bool {
	if cfg.syncCfg.AlwaysGenerateChangesets {
		return true
	}
	if blockNum < cfg.blockReader.FrozenBlocks() {
		return false
	}
	if initialCycle {
		return false
	}
	// once past the initial cycle, make sure to generate changesets for the last blocks that fall in the reorg window
	return blockNum+cfg.syncCfg.MaxReorgDepth >= maxBlockNum
}<|MERGE_RESOLUTION|>--- conflicted
+++ resolved
@@ -120,13 +120,8 @@
 }
 
 func ExecV3(ctx context.Context,
-<<<<<<< HEAD
 	execStage *StageState, u Unwinder, cfg ExecuteBlockCfg,
-	doms *dbstate.SharedDomains, rwTx kv.TemporalRwTx,
-=======
-	execStage *StageState, u Unwinder, workerCount int, cfg ExecuteBlockCfg,
 	doms *execctx.SharedDomains, rwTx kv.TemporalRwTx,
->>>>>>> 346aa054
 	parallel bool, //nolint
 	maxBlockNum uint64,
 	logger log.Logger) (execErr error) {
@@ -686,20 +681,8 @@
 				// after history execution no offset will be required
 				offsetFromBlockBeginning = 0
 			}
-<<<<<<< HEAD
-
-			lastExecutedStep := kv.Step(inputTxNum / te.doms.StepSize())
-
-			// if we're in the initialCycle before we consider the blockLimit we need to make sure we keep executing
-			// until we reach a transaction whose comittement which is writable to the db, otherwise the update will get lost
-			if !initialCycle || lastExecutedStep > 0 && lastExecutedStep > lastFrozenStep && !dbg.DiscardCommitment() {
-				if blockLimit > 0 && blockNum-startBlockNum+1 >= blockLimit {
-					return nil
-				}
-=======
 			if exhausted != nil {
 				break
->>>>>>> 346aa054
 			}
 		}
 
@@ -855,15 +838,11 @@
 }
 
 // flushAndCheckCommitmentV3 - does write state to db and then check commitment
-<<<<<<< HEAD
-func flushAndCheckCommitmentV3(ctx context.Context, header *types.Header, applyTx kv.TemporalRwTx, doms *dbstate.SharedDomains, cfg ExecuteBlockCfg, e *StageState, parallel bool, logger log.Logger, u Unwinder, inMemExec bool) (ok bool, times FlushAndComputeCommitmentTimes, err error) {
+func flushAndCheckCommitmentV3(ctx context.Context, header *types.Header, applyTx kv.TemporalRwTx, doms *execctx.SharedDomains, cfg ExecuteBlockCfg, e *StageState, parallel bool, logger log.Logger, u Unwinder, inMemExec bool) (ok bool, times FlushAndComputeCommitmentTimes, err error) {
 	if header == nil {
 		return false, times, errors.New("header is nil")
 	}
 
-=======
-func flushAndCheckCommitmentV3(ctx context.Context, header *types.Header, applyTx kv.TemporalRwTx, doms *execctx.SharedDomains, cfg ExecuteBlockCfg, e *StageState, maxBlockNum uint64, parallel bool, logger log.Logger, u Unwinder, inMemExec bool) (ok bool, times FlushAndComputeCommitmentTimes, err error) {
->>>>>>> 346aa054
 	start := time.Now()
 	// E2 state root check was in another stage - means we did flush state even if state root will not match
 	// And Unwind expecting it
