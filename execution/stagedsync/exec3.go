--- conflicted
+++ resolved
@@ -721,10 +721,6 @@
 	currentTime := time.Now()
 	interval := currentTime.Sub(p.prevCommitTime)
 
-	if te.shouldGenerateChangesets {
-		suffix += "(commit every block)"
-	}
-
 	committedGasSec := uint64(float64(te.committedGas-p.prevCommittedGas) / interval.Seconds())
 	var committedTxSec uint64
 	if te.lastCommittedTxNum > p.prevCommittedTxNum {
@@ -1025,15 +1021,7 @@
 		return nil
 	}
 
-<<<<<<< HEAD
 	outputTxNum.Store(doms.TxNum())
-=======
-	if maxBlockNum > blockNum+16 {
-		log.Info(fmt.Sprintf("[%s] starting", execStage.LogPrefix()),
-			"from", blockNum, "to", maxBlockNum, "fromTxNum", doms.TxNum(), "offsetFromBlockBeginning", offsetFromBlockBeginning, "initialCycle", initialCycle, "useExternalTx", useExternalTx, "inMem", inMemExec)
-	}
-
->>>>>>> 33f5c215
 	agg.BuildFilesInBackground(outputTxNum.Load())
 
 	var (
@@ -1059,11 +1047,6 @@
 		return nil
 	}
 
-	shouldGenerateChangesets := maxBlockNum-blockNum <= changesetSafeRange || cfg.syncCfg.AlwaysGenerateChangesets
-	if blockNum < cfg.blockReader.FrozenBlocks() {
-		shouldGenerateChangesets = false
-	}
-
 	shouldReportToTxPool := cfg.notifications != nil && !isMining && maxBlockNum <= blockNum+64
 	var accumulator *shards.Accumulator
 	if shouldReportToTxPool {
@@ -1090,107 +1073,49 @@
 	if parallel {
 		pe := &parallelExecutor{
 			txExecutor: txExecutor{
-<<<<<<< HEAD
-				cfg:                      cfg,
-				rs:                       rs,
-				doms:                     doms,
-				agg:                      agg,
-				shouldGenerateChangesets: shouldGenerateChangesets,
-				isMining:                 isMining,
-				inMemExec:                inMemExec,
-				logger:                   logger,
-				logPrefix:                execStage.LogPrefix(),
-				progress:                 NewProgress(blockNum, outputTxNum.Load(), commitThreshold, false, execStage.LogPrefix(), logger),
-				enableChaosMonkey:        execStage.CurrentSyncCycle.IsInitialCycle,
-				hooks:                    hooks,
-				lastCommittedTxNum:       doms.TxNum(),
-				lastCommittedBlockNum:    blockNum,
+				cfg:                   cfg,
+				rs:                    rs,
+				doms:                  doms,
+				agg:                   agg,
+				isMining:              isMining,
+				inMemExec:             inMemExec,
+				logger:                logger,
+				logPrefix:             execStage.LogPrefix(),
+				progress:              NewProgress(blockNum, outputTxNum.Load(), commitThreshold, false, execStage.LogPrefix(), logger),
+				enableChaosMonkey:     execStage.CurrentSyncCycle.IsInitialCycle,
+				hooks:                 hooks,
+				lastCommittedTxNum:    doms.TxNum(),
+				lastCommittedBlockNum: blockNum,
 			},
 			workerCount: workerCount,
-=======
-				cfg:            cfg,
-				execStage:      execStage,
-				rs:             rs,
-				doms:           doms,
-				agg:            agg,
-				accumulator:    accumulator,
-				isMining:       isMining,
-				inMemExec:      inMemExec,
-				initialCycle:   initialCycle,
-				applyTx:        applyTx,
-				applyWorker:    applyWorker,
-				inputBlockNum:  inputBlockNum,
-				maxBlockNum:    maxBlockNum,
-				outputTxNum:    &outputTxNum,
-				outputBlockNum: stages.SyncMetrics[stages.Execution],
-				logger:         logger,
-			},
-			workerCount: workerCount,
-			pruneEvery:  pruneEvery,
-			logEvery:    logEvery,
-			progress:    progress,
->>>>>>> 33f5c215
 		}
 
 		executorContext, executorCancel = pe.run(ctx)
 
-<<<<<<< HEAD
 		defer executorCancel()
-=======
-		defer func() {
-			progress.Log("Done", executor.readState(), nil, pe.rws, 0 /*txCount - TODO*/, logGas, inputBlockNum.Load(), outputBlockNum.GetValueUint64(), outputTxNum.Load(), mxExecRepeats.GetValueUint64(), stepsInDB, pe.shouldGenerateChangeSets(), inMemExec)
-		}()
->>>>>>> 33f5c215
 
 		executor = pe
 	} else {
 		se := &serialExecutor{
 			txExecutor: txExecutor{
-<<<<<<< HEAD
-				cfg:                      cfg,
-				rs:                       rs,
-				doms:                     doms,
-				agg:                      agg,
-				u:                        u,
-				isMining:                 isMining,
-				inMemExec:                inMemExec,
-				shouldGenerateChangesets: shouldGenerateChangesets,
-				applyTx:                  applyTx,
-				logger:                   logger,
-				logPrefix:                execStage.LogPrefix(),
-				progress:                 NewProgress(blockNum, outputTxNum.Load(), commitThreshold, false, execStage.LogPrefix(), logger),
-				enableChaosMonkey:        execStage.CurrentSyncCycle.IsInitialCycle,
-				hooks:                    hooks,
-				lastCommittedTxNum:       doms.TxNum(),
-				lastCommittedBlockNum:    blockNum,
+				cfg:                   cfg,
+				rs:                    rs,
+				doms:                  doms,
+				agg:                   agg,
+				u:                     u,
+				isMining:              isMining,
+				inMemExec:             inMemExec,
+				applyTx:               applyTx,
+				logger:                logger,
+				logPrefix:             execStage.LogPrefix(),
+				progress:              NewProgress(blockNum, outputTxNum.Load(), commitThreshold, false, execStage.LogPrefix(), logger),
+				enableChaosMonkey:     execStage.CurrentSyncCycle.IsInitialCycle,
+				hooks:                 hooks,
+				lastCommittedTxNum:    doms.TxNum(),
+				lastCommittedBlockNum: blockNum,
 			},
 		}
 
-=======
-				cfg:            cfg,
-				execStage:      execStage,
-				rs:             rs,
-				doms:           doms,
-				agg:            agg,
-				u:              u,
-				isMining:       isMining,
-				inMemExec:      inMemExec,
-				initialCycle:   initialCycle,
-				applyTx:        applyTx,
-				applyWorker:    applyWorker,
-				inputBlockNum:  inputBlockNum,
-				maxBlockNum:    maxBlockNum,
-				outputTxNum:    &outputTxNum,
-				outputBlockNum: stages.SyncMetrics[stages.Execution],
-				logger:         logger,
-			},
-		}
-
-		defer func() {
-			progress.Log("Done", executor.readState(), nil, nil, se.txCount, logGas, inputBlockNum.Load(), outputBlockNum.GetValueUint64(), outputTxNum.Load(), mxExecRepeats.GetValueUint64(), stepsInDB, se.shouldGenerateChangeSets() || cfg.syncCfg.KeepExecutionProofs, inMemExec)
-		}()
-
->>>>>>> 33f5c215
 		executor = se
 	}
 
@@ -1224,31 +1149,8 @@
 		defer clean()
 	}
 
-<<<<<<< HEAD
 	startBlockNum := blockNum
 	blockLimit := uint64(cfg.syncCfg.LoopBlockLimit)
-=======
-	var b *types.Block
-	startBlockNum := blockNum
-	blockLimit := uint64(cfg.syncCfg.LoopBlockLimit)
-	var errExhausted *ErrLoopExhausted
-
-Loop:
-	for ; blockNum <= maxBlockNum; blockNum++ {
-		shouldGenerateChangesets := shouldGenerateChangeSets(cfg, blockNum, maxBlockNum, initialCycle)
-		changeSet := &changeset2.StateChangeSet{}
-		if shouldGenerateChangesets && blockNum > 0 {
-			executor.domains().SetChangesetAccumulator(changeSet)
-		}
-		if !parallel {
-			select {
-			case readAhead <- blockNum:
-			default:
-			}
-		}
-		inputBlockNum.Store(blockNum)
-		executor.domains().SetBlockNum(blockNum)
->>>>>>> 33f5c215
 
 	if blockLimit > 0 && min(blockNum+blockLimit, maxBlockNum) > blockNum+16 || maxBlockNum > blockNum+16 {
 		execType := "serial"
@@ -1264,23 +1166,10 @@
 		se := executor.(*serialExecutor)
 
 		execErr = func() error {
-			// Only needed by bor chains
-			shouldGenerateChangesetsForLastBlocks := cfg.chainConfig.Bor != nil
 			havePartialBlock := false
 
 			for ; blockNum <= maxBlockNum; blockNum++ {
-				// set shouldGenerateChangesets=true if we are at last n blocks from maxBlockNum. this is as a safety net in chains
-				// where during initial sync we can expect bogus blocks to be imported.
-				if !shouldGenerateChangesets && shouldGenerateChangesetsForLastBlocks && blockNum > cfg.blockReader.FrozenBlocks() && blockNum+changesetSafeRange >= maxBlockNum {
-					start := time.Now()
-					executor.domains().SetChangesetAccumulator(nil) // Make sure we don't have an active changeset accumulator
-					// First compute and commit the progress done so far
-					if _, err := executor.domains().ComputeCommitment(ctx, true, blockNum, inputTxNum, execStage.LogPrefix(), nil); err != nil {
-						return err
-					}
-					computeCommitmentDuration += time.Since(start)
-					shouldGenerateChangesets = true // now we can generate changesets for the safety net
-				}
+				shouldGenerateChangesets := shouldGenerateChangeSets(cfg, blockNum, maxBlockNum, initialCycle)
 				changeSet := &changeset.StateChangeSet{}
 				if shouldGenerateChangesets && blockNum > 0 {
 					executor.domains().SetChangesetAccumulator(changeSet)
@@ -1591,6 +1480,7 @@
 				}
 			}()
 
+			shouldGenerateChangesets := shouldGenerateChangeSets(cfg, blockNum, maxBlockNum, initialCycle)
 			changeSet := &changeset.StateChangeSet{}
 			if shouldGenerateChangesets && blockNum > 0 {
 				executor.domains().SetChangesetAccumulator(changeSet)
@@ -2059,26 +1949,6 @@
 	}
 	return true, times, nil
 
-<<<<<<< HEAD
-=======
-}
-
-func blockWithSenders(ctx context.Context, db kv.RoDB, tx kv.Tx, blockReader services.BlockReader, blockNum uint64) (b *types.Block, err error) {
-	if tx == nil {
-		tx, err = db.BeginRo(ctx)
-		if err != nil {
-			return nil, err
-		}
-		defer tx.Rollback()
-	}
-	b, err = blockReader.BlockByNumber(ctx, tx, blockNum)
-	if err != nil {
-		return nil, err
-	}
-	if b == nil {
-		return nil, nil
-	}
-	return b, err
 }
 
 func shouldGenerateChangeSets(cfg ExecuteBlockCfg, blockNum, maxBlockNum uint64, initialCycle bool) bool {
@@ -2093,5 +1963,4 @@
 	}
 	// once past the initial cycle, make sure to generate changesets for the last blocks that fall in the reorg window
 	return blockNum+cfg.syncCfg.MaxReorgDepth >= maxBlockNum
->>>>>>> 33f5c215
 }