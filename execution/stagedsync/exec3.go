--- conflicted
+++ resolved
@@ -32,25 +32,15 @@
 	"github.com/erigontech/erigon-lib/common/cmp"
 	"github.com/erigontech/erigon-lib/common/dbg"
 	"github.com/erigontech/erigon-lib/estimate"
-<<<<<<< HEAD
-	"github.com/erigontech/erigon-lib/kv"
-	"github.com/erigontech/erigon-lib/kv/mdbx"
-	"github.com/erigontech/erigon-lib/kv/rawdbv3"
-=======
->>>>>>> f98e7985
 	"github.com/erigontech/erigon-lib/log/v3"
 	"github.com/erigontech/erigon-lib/metrics"
 	"github.com/erigontech/erigon/core"
 	"github.com/erigontech/erigon/core/exec"
 	"github.com/erigontech/erigon/core/state"
 	"github.com/erigontech/erigon/core/tracing"
-<<<<<<< HEAD
-	"github.com/erigontech/erigon/db/kv/temporal"
-=======
 	"github.com/erigontech/erigon/db/config3"
 	"github.com/erigontech/erigon/db/kv"
 	"github.com/erigontech/erigon/db/kv/rawdbv3"
->>>>>>> f98e7985
 	"github.com/erigontech/erigon/db/rawdb"
 	"github.com/erigontech/erigon/db/rawdb/rawdbhelpers"
 	dbstate "github.com/erigontech/erigon/db/state"
@@ -791,7 +781,6 @@
 					// TODO: panic here and see that overall process deadlock
 					return fmt.Errorf("nil block %d", blockNum)
 				}
-<<<<<<< HEAD
 
 				txs := b.Transactions()
 				header := b.HeaderNoCopy()
@@ -809,54 +798,6 @@
 					txs, err := blockReader.RawTransactions(context.Background(), applyTx, b.NumberU64(), b.NumberU64())
 					if err != nil {
 						return err
-=======
-				return err
-			}
-			accumulator.StartChange(header, txs, false)
-		}
-
-		rules := blockContext.Rules(chainConfig)
-		blockReceipts := make(types.Receipts, len(txs))
-		// During the first block execution, we may have half-block data in the snapshots.
-		// Thus, we need to skip the first txs in the block, however, this causes the GasUsed to be incorrect.
-		// So we skip that check for the first block, if we find half-executed data.
-		skipPostEvaluation := false
-		var gasUsed uint64
-		var txTasks []*state.TxTask
-		var validationResults []state.AAValidationResult
-		for txIndex := -1; txIndex <= len(txs); txIndex++ {
-			// Do not oversend, wait for the result heap to go under certain size
-			txTask := &state.TxTask{
-				BlockNum:        blockNum,
-				Header:          header,
-				Coinbase:        b.Coinbase(),
-				Uncles:          b.Uncles(),
-				Rules:           rules,
-				Txs:             txs,
-				TxNum:           inputTxNum,
-				TxIndex:         txIndex,
-				BlockHash:       b.Hash(),
-				SkipAnalysis:    skipAnalysis,
-				Final:           txIndex == len(txs),
-				GetHashFn:       getHashFn,
-				EvmBlockContext: blockContext,
-				Withdrawals:     b.Withdrawals(),
-
-				// use history reader instead of state reader to catch up to the tx where we left off
-				HistoryExecution: offsetFromBlockBeginning > 0 && txIndex < int(offsetFromBlockBeginning),
-
-				BlockReceipts: blockReceipts,
-
-				Config: chainConfig,
-
-				ValidationResults: validationResults,
-			}
-			if txTask.HistoryExecution && gasUsed == 0 {
-				gasUsed, _, _, err = rawtemporaldb.ReceiptAsOf(executor.tx().(kv.TemporalTx), txTask.TxNum)
-				if err != nil {
-					if b.NumberU64() > 0 && hooks != nil && hooks.OnBlockEnd != nil {
-						hooks.OnBlockEnd(err)
->>>>>>> f98e7985
 					}
 					accumulator.StartChange(header, txs, false)
 				}
