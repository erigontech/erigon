--- conflicted
+++ resolved
@@ -245,17 +245,14 @@
 	var lastCommittedTxNum uint64
 	var lastCommittedBlockNum uint64
 
-<<<<<<< HEAD
 	doms.SetWarmupDB(cfg.db)
 	// Do it only for chain-tip blocks!
 	fmt.Println("enable", maxBlockNum == startBlockNum)
 	doms.SetEnableWarmupCache(maxBlockNum == startBlockNum)
-=======
 	postValidator := newBlockPostExecutionValidator()
 	if maxBlockNum == startBlockNum {
 		postValidator = newParallelBlockPostExecutionValidator()
 	}
->>>>>>> fa2fe5d7
 
 	if parallel {
 		if !inMemExec { //nolint:staticcheck
