// Copyright 2024 The Erigon Authors
// This file is part of Erigon.
//
// Erigon is free software: you can redistribute it and/or modify
// it under the terms of the GNU Lesser General Public License as published by
// the Free Software Foundation, either version 3 of the License, or
// (at your option) any later version.
//
// Erigon is distributed in the hope that it will be useful,
// but WITHOUT ANY WARRANTY; without even the implied warranty of
// MERCHANTABILITY or FITNESS FOR A PARTICULAR PURPOSE. See the
// GNU Lesser General Public License for more details.
//
// You should have received a copy of the GNU Lesser General Public License
// along with Erigon. If not, see <http://www.gnu.org/licenses/>.

package stagedsync

import (
	"bytes"
	"context"
	"encoding/binary"
	"errors"
	"fmt"
	"runtime"
	"sync"
	"sync/atomic"
	"time"

	"github.com/erigontech/erigon-db/rawdb"
	"github.com/erigontech/erigon-db/rawdb/rawdbhelpers"
	"github.com/erigontech/erigon-db/rawdb/rawtemporaldb"
	"github.com/erigontech/erigon-lib/common"
	"github.com/erigontech/erigon-lib/common/cmp"
	"github.com/erigontech/erigon-lib/common/dbg"
	"github.com/erigontech/erigon-lib/config3"
	"github.com/erigontech/erigon-lib/kv"
	"github.com/erigontech/erigon-lib/kv/rawdbv3"
	"github.com/erigontech/erigon-lib/log/v3"
	"github.com/erigontech/erigon-lib/metrics"
	state2 "github.com/erigontech/erigon-lib/state"
	"github.com/erigontech/erigon-lib/types"
	"github.com/erigontech/erigon-lib/types/accounts"
	"github.com/erigontech/erigon-lib/wrap"
	"github.com/erigontech/erigon/core"
	"github.com/erigontech/erigon/core/state"
	"github.com/erigontech/erigon/core/tracing"
	"github.com/erigontech/erigon/eth/ethconfig/estimate"
	"github.com/erigontech/erigon/execution/exec3"
	"github.com/erigontech/erigon/execution/stagedsync/stages"
	"github.com/erigontech/erigon/turbo/services"
	"github.com/erigontech/erigon/turbo/shards"
)

var (
	mxExecStepsInDB    = metrics.NewGauge(`exec_steps_in_db`) //nolint
	mxExecRepeats      = metrics.NewCounter(`exec_repeats`)   //nolint
	mxExecTriggers     = metrics.NewCounter(`exec_triggers`)  //nolint
	mxExecTransactions = metrics.NewCounter(`exec_txns`)
	mxExecGas          = metrics.NewCounter(`exec_gas`)
	mxExecBlocks       = metrics.NewGauge("exec_blocks")

	mxMgas = metrics.NewGauge(`exec_mgas`)
)

const (
	changesetSafeRange     = 32   // Safety net for long-sync, keep last 32 changesets
	maxUnwindJumpAllowance = 1000 // Maximum number of blocks we are allowed to unwind
)

func NewProgress(prevOutputBlockNum, commitThreshold uint64, workersCount int, logPrefix string, logger log.Logger) *Progress {
	return &Progress{prevTime: time.Now(), prevOutputBlockNum: prevOutputBlockNum, commitThreshold: commitThreshold, workersCount: workersCount, logPrefix: logPrefix, logger: logger}
}

type Progress struct {
	prevTime           time.Time
	prevTxCount        uint64
	prevGasUsed        uint64
	prevOutputBlockNum uint64
	prevRepeatCount    uint64
	commitThreshold    uint64

	workersCount int
	logPrefix    string
	logger       log.Logger
}

func (p *Progress) Log(suffix string, rs *state.ParallelExecutionState, in *state.QueueWithRetry, rws *state.ResultsQueue, txCount uint64, gas uint64, inputBlockNum uint64, outputBlockNum uint64, outTxNum uint64, repeatCount uint64, idxStepsAmountInDB float64, commitEveryBlock bool, inMemExec bool) {
	mxExecStepsInDB.Set(idxStepsAmountInDB * 100)
	var m runtime.MemStats
	dbg.ReadMemStats(&m)
	sizeEstimate := rs.SizeEstimate()
	currentTime := time.Now()
	interval := currentTime.Sub(p.prevTime)
	//var repeatRatio float64
	//if doneCount > p.prevCount {
	//	repeatRatio = 100.0 * float64(repeatCount-p.prevRepeatCount) / float64(doneCount-p.prevCount)
	//}

	if len(suffix) > 0 {
		suffix = " " + suffix
	}

	if commitEveryBlock {
		suffix += " Commit every block"
	}

	gasSec := uint64(float64(gas-p.prevGasUsed) / interval.Seconds())
	txSec := uint64(float64(txCount-p.prevTxCount) / interval.Seconds())
	diffBlocks := max(int(outputBlockNum)-int(p.prevOutputBlockNum)+1, 0)

	p.logger.Info(fmt.Sprintf("[%s]"+suffix, p.logPrefix),
		"blk", outputBlockNum,
		"blks", diffBlocks,
		"blk/s", fmt.Sprintf("%.1f", float64(diffBlocks)/interval.Seconds()),
		"txs", txCount-p.prevTxCount,
		"tx/s", common.PrettyCounter(txSec),
		"gas/s", common.PrettyCounter(gasSec),
		//"pipe", fmt.Sprintf("(%d+%d)->%d/%d->%d/%d", in.NewTasksLen(), in.RetriesLen(), rws.ResultChLen(), rws.ResultChCap(), rws.Len(), rws.Limit()),
		//"repeatRatio", fmt.Sprintf("%.2f%%", repeatRatio),
		//"workers", p.workersCount,
		"buf", fmt.Sprintf("%s/%s", common.ByteCount(sizeEstimate), common.ByteCount(p.commitThreshold)),
		"stepsInDB", fmt.Sprintf("%.2f", idxStepsAmountInDB),
		"step", fmt.Sprintf("%.1f", float64(outTxNum)/float64(config3.DefaultStepSize)),
		"inMem", inMemExec,
		"alloc", common.ByteCount(m.Alloc), "sys", common.ByteCount(m.Sys),
	)

	p.prevTime = currentTime
	p.prevTxCount = txCount
	p.prevGasUsed = gas
	p.prevOutputBlockNum = outputBlockNum
	p.prevRepeatCount = repeatCount
}

// Cases:
//  1. Snapshots > ExecutionStage: snapshots can have half-block data `10.4`. Get right txNum from SharedDomains (after SeekCommitment)
//  2. ExecutionStage > Snapshots: no half-block data possible. Rely on DB.
func restoreTxNum(ctx context.Context, cfg *ExecuteBlockCfg, applyTx kv.Tx, doms *state2.SharedDomains, maxBlockNum uint64) (
	inputTxNum uint64, maxTxNum uint64, offsetFromBlockBeginning uint64, err error) {

	txNumsReader := cfg.blockReader.TxnumReader(ctx)

	inputTxNum = doms.TxNum()

	if nothing, err := nothingToExec(applyTx, txNumsReader, inputTxNum); err != nil {
		return 0, 0, 0, err
	} else if nothing {
		return 0, 0, 0, err
	}

	maxTxNum, err = txNumsReader.Max(applyTx, maxBlockNum)
	if err != nil {
		return 0, 0, 0, err
	}

	_blockNum, ok, err := txNumsReader.FindBlockNum(applyTx, doms.TxNum())
	if err != nil {
		return 0, 0, 0, err
	}
	if !ok {
		_lb, _lt, _ := txNumsReader.Last(applyTx)
		_fb, _ft, _ := txNumsReader.First(applyTx)
		return 0, 0, 0, fmt.Errorf("seems broken TxNums index not filled. can't find blockNum of txNum=%d; in db: (%d-%d, %d-%d)", inputTxNum, _fb, _lb, _ft, _lt)
	}
	{
		_max, _ := txNumsReader.Max(applyTx, _blockNum)
		if doms.TxNum() == _max {
			_blockNum++
		}
	}

	_min, err := txNumsReader.Min(applyTx, _blockNum)
	if err != nil {
		return 0, 0, 0, err
	}

	if doms.TxNum() > _min {
		// if stopped in the middle of the block: start from beginning of block.
		// first part will be executed in HistoryExecution mode
		offsetFromBlockBeginning = doms.TxNum() - _min
	}

	inputTxNum = _min

	//_max, _ := txNumsReader.Max(applyTx, blockNum)
	//fmt.Printf("[commitment] found domain.txn %d, inputTxn %d, offset %d. DB found block %d {%d, %d}\n", doms.TxNum(), inputTxNum, offsetFromBlockBeginning, blockNum, _min, _max)
	doms.SetBlockNum(_blockNum)
	doms.SetTxNum(inputTxNum)
	return inputTxNum, maxTxNum, offsetFromBlockBeginning, nil
}

func nothingToExec(applyTx kv.Tx, txNumsReader rawdbv3.TxNumsReader, inputTxNum uint64) (bool, error) {
	_, lastTxNum, err := txNumsReader.Last(applyTx)
	if err != nil {
		return false, err
	}
	return lastTxNum == inputTxNum, nil
}

func ExecV3(ctx context.Context,
	execStage *StageState, u Unwinder, workerCount int, cfg ExecuteBlockCfg, txc wrap.TxContainer,
	parallel bool, //nolint
	maxBlockNum uint64,
	logger log.Logger,
	hooks *tracing.Hooks,
	initialCycle bool,
	isMining bool,
) (execErr error) {
	inMemExec := txc.Doms != nil
	// TODO: e35 doesn't support parallel-exec yet
	parallel = false //nolint

	blockReader := cfg.blockReader
	chainConfig := cfg.chainConfig
	totalGasUsed := uint64(0)
	start := time.Now()
	defer func() {
		if totalGasUsed > 0 {
			mxMgas.Set((float64(totalGasUsed) / 1e6) / time.Since(start).Seconds())
		}
	}()

	applyTx := txc.Tx
	useExternalTx := applyTx != nil
	if !useExternalTx {
		if !parallel {
			var err error
			applyTx, err = cfg.db.BeginRw(ctx) //nolint
			if err != nil {
				return err
			}
			defer func() { // need callback - because tx may be committed
				applyTx.Rollback()
			}()
		}
	}

	chainReader := NewChainReaderImpl(cfg.chainConfig, applyTx, blockReader, logger)
	agg := cfg.db.(state2.HasAgg).Agg().(*state2.Aggregator)
	if !inMemExec && !isMining {
		if initialCycle {
			agg.SetCollateAndBuildWorkers(min(2, estimate.StateV3Collate.Workers()))
			agg.SetMergeWorkers(min(1, estimate.StateV3Collate.Workers()))
			agg.SetCompressWorkers(estimate.CompressSnapshot.Workers())
		} else {
			agg.SetCollateAndBuildWorkers(1)
			agg.SetMergeWorkers(1)
			agg.SetCompressWorkers(1)
		}
	}

	var err error
	var doms *state2.SharedDomains
	if inMemExec {
		doms = txc.Doms
	} else {
		var err error
		temporalTx, ok := applyTx.(kv.TemporalTx)
		if !ok {
			return errors.New("applyTx is not a temporal transaction")
		}
		doms, err = state2.NewSharedDomains(temporalTx, log.New())
		// if we are behind the commitment, we can't execute anything
		// this can heppen if progress in domain is higher than progress in blocks
		if errors.Is(err, state2.ErrBehindCommitment) {
			return nil
		}
		if err != nil {
			return err
		}
		defer doms.Close()
	}
	txNumInDB := doms.TxNum()

	var (
		inputTxNum               = doms.TxNum()
		stageProgress            = execStage.BlockNumber
		outputTxNum              = atomic.Uint64{}
		blockComplete            = atomic.Bool{}
		outputBlockNum           = stages.SyncMetrics[stages.Execution]
		inputBlockNum            = &atomic.Uint64{}
		offsetFromBlockBeginning uint64
		blockNum, maxTxNum       uint64
	)

	blockNum = doms.BlockNum()
	outputTxNum.Store(doms.TxNum())

	if maxBlockNum < blockNum {
		return nil
	}

	shouldGenerateChangesets := maxBlockNum-blockNum <= changesetSafeRange || cfg.syncCfg.AlwaysGenerateChangesets
	if blockNum < cfg.blockReader.FrozenBlocks() {
		shouldGenerateChangesets = false
	}

	if maxBlockNum > blockNum+16 {
		log.Info(fmt.Sprintf("[%s] starting", execStage.LogPrefix()),
			"from", blockNum, "to", maxBlockNum, "fromTxNum", doms.TxNum(), "offsetFromBlockBeginning", offsetFromBlockBeginning, "initialCycle", initialCycle, "useExternalTx", useExternalTx, "inMem", inMemExec)
	}

	agg.BuildFilesInBackground(outputTxNum.Load())

	var count uint64

	shouldReportToTxPool := cfg.notifications != nil && !isMining && maxBlockNum <= blockNum+64
	var accumulator *shards.Accumulator
	if shouldReportToTxPool {
		accumulator = cfg.notifications.Accumulator
		if accumulator == nil {
			accumulator = shards.NewAccumulator()
		}
	}
	rs := state.NewParallelExecutionState(doms, applyTx, cfg.syncCfg, cfg.chainConfig.Bor != nil, logger)

	////TODO: owner of `resultCh` is main goroutine, but owner of `retryQueue` is applyLoop.
	// Now rwLoop closing both (because applyLoop we completely restart)
	// Maybe need split channels? Maybe don't exit from ApplyLoop? Maybe current way is also ok?

	if applyTx != nil {
		if inputTxNum, maxTxNum, offsetFromBlockBeginning, err = restoreTxNum(ctx, &cfg, applyTx, doms, maxBlockNum); err != nil {
			return err
		}
	} else {
		if err := cfg.db.View(ctx, func(tx kv.Tx) (err error) {
			inputTxNum, maxTxNum, offsetFromBlockBeginning, err = restoreTxNum(ctx, &cfg, tx, doms, maxBlockNum)
			return err
		}); err != nil {
			return err
		}
	}

	if maxTxNum == 0 {
		return nil
	}

	applyWorker := cfg.applyWorker
	if isMining {
		applyWorker = cfg.applyWorkerMining
	}
	defer applyWorker.LogLRUStats()

	applyWorker.ResetState(rs, accumulator)

	commitThreshold := cfg.batchSize.Bytes()

	// TODO are these dups ?
	progress := NewProgress(blockNum, commitThreshold, workerCount, execStage.LogPrefix(), logger)

	logEvery := time.NewTicker(20 * time.Second)
	defer logEvery.Stop()
	pruneEvery := time.NewTicker(2 * time.Second)
	defer pruneEvery.Stop()

	var logGas uint64
	var stepsInDB float64
	var executor executor

	if parallel {
		pe := &parallelExecutor{
			txExecutor: txExecutor{
				cfg:            cfg,
				execStage:      execStage,
				rs:             rs,
				doms:           doms,
				agg:            agg,
				accumulator:    accumulator,
				isMining:       isMining,
				inMemExec:      inMemExec,
				applyTx:        applyTx,
				applyWorker:    applyWorker,
				outputTxNum:    &outputTxNum,
				outputBlockNum: stages.SyncMetrics[stages.Execution],
				logger:         logger,
			},
			shouldGenerateChangesets: shouldGenerateChangesets,
			workerCount:              workerCount,
			pruneEvery:               pruneEvery,
			logEvery:                 logEvery,
			progress:                 progress,
		}

		executorCancel := pe.run(ctx, maxTxNum, logger)
		defer executorCancel()

		defer func() {
			progress.Log("Done", executor.readState(), nil, pe.rws, 0 /*txCount - TODO*/, logGas, inputBlockNum.Load(), outputBlockNum.GetValueUint64(), outputTxNum.Load(), mxExecRepeats.GetValueUint64(), stepsInDB, shouldGenerateChangesets, inMemExec)
		}()

		executor = pe
	} else {
		applyWorker.ResetTx(applyTx)

		se := &serialExecutor{
			txExecutor: txExecutor{
				cfg:            cfg,
				execStage:      execStage,
				rs:             rs,
				doms:           doms,
				agg:            agg,
				u:              u,
				isMining:       isMining,
				inMemExec:      inMemExec,
				applyTx:        applyTx,
				applyWorker:    applyWorker,
				outputTxNum:    &outputTxNum,
				outputBlockNum: stages.SyncMetrics[stages.Execution],
				logger:         logger,
			},
		}

		defer func() {
			progress.Log("Done", executor.readState(), nil, nil, se.txCount, logGas, inputBlockNum.Load(), outputBlockNum.GetValueUint64(), outputTxNum.Load(), mxExecRepeats.GetValueUint64(), stepsInDB, shouldGenerateChangesets || cfg.syncCfg.KeepExecutionProofs, inMemExec)
		}()

		executor = se
	}

	blockComplete.Store(true)

	computeCommitmentDuration := time.Duration(0)
	blockNum = executor.domains().BlockNum()
	outputTxNum.Store(executor.domains().TxNum())
	//for i := 0; i < 16; i++ {
	//	ttx := agg.BeginFilesRo()
	//	c, err := executor.tx().Cursor(kv.TblCommitmentVals)
	//	if err != nil {
	//		return err
	//	}
	//	executor.domains().GetCommitmentContext().SetTtx(i, ttx, c)
	//}

	if maxBlockNum < blockNum {
		return nil
	}

	if maxBlockNum > blockNum+16 {
		log.Info(fmt.Sprintf("[%s] starting", execStage.LogPrefix()),
			"from", blockNum, "to", maxBlockNum, "fromTxNum", executor.domains().TxNum(), "offsetFromBlockBeginning", offsetFromBlockBeginning, "initialCycle", initialCycle, "useExternalTx", useExternalTx)
	}

	agg.BuildFilesInBackground(outputTxNum.Load())

	var readAhead chan uint64
	if !isMining && !inMemExec && execStage.CurrentSyncCycle.IsInitialCycle {
		// snapshots are often stored on chaper drives. don't expect low-read-latency and manually read-ahead.
		// can't use OS-level ReadAhead - because Data >> RAM
		// it also warmsup state a bit - by touching senders/coninbase accounts and code
		var clean func()

		readAhead, clean = exec3.BlocksReadAhead(ctx, 4, cfg.db, cfg.engine, cfg.blockReader)
		defer clean()
	}

	var b *types.Block

	// Only needed by bor chains
	shouldGenerateChangesetsForLastBlocks := cfg.chainConfig.Bor != nil

	if state2.ExperimentalConcurrentCommitment {
		for i := 0; i < 16; i++ {
			//rotx := cfg.db.BeginRw(context.Background())
			rotx, err := cfg.db.BeginRo(ctx)
			if err != nil {
				return err
			}
			defer rotx.Rollback()

			executor.domains().SetTxn(rotx.(kv.TemporalTx), uint(i))
		}
	}
Loop:
	for ; blockNum <= maxBlockNum; blockNum++ {
		// set shouldGenerateChangesets=true if we are at last n blocks from maxBlockNum. this is as a safety net in chains
		// where during initial sync we can expect bogus blocks to be imported.
		if !shouldGenerateChangesets && shouldGenerateChangesetsForLastBlocks && blockNum > cfg.blockReader.FrozenBlocks() && blockNum+changesetSafeRange >= maxBlockNum {
			start := time.Now()
			executor.domains().SetChangesetAccumulator(nil) // Make sure we don't have an active changeset accumulator

			// First compute and commit the progress done so far
			if _, err := executor.domains().ComputeCommitment(ctx, true, blockNum, inputTxNum, execStage.LogPrefix()); err != nil {
				return err
			}
			computeCommitmentDuration += time.Since(start)
			shouldGenerateChangesets = true // now we can generate changesets for the safety net
		}
		changeset := &state2.StateChangeSet{}
		if shouldGenerateChangesets && blockNum > 0 {
			executor.domains().SetChangesetAccumulator(changeset)
		}
		if !parallel {
			select {
			case readAhead <- blockNum:
			default:
			}
		}
		inputBlockNum.Store(blockNum)
		executor.domains().SetBlockNum(blockNum)

		b, err = blockWithSenders(ctx, cfg.db, executor.tx(), blockReader, blockNum)
		if err != nil {
			return err
		}
		if b == nil {
			// TODO: panic here and see that overall process deadlock
			return fmt.Errorf("nil block %d", blockNum)
		}

		if b.NumberU64() == 0 {
			if hooks != nil && hooks.OnGenesisBlock != nil {
				hooks.OnGenesisBlock(b, cfg.genesis.Alloc)
			}
		} else {
			if hooks != nil && hooks.OnBlockStart != nil {
				hooks.OnBlockStart(tracing.BlockEvent{
					Block:     b,
					TD:        chainReader.GetTd(b.ParentHash(), b.NumberU64()-1),
					Finalized: chainReader.CurrentFinalizedHeader(),
					Safe:      chainReader.CurrentSafeHeader(),
				})
			}
		}

		txs := b.Transactions()
		header := b.HeaderNoCopy()
		skipAnalysis := core.SkipAnalysis(chainConfig, blockNum)
		signer := *types.MakeSigner(chainConfig, blockNum, header.Time)

		getHashFnMute := &sync.Mutex{}
		getHashFn := core.GetHashFn(header, func(hash common.Hash, number uint64) (*types.Header, error) {
			getHashFnMute.Lock()
			defer getHashFnMute.Unlock()
			return executor.getHeader(ctx, hash, number)
		})
		totalGasUsed += b.GasUsed()
		blockContext := core.NewEVMBlockContext(header, getHashFn, cfg.engine, cfg.author /* author */, chainConfig)
		gp := new(core.GasPool).AddGas(header.GasLimit).AddBlobGas(chainConfig.GetMaxBlobGasPerBlock(b.Time()))

		// print type of engine
		if parallel {
			if err := executor.status(ctx, commitThreshold); err != nil {
				if b.NumberU64() > 0 && hooks != nil && hooks.OnBlockEnd != nil {
					hooks.OnBlockEnd(err)
				}
				return err
			}
		} else if accumulator != nil {
			txs, err := blockReader.RawTransactions(context.Background(), executor.tx(), b.NumberU64(), b.NumberU64())
			if err != nil {
				if b.NumberU64() > 0 && hooks != nil && hooks.OnBlockEnd != nil {
					hooks.OnBlockEnd(err)
				}
				return err
			}
			accumulator.StartChange(header, txs, false)
		}

		rules := chainConfig.Rules(blockNum, b.Time())
		blockReceipts := make(types.Receipts, len(txs))
		// During the first block execution, we may have half-block data in the snapshots.
		// Thus, we need to skip the first txs in the block, however, this causes the GasUsed to be incorrect.
		// So we skip that check for the first block, if we find half-executed data.
		skipPostEvaluation := false
		var gasUsed uint64
		var txTasks []*state.TxTask
		var validationResults []state.AAValidationResult
		for txIndex := -1; txIndex <= len(txs); txIndex++ {
			// Do not oversend, wait for the result heap to go under certain size
			txTask := &state.TxTask{
				BlockNum:        blockNum,
				Header:          header,
				Coinbase:        b.Coinbase(),
				Uncles:          b.Uncles(),
				Rules:           rules,
				Txs:             txs,
				TxNum:           inputTxNum,
				TxIndex:         txIndex,
				BlockHash:       b.Hash(),
				SkipAnalysis:    skipAnalysis,
				Final:           txIndex == len(txs),
				GetHashFn:       getHashFn,
				EvmBlockContext: blockContext,
				Withdrawals:     b.Withdrawals(),

				// use history reader instead of state reader to catch up to the tx where we left off
				HistoryExecution: offsetFromBlockBeginning > 0 && txIndex < int(offsetFromBlockBeginning),

				BlockReceipts: blockReceipts,

				Config: chainConfig,

				ValidationResults: validationResults,
			}
			if txTask.HistoryExecution && gasUsed == 0 {
				gasUsed, _, _, err = rawtemporaldb.ReceiptAsOf(executor.tx().(kv.TemporalTx), txTask.TxNum)
				if err != nil {
					if b.NumberU64() > 0 && hooks != nil && hooks.OnBlockEnd != nil {
						hooks.OnBlockEnd(err)
					}
					return err
				}
			}

			if cfg.genesis != nil {
				txTask.Config = cfg.genesis.Config
			}

			if txTask.TxNum <= txNumInDB && txTask.TxNum > 0 && !cfg.blockProduction {
				inputTxNum++
				skipPostEvaluation = true
				continue
			}
			executor.domains().SetTxNum(txTask.TxNum)
			executor.domains().SetBlockNum(txTask.BlockNum)

			if txIndex >= 0 && txIndex < len(txs) {
				txTask.Tx = txs[txIndex]

				txTask.TxAsMessage, err = txTask.Tx.AsMessage(signer, header.BaseFee, txTask.Rules)
				if err != nil {
					if b.NumberU64() > 0 && hooks != nil && hooks.OnBlockEnd != nil {
						hooks.OnBlockEnd(err)
					}
					return err
				}
			}

			txTasks = append(txTasks, txTask)
			stageProgress = blockNum
			inputTxNum++
		}

		// check for consecutive RIP-7560 sequence
		var isAASequence bool
		for _, txTask := range txTasks {
			txIndex := txTask.TxIndex
			if txIndex < 0 || txIndex > len(txs)-1 {
				continue
			}

			if txTask.Tx.Type() != types.AccountAbstractionTxType {
				isAASequence = false
				continue
			}
			if isAASequence {
				continue
			}

			aaBatchSize := uint64(0)
			for _, tt := range txTasks {
				if tt.TxIndex > txIndex && tt.Tx != nil && tt.Tx.Type() == types.AccountAbstractionTxType {
					aaBatchSize++
					tt.InBatch = true
				} else {
					break
				}
			}

			txTask.AAValidationBatchSize = aaBatchSize
			isAASequence = true
		}

		if parallel {
			_, err := executor.execute(ctx, txTasks, nil /*gasPool*/) // For now don't use block's gas pool for parallel
			if b.NumberU64() > 0 && hooks != nil && hooks.OnBlockEnd != nil {
				hooks.OnBlockEnd(err)
			}
			if err != nil {
				return err
			}

			agg.BuildFilesInBackground(outputTxNum.Load())
		} else {
			se := executor.(*serialExecutor)

			se.skipPostEvaluation = skipPostEvaluation

			continueLoop, err := se.execute(ctx, txTasks, gp)
			if b.NumberU64() > 0 && hooks != nil && hooks.OnBlockEnd != nil {
				hooks.OnBlockEnd(err)
			}
			if err != nil {
				return err
			}

			count += uint64(len(txTasks))
			logGas += se.gasUsed

			se.gasUsed = 0
			se.blobGasUsed = 0

			if !continueLoop {
				break Loop
			}
		}

		mxExecBlocks.Add(1)

		if true || shouldGenerateChangesets || cfg.syncCfg.KeepExecutionProofs {
			start := time.Now()
			rh, err := executor.domains().ComputeCommitment(ctx, true, blockNum, inputTxNum, execStage.LogPrefix())
			if err != nil {
				return err
			}

			if !bytes.Equal(rh, header.Root.Bytes()) {
				logger.Error(fmt.Sprintf("[%s] Wrong trie root of block %d: %x, expected (from header): %x. Block hash: %x", execStage.LogPrefix(), header.Number.Uint64(), rh, header.Root.Bytes(), header.Hash()))
				return errors.New("wrong trie root")
			}

			computeCommitmentDuration += time.Since(start)
			if shouldGenerateChangesets {
				executor.domains().SavePastChangesetAccumulator(b.Hash(), blockNum, changeset)
				if !inMemExec {
					if err := state2.WriteDiffSet(executor.tx(), blockNum, b.Hash(), changeset); err != nil {
						return err
					}
				}
			}
			executor.domains().SetChangesetAccumulator(nil)
		}

		mxExecBlocks.Add(1)

		if offsetFromBlockBeginning > 0 {
			// after history execution no offset will be required
			offsetFromBlockBeginning = 0
		}

		// MA commitTx
		if !parallel {
			select {
			case <-logEvery.C:
				if inMemExec || isMining {
					break
				}

				stepsInDB := rawdbhelpers.IdxStepsCountV3(executor.tx())
				progress.Log("", executor.readState(), nil, nil, count, logGas, inputBlockNum.Load(), outputBlockNum.GetValueUint64(), outputTxNum.Load(), mxExecRepeats.GetValueUint64(), stepsInDB, shouldGenerateChangesets, inMemExec)

				//TODO: https://github.com/erigontech/erigon/issues/10724
				//if executor.tx().(state2.HasAggTx).AggTx().(*state2.AggregatorRoTx).CanPrune(executor.tx(), outputTxNum.Load()) {
				//	//small prune cause MDBX_TXN_FULL
				//	if _, err := executor.tx().(state2.HasAggTx).AggTx().(*state2.AggregatorRoTx).PruneSmallBatches(ctx, 10*time.Hour, executor.tx()); err != nil {
				//		return err
				//	}
				//}

				aggregatorRo := state2.AggTx(executor.tx())

				needCalcRoot := executor.readState().SizeEstimate() >= commitThreshold ||
					skipPostEvaluation || // If we skip post evaluation, then we should compute root hash ASAP for fail-fast
					aggregatorRo.CanPrune(executor.tx(), outputTxNum.Load()) // if have something to prune - better prune ASAP to keep chaindata smaller
				if !needCalcRoot {
					break
				}

				var (
					commitStart = time.Now()

					pruneDuration time.Duration
				)
				ok, times, err := flushAndCheckCommitmentV3(ctx, b.HeaderNoCopy(), executor.tx(), executor.domains(), cfg, execStage, stageProgress, parallel, logger, u, inMemExec)
				if err != nil {
					return err
				} else if !ok {
					break Loop
				}

				computeCommitmentDuration += times.ComputeCommitment
				flushDuration := times.Flush

				timeStart := time.Now()

				// allow greedy prune on non-chain-tip
				if err = executor.tx().(kv.TemporalRwTx).GreedyPruneHistory(ctx, kv.CommitmentDomain); err != nil {
					return err
				}

				if _, err := executor.tx().(kv.TemporalRwTx).PruneSmallBatches(ctx, 10*time.Hour); err != nil {
					return err
				}
				pruneDuration = time.Since(timeStart)

				commitDuration, err := executor.(*serialExecutor).commit(ctx, inputTxNum, outputBlockNum.GetValueUint64(), useExternalTx)
				if err != nil {
					return err
				}

				fmt.Printf("SD reopens txns after commit; stack %v\n", dbg.Stack())
				// for i := 0; i < 16; i++ {
				// 	// rotx := agg.BeginFilesRo()
				// 	// rotx := cfg.db.BeginRw(context.Background())

				// 	rotx, err := cfg.db.BeginRo(ctx)
				// 	if err != nil {
				// 		return err
				// 	}
				// 	defer rotx.Rollback()

				// 	executor.domains().SetTxn(rotx.(kv.TemporalTx), uint(i)) // before commitment
				// }

				// on chain-tip: if batch is full then stop execution - to allow stages commit
				if !execStage.CurrentSyncCycle.IsInitialCycle {
					break Loop
				}
				logger.Info("Committed", "time", time.Since(commitStart),
					"block", outputBlockNum.GetValueUint64(), "txNum", inputTxNum,
					"step", fmt.Sprintf("%.1f", float64(inputTxNum)/float64(agg.StepSize())),
					"flush", flushDuration, "compute commitment", computeCommitmentDuration, "tx.commit", commitDuration, "prune", pruneDuration)
			default:
			}
		}

		select {
		case <-ctx.Done():
			return ctx.Err()
		default:
		}
	}

	//log.Info("Executed", "blocks", inputBlockNum.Load(), "txs", outputTxNum.Load(), "repeats", mxExecRepeats.GetValueUint64())

	//fmt.Println("WAIT")
	executor.wait()

	if u != nil && !u.HasUnwindPoint() {
		if b != nil {
<<<<<<< HEAD

			for i := 0; i < 16; i++ {
				// rotx := agg.BeginFilesRo()
				// rotx := cfg.db.BeginRw(context.Background())

				rotx, err := cfg.db.BeginRo(ctx)
				if err != nil {
					return err
				}
				defer rotx.Rollback()

				executor.domains().SetTxn(rotx.(kv.TemporalTx), uint(i)) // before commitment
			}
			_, err := flushAndCheckCommitmentV3(ctx, b.HeaderNoCopy(), executor.tx(), executor.domains(), cfg, execStage, stageProgress, parallel, logger, u, inMemExec)
=======
			_, _, err = flushAndCheckCommitmentV3(ctx, b.HeaderNoCopy(), executor.tx(), executor.domains(), cfg, execStage, stageProgress, parallel, logger, u, inMemExec)
>>>>>>> cf916078
			if err != nil {
				return err
			}
		} else {
			fmt.Printf("[dbg] mmmm... do we need action here????\n")
		}
	}

	//dumpPlainStateDebug(executor.tx(), executor.domains())

	if !useExternalTx && executor.tx() != nil {
		if state2.ExperimentalConcurrentCommitment {
			executor.domains().GetCommitmentContext().CloseSubTxns()
		}
		if err = executor.tx().Commit(); err != nil {
			return err
		}
		for i := 0; i < 16; i++ {
			// rotx := agg.BeginFilesRo()
			// rotx := cfg.db.BeginRw(context.Background())

			rotx, err := cfg.db.BeginRo(ctx)
			if err != nil {
				return err
			}
			defer rotx.Rollback()

			executor.domains().SetTxn(rotx.(kv.TemporalTx), uint(i)) // before commitment
		}
	}

	agg.BuildFilesInBackground(outputTxNum.Load())

	return nil
}

// nolint
func dumpPlainStateDebug(tx kv.TemporalRwTx, doms *state2.SharedDomains) {
	if doms != nil {
		doms.Flush(context.Background(), tx)
	}
	{
		it, err := tx.Debug().RangeLatest(kv.AccountsDomain, nil, nil, -1)
		if err != nil {
			panic(err)
		}
		for it.HasNext() {
			k, v, err := it.Next()
			if err != nil {
				panic(err)
			}
			a := accounts.NewAccount()
			accounts.DeserialiseV3(&a, v)
			fmt.Printf("%x, %d, %d, %d, %x\n", k, &a.Balance, a.Nonce, a.Incarnation, a.CodeHash)
		}
	}
	{
		it, err := tx.Debug().RangeLatest(kv.StorageDomain, nil, nil, -1)
		if err != nil {
			panic(1)
		}
		for it.HasNext() {
			k, v, err := it.Next()
			if err != nil {
				panic(err)
			}
			fmt.Printf("%x, %x\n", k, v)
		}
	}
	{
		it, err := tx.Debug().RangeLatest(kv.CommitmentDomain, nil, nil, -1)
		if err != nil {
			panic(1)
		}
		for it.HasNext() {
			k, v, err := it.Next()
			if err != nil {
				panic(err)
			}
			fmt.Printf("%x, %x\n", k, v)
			if bytes.Equal(k, []byte("state")) {
				fmt.Printf("state: t=%d b=%d\n", binary.BigEndian.Uint64(v[:8]), binary.BigEndian.Uint64(v[8:]))
			}
		}
	}
}

func handleIncorrectRootHashError(header *types.Header, applyTx kv.TemporalRwTx, cfg ExecuteBlockCfg, e *StageState, maxBlockNum uint64, logger log.Logger, u Unwinder) (bool, error) {
	if cfg.badBlockHalt {
		return false, errors.New("wrong trie root")
	}
	if cfg.hd != nil && cfg.hd.POSSync() {
		cfg.hd.ReportBadHeaderPoS(header.Hash(), header.ParentHash)
	}
	minBlockNum := e.BlockNumber
	if maxBlockNum <= minBlockNum {
		return false, nil
	}

	unwindToLimit, err := applyTx.Debug().CanUnwindToBlockNum()
	if err != nil {
		return false, err
	}
	minBlockNum = max(minBlockNum, unwindToLimit)

	// Binary search, but not too deep
	jump := cmp.InRange(1, maxUnwindJumpAllowance, (maxBlockNum-minBlockNum)/2)
	unwindTo := maxBlockNum - jump

	// protect from too far unwind
	allowedUnwindTo, ok, err := applyTx.Debug().CanUnwindBeforeBlockNum(unwindTo)
	if err != nil {
		return false, err
	}
	if !ok {
		return false, fmt.Errorf("%w: requested=%d, minAllowed=%d", ErrTooDeepUnwind, unwindTo, allowedUnwindTo)
	}
	logger.Warn("Unwinding due to incorrect root hash", "to", unwindTo)
	if u != nil {
		if err := u.UnwindTo(allowedUnwindTo, BadBlock(header.Hash(), ErrInvalidStateRootHash), applyTx); err != nil {
			return false, err
		}
	}
	return false, nil
}

type FlushAndComputeCommitmentTimes struct {
	Flush             time.Duration
	ComputeCommitment time.Duration
}

// flushAndCheckCommitmentV3 - does write state to db and then check commitment
func flushAndCheckCommitmentV3(ctx context.Context, header *types.Header, applyTx kv.RwTx, doms *state2.SharedDomains, cfg ExecuteBlockCfg, e *StageState, maxBlockNum uint64, parallel bool, logger log.Logger, u Unwinder, inMemExec bool) (ok bool, times FlushAndComputeCommitmentTimes, err error) {
	start := time.Now()
	// E2 state root check was in another stage - means we did flush state even if state root will not match
	// And Unwind expecting it
	if !parallel {
		if err := e.Update(applyTx, maxBlockNum); err != nil {
			return false, times, err
		}
		if _, err := rawdb.IncrementStateVersion(applyTx); err != nil {
			return false, times, fmt.Errorf("writing plain state version: %w", err)
		}
	}

	if header == nil {
		return false, times, errors.New("header is nil")
	}

	if dbg.DiscardCommitment() {
		return true, times, nil
	}
	if doms.BlockNum() != header.Number.Uint64() {
		panic(fmt.Errorf("%d != %d", doms.BlockNum(), header.Number.Uint64()))
	}
	computedRootHash, err := doms.ComputeCommitment(ctx, true, header.Number.Uint64(), doms.TxNum(), e.LogPrefix())
	times.ComputeCommitment = time.Since(start)
	if err != nil {
		return false, times, fmt.Errorf("ParallelExecutionState.Apply: %w", err)
	}

	if cfg.blockProduction {
		header.Root = common.BytesToHash(computedRootHash)
		return true, times, nil
	}
	if !bytes.Equal(computedRootHash, header.Root.Bytes()) {
		logger.Error(fmt.Sprintf("[%s] Wrong trie root of block %d: %x, expected (from header): %x. Block hash: %x", e.LogPrefix(), header.Number.Uint64(), computedRootHash, header.Root.Bytes(), header.Hash()))
		ok, err = handleIncorrectRootHashError(header, applyTx.(kv.TemporalRwTx), cfg, e, maxBlockNum, logger, u)
		return ok, times, err
	}
	if !inMemExec {
		start = time.Now()
		err := doms.Flush(ctx, applyTx)
		times.Flush = time.Since(start)
		if err != nil {
			return false, times, err
		}
	}
	return true, times, nil

}

func blockWithSenders(ctx context.Context, db kv.RoDB, tx kv.Tx, blockReader services.BlockReader, blockNum uint64) (b *types.Block, err error) {
	if tx == nil {
		tx, err = db.BeginRo(ctx)
		if err != nil {
			return nil, err
		}
		defer tx.Rollback()
	}
	b, err = blockReader.BlockByNumber(ctx, tx, blockNum)
	if err != nil {
		return nil, err
	}
	if b == nil {
		return nil, nil
	}
	return b, err
}<|MERGE_RESOLUTION|>--- conflicted
+++ resolved
@@ -829,7 +829,6 @@
 
 	if u != nil && !u.HasUnwindPoint() {
 		if b != nil {
-<<<<<<< HEAD
 
 			for i := 0; i < 16; i++ {
 				// rotx := agg.BeginFilesRo()
@@ -843,10 +842,7 @@
 
 				executor.domains().SetTxn(rotx.(kv.TemporalTx), uint(i)) // before commitment
 			}
-			_, err := flushAndCheckCommitmentV3(ctx, b.HeaderNoCopy(), executor.tx(), executor.domains(), cfg, execStage, stageProgress, parallel, logger, u, inMemExec)
-=======
 			_, _, err = flushAndCheckCommitmentV3(ctx, b.HeaderNoCopy(), executor.tx(), executor.domains(), cfg, execStage, stageProgress, parallel, logger, u, inMemExec)
->>>>>>> cf916078
 			if err != nil {
 				return err
 			}
