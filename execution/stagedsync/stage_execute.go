--- conflicted
+++ resolved
@@ -133,38 +133,11 @@
 
 // ================ Erigon3 ================
 
-<<<<<<< HEAD
-=======
-func ExecBlockV3(s *StageState, u Unwinder, doms *execctx.SharedDomains, rwTx kv.TemporalRwTx, toBlock uint64, ctx context.Context, cfg ExecuteBlockCfg, initialCycle bool, logger log.Logger, isMining bool) (err error) {
-	workersCount := cfg.syncCfg.ExecWorkerCount
-
-	prevStageProgress, err := stageProgress(rwTx, cfg.db, stages.Senders)
-	if err != nil {
-		return err
-	}
-
-	var to = prevStageProgress
-	if toBlock > 0 {
-		to = min(prevStageProgress, toBlock)
-	}
-	if to < s.BlockNumber {
-		return nil
-	}
-
-	if err := ExecV3(ctx, s, u, workersCount, cfg, doms, rwTx, dbg.Exec3Parallel, to, logger, cfg.vmConfig.Tracer, initialCycle, isMining); err != nil {
-		return err
-	}
-	return nil
-}
-
->>>>>>> 346aa054
 var ErrTooDeepUnwind = errors.New("too deep unwind")
 
 func unwindExec3(u *UnwindState, s *StageState, doms *execctx.SharedDomains, rwTx kv.TemporalRwTx, ctx context.Context, cfg ExecuteBlockCfg, accumulator *shards.Accumulator, logger log.Logger) (err error) {
 	br := cfg.blockReader
 
-<<<<<<< HEAD
-=======
 	if doms == nil {
 		doms, err = execctx.NewSharedDomains(rwTx, logger)
 		if err != nil {
@@ -172,7 +145,6 @@
 		}
 		defer doms.Close()
 	}
->>>>>>> 346aa054
 	txNumsReader := br.TxnumReader(ctx)
 
 	// unwind all txs of u.UnwindPoint block. 1 txn in begin/end of block - system txs
@@ -385,27 +357,6 @@
 		return fmt.Errorf("%w: %d < %d", ErrTooDeepUnwind, u.UnwindPoint, unwindToLimit)
 	}
 
-<<<<<<< HEAD
-=======
-	if err = unwindExecutionStage(u, s, doms, rwTx, ctx, cfg, logger); err != nil {
-		return err
-	}
-
-	if err = u.Done(rwTx); err != nil {
-		return err
-	}
-	//dumpPlainStateDebug(tx, nil)
-
-	if !useExternalTx {
-		if err = rwTx.Commit(); err != nil {
-			return err
-		}
-	}
-	return nil
-}
-
-func unwindExecutionStage(u *UnwindState, s *StageState, doms *execctx.SharedDomains, rwTx kv.TemporalRwTx, ctx context.Context, cfg ExecuteBlockCfg, logger log.Logger) error {
->>>>>>> 346aa054
 	var accumulator *shards.Accumulator
 	if cfg.stateStream && s.BlockNumber-u.UnwindPoint < stateStreamLimit {
 		accumulator = cfg.notifications.Accumulator
