--- conflicted
+++ resolved
@@ -588,13 +588,9 @@
 			return
 		}
 		defer e.semaphore.Release(1)
-<<<<<<< HEAD
-		if err := e.db.Update(e.bacgroundCtx, func(tx kv.RwTx) error {
-=======
 		pruneStart := time.Now()
 		defer UpdateForkChoicePruneDuration(pruneStart)
-		if err := e.db.UpdateNosync(e.bacgroundCtx, func(tx kv.RwTx) error {
->>>>>>> cac9e3c6
+		if err := e.db.Update(e.bacgroundCtx, func(tx kv.RwTx) error {
 			if err := e.executionPipeline.RunPrune(e.db, tx, initialCycle); err != nil {
 				return err
 			}
