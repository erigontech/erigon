// Copyright 2024 The Erigon Authors
// This file is part of Erigon.
//
// Erigon is free software: you can redistribute it and/or modify
// it under the terms of the GNU Lesser General Public License as published by
// the Free Software Foundation, either version 3 of the License, or
// (at your option) any later version.
//
// Erigon is distributed in the hope that it will be useful,
// but WITHOUT ANY WARRANTY; without even the implied warranty of
// MERCHANTABILITY or FITNESS FOR A PARTICULAR PURPOSE. See the
// GNU Lesser General Public License for more details.
//
// You should have received a copy of the GNU Lesser General Public License
// along with Erigon. If not, see <http://www.gnu.org/licenses/>.

package eth1

import (
	"context"
	"errors"
	"fmt"
	"runtime"
	"time"

	"github.com/erigontech/erigon-db/rawdb"
	"github.com/erigontech/erigon-lib/common"
	"github.com/erigontech/erigon-lib/common/dbg"
	"github.com/erigontech/erigon-lib/common/metrics"
	"github.com/erigontech/erigon-lib/gointerfaces"
	execution "github.com/erigontech/erigon-lib/gointerfaces/executionproto"
	"github.com/erigontech/erigon-lib/kv"
	"github.com/erigontech/erigon-lib/kv/rawdbv3"
	"github.com/erigontech/erigon-lib/log/v3"
	"github.com/erigontech/erigon-lib/state"
	"github.com/erigontech/erigon-lib/wrap"
	"github.com/erigontech/erigon/eth/consensuschain"
	"github.com/erigontech/erigon/eth/stagedsync"
	"github.com/erigontech/erigon/eth/stagedsync/stages"
	"github.com/erigontech/erigon/turbo/engineapi/engine_helpers"
)

// This is the range in which we sanity check and potentially fix the canonical chain if it is broken.
// a broken canonical chain is very dangerous, as it can lead to a situation where the RPC and snapshots break down.
// better to have an hack than to regenerate all chains.
const fixCanonicalFailsafeRange = 512

const startPruneFrom = 1024

type forkchoiceOutcome struct {
	receipt *execution.ForkChoiceReceipt
	err     error
}

func sendForkchoiceReceiptWithoutWaiting(ch chan forkchoiceOutcome, receipt *execution.ForkChoiceReceipt, alreadySent bool) {
	if alreadySent {
		return
	}
	select {
	case ch <- forkchoiceOutcome{receipt: receipt}:
	default:
	}
}

func sendForkchoiceErrorWithoutWaiting(logger log.Logger, ch chan forkchoiceOutcome, err error, alreadySent bool) {
	if alreadySent {
		logger.Warn("forkchoice: error received after result was sent", "error", err)
		return
	}

	select {
	case ch <- forkchoiceOutcome{err: err}:
	default:
	}
}

func isDomainAheadOfBlocks(tx kv.TemporalRwTx, logger log.Logger) bool {
	doms, err := state.NewSharedDomains(tx, logger)
	if err != nil {
		logger.Debug("domain ahead of blocks", "err", err)
		return errors.Is(err, state.ErrBehindCommitment)
	}
	defer doms.Close()
	return false
}

// fixCanonicalChainIfNecessary checks if the canonical chain is broken and fixes it if necessary.
func (e *EthereumExecutionModule) fixCanonicalChainIfNecessary(ctx context.Context, tx kv.RwTx) error {
	currHeader := rawdb.ReadCurrentHeader(tx)
	if currHeader == nil {
		return nil
	}
	if currHeader.Number.Uint64() <= fixCanonicalFailsafeRange {
		return nil
	}
	// check if the canonical chain is broken and fix it if necessary
	for i := currHeader.Number.Uint64() - 1; i > currHeader.Number.Uint64()-fixCanonicalFailsafeRange; i-- {
		parentHeader := rawdb.ReadHeaderByNumber(tx, i)
		if parentHeader == nil {
			return nil // no need to fix the chain if the header is not found
		}
		if currHeader.ParentHash != parentHeader.Hash() {
			e.logger.Info("fixCanonicalChainIfNecessary: fixing broken canonical chain.", "currHeader.ParentHash", currHeader.ParentHash, "parentHeader.Hash", parentHeader.Hash(), "number", i)
			// canonical chain is broken, fix it
			if err := rawdb.WriteCanonicalHash(tx, currHeader.ParentHash, i); err != nil {
				return fmt.Errorf("failed to write canonical hash: %w", err)
			}
			parentHeader = rawdb.ReadHeaderByNumber(tx, i)
		}
		currHeader = parentHeader
	}
	return nil
}

// verifyForkchoiceHashes verifies the finalized and safe hash of the forkchoice state
func (e *EthereumExecutionModule) verifyForkchoiceHashes(ctx context.Context, tx kv.Tx, blockHash, finalizedHash, safeHash common.Hash) (bool, error) {
	// Client software MUST return -38002: Invalid forkchoice state error if the payload referenced by
	// forkchoiceState.headBlockHash is VALID and a payload referenced by either forkchoiceState.finalizedBlockHash or
	// forkchoiceState.safeBlockHash does not belong to the chain defined by forkchoiceState.headBlockHash
	headNumber, err := e.blockReader.HeaderNumber(ctx, tx, blockHash)
	if err != nil {
		return false, err
	}
	finalizedNumber, err := e.blockReader.HeaderNumber(ctx, tx, finalizedHash)
	if err != nil {
		return false, err
	}
	safeNumber, err := e.blockReader.HeaderNumber(ctx, tx, safeHash)
	if err != nil {
		return false, err
	}

	if finalizedHash != (common.Hash{}) && finalizedHash != blockHash {
		canonical, err := e.isCanonicalHash(ctx, tx, finalizedHash)
		if err != nil {
			return false, err
		}
		if !canonical || *headNumber <= *finalizedNumber {
			return false, nil
		}

	}
	if safeHash != (common.Hash{}) && safeHash != blockHash {
		canonical, err := e.isCanonicalHash(ctx, tx, safeHash)
		if err != nil {
			return false, err
		}

		if !canonical || *headNumber <= *safeNumber {
			return false, nil
		}
	}
	return true, nil
}

func (e *EthereumExecutionModule) UpdateForkChoice(ctx context.Context, req *execution.ForkChoice) (*execution.ForkChoiceReceipt, error) {
	blockHash := gointerfaces.ConvertH256ToHash(req.HeadBlockHash)
	safeHash := gointerfaces.ConvertH256ToHash(req.SafeBlockHash)
	finalizedHash := gointerfaces.ConvertH256ToHash(req.FinalizedBlockHash)

	outcomeCh := make(chan forkchoiceOutcome, 1)

	// So we wait at most the amount specified by req.Timeout before just sending out
	go e.updateForkChoice(e.bacgroundCtx, blockHash, safeHash, finalizedHash, outcomeCh)

	if req.Timeout > 0 {
		fcuTimer := time.NewTimer(time.Duration(req.Timeout) * time.Millisecond)

		select {
		case <-fcuTimer.C:
			e.logger.Debug("treating forkChoiceUpdated as asynchronous as it is taking too long")
			return &execution.ForkChoiceReceipt{
				LatestValidHash: gointerfaces.ConvertHashToH256(common.Hash{}),
				Status:          execution.ExecutionStatus_Busy,
			}, nil
		case outcome := <-outcomeCh:
			return outcome.receipt, outcome.err
		case <-ctx.Done():
			e.logger.Debug("forkChoiceUpdate cancelled")
			return nil, ctx.Err()
		}
	}

	select {
	case outcome := <-outcomeCh:
		return outcome.receipt, outcome.err
	case <-ctx.Done():
		e.logger.Debug("forkChoiceUpdate cancelled")
		return nil, ctx.Err()
	}
}

func writeForkChoiceHashes(tx kv.RwTx, blockHash, safeHash, finalizedHash common.Hash) {
	if finalizedHash != (common.Hash{}) {
		rawdb.WriteForkchoiceFinalized(tx, finalizedHash)
	}
	if safeHash != (common.Hash{}) {
		rawdb.WriteForkchoiceSafe(tx, safeHash)
	}
	rawdb.WriteHeadBlockHash(tx, blockHash)
	rawdb.WriteForkchoiceHead(tx, blockHash)
}

func minUnwindableBlock(tx kv.Tx, number uint64) (uint64, error) {
<<<<<<< HEAD
	aggTx := state.AggTx(tx)
	if aggTx == nil {
		return 0, errors.New("tx does not support state.HasAggTx")
	}
	return aggTx.CanUnwindToBlockNum(tx)
=======
	return state.AggTx(tx).CanUnwindToBlockNum(tx)
>>>>>>> 58af39c4
}

func (e *EthereumExecutionModule) updateForkChoice(ctx context.Context, originalBlockHash, safeHash, finalizedHash common.Hash, outcomeCh chan forkchoiceOutcome) {
	if !e.semaphore.TryAcquire(1) {
		e.logger.Trace("ethereumExecutionModule.updateForkChoice: ExecutionStatus_Busy")
		sendForkchoiceReceiptWithoutWaiting(outcomeCh, &execution.ForkChoiceReceipt{
			LatestValidHash: gointerfaces.ConvertHashToH256(common.Hash{}),
			Status:          execution.ExecutionStatus_Busy,
		}, false)
		return
	}
	defer e.semaphore.Release(1)

	defer UpdateForkChoiceDuration(time.Now())

	//if err := stages2.ProcessFrozenBlocks(ctx, e.db, e.blockReader, e.executionPipeline); err != nil {
	//	sendForkchoiceErrorWithoutWaiting(e.logger, outcomeCh, err, false)
	//	e.logger.Warn("ProcessFrozenBlocks", "error", err)
	//	return
	//}
	defer e.forkValidator.ClearWithUnwind(e.accumulator, e.stateChangeConsumer)

	var validationError string
	type canonicalEntry struct {
		hash   common.Hash
		number uint64
	}
	tx, err := e.db.BeginTemporalRw(ctx)
	if err != nil {
		sendForkchoiceErrorWithoutWaiting(e.logger, outcomeCh, err, false)
		return
	}
	defer tx.Rollback()

	{ // used by eth_syncing
		num, err := e.blockReader.HeaderNumber(ctx, tx, originalBlockHash)
		if err != nil {
			sendForkchoiceErrorWithoutWaiting(e.logger, outcomeCh, err, false)
			return
		}
		if num != nil {
			e.hook.LastNewBlockSeen(*num) // used by eth_syncing
		}
	}

	blockHash := originalBlockHash

	finishProgressBefore, err := stages.GetStageProgress(tx, stages.Finish)
	if err != nil {
		sendForkchoiceErrorWithoutWaiting(e.logger, outcomeCh, err, false)
		return
	}
	headersProgressBefore, err := stages.GetStageProgress(tx, stages.Headers)
	if err != nil {
		sendForkchoiceErrorWithoutWaiting(e.logger, outcomeCh, err, false)
		return
	}

	// Step one, find reconnection point, and mark all of those headers as canonical.
	fcuHeader, err := e.blockReader.HeaderByHash(ctx, tx, originalBlockHash)
	if err != nil {
		sendForkchoiceErrorWithoutWaiting(e.logger, outcomeCh, err, false)
		return
	}
	if fcuHeader == nil {
		sendForkchoiceErrorWithoutWaiting(e.logger, outcomeCh, fmt.Errorf("forkchoice: block %x not found or was marked invalid", blockHash), false)
		return
	}

	UpdateForkChoiceArrivalDelay(fcuHeader.Time)
	metrics.UpdateBlockConsumerPreExecutionDelay(fcuHeader.Time, fcuHeader.Number.Uint64(), e.logger)
	defer metrics.UpdateBlockConsumerPostExecutionDelay(fcuHeader.Time, fcuHeader.Number.Uint64(), e.logger)

	limitedBigJump := e.syncCfg.LoopBlockLimit > 0 && finishProgressBefore > 0 && fcuHeader.Number.Uint64()-finishProgressBefore > uint64(e.syncCfg.LoopBlockLimit-2)
	isSynced := finishProgressBefore > 0 && finishProgressBefore > e.blockReader.FrozenBlocks() && finishProgressBefore == headersProgressBefore
	if limitedBigJump {
		isSynced = false
		log.Info("[sync] limited big jump", "from", finishProgressBefore, "amount", uint64(e.syncCfg.LoopBlockLimit))
	}

	canonicalHash, err := e.canonicalHash(ctx, tx, fcuHeader.Number.Uint64())
	if err != nil {
		sendForkchoiceErrorWithoutWaiting(e.logger, outcomeCh, err, false)
		return
	}
	if fcuHeader.Number.Uint64() > 0 {
		if canonicalHash == blockHash {
			// if block hash is part of the canonical chain treat it as no-op.
			writeForkChoiceHashes(tx, blockHash, safeHash, finalizedHash)
			valid, err := e.verifyForkchoiceHashes(ctx, tx, blockHash, finalizedHash, safeHash)
			if err != nil {
				sendForkchoiceErrorWithoutWaiting(e.logger, outcomeCh, err, false)
				return
			}
			if !valid {
				sendForkchoiceReceiptWithoutWaiting(outcomeCh, &execution.ForkChoiceReceipt{
					LatestValidHash: gointerfaces.ConvertHashToH256(common.Hash{}),
					Status:          execution.ExecutionStatus_InvalidForkchoice,
				}, false)
				return
			}
			sendForkchoiceReceiptWithoutWaiting(outcomeCh, &execution.ForkChoiceReceipt{
				LatestValidHash: gointerfaces.ConvertHashToH256(blockHash),
				Status:          execution.ExecutionStatus_Success,
			}, false)
			return
		}

		currentParentHash := fcuHeader.ParentHash
		currentParentNumber := fcuHeader.Number.Uint64() - 1
		isCanonicalHash, err := e.isCanonicalHash(ctx, tx, currentParentHash)
		if err != nil {
			sendForkchoiceErrorWithoutWaiting(e.logger, outcomeCh, err, false)
			return
		}
		// Find such point, and collect all hashes
		newCanonicals := make([]*canonicalEntry, 0, 64)
		newCanonicals = append(newCanonicals, &canonicalEntry{
			hash:   fcuHeader.Hash(),
			number: fcuHeader.Number.Uint64(),
		})
		for !isCanonicalHash {
			newCanonicals = append(newCanonicals, &canonicalEntry{
				hash:   currentParentHash,
				number: currentParentNumber,
			})
			currentHeader, err := e.blockReader.Header(ctx, tx, currentParentHash, currentParentNumber)
			if err != nil {
				sendForkchoiceErrorWithoutWaiting(e.logger, outcomeCh, err, false)
				return
			}
			if currentHeader == nil {
				sendForkchoiceReceiptWithoutWaiting(outcomeCh, &execution.ForkChoiceReceipt{
					LatestValidHash: gointerfaces.ConvertHashToH256(common.Hash{}),
					Status:          execution.ExecutionStatus_MissingSegment,
				}, false)
				return
			}
			currentParentHash = currentHeader.ParentHash
			if currentHeader.Number.Uint64() == 0 {
				panic("assert:uint64 underflow") //uint-underflow
			}
			currentParentNumber = currentHeader.Number.Uint64() - 1
			isCanonicalHash, err = e.isCanonicalHash(ctx, tx, currentParentHash)
			if err != nil {
				sendForkchoiceErrorWithoutWaiting(e.logger, outcomeCh, err, false)
				return
			}
		}

		unwindTarget := currentParentNumber
		minUnwindableBlock, err := minUnwindableBlock(tx, unwindTarget)
		if err != nil {
			sendForkchoiceErrorWithoutWaiting(e.logger, outcomeCh, err, false)
			return
		}
		if unwindTarget < minUnwindableBlock {
			e.logger.Info("Reorg requested too low, capping to the minimum unwindable block", "unwindTarget", unwindTarget, "minUnwindableBlock", minUnwindableBlock)
			unwindTarget = minUnwindableBlock
		}

		// if unwindTarget <
		if err := e.executionPipeline.UnwindTo(unwindTarget, stagedsync.ForkChoice, tx); err != nil {
			sendForkchoiceErrorWithoutWaiting(e.logger, outcomeCh, err, false)
			return
		}
		if err = e.hook.BeforeRun(tx, isSynced); err != nil {
			sendForkchoiceErrorWithoutWaiting(e.logger, outcomeCh, err, false)
			return
		}
		// Run the unwind
		if err := e.executionPipeline.RunUnwind(e.db, wrap.NewTxContainer(tx, nil)); err != nil {
			err = fmt.Errorf("updateForkChoice: %w", err)
			sendForkchoiceErrorWithoutWaiting(e.logger, outcomeCh, err, false)
			return
		}

		UpdateForkChoiceDepth(fcuHeader.Number.Uint64() - 1 - unwindTarget)

		if err := rawdbv3.TxNums.Truncate(tx, currentParentNumber+1); err != nil {
			sendForkchoiceErrorWithoutWaiting(e.logger, outcomeCh, err, false)
			return
		}
		// Mark all new canonicals as canonicals
		for _, canonicalSegment := range newCanonicals {
			chainReader := consensuschain.NewReader(e.config, tx, e.blockReader, e.logger)

			b, _, _ := rawdb.ReadBody(tx, canonicalSegment.hash, canonicalSegment.number)
			h := rawdb.ReadHeader(tx, canonicalSegment.hash, canonicalSegment.number)

			if b == nil || h == nil {
				sendForkchoiceErrorWithoutWaiting(e.logger, outcomeCh, fmt.Errorf("unexpected chain cap: %d", canonicalSegment.number), false)
				return
			}

			if err := e.engine.VerifyHeader(chainReader, h, true); err != nil {
				sendForkchoiceErrorWithoutWaiting(e.logger, outcomeCh, err, false)
				return
			}

			if err := e.engine.VerifyUncles(chainReader, h, b.Uncles); err != nil {
				sendForkchoiceErrorWithoutWaiting(e.logger, outcomeCh, err, false)
				return
			}

			if err := rawdb.WriteCanonicalHash(tx, canonicalSegment.hash, canonicalSegment.number); err != nil {
				sendForkchoiceErrorWithoutWaiting(e.logger, outcomeCh, err, false)
				return
			}
		}
		if len(newCanonicals) > 0 {
			if err := rawdbv3.TxNums.Truncate(tx, newCanonicals[0].number); err != nil {
				sendForkchoiceErrorWithoutWaiting(e.logger, outcomeCh, err, false)
				return
			}
			if err := rawdb.AppendCanonicalTxNums(tx, newCanonicals[len(newCanonicals)-1].number); err != nil {
				sendForkchoiceErrorWithoutWaiting(e.logger, outcomeCh, err, false)
				return
			}
		}
	}
	if isDomainAheadOfBlocks(tx, e.logger) {
		if err := tx.Commit(); err != nil {
			sendForkchoiceErrorWithoutWaiting(e.logger, outcomeCh, err, false)
			return
		}
		sendForkchoiceReceiptWithoutWaiting(outcomeCh, &execution.ForkChoiceReceipt{
			LatestValidHash: gointerfaces.ConvertHashToH256(common.Hash{}),
			Status:          execution.ExecutionStatus_TooFarAway,
			ValidationError: "domain ahead of blocks",
		}, false)
		return
	}

	// Set Progress for headers and bodies accordingly.
	if err := stages.SaveStageProgress(tx, stages.Headers, fcuHeader.Number.Uint64()); err != nil {
		sendForkchoiceErrorWithoutWaiting(e.logger, outcomeCh, err, false)
		return
	}
	if err := stages.SaveStageProgress(tx, stages.BlockHashes, fcuHeader.Number.Uint64()); err != nil {
		sendForkchoiceErrorWithoutWaiting(e.logger, outcomeCh, err, false)
		return
	}
	if err := stages.SaveStageProgress(tx, stages.Bodies, fcuHeader.Number.Uint64()); err != nil {
		sendForkchoiceErrorWithoutWaiting(e.logger, outcomeCh, err, false)
		return
	}
	if err = rawdb.WriteHeadHeaderHash(tx, blockHash); err != nil {
		sendForkchoiceErrorWithoutWaiting(e.logger, outcomeCh, err, false)
		return
	}

	flushExtendingFork := blockHash == e.forkValidator.ExtendingForkHeadHash()
	stateFlushingInParallel := flushExtendingFork && e.syncCfg.ParallelStateFlushing
	if flushExtendingFork {
		e.logger.Debug("[updateForkchoice] Fork choice update: flushing in-memory state (built by previous newPayload)")
		if stateFlushingInParallel {
			// Send forkchoice early (We already know the fork is valid)
			sendForkchoiceReceiptWithoutWaiting(outcomeCh, &execution.ForkChoiceReceipt{
				LatestValidHash: gointerfaces.ConvertHashToH256(blockHash),
				Status:          execution.ExecutionStatus_Success,
				ValidationError: validationError,
			}, false)
		}
		if err := e.forkValidator.FlushExtendingFork(tx, e.accumulator, e.recentLogs); err != nil {
			sendForkchoiceErrorWithoutWaiting(e.logger, outcomeCh, err, stateFlushingInParallel)
			return
		}
	}
	// Run the forkchoice
	initialCycle := limitedBigJump
	firstCycle := false
	if _, err := e.executionPipeline.Run(e.db, wrap.NewTxContainer(tx, nil), initialCycle, firstCycle); err != nil {
		err = fmt.Errorf("updateForkChoice: %w", err)
		e.logger.Warn("Cannot update chain head", "hash", blockHash, "err", err)
		sendForkchoiceErrorWithoutWaiting(e.logger, outcomeCh, err, stateFlushingInParallel)
		return
	}

	// if head hash was set then success otherwise no
	headHash := rawdb.ReadHeadBlockHash(tx)
	headNumber, err := e.blockReader.HeaderNumber(ctx, tx, headHash)
	if err != nil {
		sendForkchoiceErrorWithoutWaiting(e.logger, outcomeCh, err, stateFlushingInParallel)
		return
	}

	log := headNumber != nil && e.logger != nil
	// Update forks...
	writeForkChoiceHashes(tx, blockHash, safeHash, finalizedHash)
	status := execution.ExecutionStatus_Success

	if headHash != blockHash {
		blockHashBlockNum, _ := e.blockReader.HeaderNumber(ctx, tx, blockHash)

		status = execution.ExecutionStatus_BadBlock
		validationError = "headHash and blockHash mismatch"
		if log {
			headNum := "unknown"
			if headNumber != nil {
				headNum = fmt.Sprint(*headNumber)
			}
			hashBlockNum := "unknown"
			if blockHashBlockNum != nil {
				hashBlockNum = fmt.Sprint(*blockHashBlockNum)
			}
			e.logger.Warn("bad forkchoice", "head", headHash, "head block", headNum, "hash", blockHash, "hash block", hashBlockNum)
		}
	} else {
		valid, err := e.verifyForkchoiceHashes(ctx, tx, blockHash, finalizedHash, safeHash)
		if err != nil {
			sendForkchoiceErrorWithoutWaiting(e.logger, outcomeCh, err, stateFlushingInParallel)
			return
		}
		if !valid {
			sendForkchoiceReceiptWithoutWaiting(outcomeCh, &execution.ForkChoiceReceipt{
				Status:          execution.ExecutionStatus_InvalidForkchoice,
				LatestValidHash: gointerfaces.ConvertHashToH256(common.Hash{}),
			}, stateFlushingInParallel)
			return
		}
		if err := rawdb.TruncateCanonicalChain(ctx, tx, *headNumber+1); err != nil {
			sendForkchoiceErrorWithoutWaiting(e.logger, outcomeCh, err, stateFlushingInParallel)
			return
		}

		if err := rawdbv3.TxNums.Truncate(tx, *headNumber+1); err != nil {
			sendForkchoiceErrorWithoutWaiting(e.logger, outcomeCh, err, stateFlushingInParallel)
			return
		}
		commitStart := time.Now()
		txnum, err := rawdbv3.TxNums.Max(tx, fcuHeader.Number.Uint64())
		if err != nil {
			e.logger.Warn("Failed to get txnum", "err", err)
		}
		if err := tx.Commit(); err != nil {
			sendForkchoiceErrorWithoutWaiting(e.logger, outcomeCh, err, stateFlushingInParallel)
			return
		}
		commitTime := time.Since(commitStart)

		if e.hook != nil {
			if err := e.db.View(ctx, func(tx kv.Tx) error {
				return e.hook.AfterRun(tx, finishProgressBefore)
			}); err != nil {
				sendForkchoiceErrorWithoutWaiting(e.logger, outcomeCh, err, stateFlushingInParallel)
				return
			}
		}

		// force fsync after notifications are sent
		if err := e.db.Update(ctx, func(tx kv.RwTx) error {
			return kv.IncrementKey(tx, kv.DatabaseInfo, []byte("chaindata_force"))
		}); err != nil {
			sendForkchoiceErrorWithoutWaiting(e.logger, outcomeCh, err, stateFlushingInParallel)
			return
		}

		var m runtime.MemStats
		dbg.ReadMemStats(&m)
		blockTimings := e.forkValidator.GetTimings(blockHash)
		logArgs := []interface{}{"hash", blockHash, "number", fcuHeader.Number.Uint64(), "txnum", txnum, "age", common.PrettyAge(time.Unix(int64(fcuHeader.Time), 0))}
		if flushExtendingFork {
			totalTime := blockTimings[engine_helpers.BlockTimingsValidationIndex]
			if !e.syncCfg.ParallelStateFlushing {
				totalTime += blockTimings[engine_helpers.BlockTimingsFlushExtendingFork]
			}
			gasUsedMgas := float64(fcuHeader.GasUsed) / 1e6
			mgasPerSec := gasUsedMgas / totalTime.Seconds()
			metrics.ChainTipMgasPerSec.Add(mgasPerSec)

			const blockRange = 300 // ~1 hour
			const alpha = 2.0 / (blockRange + 1)

			if e.avgMgasSec == 0 {
				e.avgMgasSec = mgasPerSec
			}
			e.avgMgasSec = alpha*mgasPerSec + (1-alpha)*e.avgMgasSec
			logArgs = append(logArgs, "execution", blockTimings[engine_helpers.BlockTimingsValidationIndex], "mgas/s", fmt.Sprintf("%.2f", mgasPerSec), "average mgas/s", fmt.Sprintf("%.2f", e.avgMgasSec))
			if !e.syncCfg.ParallelStateFlushing {
				logArgs = append(logArgs, "flushing", blockTimings[engine_helpers.BlockTimingsFlushExtendingFork])
			}
		}
		logArgs = append(logArgs, "commit", commitTime, "alloc", common.ByteCount(m.Alloc), "sys", common.ByteCount(m.Sys))
		if log {
			e.logger.Info("head updated", logArgs...)
		}
	}
	if *headNumber >= startPruneFrom {
		e.runPostForkchoiceInBackground(initialCycle)
	}

	sendForkchoiceReceiptWithoutWaiting(outcomeCh, &execution.ForkChoiceReceipt{
		LatestValidHash: gointerfaces.ConvertHashToH256(headHash),
		Status:          status,
		ValidationError: validationError,
	}, stateFlushingInParallel)
}

func (e *EthereumExecutionModule) runPostForkchoiceInBackground(initialCycle bool) {
	if !e.doingPostForkchoice.CompareAndSwap(false, true) {
		return
	}
	go func() {
		defer e.doingPostForkchoice.Store(false)
		var timings []interface{}
		// Wait for semaphore to be available
		if e.semaphore.Acquire(e.bacgroundCtx, 1) != nil {
			return
		}
		defer e.semaphore.Release(1)
		if err := e.db.Update(e.bacgroundCtx, func(tx kv.RwTx) error {
			if err := e.executionPipeline.RunPrune(e.db, tx, initialCycle); err != nil {
				return err
			}
			if pruneTimings := e.executionPipeline.PrintTimings(); len(pruneTimings) > 0 {
				timings = append(timings, pruneTimings...)
			}
			// failsafe which is kind of necessary to avoid a situation where the canonical chain is broken.
			if err := e.fixCanonicalChainIfNecessary(e.bacgroundCtx, tx); err != nil {
				return err
			}
			return nil
		}); err != nil {
			e.logger.Error("runPostForkchoiceInBackground", "error", err)
			return
		}

		if len(timings) > 0 {
			e.logger.Info("Timings: Post-Forkchoice (slower than 50ms)", timings...)
		}
	}()
}<|MERGE_RESOLUTION|>--- conflicted
+++ resolved
@@ -202,15 +202,7 @@
 }
 
 func minUnwindableBlock(tx kv.Tx, number uint64) (uint64, error) {
-<<<<<<< HEAD
-	aggTx := state.AggTx(tx)
-	if aggTx == nil {
-		return 0, errors.New("tx does not support state.HasAggTx")
-	}
-	return aggTx.CanUnwindToBlockNum(tx)
-=======
 	return state.AggTx(tx).CanUnwindToBlockNum(tx)
->>>>>>> 58af39c4
 }
 
 func (e *EthereumExecutionModule) updateForkChoice(ctx context.Context, originalBlockHash, safeHash, finalizedHash common.Hash, outcomeCh chan forkchoiceOutcome) {
