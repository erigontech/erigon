// Copyright 2024 The Erigon Authors
// This file is part of Erigon.
//
// Erigon is free software: you can redistribute it and/or modify
// it under the terms of the GNU Lesser General Public License as published by
// the Free Software Foundation, either version 3 of the License, or
// (at your option) any later version.
//
// Erigon is distributed in the hope that it will be useful,
// but WITHOUT ANY WARRANTY; without even the implied warranty of
// MERCHANTABILITY or FITNESS FOR A PARTICULAR PURPOSE. See the
// GNU Lesser General Public License for more details.
//
// You should have received a copy of the GNU Lesser General Public License
// along with Erigon. If not, see <http://www.gnu.org/licenses/>.

package exec

import (
	"context"
	"fmt"
	"sync"
	"sync/atomic"
	"time"

	"golang.org/x/sync/errgroup"

	"github.com/erigontech/erigon/common/dbg"
	"github.com/erigontech/erigon/common/log/v3"
	"github.com/erigontech/erigon/db/consensuschain"
	"github.com/erigontech/erigon/db/datadir"
	"github.com/erigontech/erigon/db/kv"
	"github.com/erigontech/erigon/db/services"
	"github.com/erigontech/erigon/diagnostics/metrics"
	"github.com/erigontech/erigon/execution/chain"
	"github.com/erigontech/erigon/execution/protocol/rules"
	"github.com/erigontech/erigon/execution/state"
	"github.com/erigontech/erigon/execution/tracing/calltracer"
	"github.com/erigontech/erigon/execution/types"
	"github.com/erigontech/erigon/execution/vm"
	"github.com/erigontech/erigon/execution/vm/evmtypes"
	"github.com/erigontech/erigon/node/shards"
)

var noop = state.NewNoopWriter()

type WorkerMetrics struct {
	Active              activeCount
	GasUsed             activeCount
	Duration            activeDuration
	ReadCount           atomic.Int64
	ReadDuration        activeDuration
	AccountReadCount    atomic.Int64
	AccountReadDuration activeDuration
	StorageReadCount    atomic.Int64
	StorageReadDuration activeDuration
	CodeReadCount       atomic.Int64
	CodeReadDuration    activeDuration
	WriteDuration       activeDuration
}

func NewWorkerMetrics() *WorkerMetrics {
	return &WorkerMetrics{
		Active:              activeCount{Ema: metrics.NewEmaWithBeta[int64](0, 1, 0.2)},
		GasUsed:             activeCount{Ema: metrics.NewEma[int64](0, 0.3)},
		Duration:            activeDuration{Ema: metrics.NewEma[time.Duration](0, 0.3)},
		ReadDuration:        activeDuration{Ema: metrics.NewEma[time.Duration](0, 0.3)},
		AccountReadDuration: activeDuration{Ema: metrics.NewEma[time.Duration](0, 0.3)},
		StorageReadDuration: activeDuration{Ema: metrics.NewEma[time.Duration](0, 0.3)},
		CodeReadDuration:    activeDuration{Ema: metrics.NewEma[time.Duration](0, 0.3)},
		WriteDuration:       activeDuration{Ema: metrics.NewEma[time.Duration](0, 0.3)},
	}
}

type activeDuration struct {
	atomic.Int64
	Ema *metrics.EMA[time.Duration]
}

func (d *activeDuration) Add(i time.Duration) {
	d.Int64.Add(int64(i))
	d.Ema.Update(i)
}

type activeCount struct {
	atomic.Int64
	Total atomic.Int64
	Ema   *metrics.EMA[int64]
}

func (c *activeCount) Add(i int64) {
	c.Int64.Add(i)
	if i > 0 {
		c.Total.Add(i)
	}
	c.Ema.Update(c.Load())
}

type Worker struct {
	lock        *sync.RWMutex
	notifier    *sync.Cond
	runnable    atomic.Bool
	logger      log.Logger
	chainDb     kv.TemporalRoDB
	chainTx     kv.TemporalTx
	background  bool // if true - worker does manage RoTx (begin/rollback) in .ResetTx()
	blockReader services.FullBlockReader
	in          *QueueWithRetry
	rs          *state.StateV3Buffered
	stateWriter state.StateWriter
	stateReader state.StateReader
	historyMode bool // if true - stateReader is HistoryReaderV3, otherwise it's state reader
	chainConfig *chain.Config

	ctx     context.Context
	engine  rules.Engine
	genesis *types.Genesis
	results *ResultsQueue
	chain   rules.ChainReader

	evm *vm.EVM
	ibs *state.IntraBlockState

	dirs datadir.Dirs

	metrics *WorkerMetrics
}

func NewWorker(ctx context.Context, background bool, metrics *WorkerMetrics, chainDb kv.TemporalRoDB, in *QueueWithRetry, blockReader services.FullBlockReader, chainConfig *chain.Config, genesis *types.Genesis, results *ResultsQueue, engine rules.Engine, dirs datadir.Dirs, logger log.Logger) *Worker {
	lock := &sync.RWMutex{}

	w := &Worker{
		lock:     lock,
		notifier: sync.NewCond(lock),
		chainDb:  chainDb,
		in:       in,

		logger: logger,
		ctx:    ctx,

		background:  background,
		blockReader: blockReader,

		chainConfig: chainConfig,
		genesis:     genesis,
		results:     results,
		engine:      engine,

		evm: vm.NewEVM(evmtypes.BlockContext{}, evmtypes.TxContext{}, nil, chainConfig, vm.Config{}),

		dirs:    dirs,
		metrics: metrics,
	}
	w.runnable.Store(true)
	w.ibs = state.New(w.stateReader)
	return w
}

func (rw *Worker) Pause() {
	rw.runnable.Store(false)
}

func (rw *Worker) Paused() (waiter chan any, paused bool) {
	if rw.runnable.Load() {
		return nil, false
	}

	rw.results.Lock()
	defer rw.results.Unlock()

	canlock := rw.lock.TryLock()

	if canlock {
		rw.lock.Unlock()
	} else {
		waiter = rw.results.AddWaiter(false)
	}

	return waiter, canlock
}

func (rw *Worker) Resume() {
	rw.runnable.Store(true)
	rw.notifier.Signal()
}

func (rw *Worker) LogLRUStats() { rw.evm.Config().JumpDestCache.LogStats() }

func (rw *Worker) ResetState(rs *state.StateV3Buffered, chainTx kv.TemporalTx, stateReader state.StateReader, stateWriter state.StateWriter, accumulator *shards.Accumulator) error {
	rw.lock.Lock()
	defer rw.lock.Unlock()

	rw.rs = rs

	if stateReader != nil {
		rw.SetReader(stateReader)
	} else {
<<<<<<< HEAD
		rw.SetReader(state.NewBufferedReader(rs, state.NewStateReader(rs.Domains(), rw.chainTx)))
=======
		var getter kv.TemporalGetter
		if chainTx != nil {
			getter = rs.Domains().AsGetter(chainTx)
		}
		rw.SetReader(state.NewBufferedReader(rs, state.NewReaderV3(getter)))
>>>>>>> e5ae2a62
	}

	if stateWriter != nil {
		rw.stateWriter = stateWriter
	} else {
<<<<<<< HEAD
		rw.stateWriter = state.NewWriter(rs.Domains(), rw.chainTx, accumulator, 0)
=======
		var putdel kv.TemporalPutDel
		if chainTx != nil {
			putdel = rs.Domains().AsPutDel(chainTx)
		}
		rw.stateWriter = state.NewWriter(putdel, accumulator, 0)
	}

	if chainTx != nil {
		if err := rw.resetTx(chainTx); err != nil {
			return err
		}
>>>>>>> e5ae2a62
	}

	return nil
}

func (rw *Worker) ResetTx(chainTx kv.TemporalTx) error {
	rw.lock.Lock()
	defer rw.lock.Unlock()
	return rw.resetTx(chainTx)
}

func (rw *Worker) resetTxNum(txNum uint64) {
	type resettable interface {
		SetTxNum(txNum uint64)
	}

	if resettable, ok := rw.stateReader.(resettable); ok {
		resettable.SetTxNum(txNum)
	}

	if resettable, ok := rw.stateWriter.(resettable); ok {
		resettable.SetTxNum(txNum)
	}
}

func (rw *Worker) resetTx(chainTx kv.TemporalTx) error {
	if rw.background && rw.chainTx != nil {
		rw.chainTx.Rollback()
	}

	rw.chainTx = chainTx

	if rw.chainTx != nil {
<<<<<<< HEAD
		type resettable interface {
			SetExecutionContext(ec *state.ExecutionContext, tx kv.TemporalTx)
		}

		if resettable, ok := rw.stateReader.(resettable); ok {
			resettable.SetExecutionContext(rw.rs.Domains(), rw.chainTx)
		}

		if resettable, ok := rw.stateWriter.(resettable); ok {
			resettable.SetExecutionContext(rw.rs.Domains(), rw.chainTx)
=======
		type latest interface {
			SetGetter(kv.TemporalGetter)
		}

		type historic interface {
			SetTx(kv.TemporalTx)
		}

		switch typedReader := rw.stateReader.(type) {
		case latest:
			typedReader.SetGetter(rw.rs.Domains().AsGetter(rw.chainTx))
		case historic:
			typedReader.SetTx(rw.chainTx)
		default:
			if rw.stateReader != nil {
				return fmt.Errorf("can't set tx for reader: %T", rw.stateReader)
			}
		}

		type withPutter interface {
			SetPutDel(kv.TemporalPutDel)
		}

		type withTx interface {
			SetTx(kv.TemporalTx)
		}

		switch typedWriter := rw.stateWriter.(type) {
		case withPutter:
			typedWriter.SetPutDel(rw.rs.Domains().AsPutDel(rw.chainTx))
		case withTx:
			typedWriter.SetTx(rw.chainTx)
		default:
			if rw.stateWriter != nil {
				return fmt.Errorf("can't set tx for writer: %T", rw.stateWriter)
			}
>>>>>>> e5ae2a62
		}

		rw.chain = consensuschain.NewReader(rw.chainConfig, rw.chainTx, rw.blockReader, rw.logger)
	} else {
		rw.chain = nil
		rw.stateReader = nil
		rw.stateWriter = nil
	}

	return nil
}

func (rw *Worker) Run() (err error) {
	defer func() {
		if rec := recover(); rec != nil {
			err = fmt.Errorf("exec.Worker panic: %s, %s", rec, dbg.Stack())
			rw.logger.Warn("Worker failed", "err", err)
		}
	}()

	for txTask, ok := rw.in.Next(rw.ctx); ok; txTask, ok = rw.in.Next(rw.ctx) {
		result := func() (result *TxResult) {
			defer func() {
				if rec := recover(); rec != nil {
					result = &TxResult{
						Task: txTask,
						Err:  fmt.Errorf("exec task panic: %s, %s", rec, dbg.Stack()),
					}
				}
			}()
			return rw.RunTxTask(txTask)
		}()
		if err := rw.results.Add(rw.ctx, result); err != nil {
			return err
		}
	}
	return nil
}

func (rw *Worker) RunTxTask(txTask Task) (result *TxResult) {
	rw.lock.Lock()
	defer rw.lock.Unlock()

	for !rw.runnable.Load() {
		rw.notifier.Wait()
	}

	if rw.metrics != nil {
		rw.metrics.Active.Add(1)
		start := time.Now()
		defer func() {
			rw.metrics.Duration.Add(time.Since(start))
			if readDuration := rw.ibs.ReadDuration(); readDuration > 0 {
				rw.metrics.ReadDuration.Add(rw.ibs.ReadDuration())
				rw.metrics.ReadCount.Add(rw.ibs.ReadCount())
				rw.metrics.AccountReadDuration.Add(rw.ibs.AccountReadDuration())
				rw.metrics.AccountReadCount.Add(rw.ibs.AccountReadCount())
				rw.metrics.StorageReadDuration.Add(rw.ibs.StorageReadDuration())
				rw.metrics.StorageReadCount.Add(rw.ibs.StorageReadCount())
				rw.metrics.CodeReadDuration.Add(rw.ibs.CodeReadDuration())
				rw.metrics.CodeReadCount.Add(rw.ibs.CodeReadCount())
			}
			if result != nil {
				rw.metrics.GasUsed.Add(int64(result.ExecutionResult.GasUsed))
			}
			rw.metrics.Active.Add(-1)
		}()
	}

	result = rw.RunTxTaskNoLock(txTask)
	return result
}

// Needed to set history reader when need to offset few txs from block beginning and does not break processing,
// like compute gas used for block and then to set state reader to continue processing on latest data.
func (rw *Worker) SetReader(reader state.StateReader) {
	rw.stateReader = reader
	type latest interface {
		SetGetter(kv.TemporalGetter)
	}

	type historic interface {
		SetTx(kv.TemporalTx)
	}

	switch typedReader := rw.stateReader.(type) {
	case latest:
		typedReader.SetGetter(rw.rs.Domains().AsGetter(rw.chainTx))
	case historic:
		typedReader.SetTx(rw.chainTx)
	}
	rw.ibs = state.New(rw.stateReader)

	switch reader.(type) {
	case *state.HistoryReaderV3:
		rw.historyMode = true
	default:
		rw.historyMode = false
	}
}

func (rw *Worker) RunTxTaskNoLock(txTask Task) *TxResult {
	if txTask.IsHistoric() && !rw.historyMode {
		// in case if we cancelled execution and commitment happened in the middle of the block, we have to process block
		// from the beginning until committed txNum and only then disable history mode.
		// Needed to correctly evaluate spent gas and other things.
<<<<<<< HEAD
		rw.SetReader(state.NewHistoryReaderV3())
	} else if !txTask.IsHistoric() && rw.historyMode {
		rw.SetReader(state.NewBufferedReader(rw.rs, state.NewStateReader(rw.rs.Domains(), rw.chainTx)))
=======
		rw.SetReader(state.NewHistoryReaderV3(rw.chainTx, txTask.Version().TxNum))
	} else if !txTask.IsHistoric() && (rw.stateReader == nil || rw.historyMode) {
		rw.SetReader(state.NewBufferedReader(rw.rs, state.NewReaderV3(rw.rs.Domains().AsGetter(rw.chainTx))))
>>>>>>> e5ae2a62
	}

	if rw.background && rw.chainTx == nil {
		chainTx, err := rw.chainDb.BeginTemporalRo(rw.ctx) //nolint

		if err != nil {
			return &TxResult{
				Task: txTask,
				Err:  err,
			}
		}

<<<<<<< HEAD
		rw.resetTx(chainTx)
	}

	if txTask.IsHistoric() && !rw.historyMode {
		// in case if we cancelled execution and commitment happened in the middle of the block, we have to process block
		// from the beginning until committed txNum and only then disable history mode.
		// Needed to correctly evaluate spent gas and other things.
		rw.SetReader(state.NewHistoryReaderV3())
	} else if !txTask.IsHistoric() && rw.historyMode {
		rw.SetReader(state.NewBufferedReader(rw.rs, state.NewStateReader(rw.rs.Domains(), rw.chainTx)))
=======
		if err = rw.resetTx(chainTx); err != nil {
			return &TxResult{
				Task: txTask,
				Err:  err,
			}
		}
>>>>>>> e5ae2a62
	}

	txIndex := txTask.Version().TxIndex

	var callTracer *calltracer.CallTracer

	if txIndex != -1 && !txTask.IsBlockEnd() {
		callTracer = calltracer.NewCallTracer(txTask.TracingHooks())
	}

	rw.resetTxNum(txTask.Version().TxNum)

	if err := txTask.Reset(rw.evm, rw.ibs, callTracer); err != nil {
		return &TxResult{
			Task: txTask,
			Err:  err,
		}
	}

	result := txTask.Execute(rw.evm, rw.engine, rw.genesis, rw.ibs, rw.stateWriter, rw.chainConfig, rw.chain, rw.dirs, true)

	if result.Task == nil {
		result.Task = txTask
	}

	if callTracer != nil {
		result.TraceFroms = callTracer.Froms()
		result.TraceTos = callTracer.Tos()
	}

	return result
}

func NewWorkersPool(ctx context.Context, accumulator *shards.Accumulator, background bool, chainDb kv.TemporalRoDB,
	rs *state.StateV3Buffered, stateReader state.StateReader, stateWriter state.StateWriter, in *QueueWithRetry, blockReader services.FullBlockReader, chainConfig *chain.Config, genesis *types.Genesis,
	engine rules.Engine, workerCount int, metrics *WorkerMetrics, dirs datadir.Dirs, isMining bool, logger log.Logger) (reconWorkers []*Worker, applyWorker *Worker, rws *ResultsQueue, clear func(), wait func(), err error) {
	reconWorkers = make([]*Worker, workerCount)

	resultsSize := workerCount * 8
	rws = NewResultsQueue(resultsSize, workerCount)

	g, gctx := errgroup.WithContext(ctx)
	for i := 0; i < workerCount; i++ {
		reconWorkers[i] = NewWorker(gctx, background, metrics, chainDb, in, blockReader, chainConfig, genesis, rws, engine, dirs, logger)

		if rs != nil {
			reader := stateReader

			if reader == nil {
				reader = state.NewBufferedReader(rs, state.NewStateReader(rs.Domains(), nil))
			}

			if err = reconWorkers[i].ResetState(rs, nil, reader, stateWriter, accumulator); err != nil {
				return
			}
		}
	}
	if background {
		for i := 0; i < workerCount; i++ {
			g.Go(func() error {
				return reconWorkers[i].Run()
			})
		}
		wait = func() { g.Wait() }
	}

	var clearDone bool
	clear = func() {
		if clearDone {
			return
		}
		clearDone = true
		g.Wait()
		for _, w := range reconWorkers {
			if err = w.ResetTx(nil); err != nil {
				return
			}
		}
		//applyWorker.ResetTx(nil)
	}
	applyWorker = NewWorker(ctx, false, nil, chainDb, in, blockReader, chainConfig, genesis, rws, engine, dirs, logger)

	return reconWorkers, applyWorker, rws, clear, wait, err
}<|MERGE_RESOLUTION|>--- conflicted
+++ resolved
@@ -195,23 +195,16 @@
 	if stateReader != nil {
 		rw.SetReader(stateReader)
 	} else {
-<<<<<<< HEAD
-		rw.SetReader(state.NewBufferedReader(rs, state.NewStateReader(rs.Domains(), rw.chainTx)))
-=======
 		var getter kv.TemporalGetter
 		if chainTx != nil {
 			getter = rs.Domains().AsGetter(chainTx)
 		}
-		rw.SetReader(state.NewBufferedReader(rs, state.NewReaderV3(getter)))
->>>>>>> e5ae2a62
+		rw.SetReader(state.NewBufferedReader(rs, state.NewStateReader(getter)))
 	}
 
 	if stateWriter != nil {
 		rw.stateWriter = stateWriter
 	} else {
-<<<<<<< HEAD
-		rw.stateWriter = state.NewWriter(rs.Domains(), rw.chainTx, accumulator, 0)
-=======
 		var putdel kv.TemporalPutDel
 		if chainTx != nil {
 			putdel = rs.Domains().AsPutDel(chainTx)
@@ -223,7 +216,6 @@
 		if err := rw.resetTx(chainTx); err != nil {
 			return err
 		}
->>>>>>> e5ae2a62
 	}
 
 	return nil
@@ -257,18 +249,6 @@
 	rw.chainTx = chainTx
 
 	if rw.chainTx != nil {
-<<<<<<< HEAD
-		type resettable interface {
-			SetExecutionContext(ec *state.ExecutionContext, tx kv.TemporalTx)
-		}
-
-		if resettable, ok := rw.stateReader.(resettable); ok {
-			resettable.SetExecutionContext(rw.rs.Domains(), rw.chainTx)
-		}
-
-		if resettable, ok := rw.stateWriter.(resettable); ok {
-			resettable.SetExecutionContext(rw.rs.Domains(), rw.chainTx)
-=======
 		type latest interface {
 			SetGetter(kv.TemporalGetter)
 		}
@@ -305,7 +285,6 @@
 			if rw.stateWriter != nil {
 				return fmt.Errorf("can't set tx for writer: %T", rw.stateWriter)
 			}
->>>>>>> e5ae2a62
 		}
 
 		rw.chain = consensuschain.NewReader(rw.chainConfig, rw.chainTx, rw.blockReader, rw.logger)
@@ -412,15 +391,9 @@
 		// in case if we cancelled execution and commitment happened in the middle of the block, we have to process block
 		// from the beginning until committed txNum and only then disable history mode.
 		// Needed to correctly evaluate spent gas and other things.
-<<<<<<< HEAD
-		rw.SetReader(state.NewHistoryReaderV3())
-	} else if !txTask.IsHistoric() && rw.historyMode {
-		rw.SetReader(state.NewBufferedReader(rw.rs, state.NewStateReader(rw.rs.Domains(), rw.chainTx)))
-=======
 		rw.SetReader(state.NewHistoryReaderV3(rw.chainTx, txTask.Version().TxNum))
 	} else if !txTask.IsHistoric() && (rw.stateReader == nil || rw.historyMode) {
-		rw.SetReader(state.NewBufferedReader(rw.rs, state.NewReaderV3(rw.rs.Domains().AsGetter(rw.chainTx))))
->>>>>>> e5ae2a62
+		rw.SetReader(state.NewBufferedReader(rw.rs, state.NewStateReader(rw.rs.Domains().AsGetter(rw.chainTx))))
 	}
 
 	if rw.background && rw.chainTx == nil {
@@ -433,25 +406,12 @@
 			}
 		}
 
-<<<<<<< HEAD
-		rw.resetTx(chainTx)
-	}
-
-	if txTask.IsHistoric() && !rw.historyMode {
-		// in case if we cancelled execution and commitment happened in the middle of the block, we have to process block
-		// from the beginning until committed txNum and only then disable history mode.
-		// Needed to correctly evaluate spent gas and other things.
-		rw.SetReader(state.NewHistoryReaderV3())
-	} else if !txTask.IsHistoric() && rw.historyMode {
-		rw.SetReader(state.NewBufferedReader(rw.rs, state.NewStateReader(rw.rs.Domains(), rw.chainTx)))
-=======
 		if err = rw.resetTx(chainTx); err != nil {
 			return &TxResult{
 				Task: txTask,
 				Err:  err,
 			}
 		}
->>>>>>> e5ae2a62
 	}
 
 	txIndex := txTask.Version().TxIndex
