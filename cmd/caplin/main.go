// Copyright 2022 Erigon-Lightclient contributors
// Licensed under the Apache License, Version 2.0 (the "License");
// you may not use this file except in compliance with the License.
// You may obtain a copy of the License at
//     http://www.apache.org/licenses/LICENSE-2.0
// Unless required by applicable law or agreed to in writing, software
// distributed under the License is distributed on an "AS IS" BASIS,
// WITHOUT WARRANTIES OR CONDITIONS OF ANY KIND, either express or implied.
// See the License for the specific language governing permissions and
// limitations under the License.

package main

import (
	"context"
	"fmt"
	"os"

	"github.com/ledgerwatch/erigon-lib/chain/snapcfg"
	"github.com/ledgerwatch/erigon/cl/beacon/beacon_router_configuration"
	freezer2 "github.com/ledgerwatch/erigon/cl/freezer"
	"github.com/ledgerwatch/erigon/cl/persistence"
	"github.com/ledgerwatch/erigon/cl/persistence/db_config"
	"github.com/ledgerwatch/erigon/cl/phase1/core"
	"github.com/ledgerwatch/erigon/cl/phase1/core/state"
	execution_client2 "github.com/ledgerwatch/erigon/cl/phase1/execution_client"
	"github.com/ledgerwatch/erigon/eth/ethconfig"

	"github.com/ledgerwatch/log/v3"
	"github.com/urfave/cli/v2"

	"github.com/ledgerwatch/erigon/cmd/caplin/caplin1"
	"github.com/ledgerwatch/erigon/cmd/caplin/caplincli"
	"github.com/ledgerwatch/erigon/cmd/caplin/caplinflags"
	"github.com/ledgerwatch/erigon/cmd/sentinel/sentinelflags"
	"github.com/ledgerwatch/erigon/cmd/utils"
	"github.com/ledgerwatch/erigon/turbo/app"
	"github.com/ledgerwatch/erigon/turbo/debug"
)

func main() {
	app := app.MakeApp("caplin", runCaplinNode, append(caplinflags.CliFlags, sentinelflags.CliFlags...))
	if err := app.Run(os.Args); err != nil {
		_, printErr := fmt.Fprintln(os.Stderr, err)
		if printErr != nil {
			log.Warn("Fprintln error", "err", printErr)
		}
		os.Exit(1)
	}
}

func runCaplinNode(cliCtx *cli.Context) error {
	cfg, err := caplincli.SetupCaplinCli(cliCtx)
	if err != nil {
		log.Error("[Phase1] Could not initialize caplin", "err", err)
		return err
	}
	if _, _, err := debug.Setup(cliCtx, true /* root logger */); err != nil {
		return err
	}
	log.Root().SetHandler(log.LvlFilterHandler(log.Lvl(cfg.LogLvl), log.StderrHandler))
	log.Info("[Phase1]", "chain", cliCtx.String(utils.ChainFlag.Name))
	log.Info("[Phase1] Running Caplin")
	// Either start from genesis or a checkpoint
	ctx, cn := context.WithCancel(context.Background())
	defer cn()
	var state *state.CachingBeaconState
	if cfg.InitialSync {
		state = cfg.InitalState
	} else {
		state, err = core.RetrieveBeaconState(ctx, cfg.BeaconCfg, cfg.GenesisCfg, cfg.CheckpointUri)
		if err != nil {
			return err
		}
	}

	// sentinel, err := service.StartSentinelService(&sentinel.SentinelConfig{
	// 	IpAddr:        cfg.Addr,
	// 	Port:          int(cfg.Port),
	// 	TCPPort:       cfg.ServerTcpPort,
	// 	GenesisConfig: cfg.GenesisCfg,
	// 	NetworkConfig: cfg.NetworkCfg,
	// 	BeaconConfig:  cfg.BeaconCfg,
	// 	NoDiscovery:   cfg.NoDiscovery,
	// 	EnableBlocks:  true,
	// }, nil, nil, &service.ServerConfig{Network: cfg.ServerProtocol, Addr: cfg.ServerAddr}, nil, &cltypes.Status{
	// 	ForkDigest:     forkDigest,
	// 	FinalizedRoot:  state.FinalizedCheckpoint().BlockRoot(),
	// 	FinalizedEpoch: state.FinalizedCheckpoint().Epoch(),
	// 	HeadSlot:       state.FinalizedCheckpoint().Epoch() * cfg.BeaconCfg.SlotsPerEpoch,
	// 	HeadRoot:       state.FinalizedCheckpoint().BlockRoot(),
	// }, log.Root())
	// if err != nil {
	// 	log.Error("Could not start sentinel", "err", err)
	// }

	// log.Info("Sentinel started", "addr", cfg.ServerAddr)

	if err != nil {
		log.Error("[Checkpoint Sync] Failed", "reason", err)
		return err
	}
	var executionEngine execution_client2.ExecutionEngine
	if cfg.RunEngineAPI {
		cc, err := execution_client2.NewExecutionClientRPC(ctx, cfg.JwtSecret, cfg.EngineAPIAddr, cfg.EngineAPIPort)
		if err != nil {
			log.Error("could not start engine api", "err", err)
		}
		log.Info("Started Engine API RPC Client", "addr", cfg.EngineAPIAddr)
		executionEngine = cc
	}

	var caplinFreezer freezer2.Freezer
	if cfg.RecordMode {
		caplinFreezer = &freezer2.RootPathOsFs{
			Root: cfg.RecordDir,
		}
	}
	rawBeaconBlockChainDb, _ := persistence.AferoRawBeaconBlockChainFromOsPath(cfg.BeaconCfg, cfg.Dirs.CaplinHistory)
	historyDB, indiciesDB, err := caplin1.OpenCaplinDatabase(ctx, db_config.DefaultDatabaseConfiguration, cfg.BeaconCfg, rawBeaconBlockChainDb, cfg.Dirs.CaplinIndexing, executionEngine, false)
	if err != nil {
		return err
	}

	snapshotVersion := snapcfg.KnownCfg(cliCtx.String(utils.ChainFlag.Name), 0).Version

<<<<<<< HEAD
	return caplin1.RunCaplinPhase1(ctx, sentinel, executionEngine, cfg.BeaconCfg, cfg.GenesisCfg, cfg.NetworkCfg, state, caplinFreezer, cfg.Dirs, snapshotVersion, beacon_router_configuration.RouterConfiguration{
=======
	return caplin1.RunCaplinPhase1(ctx, executionEngine, &ethconfig.Config{
		LightClientDiscoveryAddr:    cfg.Addr,
		LightClientDiscoveryPort:    uint64(cfg.Port),
		LightClientDiscoveryTCPPort: uint64(cfg.ServerTcpPort),
	}, cfg.NetworkCfg, cfg.BeaconCfg, cfg.GenesisCfg, state, caplinFreezer, cfg.Dirs, snapshotVersion, beacon_router_configuration.RouterConfiguration{
>>>>>>> 7318c0ae
		Protocol:         cfg.BeaconProtocol,
		Address:          cfg.BeaconAddr,
		ReadTimeTimeout:  cfg.BeaconApiReadTimeout,
		WriteTimeout:     cfg.BeaconApiWriteTimeout,
		IdleTimeout:      cfg.BeaconApiWriteTimeout,
		Active:           !cfg.NoBeaconApi,
		AllowedOrigins:   cfg.AllowedOrigins,
		AllowedMethods:   cfg.AllowedMethods,
		AllowCredentials: cfg.AllowCredentials,
	}, nil, nil, false, false, historyDB, indiciesDB, nil)
}<|MERGE_RESOLUTION|>--- conflicted
+++ resolved
@@ -124,15 +124,11 @@
 
 	snapshotVersion := snapcfg.KnownCfg(cliCtx.String(utils.ChainFlag.Name), 0).Version
 
-<<<<<<< HEAD
-	return caplin1.RunCaplinPhase1(ctx, sentinel, executionEngine, cfg.BeaconCfg, cfg.GenesisCfg, cfg.NetworkCfg, state, caplinFreezer, cfg.Dirs, snapshotVersion, beacon_router_configuration.RouterConfiguration{
-=======
 	return caplin1.RunCaplinPhase1(ctx, executionEngine, &ethconfig.Config{
 		LightClientDiscoveryAddr:    cfg.Addr,
 		LightClientDiscoveryPort:    uint64(cfg.Port),
 		LightClientDiscoveryTCPPort: uint64(cfg.ServerTcpPort),
 	}, cfg.NetworkCfg, cfg.BeaconCfg, cfg.GenesisCfg, state, caplinFreezer, cfg.Dirs, snapshotVersion, beacon_router_configuration.RouterConfiguration{
->>>>>>> 7318c0ae
 		Protocol:         cfg.BeaconProtocol,
 		Address:          cfg.BeaconAddr,
 		ReadTimeTimeout:  cfg.BeaconApiReadTimeout,
