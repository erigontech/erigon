--- conflicted
+++ resolved
@@ -138,9 +138,5 @@
 		LightClientDiscoveryAddr:    cfg.Addr,
 		LightClientDiscoveryPort:    uint64(cfg.Port),
 		LightClientDiscoveryTCPPort: uint64(cfg.ServerTcpPort),
-<<<<<<< HEAD
-	}, cfg.NetworkCfg, cfg.BeaconCfg, cfg.GenesisCfg, state, caplinFreezer, cfg.Dirs, rcfg, nil, nil, false, false, indiciesDB, nil, blockSnapBuildSema)
-=======
-	}, cfg.NetworkCfg, cfg.BeaconCfg, cfg.GenesisCfg, state, caplinFreezer, cfg.Dirs, rcfg, nil, nil, false, false, false, indiciesDB, blobStorage, nil)
->>>>>>> cf535110
+	}, cfg.NetworkCfg, cfg.BeaconCfg, cfg.GenesisCfg, state, caplinFreezer, cfg.Dirs, rcfg, nil, nil, false, false, false, indiciesDB, blobStorage, nil, blockSnapBuildSema)
 }