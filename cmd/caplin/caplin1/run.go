// Copyright 2024 The Erigon Authors
// This file is part of Erigon.
//
// Erigon is free software: you can redistribute it and/or modify
// it under the terms of the GNU Lesser General Public License as published by
// the Free Software Foundation, either version 3 of the License, or
// (at your option) any later version.
//
// Erigon is distributed in the hope that it will be useful,
// but WITHOUT ANY WARRANTY; without even the implied warranty of
// MERCHANTABILITY or FITNESS FOR A PARTICULAR PURPOSE. See the
// GNU Lesser General Public License for more details.
//
// You should have received a copy of the GNU Lesser General Public License
// along with Erigon. If not, see <http://www.gnu.org/licenses/>.

package caplin1

import (
	"context"
	"errors"
	"fmt"
	"math"
	"os"
	"path"
	"time"

	"google.golang.org/grpc/credentials"

	"github.com/erigontech/erigon-lib/log/v3"

	"golang.org/x/sync/semaphore"

	proto_downloader "github.com/erigontech/erigon-lib/gointerfaces/downloaderproto"
	"github.com/erigontech/erigon/cl/aggregation"
	"github.com/erigontech/erigon/cl/antiquary"
	"github.com/erigontech/erigon/cl/beacon"
	"github.com/erigontech/erigon/cl/beacon/beaconevents"
	"github.com/erigontech/erigon/cl/beacon/handler"
	"github.com/erigontech/erigon/cl/beacon/synced_data"
	"github.com/erigontech/erigon/cl/clparams/initial_state"
	"github.com/erigontech/erigon/cl/cltypes"
	"github.com/erigontech/erigon/cl/monitor"
	"github.com/erigontech/erigon/cl/rpc"
	"github.com/erigontech/erigon/cl/sentinel"
	"github.com/erigontech/erigon/cl/sentinel/service"
	"github.com/erigontech/erigon/cl/utils/eth_clock"
	"github.com/erigontech/erigon/cl/validator/attestation_producer"
	"github.com/erigontech/erigon/cl/validator/committee_subscription"
	"github.com/erigontech/erigon/cl/validator/sync_contribution_pool"
	"github.com/erigontech/erigon/cl/validator/validator_params"
	"github.com/erigontech/erigon/eth/ethconfig"
	"github.com/erigontech/erigon/params"
	"github.com/erigontech/erigon/turbo/snapshotsync"
	"github.com/erigontech/erigon/turbo/snapshotsync/freezeblocks"

	"github.com/spf13/afero"

	"github.com/erigontech/erigon/cl/persistence/beacon_indicies"
	"github.com/erigontech/erigon/cl/persistence/blob_storage"
	"github.com/erigontech/erigon/cl/persistence/format/snapshot_format"
	"github.com/erigontech/erigon/cl/persistence/genesisdb"
	state_accessors "github.com/erigontech/erigon/cl/persistence/state"
	"github.com/erigontech/erigon/cl/persistence/state/historical_states_reader"
	"github.com/erigontech/erigon/cl/phase1/core/checkpoint_sync"
	"github.com/erigontech/erigon/cl/phase1/core/state"
	"github.com/erigontech/erigon/cl/phase1/execution_client"
	"github.com/erigontech/erigon/cl/phase1/forkchoice"
	"github.com/erigontech/erigon/cl/phase1/forkchoice/fork_graph"
	"github.com/erigontech/erigon/cl/phase1/forkchoice/public_keys_registry"
	"github.com/erigontech/erigon/cl/phase1/network"
	"github.com/erigontech/erigon/cl/phase1/network/services"
	"github.com/erigontech/erigon/cl/phase1/stages"
	"github.com/erigontech/erigon/cl/pool"

	"github.com/Giulio2002/bls"

	"github.com/erigontech/erigon-lib/common/datadir"
	"github.com/erigontech/erigon-lib/kv"
	"github.com/erigontech/erigon-lib/kv/mdbx"
	"github.com/erigontech/erigon/cl/clparams"
)

func OpenCaplinDatabase(ctx context.Context,
	beaconConfig *clparams.BeaconChainConfig,
	ethClock eth_clock.EthereumClock,
	dbPath string,
	blobDir string,
	engine execution_client.ExecutionEngine,
	wipeout bool,
	blobPruneDistance uint64,
) (kv.RwDB, blob_storage.BlobStorage, error) {
	dataDirIndexer := path.Join(dbPath, "beacon_indicies")
	blobDbPath := path.Join(blobDir, "chaindata")

	if wipeout {
		os.RemoveAll(dataDirIndexer)
		os.RemoveAll(blobDbPath)
	}

	os.MkdirAll(dbPath, 0700)
	os.MkdirAll(dataDirIndexer, 0700)

	db := mdbx.New(kv.CaplinDB, log.New()).Path(dbPath).
		WithTableCfg(func(defaultBuckets kv.TableCfg) kv.TableCfg { //TODO: move Caplin tables to own tables cofig
			return kv.ChaindataTablesCfg
		}).MustOpen()
	blobDB := mdbx.New(kv.CaplinDB, log.New()).Path(blobDbPath).
		WithTableCfg(func(defaultBuckets kv.TableCfg) kv.TableCfg {
			return kv.ChaindataTablesCfg
		}).MustOpen()

	tx, err := db.BeginRw(ctx)
	if err != nil {
		return nil, nil, err
	}
	defer tx.Rollback()

	if err := tx.Commit(); err != nil {
		return nil, nil, err
	}
	{ // start ticking forkChoice
		go func() {
			<-ctx.Done()
			db.Close()
			blobDB.Close() // close blob database here
		}()
	}
	return db, blob_storage.NewBlobStore(blobDB, afero.NewBasePathFs(afero.NewOsFs(), blobDir), blobPruneDistance, beaconConfig, ethClock), nil
}

func RunCaplinService(ctx context.Context, engine execution_client.ExecutionEngine, config clparams.CaplinConfig,
	dirs datadir.Dirs, eth1Getter snapshot_format.ExecutionBlockReaderByNumber,
	snDownloader proto_downloader.DownloaderClient, creds credentials.TransportCredentials, snBuildSema *semaphore.Weighted) error {

	var networkConfig *clparams.NetworkConfig
	var beaconConfig *clparams.BeaconChainConfig

	var err error

	var genesisState *state.CachingBeaconState
	var genesisDb genesisdb.GenesisDB

	if config.IsDevnet() {
		config.NetworkId = clparams.CustomNetwork // Force custom network
		if config.HaveInvalidDevnetParams() {
			return errors.New("devnet config and genesis state paths must be set together")
		}
		networkConfig, _ = clparams.GetConfigsByNetwork(clparams.MainnetNetwork)
		tmp, err := clparams.CustomConfig(config.CustomConfigPath)
		if err != nil {
			return err
		}
		beaconConfig = &tmp
		genesisDb = genesisdb.NewGenesisDB(beaconConfig, dirs.CaplinGenesis)

		stateBytes, err := os.ReadFile(config.CustomGenesisStatePath)
		if err != nil {
			return fmt.Errorf("could not read provided genesis state file: %s", err)
		}
		genesisState = state.New(beaconConfig)

		if err := genesisState.DecodeSSZ(stateBytes, int(beaconConfig.GetCurrentStateVersion(beaconConfig.GenesisEpoch))); err != nil {
			return fmt.Errorf("could not decode genesis state: %s", err)
		}
	} else {
		networkConfig, beaconConfig = clparams.GetConfigsByNetwork(config.NetworkId)
		genesisDb = genesisdb.NewGenesisDB(beaconConfig, dirs.CaplinGenesis)

		isGenesisDBInitialized, err := genesisDb.IsInitialized()
		if err != nil {
			return err
		}

		// If genesis state is provided and is hardcoded, use it
		if initial_state.IsGenesisStateSupported(config.NetworkId) && !isGenesisDBInitialized {
			genesisState, err = initial_state.GetGenesisState(config.NetworkId)
			if err != nil {
				return err
			}
		}

	}

	if config.NetworkId == clparams.CustomNetwork {
		config.NetworkId = clparams.NetworkType(beaconConfig.DepositNetworkID)
	}

	if len(config.BootstrapNodes) > 0 {
		networkConfig.BootNodes = config.BootstrapNodes
	}

	if len(config.StaticPeers) > 0 {
		networkConfig.StaticPeers = config.StaticPeers
	}
	if genesisState != nil {
		genesisDb.Initialize(genesisState)
	} else {
		genesisState, err = genesisDb.ReadGenesisState()
		if err != nil {
			return err
		}
	}

	state, err := checkpoint_sync.ReadOrFetchLatestBeaconState(ctx, dirs, beaconConfig, config, genesisDb)
	if err != nil {
		return err
	}
	ethClock := eth_clock.NewEthereumClock(state.GenesisTime(), state.GenesisValidatorsRoot(), beaconConfig)

	pruneBlobDistance := uint64(128600)
	if config.ArchiveBlobs || config.BlobPruningDisabled {
		pruneBlobDistance = math.MaxUint64
	}

	indexDB, blobStorage, err := OpenCaplinDatabase(ctx, beaconConfig, ethClock, dirs.CaplinIndexing, dirs.CaplinBlobs, engine, false, pruneBlobDistance)
	if err != nil {
		return err
	}

	caplinOptions := []CaplinOption{}
	if config.BeaconAPIRouter.Builder {
		if config.RelayUrlExist() {
			caplinOptions = append(caplinOptions, WithBuilder(config.MevRelayUrl, beaconConfig))
		} else {
			log.Warn("builder api enable but relay url not set. Skipping builder mode")
			config.BeaconAPIRouter.Builder = false
		}
	}
	log.Info("Starting caplin")

	if eth1Getter != nil {
		eth1Getter.SetBeaconChainConfig(beaconConfig)
	}

	ctx, cn := context.WithCancel(ctx)
	defer cn()

	option := &option{}
	for _, opt := range caplinOptions {
		opt(option)
	}

	logger := log.New("app", "caplin")

	config.NetworkId = clparams.CustomNetwork // Force custom network
	freezeCfg := ethconfig.Defaults.Snapshot
	freezeCfg.ChainName = beaconConfig.ConfigName
	csn := freezeblocks.NewCaplinSnapshots(freezeCfg, beaconConfig, dirs, logger)
	rcsn := freezeblocks.NewBeaconSnapshotReader(csn, eth1Getter, beaconConfig)

	pool := pool.NewOperationsPool(beaconConfig)
	attestationProducer := attestation_producer.New(ctx, beaconConfig)

	caplinFcuPath := path.Join(dirs.Tmp, "caplin-forkchoice")
	os.RemoveAll(caplinFcuPath)
	err = os.MkdirAll(caplinFcuPath, 0o755)
	if err != nil {
		return err
	}
	fcuFs := afero.NewBasePathFs(afero.NewOsFs(), caplinFcuPath)
	syncedDataManager := synced_data.NewSyncedDataManager(beaconConfig, true)

	syncContributionPool := sync_contribution_pool.NewSyncContributionPool(beaconConfig)
	emitters := beaconevents.NewEventEmitter()
	aggregationPool := aggregation.NewAggregationPool(ctx, beaconConfig, networkConfig, ethClock)
	validatorMonitor := monitor.NewValidatorMonitor(config.EnableValidatorMonitor, ethClock, beaconConfig, syncedDataManager)
	doLMDSampling := len(state.GetActiveValidatorsIndices(state.Slot()/beaconConfig.SlotsPerEpoch)) >= 20_000

	// create the public keys registry
	pksRegistry := public_keys_registry.NewHeadViewPublicKeysRegistry(syncedDataManager)

	forkChoice, err := forkchoice.NewForkChoiceStore(
		ethClock, state, engine, pool, fork_graph.NewForkGraphDisk(state, fcuFs, config.BeaconAPIRouter, emitters),
		emitters, syncedDataManager, blobStorage, validatorMonitor, pksRegistry, doLMDSampling)
	if err != nil {
		logger.Error("Could not create forkchoice", "err", err)
		return err
	}
	bls.SetEnabledCaching(true)

	forkDigest, err := ethClock.CurrentForkDigest()
	if err != nil {
		return err
	}
	activeIndicies := state.GetActiveValidatorsIndices(state.Slot() / beaconConfig.SlotsPerEpoch)

	sentinel, err := service.StartSentinelService(&sentinel.SentinelConfig{
		IpAddr:                       config.CaplinDiscoveryAddr,
		Port:                         int(config.CaplinDiscoveryPort),
		TCPPort:                      uint(config.CaplinDiscoveryTCPPort),
		EnableUPnP:                   config.EnableUPnP,
		MaxInboundTrafficPerPeer:     config.MaxInboundTrafficPerPeer,
		MaxOutboundTrafficPerPeer:    config.MaxOutboundTrafficPerPeer,
		AdaptableTrafficRequirements: config.AdptableTrafficRequirements,
		SubscribeAllTopics:           config.SubscribeAllTopics,
		NetworkConfig:                networkConfig,
		BeaconConfig:                 beaconConfig,
		TmpDir:                       dirs.Tmp,
		EnableBlocks:                 true,
		ActiveIndicies:               uint64(len(activeIndicies)),
		MaxPeerCount:                 config.MaxPeerCount,
	}, rcsn, blobStorage, indexDB, &service.ServerConfig{
		Network: "tcp",
		Addr:    fmt.Sprintf("%s:%d", config.SentinelAddr, config.SentinelPort),
		Creds:   creds,
		InitialStatus: &cltypes.Status{
			ForkDigest:     forkDigest,
			FinalizedRoot:  state.FinalizedCheckpoint().Root,
			FinalizedEpoch: state.FinalizedCheckpoint().Epoch,
			HeadSlot:       state.FinalizedCheckpoint().Epoch * beaconConfig.SlotsPerEpoch,
			HeadRoot:       state.FinalizedCheckpoint().Root,
		},
	}, ethClock, forkChoice, logger)
	if err != nil {
		return err
	}
	beaconRpc := rpc.NewBeaconRpcP2P(ctx, sentinel, beaconConfig, ethClock)
	committeeSub := committee_subscription.NewCommitteeSubscribeManagement(ctx, indexDB, beaconConfig, networkConfig, ethClock, sentinel, aggregationPool, syncedDataManager)
	batchSignatureVerifier := services.NewBatchSignatureVerifier(ctx, sentinel)
	// Define gossip services
	blockService := services.NewBlockService(ctx, indexDB, forkChoice, syncedDataManager, ethClock, beaconConfig, emitters)
	blobService := services.NewBlobSidecarService(ctx, beaconConfig, forkChoice, syncedDataManager, ethClock, emitters, false)
	syncCommitteeMessagesService := services.NewSyncCommitteeMessagesService(beaconConfig, ethClock, syncedDataManager, syncContributionPool, batchSignatureVerifier, false)
	attestationService := services.NewAttestationService(ctx, forkChoice, committeeSub, ethClock, syncedDataManager, beaconConfig, networkConfig, emitters, batchSignatureVerifier)
	syncContributionService := services.NewSyncContributionService(syncedDataManager, beaconConfig, syncContributionPool, ethClock, emitters, batchSignatureVerifier, false)
	aggregateAndProofService := services.NewAggregateAndProofService(ctx, syncedDataManager, forkChoice, beaconConfig, pool, false, batchSignatureVerifier)
	voluntaryExitService := services.NewVoluntaryExitService(pool, emitters, syncedDataManager, beaconConfig, ethClock, batchSignatureVerifier)
	blsToExecutionChangeService := services.NewBLSToExecutionChangeService(pool, emitters, syncedDataManager, beaconConfig, batchSignatureVerifier)
	proposerSlashingService := services.NewProposerSlashingService(pool, syncedDataManager, beaconConfig, ethClock, emitters)

	{
		go batchSignatureVerifier.Start()
	}

	// Create the gossip manager
	gossipManager := network.NewGossipReceiver(sentinel, forkChoice, beaconConfig, networkConfig, ethClock, emitters, committeeSub,
		blockService, blobService, syncCommitteeMessagesService, syncContributionService, aggregateAndProofService,
		attestationService, voluntaryExitService, blsToExecutionChangeService, proposerSlashingService)
	{ // start ticking forkChoice
		go func() {
			tickInterval := time.NewTicker(2 * time.Millisecond)
			for {
				select {
				case <-tickInterval.C:
					forkChoice.OnTick(uint64(time.Now().Unix()))
				case <-ctx.Done():
					return
				}
			}
		}()
	}

	{ // start the gossip manager
		go gossipManager.Start(ctx)
		logger.Info("Started Ethereum 2.0 Gossip Service")
	}

	{ // start logging peers
		go func() {
			logIntervalPeers := time.NewTicker(1 * time.Minute)
			for {
				select {
				case <-logIntervalPeers.C:
					if peerCount, err := beaconRpc.Peers(); err == nil {
						logger.Info("P2P", "peers", peerCount)
					} else {
						logger.Error("P2P", "err", err)
					}
				case <-ctx.Done():
					return
				}
			}
		}()
	}

	tx, err := indexDB.BeginRw(ctx)
	if err != nil {
		return err
	}
	defer tx.Rollback()

	if err := beacon_indicies.WriteHighestFinalized(tx, 0); err != nil {
		return err
	}

	vTables := state_accessors.NewStaticValidatorTable()
	// Read the current table
	if config.ArchiveStates {
		if err := state_accessors.ReadValidatorsTable(tx, vTables); err != nil {
			return err
		}
	}
	stateSnapshots := snapshotsync.NewCaplinStateSnapshots(ethconfig.BlocksFreezing{}, beaconConfig, dirs, snapshotsync.MakeCaplinStateSnapshotsTypes(indexDB), logger)
<<<<<<< HEAD

	antiq := antiquary.NewAntiquary(ctx, blobStorage, genesisState, vTables, beaconConfig, dirs, snDownloader, indexDB, stateSnapshots, csn, rcsn, syncedDataManager, logger, states, backfilling, blobBackfilling, config.SnapshotGenerationEnabled, snBuildSema)
=======
	if err := stateSnapshots.OpenFolder(); err != nil {
		return err
	}
	antiq := antiquary.NewAntiquary(ctx, blobStorage, genesisState, vTables, beaconConfig, dirs, snDownloader, indexDB, stateSnapshots, csn, rcsn, syncedDataManager, logger, config.ArchiveStates, config.ArchiveBlocks, config.ArchiveBlobs, config.SnapshotGenerationEnabled, snBuildSema)
>>>>>>> 776d0824
	// Create the antiquary
	go func() {
		if err := antiq.Loop(); err != nil {
			logger.Error("Antiquary failed", "err", err)
		}
	}()

	if err := tx.Commit(); err != nil {
		return err
	}

	statesReader := historical_states_reader.NewHistoricalStatesReader(beaconConfig, rcsn, vTables, genesisState, stateSnapshots, syncedDataManager)
	validatorParameters := validator_params.NewValidatorParams()
	if config.BeaconAPIRouter.Active {
		apiHandler := handler.NewApiHandler(
			logger,
			networkConfig,
			ethClock,
			beaconConfig,
			indexDB,
			forkChoice,
			pool,
			rcsn,
			syncedDataManager,
			statesReader,
			sentinel,
			params.GitTag,
			&config.BeaconAPIRouter,
			emitters,
			blobStorage,
			csn,
			validatorParameters,
			attestationProducer,
			engine,
			syncContributionPool,
			committeeSub,
			aggregationPool,
			syncCommitteeMessagesService,
			syncContributionService,
			aggregateAndProofService,
			attestationService,
			voluntaryExitService,
			blsToExecutionChangeService,
			proposerSlashingService,
			option.builderClient,
			validatorMonitor,
			stateSnapshots,
			true,
		)
		go beacon.ListenAndServe(&beacon.LayeredBeaconHandler{
			ArchiveApi: apiHandler,
		}, config.BeaconAPIRouter)
		log.Info("Beacon API started", "addr", config.BeaconAPIRouter.Address)
	}

	stageCfg := stages.ClStagesCfg(
		beaconRpc,
		antiq,
		ethClock,
		beaconConfig,
		state,
		engine,
		gossipManager,
		forkChoice,
		indexDB,
		csn,
		rcsn,
		dirs,
		config.LoopBlockLimit,
		config,
		syncedDataManager,
		emitters,
		blobStorage,
		attestationProducer,
		validatorMonitor,
	)
	sync := stages.ConsensusClStages(ctx, stageCfg)

	logger.Info("[Caplin] starting clstages loop")
	err = sync.StartWithStage(ctx, "DownloadHistoricalBlocks", logger, stageCfg)
	logger.Info("[Caplin] exiting clstages loop")
	if err != nil {
		return err
	}
	return err
}<|MERGE_RESOLUTION|>--- conflicted
+++ resolved
@@ -392,15 +392,7 @@
 		}
 	}
 	stateSnapshots := snapshotsync.NewCaplinStateSnapshots(ethconfig.BlocksFreezing{}, beaconConfig, dirs, snapshotsync.MakeCaplinStateSnapshotsTypes(indexDB), logger)
-<<<<<<< HEAD
-
-	antiq := antiquary.NewAntiquary(ctx, blobStorage, genesisState, vTables, beaconConfig, dirs, snDownloader, indexDB, stateSnapshots, csn, rcsn, syncedDataManager, logger, states, backfilling, blobBackfilling, config.SnapshotGenerationEnabled, snBuildSema)
-=======
-	if err := stateSnapshots.OpenFolder(); err != nil {
-		return err
-	}
 	antiq := antiquary.NewAntiquary(ctx, blobStorage, genesisState, vTables, beaconConfig, dirs, snDownloader, indexDB, stateSnapshots, csn, rcsn, syncedDataManager, logger, config.ArchiveStates, config.ArchiveBlocks, config.ArchiveBlobs, config.SnapshotGenerationEnabled, snBuildSema)
->>>>>>> 776d0824
 	// Create the antiquary
 	go func() {
 		if err := antiq.Loop(); err != nil {
