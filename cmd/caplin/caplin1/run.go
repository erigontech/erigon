package caplin1

import (
	"context"
	"os"
	"path"
	"time"

	proto_downloader "github.com/ledgerwatch/erigon-lib/gointerfaces/downloader"
	"github.com/ledgerwatch/erigon/cl/antiquary"
	"github.com/ledgerwatch/erigon/cl/beacon"
	"github.com/ledgerwatch/erigon/cl/beacon/beacon_router_configuration"
	"github.com/ledgerwatch/erigon/cl/beacon/handler"
	"github.com/ledgerwatch/erigon/cl/cltypes/solid"
	"github.com/ledgerwatch/erigon/cl/freezer"
	freezer2 "github.com/ledgerwatch/erigon/cl/freezer"
	"github.com/ledgerwatch/erigon/eth/ethconfig"
	"github.com/ledgerwatch/erigon/turbo/snapshotsync/freezeblocks"

	"github.com/ledgerwatch/erigon/cl/persistence"
	persistence2 "github.com/ledgerwatch/erigon/cl/persistence"
	"github.com/ledgerwatch/erigon/cl/persistence/db_config"
	"github.com/ledgerwatch/erigon/cl/persistence/format/snapshot_format"
	state_accessors "github.com/ledgerwatch/erigon/cl/persistence/state"
	"github.com/ledgerwatch/erigon/cl/phase1/core/state"
	"github.com/ledgerwatch/erigon/cl/phase1/execution_client"
	"github.com/ledgerwatch/erigon/cl/phase1/forkchoice"
	"github.com/ledgerwatch/erigon/cl/phase1/forkchoice/fork_graph"
	"github.com/ledgerwatch/erigon/cl/phase1/network"
	"github.com/ledgerwatch/erigon/cl/phase1/stages"
	"github.com/ledgerwatch/erigon/cl/pool"
	"github.com/ledgerwatch/log/v3"
	"github.com/spf13/afero"

	"github.com/Giulio2002/bls"
	"github.com/ledgerwatch/erigon-lib/common/datadir"
	"github.com/ledgerwatch/erigon-lib/gointerfaces/sentinel"
	"github.com/ledgerwatch/erigon-lib/kv"
	"github.com/ledgerwatch/erigon-lib/kv/mdbx"
	"github.com/ledgerwatch/erigon/cl/clparams"
	"github.com/ledgerwatch/erigon/cl/rpc"
)

func OpenCaplinDatabase(ctx context.Context,
	databaseConfig db_config.DatabaseConfiguration,
	beaconConfig *clparams.BeaconChainConfig,
	rawBeaconChain persistence2.RawBeaconBlockChain,
	dbPath string,
	engine execution_client.ExecutionEngine,
	wipeout bool,
) (persistence.BeaconChainDatabase, kv.RwDB, error) {
	dataDirIndexer := path.Join(dbPath, "beacon_indicies")
	if wipeout {
		os.RemoveAll(dataDirIndexer)
	}

	os.MkdirAll(dbPath, 0700)

	db := mdbx.MustOpen(dataDirIndexer)

	tx, err := db.BeginRw(ctx)
	if err != nil {
		return nil, nil, err
	}
	defer tx.Rollback()

	if err := db_config.WriteConfigurationIfNotExist(ctx, tx, databaseConfig); err != nil {
		return nil, nil, err
	}

	if err := tx.Commit(); err != nil {
		return nil, nil, err
	}
	{ // start ticking forkChoice
		go func() {
			<-ctx.Done()
			db.Close() // close sql database here
		}()
	}
	return persistence2.NewBeaconChainDatabaseFilesystem(rawBeaconChain, engine, beaconConfig), db, nil
}

func RunCaplinPhase1(ctx context.Context, sentinel sentinel.SentinelClient, engine execution_client.ExecutionEngine,
	beaconConfig *clparams.BeaconChainConfig, genesisConfig *clparams.GenesisConfig, state *state.CachingBeaconState,
<<<<<<< HEAD
	caplinFreezer freezer.Freezer, dirs datadir.Dirs, cfg beacon.RouterConfiguration,
=======
	caplinFreezer freezer.Freezer, dirs datadir.Dirs, cfg beacon_router_configuration.RouterConfiguration, eth1Getter snapshot_format.ExecutionBlockReaderByNumber,
>>>>>>> 7d28151a
	snDownloader proto_downloader.DownloaderClient, backfilling bool) error {
	rawDB := persistence.AferoRawBeaconBlockChainFromOsPath(beaconConfig, dirs.CaplinHistory)
	beaconDB, db, err := OpenCaplinDatabase(ctx, db_config.DefaultDatabaseConfiguration, beaconConfig, rawDB, dirs.CaplinIndexing, engine, false)
	if err != nil {
		return err
	}
	ctx, cn := context.WithCancel(ctx)
	defer cn()

	beaconRpc := rpc.NewBeaconRpcP2P(ctx, sentinel, beaconConfig, genesisConfig)

	logger := log.New("app", "caplin")

	csn := freezeblocks.NewCaplinSnapshots(ethconfig.BlocksFreezing{}, dirs.Snap, logger)
<<<<<<< HEAD
	rcsn := freezeblocks.NewBeaconSnapshotReader(csn, nil, beaconConfig)
=======
	rcsn := freezeblocks.NewBeaconSnapshotReader(csn, eth1Getter, beaconDB, beaconConfig)
>>>>>>> 7d28151a

	if caplinFreezer != nil {
		if err := freezer2.PutObjectSSZIntoFreezer("beaconState", "caplin_core", 0, state, caplinFreezer); err != nil {
			return err
		}
	}

	antiq := antiquary.NewAntiquary(ctx, beaconConfig, dirs, snDownloader, db, csn, rcsn, beaconDB, logger)
	// Create the antiquary
	if snDownloader != nil {
		go func() {
			if err := antiq.Loop(); err != nil {
				logger.Error("Antiquary failed", "err", err)
			}
		}()
	}

	pool := pool.NewOperationsPool(beaconConfig)

	caplinFcuPath := path.Join(dirs.Tmp, "caplin-forkchoice")
	os.RemoveAll(caplinFcuPath)
	err = os.MkdirAll(caplinFcuPath, 0o755)
	if err != nil {
		return err
	}
	fcuFs := afero.NewBasePathFs(afero.NewOsFs(), caplinFcuPath)

	forkChoice, err := forkchoice.NewForkChoiceStore(ctx, state, engine, caplinFreezer, pool, fork_graph.NewForkGraphDisk(state, fcuFs))
	if err != nil {
		logger.Error("Could not create forkchoice", "err", err)
		return err
	}
	bls.SetEnabledCaching(true)
	state.ForEachValidator(func(v solid.Validator, idx, total int) bool {
		pk := v.PublicKey()
		if err := bls.LoadPublicKeyIntoCache(pk[:], false); err != nil {
			panic(err)
		}
		return true
	})
	gossipManager := network.NewGossipReceiver(sentinel, forkChoice, beaconConfig, genesisConfig, caplinFreezer)
	{ // start ticking forkChoice
		go func() {
			tickInterval := time.NewTicker(50 * time.Millisecond)
			for {
				select {
				case <-tickInterval.C:
					forkChoice.OnTick(uint64(time.Now().Unix()))
				case <-ctx.Done():
					return
				}

			}
		}()
	}

	if cfg.Active {
<<<<<<< HEAD
		apiHandler := handler.NewApiHandler(genesisConfig, beaconConfig, rawDB, db, forkChoice, pool)
		go beacon.ListenAndServe(apiHandler, &cfg)
=======
		apiHandler := handler.NewApiHandler(genesisConfig, beaconConfig, rawDB, db, forkChoice, pool, rcsn)
		go beacon.ListenAndServe(apiHandler, cfg)
>>>>>>> 7d28151a
		log.Info("Beacon API started", "addr", cfg.Address)
	}

	{ // start the gossip manager
		go gossipManager.Start(ctx)
		logger.Info("Started Ethereum 2.0 Gossip Service")
	}

	{ // start logging peers
		go func() {
			logIntervalPeers := time.NewTicker(1 * time.Minute)
			for {
				select {
				case <-logIntervalPeers.C:
					if peerCount, err := beaconRpc.Peers(); err == nil {
						logger.Info("P2P", "peers", peerCount)
					}
				case <-ctx.Done():
					return
				}
			}
		}()
	}

<<<<<<< HEAD
	tx, err := db.BeginRo(ctx)
=======
	tx, err := db.BeginRw(ctx)
>>>>>>> 7d28151a
	if err != nil {
		return err
	}
	defer tx.Rollback()

	dbConfig, err := db_config.ReadConfiguration(ctx, tx)
	if err != nil {
		return err
	}

<<<<<<< HEAD
=======
	if err := state_accessors.InitializePublicKeyTable(tx, state); err != nil {
		return err
	}

	if err := tx.Commit(); err != nil {
		return err
	}

>>>>>>> 7d28151a
	stageCfg := stages.ClStagesCfg(beaconRpc, antiq, genesisConfig, beaconConfig, state, engine, gossipManager, forkChoice, beaconDB, db, csn, dirs.Tmp, dbConfig, backfilling)
	sync := stages.ConsensusClStages(ctx, stageCfg)

	logger.Info("[Caplin] starting clstages loop")
	err = sync.StartWithStage(ctx, "WaitForPeers", logger, stageCfg)
	logger.Info("[Caplin] exiting clstages loop")
	if err != nil {
		return err
	}
	return err
}<|MERGE_RESOLUTION|>--- conflicted
+++ resolved
@@ -29,7 +29,7 @@
 	"github.com/ledgerwatch/erigon/cl/phase1/network"
 	"github.com/ledgerwatch/erigon/cl/phase1/stages"
 	"github.com/ledgerwatch/erigon/cl/pool"
-	"github.com/ledgerwatch/log/v3"
+	"github.com/ledgerwatch/erigon/cl/rpc"
 	"github.com/spf13/afero"
 
 	"github.com/Giulio2002/bls"
@@ -38,7 +38,7 @@
 	"github.com/ledgerwatch/erigon-lib/kv"
 	"github.com/ledgerwatch/erigon-lib/kv/mdbx"
 	"github.com/ledgerwatch/erigon/cl/clparams"
-	"github.com/ledgerwatch/erigon/cl/rpc"
+	"github.com/ledgerwatch/log/v3"
 )
 
 func OpenCaplinDatabase(ctx context.Context,
@@ -82,11 +82,7 @@
 
 func RunCaplinPhase1(ctx context.Context, sentinel sentinel.SentinelClient, engine execution_client.ExecutionEngine,
 	beaconConfig *clparams.BeaconChainConfig, genesisConfig *clparams.GenesisConfig, state *state.CachingBeaconState,
-<<<<<<< HEAD
-	caplinFreezer freezer.Freezer, dirs datadir.Dirs, cfg beacon.RouterConfiguration,
-=======
 	caplinFreezer freezer.Freezer, dirs datadir.Dirs, cfg beacon_router_configuration.RouterConfiguration, eth1Getter snapshot_format.ExecutionBlockReaderByNumber,
->>>>>>> 7d28151a
 	snDownloader proto_downloader.DownloaderClient, backfilling bool) error {
 	rawDB := persistence.AferoRawBeaconBlockChainFromOsPath(beaconConfig, dirs.CaplinHistory)
 	beaconDB, db, err := OpenCaplinDatabase(ctx, db_config.DefaultDatabaseConfiguration, beaconConfig, rawDB, dirs.CaplinIndexing, engine, false)
@@ -101,11 +97,7 @@
 	logger := log.New("app", "caplin")
 
 	csn := freezeblocks.NewCaplinSnapshots(ethconfig.BlocksFreezing{}, dirs.Snap, logger)
-<<<<<<< HEAD
-	rcsn := freezeblocks.NewBeaconSnapshotReader(csn, nil, beaconConfig)
-=======
 	rcsn := freezeblocks.NewBeaconSnapshotReader(csn, eth1Getter, beaconDB, beaconConfig)
->>>>>>> 7d28151a
 
 	if caplinFreezer != nil {
 		if err := freezer2.PutObjectSSZIntoFreezer("beaconState", "caplin_core", 0, state, caplinFreezer); err != nil {
@@ -163,13 +155,8 @@
 	}
 
 	if cfg.Active {
-<<<<<<< HEAD
-		apiHandler := handler.NewApiHandler(genesisConfig, beaconConfig, rawDB, db, forkChoice, pool)
-		go beacon.ListenAndServe(apiHandler, &cfg)
-=======
 		apiHandler := handler.NewApiHandler(genesisConfig, beaconConfig, rawDB, db, forkChoice, pool, rcsn)
 		go beacon.ListenAndServe(apiHandler, cfg)
->>>>>>> 7d28151a
 		log.Info("Beacon API started", "addr", cfg.Address)
 	}
 
@@ -194,11 +181,7 @@
 		}()
 	}
 
-<<<<<<< HEAD
-	tx, err := db.BeginRo(ctx)
-=======
 	tx, err := db.BeginRw(ctx)
->>>>>>> 7d28151a
 	if err != nil {
 		return err
 	}
@@ -209,8 +192,6 @@
 		return err
 	}
 
-<<<<<<< HEAD
-=======
 	if err := state_accessors.InitializePublicKeyTable(tx, state); err != nil {
 		return err
 	}
@@ -219,7 +200,6 @@
 		return err
 	}
 
->>>>>>> 7d28151a
 	stageCfg := stages.ClStagesCfg(beaconRpc, antiq, genesisConfig, beaconConfig, state, engine, gossipManager, forkChoice, beaconDB, db, csn, dirs.Tmp, dbConfig, backfilling)
 	sync := stages.ConsensusClStages(ctx, stageCfg)
 
