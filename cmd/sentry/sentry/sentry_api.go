--- conflicted
+++ resolved
@@ -104,9 +104,8 @@
 		}
 		minBlock := req.Number
 
-<<<<<<< HEAD
 		var maxPeers uint64
-		if cs.passivePeers {
+		if cs.sendHeaderRequestsToMultiplePeers {
 			maxPeers = 5
 		} else {
 			maxPeers = 1
@@ -126,31 +125,6 @@
 		}
 		if sentPeers == nil || len(sentPeers.Peers) == 0 {
 			continue
-=======
-			var maxPeers uint64
-			if cs.sendHeaderRequestsToMultiplePeers {
-				maxPeers = 5
-			} else {
-				maxPeers = 1
-			}
-			outreq := proto_sentry.SendMessageByMinBlockRequest{
-				MinBlock: minBlock,
-				Data: &proto_sentry.OutboundMessageData{
-					Id:   proto_sentry.MessageId_GET_BLOCK_HEADERS_66,
-					Data: bytes,
-				},
-				MaxPeers: maxPeers,
-			}
-			sentPeers, err1 := cs.sentries[i].SendMessageByMinBlock(ctx, &outreq, &grpc.EmptyCallOption{})
-			if err1 != nil {
-				log.Error("Could not send header request", "err", err1)
-				return [64]byte{}, false
-			}
-			if sentPeers == nil || len(sentPeers.Peers) == 0 {
-				continue
-			}
-			return ConvertH512ToPeerID(sentPeers.Peers[0]), true
->>>>>>> 6559c15e
 		}
 		return ConvertH512ToPeerID(sentPeers.Peers[0]), true
 	}
