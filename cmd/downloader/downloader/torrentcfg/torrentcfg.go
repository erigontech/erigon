--- conflicted
+++ resolved
@@ -37,11 +37,7 @@
 	torrentConfig.DisableWebtorrent = true
 	//torrentConfig.DisableWebseeds = true
 
-<<<<<<< HEAD
-	// Increase default timeouts, because we often run on commodity networks
-=======
 	// Reduce defaults - to avoid peers with very bad geography
->>>>>>> 18b51b17
 	torrentConfig.MinDialTimeout = 1 * time.Second      // default: 3sec
 	torrentConfig.NominalDialTimeout = 10 * time.Second // default: 20sec
 	torrentConfig.HandshakesTimeout = 1 * time.Second   // default: 4sec
@@ -53,12 +49,6 @@
 	torrentConfig := Default()
 	// We would-like to reduce amount of goroutines in Erigon, so reducing next params
 	torrentConfig.EstablishedConnsPerTorrent = connsPerFile // default: 50
-<<<<<<< HEAD
-	torrentConfig.TorrentPeersHighWater = maxPeers          // default: 500
-	torrentConfig.TorrentPeersLowWater = 50                 // default: 50
-	torrentConfig.HalfOpenConnsPerTorrent = 25              // default: 25
-	torrentConfig.TotalHalfOpenConns = 50                   // default: 100
-=======
 
 	// see: https://en.wikipedia.org/wiki/TCP_half-open
 	torrentConfig.TotalHalfOpenConns = 100     // default: 100
@@ -66,7 +56,6 @@
 
 	torrentConfig.TorrentPeersHighWater = 500 // default: 500
 	torrentConfig.TorrentPeersLowWater = 50   // default: 50
->>>>>>> 18b51b17
 
 	torrentConfig.ListenPort = port
 	torrentConfig.Seed = true
