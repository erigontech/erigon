--- conflicted
+++ resolved
@@ -30,6 +30,7 @@
 	datadir           string
 	seeding           bool
 	downloaderApiAddr string
+	healthCheck bool
 )
 
 func init() {
@@ -41,16 +42,9 @@
 		panic(err)
 	}
 
-<<<<<<< HEAD
-type Config struct {
-	Addr        string
-	Dir         string
-	Seeding     bool
-	HealthCheck bool
-=======
 	rootCmd.PersistentFlags().BoolVar(&seeding, "seeding", true, "Seed snapshots")
 	rootCmd.Flags().StringVar(&downloaderApiAddr, "downloader.api.addr", "127.0.0.1:9093", "external downloader api network address, for example: 127.0.0.1:9093 serves remote downloader interface")
->>>>>>> 918c42ce
+	rootCmd.PersistentFlags().BoolVar(&healthCheck, "healthcheck", false, "Enable grpc health check")
 }
 
 func main() {
@@ -80,48 +74,7 @@
 		snapshotsDir := path.Join(datadir, "snapshots")
 		log.Info("Run snapshot downloader", "addr", downloaderApiAddr, "datadir", datadir, "seeding", seeding)
 
-<<<<<<< HEAD
-func runDownloader(cmd *cobra.Command, args []string) error {
-	ctx := cmd.Context()
-	cfg := &Config{}
-	var err error
-	cfg.Addr, err = cmd.Flags().GetString(Addr.Name)
-	if err != nil {
-		return err
-	}
-	dir, err := cmd.Flags().GetString(DataDir.Name)
-	if err != nil {
-		return err
-	}
-	cfg.Dir = path.Join(dir, "snapshots")
-	cfg.Seeding, err = cmd.Flags().GetBool("seeding")
-	if err != nil {
-		return err
-	}
-	cfg.HealthCheck, err = cmd.Flags().GetBool("health")
-	if err != nil {
-		return err
-	}
-	log.Info("Run snapshot downloader", "addr", cfg.Addr, "dir", cfg.Dir, "seeding", cfg.Seeding, "health", cfg.HealthCheck)
-
-	bittorrentServer, err := snapshotsync.NewServer(cfg.Dir, cfg.Seeding)
-	if err != nil {
-		return fmt.Errorf("new server: %w", err)
-	}
-	log.Info("Load")
-	err = bittorrentServer.Load()
-	if err != nil {
-		return fmt.Errorf("load: %w", err)
-	}
-
-	go func() {
-		_, err := bittorrentServer.Download(ctx, &proto_snap.DownloadSnapshotRequest{
-			NetworkId: params.MainnetChainConfig.ChainID.Uint64(),
-			Type:      snapshotsync.GetAvailableSnapshotTypes(params.MainnetChainConfig.ChainID.Uint64()),
-		})
-=======
 		bittorrentServer, err := snapshotsync.NewServer(snapshotsDir, seeding)
->>>>>>> 918c42ce
 		if err != nil {
 			return fmt.Errorf("new server: %w", err)
 		}
@@ -167,29 +120,17 @@
 		if err != nil {
 			return err
 		}
-<<<<<<< HEAD
-	}()
-	grpcServer, err := StartGrpc(bittorrentServer, cfg, nil)
-	if err != nil {
-		return err
-	}
-	<-cmd.Context().Done()
-	grpcServer.GracefulStop()
-
-	return nil
-=======
 		<-cmd.Context().Done()
 		grpcServer.GracefulStop()
->>>>>>> 918c42ce
 
 		return nil
 	},
 }
 
-func StartGrpc(snServer *snapshotsync.SNDownloaderServer, cfg *Config, creds *credentials.TransportCredentials) (*grpc.Server, error) {
-	lis, err := net.Listen("tcp", cfg.Addr)
+func StartGrpc(snServer *snapshotsync.SNDownloaderServer, addr string, creds *credentials.TransportCredentials) (*grpc.Server, error) {
+	lis, err := net.Listen("tcp", addr)
 	if err != nil {
-		return nil, fmt.Errorf("could not create listener: %w, addr=%s", err, cfg.Addr)
+		return nil, fmt.Errorf("could not create listener: %w, addr=%s", err, addr)
 	}
 
 	var (
@@ -241,6 +182,6 @@
 			log.Error("gRPC server stop", "err", err)
 		}
 	}()
-	log.Info("Started gRPC server", "on", cfg.Addr)
+	log.Info("Started gRPC server", "on", addr)
 	return grpcServer, nil
 }