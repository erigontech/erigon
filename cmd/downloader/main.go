package main

import (
	"context"
	"encoding/json"
	"fmt"
	"net"
	"os"
	"path"
	"time"

	lg "github.com/anacrolix/log"
	"github.com/anacrolix/torrent/metainfo"
	"github.com/c2h5oh/datasize"
	grpc_middleware "github.com/grpc-ecosystem/go-grpc-middleware"
	grpc_recovery "github.com/grpc-ecosystem/go-grpc-middleware/recovery"
	proto_downloader "github.com/ledgerwatch/erigon-lib/gointerfaces/downloader"
	"github.com/ledgerwatch/erigon-lib/kv"
	"github.com/ledgerwatch/erigon-lib/kv/mdbx"
	"github.com/ledgerwatch/erigon/cmd/downloader/downloader"
	"github.com/ledgerwatch/erigon/cmd/hack/tool"
	"github.com/ledgerwatch/erigon/cmd/utils"
	"github.com/ledgerwatch/erigon/common/paths"
	"github.com/ledgerwatch/erigon/internal/debug"
	"github.com/ledgerwatch/erigon/params"
	"github.com/ledgerwatch/erigon/turbo/snapshotsync/snapshothashes"
	"github.com/ledgerwatch/log/v3"
	"github.com/pelletier/go-toml/v2"
	"github.com/spf13/cobra"
	"google.golang.org/grpc"
	"google.golang.org/grpc/credentials"
	"google.golang.org/grpc/health"
	"google.golang.org/grpc/health/grpc_health_v1"
	"google.golang.org/grpc/keepalive"
	"google.golang.org/grpc/reflection"
)

var (
<<<<<<< HEAD
	datadir           string
	seeding           bool
	asJson            bool
	downloaderApiAddr string
=======
	datadir                          string
	seeding                          bool
	asJson                           bool
	downloaderApiAddr                string
	torrentVerbosity                 string
	downloadLimitStr, uploadLimitStr string
>>>>>>> f3973afe
)

func init() {
	flags := append(debug.Flags, utils.MetricFlags...)
	utils.CobraFlags(rootCmd, flags)

	withDatadir(rootCmd)

	rootCmd.PersistentFlags().BoolVar(&seeding, "seeding", true, "Seed snapshots")
	rootCmd.Flags().StringVar(&downloaderApiAddr, "downloader.api.addr", "127.0.0.1:9093", "external downloader api network address, for example: 127.0.0.1:9093 serves remote downloader interface")
	rootCmd.Flags().StringVar(&torrentVerbosity, "torrent.verbosity", lg.Info.LogString(), "DEBUG | INFO | WARN | ERROR")
	rootCmd.Flags().StringVar(&downloadLimitStr, "download.limit", "1gb", "bytes per second, example: 32mb")
	rootCmd.Flags().StringVar(&uploadLimitStr, "upload.limit", "1gb", "bytes per second, example: 32mb")

	withDatadir(printInfoHashes)
	printInfoHashes.PersistentFlags().BoolVar(&asJson, "json", false, "Print in json format (default: toml)")
	rootCmd.AddCommand(printInfoHashes)
}

func withDatadir(cmd *cobra.Command) {
	cmd.Flags().StringVar(&datadir, utils.DataDirFlag.Name, paths.DefaultDataDir(), utils.DataDirFlag.Usage)
	if err := cmd.MarkFlagDirname(utils.DataDirFlag.Name); err != nil {
		panic(err)
	}
}

func main() {
	ctx, cancel := utils.RootContext()
	defer cancel()

	if err := rootCmd.ExecuteContext(ctx); err != nil {
		fmt.Println(err)
		os.Exit(1)
	}
}

var rootCmd = &cobra.Command{
	Use:     "",
	Short:   "snapshot downloader",
	Example: "go run ./cmd/snapshots --datadir <your_datadir> --downloader.api.addr 127.0.0.1:9093",
	PersistentPreRun: func(cmd *cobra.Command, args []string) {
		if err := debug.SetupCobra(cmd); err != nil {
			panic(err)
		}
	},
	PersistentPostRun: func(cmd *cobra.Command, args []string) {
		debug.Exit()
	},
	RunE: func(cmd *cobra.Command, args []string) error {
		if err := Downloader(cmd.Context(), cmd); err != nil {
			log.Error("Downloader", "err", err)
			return nil
		}
		return nil
	},
}

func Downloader(ctx context.Context, cmd *cobra.Command) error {
	snapshotsDir := path.Join(datadir, "snapshots")
	torrentLogLevel, ok := downloader.String2LogLevel[torrentVerbosity]
	if !ok {
		panic(fmt.Errorf("unexpected torrent.verbosity level: %s", torrentVerbosity))
	}

	var downloadLimit, uploadLimit datasize.ByteSize
	if err := downloadLimit.UnmarshalText([]byte(downloadLimitStr)); err != nil {
		return err
	}
	if err := uploadLimit.UnmarshalText([]byte(uploadLimitStr)); err != nil {
		return err
	}

	log.Info("Run snapshot downloader", "addr", downloaderApiAddr, "datadir", datadir, "seeding", seeding)
	if err := os.MkdirAll(snapshotsDir, 0755); err != nil {
		return err
	}

	db := mdbx.MustOpen(snapshotsDir + "/db")
	var t *downloader.Client
	if err := db.Update(context.Background(), func(tx kv.RwTx) error {
		peerID, err := tx.GetOne(kv.BittorrentInfo, []byte(kv.BittorrentPeerID))
		if err != nil {
			return fmt.Errorf("get peer id: %w", err)
		}

		cfg, pieceStore, err := downloader.TorrentConfig(snapshotsDir, seeding, string(peerID), torrentLogLevel, downloadLimit, uploadLimit)
		if err != nil {
			return err
		}
		t, err = downloader.New(cfg, pieceStore)
		if err != nil {
			return err
		}
		if len(peerID) == 0 {
			err = t.SavePeerID(tx)
			if err != nil {
				return fmt.Errorf("save peer id: %w", err)
			}
		}
		log.Info(fmt.Sprintf("Seeding: %t, my peerID: %x", cfg.Seed, t.Cli.PeerID()))
		return nil
	}); err != nil {
		return err
	}
	defer t.Close()

	bittorrentServer, err := downloader.NewServer(db, t, snapshotsDir)
	if err != nil {
		return fmt.Errorf("new server: %w", err)
	}

	var cc *params.ChainConfig
	{
		chaindataDir := path.Join(datadir, "chaindata")
		if err := os.MkdirAll(chaindataDir, 0755); err != nil {
			return err
		}
		chaindata, err := mdbx.Open(chaindataDir, log.New(), true)
		if err != nil {
			return fmt.Errorf("%w, path: %s", err, chaindataDir)
		}
		cc = tool.ChainConfigFromDB(chaindata)
		chaindata.Close()
	}

	snapshotsCfg := snapshothashes.KnownConfig(cc.ChainName)
	err = downloader.CreateTorrentFilesAndAdd(ctx, snapshotsDir, t.Cli, snapshotsCfg)
	if err != nil {
		return fmt.Errorf("start: %w", err)
	}

	go downloader.MainLoop(ctx, t.Cli)

	grpcServer, err := StartGrpc(bittorrentServer, downloaderApiAddr, nil)
	if err != nil {
		return err
	}
	<-cmd.Context().Done()
	grpcServer.GracefulStop()
	return nil
}

var printInfoHashes = &cobra.Command{
	Use:     "print_torrent_files",
	Example: "go run ./cmd/downloader print_info_hashes --datadir <your_datadir> ",
	RunE: func(cmd *cobra.Command, args []string) error {
		snapshotsDir := path.Join(datadir, "snapshots")

		res := map[string]string{}
		err := downloader.ForEachTorrentFile(snapshotsDir, func(torrentFilePath string) error {
			mi, err := metainfo.LoadFromFile(torrentFilePath)
			if err != nil {
				return err
			}
			info, err := mi.UnmarshalInfo()
			if err != nil {
				return err
			}
			res[info.Name] = mi.HashInfoBytes().String()
			return nil
		})
		if err != nil {
			return err
		}
		var serialized []byte
		if asJson {
			serialized, err = json.Marshal(res)
			if err != nil {
				return err
			}
		} else {
			serialized, err = toml.Marshal(res)
			if err != nil {
				return err
			}
		}
		fmt.Printf("%s\n", serialized)
		return nil
	},
}

func StartGrpc(snServer *downloader.SNDownloaderServer, addr string, creds *credentials.TransportCredentials) (*grpc.Server, error) {
	lis, err := net.Listen("tcp", addr)
	if err != nil {
		return nil, fmt.Errorf("could not create listener: %w, addr=%s", err, addr)
	}

	var (
		streamInterceptors []grpc.StreamServerInterceptor
		unaryInterceptors  []grpc.UnaryServerInterceptor
	)
	streamInterceptors = append(streamInterceptors, grpc_recovery.StreamServerInterceptor())
	unaryInterceptors = append(unaryInterceptors, grpc_recovery.UnaryServerInterceptor())

	//if metrics.Enabled {
	//	streamInterceptors = append(streamInterceptors, grpc_prometheus.StreamServerInterceptor)
	//	unaryInterceptors = append(unaryInterceptors, grpc_prometheus.UnaryServerInterceptor)
	//}

	opts := []grpc.ServerOption{
		// https://github.com/grpc/grpc-go/issues/3171#issuecomment-552796779
		grpc.KeepaliveEnforcementPolicy(keepalive.EnforcementPolicy{
			MinTime:             10 * time.Second,
			PermitWithoutStream: true,
		}),
		grpc.StreamInterceptor(grpc_middleware.ChainStreamServer(streamInterceptors...)),
		grpc.UnaryInterceptor(grpc_middleware.ChainUnaryServer(unaryInterceptors...)),
	}
	if creds == nil {
		// no specific opts
	} else {
		opts = append(opts, grpc.Creds(*creds))
	}
	grpcServer := grpc.NewServer(opts...)
	reflection.Register(grpcServer) // Register reflection service on gRPC server.
	if snServer != nil {
		proto_downloader.RegisterDownloaderServer(grpcServer, snServer)
	}

	//if metrics.Enabled {
	//	grpc_prometheus.Register(grpcServer)
	//}

	healthServer := health.NewServer()
	grpc_health_v1.RegisterHealthServer(grpcServer, healthServer)

	go func() {
		defer healthServer.Shutdown()
		if err := grpcServer.Serve(lis); err != nil {
			log.Error("gRPC server stop", "err", err)
		}
	}()
	log.Info("Started gRPC server", "on", addr)
	return grpcServer, nil
}<|MERGE_RESOLUTION|>--- conflicted
+++ resolved
@@ -36,19 +36,12 @@
 )
 
 var (
-<<<<<<< HEAD
-	datadir           string
-	seeding           bool
-	asJson            bool
-	downloaderApiAddr string
-=======
 	datadir                          string
 	seeding                          bool
 	asJson                           bool
 	downloaderApiAddr                string
 	torrentVerbosity                 string
 	downloadLimitStr, uploadLimitStr string
->>>>>>> f3973afe
 )
 
 func init() {
