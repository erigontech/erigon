package commands

import (
	"context"
	"sync"

	"github.com/ledgerwatch/erigon-lib/kv"
	"github.com/ledgerwatch/erigon/common"
	"github.com/ledgerwatch/erigon/core"
	"github.com/ledgerwatch/erigon/core/rawdb"
	"github.com/ledgerwatch/erigon/core/state"
	"github.com/ledgerwatch/erigon/core/systemcontracts"
	"github.com/ledgerwatch/erigon/core/types"
	"github.com/ledgerwatch/erigon/core/vm"
	"github.com/ledgerwatch/erigon/params"
	"github.com/ledgerwatch/erigon/turbo/shards"
	"github.com/ledgerwatch/log/v3"
)

func (api *OtterscanAPIImpl) searchTraceBlock(ctx context.Context, wg *sync.WaitGroup, addr common.Address, chainConfig *params.ChainConfig, idx int, bNum uint64, results []*TransactionsWithReceipts) {
	defer wg.Done()

	// Trace block for Txs
	newdbtx, err := api.db.BeginRo(ctx)
	if err != nil {
		log.Error("Search trace error", "err", err)
		results[idx] = nil
		return
	}
	defer newdbtx.Rollback()

	_, result, err := api.traceBlock(newdbtx, ctx, bNum, addr, chainConfig)
	if err != nil {
		log.Error("Search trace error", "err", err)
		results[idx] = nil
		return
	}
	results[idx] = result
}

func (api *OtterscanAPIImpl) traceBlock(dbtx kv.Tx, ctx context.Context, blockNum uint64, searchAddr common.Address, chainConfig *params.ChainConfig) (bool, *TransactionsWithReceipts, error) {
	rpcTxs := make([]*RPCTransaction, 0)
	receipts := make([]map[string]interface{}, 0)

	// Retrieve the transaction and assemble its EVM context
	blockHash, err := rawdb.ReadCanonicalHash(dbtx, blockNum)
	if err != nil {
		return false, nil, err
	}

	block, senders, err := api._blockReader.BlockWithSenders(ctx, dbtx, blockHash, blockNum)
	if err != nil {
		return false, nil, err
	}

	reader := state.NewPlainState(dbtx, blockNum, systemcontracts.SystemContractCodeLookup[chainConfig.ChainName])
	stateCache := shards.NewStateCache(32, 0 /* no limit */)
	cachedReader := state.NewCachedReader(reader, stateCache)
	noop := state.NewNoopWriter()
	cachedWriter := state.NewCachedWriter(noop, stateCache)

	ibs := state.New(cachedReader)
	signer := types.MakeSigner(chainConfig, blockNum)

	getHeader := func(hash common.Hash, number uint64) *types.Header {
		h, e := api._blockReader.Header(ctx, dbtx, hash, number)
		if e != nil {
			log.Error("getHeader error", "number", number, "hash", hash, "err", e)
		}
		return h
	}
	engine := api.engine()

	blockReceipts := rawdb.ReadReceipts(dbtx, block, senders)
	header := block.Header()
<<<<<<< HEAD
	excessDataGas := header.ParentExcessDataGas(getHeader)
	rules := chainConfig.Rules(block.NumberU64())
=======
	rules := chainConfig.Rules(block.NumberU64(), header.Time)
>>>>>>> 27ec4f02
	found := false
	for idx, tx := range block.Transactions() {
		ibs.Prepare(tx.Hash(), block.Hash(), idx)

		msg, _ := tx.AsMessage(*signer, header.BaseFee, rules)

		tracer := NewTouchTracer(searchAddr)
		BlockContext := core.NewEVMBlockContext(header, excessDataGas, core.GetHashFn(header, getHeader), engine, nil)
		TxContext := core.NewEVMTxContext(msg)

		vmenv := vm.NewEVM(BlockContext, TxContext, ibs, chainConfig, vm.Config{Debug: true, Tracer: tracer})
		if _, err := core.ApplyMessage(vmenv, msg, new(core.GasPool).AddGas(tx.GetGas()), true /* refunds */, false /* gasBailout */); err != nil {
			return false, nil, err
		}
		_ = ibs.FinalizeTx(rules, cachedWriter)

		if tracer.Found {
			rpcTx := newRPCTransaction(tx, block.Hash(), blockNum, uint64(idx), block.BaseFee())
			mReceipt := marshalReceipt(blockReceipts[idx], tx, chainConfig, block, tx.Hash(), true)
			mReceipt["timestamp"] = block.Time()
			rpcTxs = append(rpcTxs, rpcTx)
			receipts = append(receipts, mReceipt)
			found = true
		}
	}

	return found, &TransactionsWithReceipts{rpcTxs, receipts, false, false}, nil
}<|MERGE_RESOLUTION|>--- conflicted
+++ resolved
@@ -73,12 +73,8 @@
 
 	blockReceipts := rawdb.ReadReceipts(dbtx, block, senders)
 	header := block.Header()
-<<<<<<< HEAD
 	excessDataGas := header.ParentExcessDataGas(getHeader)
-	rules := chainConfig.Rules(block.NumberU64())
-=======
 	rules := chainConfig.Rules(block.NumberU64(), header.Time)
->>>>>>> 27ec4f02
 	found := false
 	for idx, tx := range block.Transactions() {
 		ibs.Prepare(tx.Hash(), block.Hash(), idx)
