--- conflicted
+++ resolved
@@ -17,7 +17,7 @@
 	"github.com/ledgerwatch/turbo-geth/turbo/transactions"
 )
 
-// PrivateDebugAPI
+// PrivateDebugAPI Exposed RPC endpoints for debugging use
 type PrivateDebugAPI interface {
 	StorageRangeAt(ctx context.Context, blockHash common.Hash, txIndex uint64, contractAddress common.Address, keyStart hexutil.Bytes, maxResult int) (StorageRangeResult, error)
 	TraceTransaction(ctx context.Context, hash common.Hash, config *eth.TraceConfig) (interface{}, error)
@@ -26,7 +26,7 @@
 	GetModifiedAccountsByHash(_ context.Context, startHash common.Hash, endHash *common.Hash) ([]common.Address, error)
 }
 
-// APIImpl is implementation of the PrivateDebugAPI interface based on remote Db access
+// PrivateDebugAPIImpl is implementation of the PrivateDebugAPI interface based on remote Db access
 type PrivateDebugAPIImpl struct {
 	db           ethdb.KV
 	dbReader     ethdb.Database
@@ -121,21 +121,13 @@
 // startNum - first block from which to include results
 // endNum - if present, last block from which to include results (inclusive). If not present, startNum.
 func (api *PrivateDebugAPIImpl) GetModifiedAccountsByNumber(ctx context.Context, startNumber rpc.BlockNumber, endNumber *rpc.BlockNumber) ([]common.Address, error) {
-<<<<<<< HEAD
-	tx, err := api.dbReader.Begin(ctx)
-=======
 	tx, err := api.db.Begin(ctx, nil, false)
->>>>>>> 3286a191
 	if err != nil {
 		return nil, err
 	}
 	defer tx.Rollback()
 
-<<<<<<< HEAD
-	latestBlock, _, err := stages.GetStageProgress(api.dbReader, stages.Finish)
-=======
 	latestBlock, _, err := stages.GetStageProgress(tx, stages.Finish)
->>>>>>> 3286a191
 	if err != nil {
 		return nil, err
 	}
@@ -157,16 +149,11 @@
 		return nil, fmt.Errorf("end block (%d) is later than the latest block (%d)", endNum, latestBlock)
 	}
 
-<<<<<<< HEAD
-	// will check that startNum is less or equal to endNum
-	return getModifiedAccounts(api.dbReader, startNum, endNum)
-=======
 	if startNum > endNum {
 		return nil, fmt.Errorf("start block (%d) must be less than or equal to end block (%d)", startNum, endNum)
 	}
 
 	return ethdb.GetModifiedAccounts(tx, startNum, endNum)
->>>>>>> 3286a191
 }
 
 // GetModifiedAccountsByHash returns a list of accounts found in the change sets
@@ -193,14 +180,7 @@
 		}
 		endNum = endBlock.NumberU64()
 	}
-<<<<<<< HEAD
-	return getModifiedAccounts(tx, startNum, endNum)
-}
 
-func getModifiedAccounts(db ethdb.Getter, startNum, endNum uint64) ([]common.Address, error) {
-=======
-
->>>>>>> 3286a191
 	if startNum > endNum {
 		return nil, fmt.Errorf("start block (%d) must be less than or equal to end block (%d)", startNum, endNum)
 	}
