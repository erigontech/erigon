--- conflicted
+++ resolved
@@ -44,18 +44,6 @@
 
 // StorageRangeAt re-implementation of eth/api.go:StorageRangeAt
 func (api *PrivateDebugAPIImpl) StorageRangeAt(ctx context.Context, blockHash common.Hash, txIndex uint64, contractAddress common.Address, keyStart hexutil.Bytes, maxResult int) (StorageRangeResult, error) {
-<<<<<<< HEAD
-	bc := adapter.NewBlockGetter(api.dbReader)
-	cc := adapter.NewChainContext(api.dbReader)
-	tx, err1 := api.db.Begin(ctx, nil, false)
-	if err1 != nil {
-		return StorageRangeResult{}, fmt.Errorf("storageRangeAt cannot open tx: %v", err1)
-	}
-	defer tx.Rollback()
-	genesisHash := rawdb.ReadBlockByNumber(api.dbReader, 0).Hash()
-	chainConfig := rawdb.ReadChainConfig(api.dbReader, genesisHash)
-	_, _, _, stateReader, err := transactions.ComputeTxEnv(ctx, bc, chainConfig, cc, tx, blockHash, txIndex)
-=======
 	tx, err := api.dbReader.Begin(ctx)
 	if err != nil {
 		return StorageRangeResult{}, err
@@ -66,8 +54,7 @@
 	cc := adapter.NewChainContext(tx)
 	genesisHash := rawdb.ReadBlockByNumber(tx, 0).Hash()
 	chainConfig := rawdb.ReadChainConfig(tx, genesisHash)
-	_, _, _, stateReader, err := transactions.ComputeTxEnv(ctx, bc, chainConfig, cc, api.db, blockHash, txIndex)
->>>>>>> fc3cd4d5
+	_, _, _, stateReader, err := transactions.ComputeTxEnv(ctx, bc, chainConfig, cc, tx.(ethdb.HasTx).Tx(), blockHash, txIndex)
 	if err != nil {
 		return StorageRangeResult{}, err
 	}
@@ -76,7 +63,7 @@
 
 // AccountRange re-implementation of eth/api.go:AccountRange
 func (api *PrivateDebugAPIImpl) AccountRange(ctx context.Context, blockNrOrHash rpc.BlockNumberOrHash, start []byte, maxResults int, nocode, nostorage, incompletes bool) (state.IteratorDump, error) {
-	tx, err := api.dbReader.Begin(ctx)
+	tx, err := api.db.Begin(ctx, nil, false)
 	if err != nil {
 		return state.IteratorDump{}, err
 	}
@@ -111,11 +98,6 @@
 		maxResults = eth.AccountRangeMaxResults
 	}
 
-	tx, err1 := api.db.Begin(ctx, nil, false)
-	if err1 != nil {
-		return state.IteratorDump{}, fmt.Errorf("accountRange cannot open tx: %v", err1)
-	}
-	defer tx.Rollback()
 	dumper := state.NewDumper(tx, blockNumber)
 	res, err := dumper.IteratorDump(nocode, nostorage, incompletes, start, maxResults)
 	if err != nil {
