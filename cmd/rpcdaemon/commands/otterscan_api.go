--- conflicted
+++ resolved
@@ -588,11 +588,7 @@
 
 	var edg *big.Int
 	if n := b.Number().Uint64(); n > 0 {
-<<<<<<< HEAD
-		if parentHeader, err := api._blockReader.HeaderByNumber(ctx, tx, n-1); err != nil {
-=======
 		if parentHeader, err := api._blockReader.Header(ctx, tx, b.ParentHash(), n-1); err != nil {
->>>>>>> 9644e6d2
 			return nil, err
 		} else {
 			edg = parentHeader.ExcessDataGas
