--- conflicted
+++ resolved
@@ -221,11 +221,7 @@
 	if args.AccessList != nil {
 		accessList = *args.AccessList
 	}
-<<<<<<< HEAD
 	msg := types.NewMessage(addr, args.To, 0, value, gas, gasPrice, gasFeeCap, gasTipCap, maxFeePerDataGas, data, accessList, false /* checkNonce */, false /* isFree */)
-=======
-	msg := types.NewMessage(addr, args.To, 0, value, gas, gasPrice, gasFeeCap, gasTipCap, data, accessList, false /* checkNonce */, false /* isFree */, maxFeePerDataGas)
->>>>>>> 9644e6d2
 	return msg, nil
 }
 
