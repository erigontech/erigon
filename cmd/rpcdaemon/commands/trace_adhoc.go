package commands

import (
	"bytes"
	"context"
	"encoding/json"
	"fmt"
	"math"
	"math/big"
	"strings"
	"time"

	"github.com/holiman/uint256"
	libcommon "github.com/ledgerwatch/erigon-lib/common"
	"github.com/ledgerwatch/erigon-lib/kv"
	"github.com/ledgerwatch/erigon/common"
	"github.com/ledgerwatch/erigon/common/hexutil"
	math2 "github.com/ledgerwatch/erigon/common/math"
	"github.com/ledgerwatch/erigon/core"
	"github.com/ledgerwatch/erigon/core/rawdb"
	"github.com/ledgerwatch/erigon/core/state"
	"github.com/ledgerwatch/erigon/core/types"
	"github.com/ledgerwatch/erigon/core/types/accounts"
	"github.com/ledgerwatch/erigon/core/vm"
	"github.com/ledgerwatch/erigon/ethdb"
	"github.com/ledgerwatch/erigon/rpc"
	"github.com/ledgerwatch/erigon/turbo/rpchelper"
	"github.com/ledgerwatch/erigon/turbo/shards"
	"github.com/ledgerwatch/erigon/turbo/transactions"
	"github.com/ledgerwatch/log/v3"
)

const callTimeout = 5 * time.Minute

const (
	CALL               = "call"
	CALLCODE           = "callcode"
	DELEGATECALL       = "delegatecall"
	STATICCALL         = "staticcall"
	CREATE             = "create"
	SUICIDE            = "suicide"
	REWARD             = "reward"
	TraceTypeTrace     = "trace"
	TraceTypeStateDiff = "stateDiff"
	TraceTypeVmTrace   = "vmTrace"
)

// TraceCallParam (see SendTxArgs -- this allows optional prams plus don't use MixedcaseAddress
type TraceCallParam struct {
	From                 *common.Address   `json:"from"`
	To                   *common.Address   `json:"to"`
	Gas                  *hexutil.Uint64   `json:"gas"`
	GasPrice             *hexutil.Big      `json:"gasPrice"`
	MaxPriorityFeePerGas *hexutil.Big      `json:"maxPriorityFeePerGas"`
	MaxFeePerGas         *hexutil.Big      `json:"maxFeePerGas"`
	Value                *hexutil.Big      `json:"value"`
	Data                 hexutil.Bytes     `json:"data"`
	AccessList           *types.AccessList `json:"accessList"`
	txHash               *common.Hash
	traceTypes           []string
}

// TraceCallResult is the response to `trace_call` method
type TraceCallResult struct {
	Output          hexutil.Bytes                        `json:"output"`
	StateDiff       map[common.Address]*StateDiffAccount `json:"stateDiff"`
	Trace           []*ParityTrace                       `json:"trace"`
	VmTrace         *VmTrace                             `json:"vmTrace"`
	TransactionHash *common.Hash                         `json:"transactionHash,omitempty"`
}

// StateDiffAccount is the part of `trace_call` response that is under "stateDiff" tag
type StateDiffAccount struct {
	Balance interface{}                            `json:"balance"` // Can be either string "=" or mapping "*" => {"from": "hex", "to": "hex"}
	Code    interface{}                            `json:"code"`
	Nonce   interface{}                            `json:"nonce"`
	Storage map[common.Hash]map[string]interface{} `json:"storage"`
}

type StateDiffBalance struct {
	From *hexutil.Big `json:"from"`
	To   *hexutil.Big `json:"to"`
}

type StateDiffCode struct {
	From hexutil.Bytes `json:"from"`
	To   hexutil.Bytes `json:"to"`
}

type StateDiffNonce struct {
	From hexutil.Uint64 `json:"from"`
	To   hexutil.Uint64 `json:"to"`
}

type StateDiffStorage struct {
	From common.Hash `json:"from"`
	To   common.Hash `json:"to"`
}

// VmTrace is the part of `trace_call` response that is under "vmTrace" tag
type VmTrace struct {
	Code hexutil.Bytes `json:"code"`
	Ops  []*VmTraceOp  `json:"ops"`
}

// VmTraceOp is one element of the vmTrace ops trace
type VmTraceOp struct {
	Cost int        `json:"cost"`
	Ex   *VmTraceEx `json:"ex"`
	Pc   int        `json:"pc"`
	Sub  *VmTrace   `json:"sub"`
	Op   string     `json:"op,omitempty"`
	Idx  string     `json:"idx,omitempty"`
}

type VmTraceEx struct {
	Mem   *VmTraceMem   `json:"mem"`
	Push  []string      `json:"push"`
	Store *VmTraceStore `json:"store"`
	Used  int           `json:"used"`
}

type VmTraceMem struct {
	Data string `json:"data"`
	Off  int    `json:"off"`
}

type VmTraceStore struct {
	Key string `json:"key"`
	Val string `json:"val"`
}

// ToMessage converts CallArgs to the Message type used by the core evm
func (args *TraceCallParam) ToMessage(globalGasCap uint64, baseFee *uint256.Int) (types.Message, error) {
	// Set sender address or use zero address if none specified.
	var addr common.Address
	if args.From != nil {
		addr = *args.From
	}

	// Set default gas & gas price if none were set
	gas := globalGasCap
	if gas == 0 {
		gas = uint64(math.MaxUint64 / 2)
	}
	if args.Gas != nil {
		gas = uint64(*args.Gas)
	}
	if globalGasCap != 0 && globalGasCap < gas {
		log.Warn("Caller gas above allowance, capping", "requested", gas, "cap", globalGasCap)
		gas = globalGasCap
	}
	var (
		gasPrice  *uint256.Int
		gasFeeCap *uint256.Int
		gasTipCap *uint256.Int
	)
	if baseFee == nil {
		// If there's no basefee, then it must be a non-1559 execution
		gasPrice = new(uint256.Int)
		if args.GasPrice != nil {
			overflow := gasPrice.SetFromBig(args.GasPrice.ToInt())
			if overflow {
				return types.Message{}, fmt.Errorf("args.GasPrice higher than 2^256-1")
			}
		}
		gasFeeCap, gasTipCap = gasPrice, gasPrice
	} else {
		// A basefee is provided, necessitating 1559-type execution
		if args.GasPrice != nil {
			var overflow bool
			// User specified the legacy gas field, convert to 1559 gas typing
			gasPrice, overflow = uint256.FromBig(args.GasPrice.ToInt())
			if overflow {
				return types.Message{}, fmt.Errorf("args.GasPrice higher than 2^256-1")
			}
			gasFeeCap, gasTipCap = gasPrice, gasPrice
		} else {
			// User specified 1559 gas feilds (or none), use those
			gasFeeCap = new(uint256.Int)
			if args.MaxFeePerGas != nil {
				overflow := gasFeeCap.SetFromBig(args.MaxFeePerGas.ToInt())
				if overflow {
					return types.Message{}, fmt.Errorf("args.GasPrice higher than 2^256-1")
				}
			}
			gasTipCap = new(uint256.Int)
			if args.MaxPriorityFeePerGas != nil {
				overflow := gasTipCap.SetFromBig(args.MaxPriorityFeePerGas.ToInt())
				if overflow {
					return types.Message{}, fmt.Errorf("args.GasPrice higher than 2^256-1")
				}
			}
			// Backfill the legacy gasPrice for EVM execution, unless we're all zeroes
			gasPrice = new(uint256.Int)
			if !gasFeeCap.IsZero() || !gasTipCap.IsZero() {
				gasPrice = math2.U256Min(new(uint256.Int).Add(gasTipCap, baseFee), gasFeeCap)
			} else {
				// This means gasFeeCap == 0, gasTipCap == 0
				gasPrice.Set(baseFee)
				gasFeeCap, gasTipCap = gasPrice, gasPrice
			}
		}
	}
	value := new(uint256.Int)
	if args.Value != nil {
		overflow := value.SetFromBig(args.Value.ToInt())
		if overflow {
			panic(fmt.Errorf("args.Value higher than 2^256-1"))
		}
	}
	var data []byte
	if args.Data != nil {
		data = args.Data
	}
	var accessList types.AccessList
	if args.AccessList != nil {
		accessList = *args.AccessList
	}
	msg := types.NewMessage(addr, args.To, 0, value, gas, gasPrice, gasFeeCap, gasTipCap, data, accessList, false /* checkNonce */)
	return msg, nil
}

// OpenEthereum-style tracer
type OeTracer struct {
	r          *TraceCallResult
	traceAddr  []int
	traceStack []*ParityTrace
	// precompile   bool // Whether the last CaptureStart was called with `precompile = true` // TODO(fdymylja: incompatible with new tracer API
	compat       bool // Bug for bug compatibility mode
	lastVmOp     *VmTraceOp
	lastOp       vm.OpCode
	lastMemOff   uint64
	lastMemLen   uint64
	memOffStack  []uint64
	memLenStack  []uint64
	lastOffStack *VmTraceOp
	vmOpStack    []*VmTraceOp // Stack of vmTrace operations as call depth increases
	idx          []string     // Prefix for the "idx" inside operations, for easier navigation
}

<<<<<<< HEAD
func (ot *OeTracer) CaptureStart(env *vm.EVM, from common.Address, to common.Address, create bool, input []byte, gas uint64, value *big.Int) {
=======
func (ot *OeTracer) CaptureStart(depth int, from common.Address, to common.Address, precompile bool, create bool, calltype vm.CallType, input []byte, gas uint64, value *big.Int, code []byte) error {
	//fmt.Printf("CaptureStart depth %d, from %x, to %x, create %t, input %x, gas %d, value %d, precompile %t\n", depth, from, to, create, input, gas, value, precompile)
>>>>>>> d739810d
	if ot.r.VmTrace != nil {
		var vmTrace *VmTrace
		// TODO(fdymylja): incompatible with new tracer API
		//if depth > 0 {
		//	var vmT *VmTrace
		//	if len(ot.vmOpStack) > 0 {
		//		vmT = ot.vmOpStack[len(ot.vmOpStack)-1].Sub
		//	} else {
		//		vmT = ot.r.VmTrace
		//	}
		//	if !ot.compat {
		//		ot.idx = append(ot.idx, fmt.Sprintf("%d-", len(vmT.Ops)-1))
		//	}
		//}
		if ot.lastVmOp != nil {
			vmTrace = &VmTrace{Ops: []*VmTraceOp{}}
			ot.lastVmOp.Sub = vmTrace
			ot.vmOpStack = append(ot.vmOpStack, ot.lastVmOp)
		} else {
			vmTrace = ot.r.VmTrace
		}
		if create {
			vmTrace.Code = common.CopyBytes(input)
			if ot.lastVmOp != nil {
				ot.lastVmOp.Cost += int(gas)
			}
		} else {
			// vmTrace.Code = code // TODO(fdymylja): not part of tracer API
		}
	}
<<<<<<< HEAD
	//if precompile && depth > 0 { // TODO(fdymylja): not part of tracer API
	//	ot.precompile = true
	//	return nil
	//}
=======
	if precompile && depth > 0 && value.Sign() <= 0 {
		ot.precompile = true
		return nil
	}
>>>>>>> d739810d
	if gas > 500000000 {
		gas = 500000001 - (0x8000000000000000 - gas)
	}
	trace := &ParityTrace{}
	if create {
		trResult := &CreateTraceResult{}
		trace.Type = CREATE
		trResult.Address = new(common.Address)
		copy(trResult.Address[:], to.Bytes())
		trace.Result = trResult
	} else {
		trace.Result = &TraceResult{}
		trace.Type = CALL
	}
	// TODO(fdymylja): not compatible with new tracer API
	//if depth > 0 {
	//	topTrace := ot.traceStack[len(ot.traceStack)-1]
	//	traceIdx := topTrace.Subtraces
	//	ot.traceAddr = append(ot.traceAddr, traceIdx)
	//	topTrace.Subtraces++
	//	if calltype == vm.DELEGATECALLT {
	//		switch action := topTrace.Action.(type) {
	//		case *CreateTraceAction:
	//			value = action.Value.ToInt()
	//		case *CallTraceAction:
	//			value = action.Value.ToInt()
	//		}
	//	}
	//	if calltype == vm.STATICCALLT {
	//		value = big.NewInt(0)
	//	}
	//}
	trace.TraceAddress = make([]int, len(ot.traceAddr))
	copy(trace.TraceAddress, ot.traceAddr)
	if create {
		action := CreateTraceAction{}
		action.From = from
		action.Gas.ToInt().SetUint64(gas)
		action.Init = common.CopyBytes(input)
		action.Value.ToInt().Set(value)
		trace.Action = &action
	} else {
		// TODO(fdymylja): not compatible with new tracer API
		//action := CallTraceAction{}
		//switch calltype {
		//case vm.CALLT:
		//	action.CallType = CALL
		//case vm.CALLCODET:
		//	action.CallType = CALLCODE
		//case vm.DELEGATECALLT:
		//	action.CallType = DELEGATECALL
		//case vm.STATICCALLT:
		//	action.CallType = STATICCALL
		//}
		//action.From = from
		//action.To = to
		//action.Gas.ToInt().SetUint64(gas)
		//action.Input = common.CopyBytes(input)
		//action.Value.ToInt().Set(value)
		//trace.Action = &action
	}
	ot.r.Trace = append(ot.r.Trace, trace)
	ot.traceStack = append(ot.traceStack, trace)
}

func (ot *OeTracer) CaptureEnd(output []byte, gasUsed uint64, t time.Duration, err error) {
	if ot.r.VmTrace != nil {
		if len(ot.vmOpStack) > 0 {
			ot.lastOffStack = ot.vmOpStack[len(ot.vmOpStack)-1]
			ot.vmOpStack = ot.vmOpStack[:len(ot.vmOpStack)-1]
		}
		// TODO(fdymylja): incompatible with new tracer API
		//if !ot.compat && depth > 0 {
		//	ot.idx = ot.idx[:len(ot.idx)-1]
		//}
		//if depth > 0 {
		//	ot.lastMemOff = ot.memOffStack[len(ot.memOffStack)-1]
		//	ot.memOffStack = ot.memOffStack[:len(ot.memOffStack)-1]
		//	ot.lastMemLen = ot.memLenStack[len(ot.memLenStack)-1]
		//	ot.memLenStack = ot.memLenStack[:len(ot.memLenStack)-1]
		//}
	}
	// TODO(fdymylja): incompatible with new tracer API
	//if ot.precompile {
	//	ot.precompile = false
	//}
	//if depth == 0 {
	//	ot.r.Output = common.CopyBytes(output)
	//}
	ignoreError := false
	topTrace := ot.traceStack[len(ot.traceStack)-1]
	// TODO(fdymylja): incompatible with the new tracer API
	//if ot.compat {
	//	ignoreError = depth == 0 && topTrace.Type == CREATE
	//}
	if err != nil && !ignoreError {
		switch err {
		case vm.ErrInvalidJump:
			topTrace.Error = "Bad jump destination"
		case vm.ErrContractAddressCollision, vm.ErrCodeStoreOutOfGas, vm.ErrOutOfGas, vm.ErrGasUintOverflow:
			topTrace.Error = "Out of gas"
		case vm.ErrExecutionReverted:
			topTrace.Error = "Reverted"
		case vm.ErrWriteProtection:
			topTrace.Error = "Mutable Call In Static Context"
		default:
			switch err.(type) {
			case *vm.ErrStackUnderflow:
				topTrace.Error = "Stack underflow"
			case *vm.ErrInvalidOpCode:
				topTrace.Error = "Bad instruction"
			default:
				topTrace.Error = err.Error()
			}
		}
		topTrace.Result = nil
	} else {
		if len(output) > 0 {
			switch topTrace.Type {
			case CALL:
				topTrace.Result.(*TraceResult).Output = common.CopyBytes(output)
			case CREATE:
				topTrace.Result.(*CreateTraceResult).Code = common.CopyBytes(output)
			}
		}
		switch topTrace.Type {
		case CALL:
			topTrace.Result.(*TraceResult).GasUsed = new(hexutil.Big)
			topTrace.Result.(*TraceResult).GasUsed.ToInt().SetUint64(gasUsed)
		case CREATE:
			topTrace.Result.(*CreateTraceResult).GasUsed = new(hexutil.Big)
			topTrace.Result.(*CreateTraceResult).GasUsed.ToInt().SetUint64(gasUsed)
		}
	}
	ot.traceStack = ot.traceStack[:len(ot.traceStack)-1]
	// TODO(fdymylja): incompatible with new tracer API
	//if depth > 0 {
	//	ot.traceAddr = ot.traceAddr[:len(ot.traceAddr)-1]
	//}
}

func (ot *OeTracer) CaptureState(env *vm.EVM, pc uint64, op vm.OpCode, gas, cost uint64, scope *vm.ScopeContext, rData []byte, depth int, err error) {
	memory := scope.Memory
	st := scope.Stack
	if ot.r.VmTrace != nil {
		var vmTrace *VmTrace
		if len(ot.vmOpStack) > 0 {
			vmTrace = ot.vmOpStack[len(ot.vmOpStack)-1].Sub
		} else {
			vmTrace = ot.r.VmTrace
		}
		if ot.lastVmOp != nil && ot.lastVmOp.Ex != nil {
			// Set the "push" of the last operation
			var showStack int
			switch {
			case ot.lastOp >= vm.PUSH1 && ot.lastOp <= vm.PUSH32:
				showStack = 1
			case ot.lastOp >= vm.SWAP1 && ot.lastOp <= vm.SWAP16:
				showStack = int(ot.lastOp-vm.SWAP1) + 2
			case ot.lastOp >= vm.DUP1 && ot.lastOp <= vm.DUP16:
				showStack = int(ot.lastOp-vm.DUP1) + 2
			}
			switch ot.lastOp {
			case vm.CALLDATALOAD, vm.SLOAD, vm.MLOAD, vm.CALLDATASIZE, vm.LT, vm.GT, vm.DIV, vm.SDIV, vm.SAR, vm.AND, vm.EQ, vm.CALLVALUE, vm.ISZERO,
				vm.ADD, vm.EXP, vm.CALLER, vm.SHA3, vm.SUB, vm.ADDRESS, vm.GAS, vm.MUL, vm.RETURNDATASIZE, vm.NOT, vm.SHR, vm.SHL,
				vm.EXTCODESIZE, vm.SLT, vm.OR, vm.NUMBER, vm.PC, vm.TIMESTAMP, vm.BALANCE, vm.SELFBALANCE, vm.MULMOD, vm.ADDMOD, vm.BASEFEE,
				vm.BLOCKHASH, vm.BYTE, vm.XOR, vm.ORIGIN, vm.CODESIZE, vm.MOD, vm.SIGNEXTEND, vm.GASLIMIT, vm.DIFFICULTY, vm.SGT, vm.GASPRICE,
				vm.MSIZE, vm.EXTCODEHASH:
				showStack = 1
			}
			for i := showStack - 1; i >= 0; i-- {
				ot.lastVmOp.Ex.Push = append(ot.lastVmOp.Ex.Push, st.Back(i).String())
			}
			// Set the "mem" of the last operation
			var setMem bool
			switch ot.lastOp {
			case vm.MSTORE, vm.MSTORE8, vm.MLOAD, vm.RETURNDATACOPY, vm.CALLDATACOPY, vm.CODECOPY:
				setMem = true
			}
			if setMem && ot.lastMemLen > 0 {
				cpy := memory.GetCopy(ot.lastMemOff, ot.lastMemLen)
				if len(cpy) == 0 {
					cpy = make([]byte, ot.lastMemLen)
				}
				ot.lastVmOp.Ex.Mem = &VmTraceMem{Data: fmt.Sprintf("0x%0x", cpy), Off: int(ot.lastMemOff)}
			}
		}
		if ot.lastOffStack != nil {
			ot.lastOffStack.Ex.Used = int(gas)
			ot.lastOffStack.Ex.Push = []string{st.Back(0).String()}
			if ot.lastMemLen > 0 && memory != nil {
				cpy := memory.GetCopy(ot.lastMemOff, ot.lastMemLen)
				if len(cpy) == 0 {
					cpy = make([]byte, ot.lastMemLen)
				}
				ot.lastOffStack.Ex.Mem = &VmTraceMem{Data: fmt.Sprintf("0x%0x", cpy), Off: int(ot.lastMemOff)}
			}
			ot.lastOffStack = nil
		}
		if ot.lastOp == vm.STOP && op == vm.STOP && len(ot.vmOpStack) == 0 {
			// Looks like OE is "optimising away" the second STOP
			return
		}
		ot.lastVmOp = &VmTraceOp{Ex: &VmTraceEx{}}
		vmTrace.Ops = append(vmTrace.Ops, ot.lastVmOp)
		if !ot.compat {
			var sb strings.Builder
			for _, idx := range ot.idx {
				sb.WriteString(idx)
			}
			ot.lastVmOp.Idx = fmt.Sprintf("%s%d", sb.String(), len(vmTrace.Ops)-1)
		}
		ot.lastOp = op
		ot.lastVmOp.Cost = int(cost)
		ot.lastVmOp.Pc = int(pc)
		ot.lastVmOp.Ex.Push = []string{}
		ot.lastVmOp.Ex.Used = int(gas) - int(cost)
		if !ot.compat {
			ot.lastVmOp.Op = op.String()
		}
		switch op {
		case vm.MSTORE, vm.MLOAD:
			ot.lastMemOff = st.Back(0).Uint64()
			ot.lastMemLen = 32
		case vm.MSTORE8:
			ot.lastMemOff = st.Back(0).Uint64()
			ot.lastMemLen = 1
		case vm.RETURNDATACOPY, vm.CALLDATACOPY, vm.CODECOPY:
			ot.lastMemOff = st.Back(0).Uint64()
			ot.lastMemLen = st.Back(2).Uint64()
		case vm.STATICCALL, vm.DELEGATECALL:
			ot.memOffStack = append(ot.memOffStack, st.Back(4).Uint64())
			ot.memLenStack = append(ot.memLenStack, st.Back(5).Uint64())
		case vm.CALL, vm.CALLCODE:
			ot.memOffStack = append(ot.memOffStack, st.Back(5).Uint64())
			ot.memLenStack = append(ot.memLenStack, st.Back(6).Uint64())
		case vm.CREATE, vm.CREATE2:
			// Effectively disable memory output
			ot.memOffStack = append(ot.memOffStack, 0)
			ot.memLenStack = append(ot.memLenStack, 0)
		case vm.SSTORE:
			ot.lastVmOp.Ex.Store = &VmTraceStore{Key: st.Back(0).String(), Val: st.Back(1).String()}
		}
		if ot.lastVmOp.Ex.Used < 0 {
			ot.lastVmOp.Ex = nil
		}
	}
}

func (ot *OeTracer) CaptureFault(env *vm.EVM, pc uint64, op vm.OpCode, gas, cost uint64, scope *vm.ScopeContext, depth int, err error) {
}

func (ot *OeTracer) CaptureSelfDestruct(from common.Address, to common.Address, value *big.Int) {
	trace := &ParityTrace{}
	trace.Type = SUICIDE
	action := &SuicideTraceAction{}
	action.Address = from
	action.RefundAddress = to
	action.Balance.ToInt().Set(value)
	trace.Action = action
	topTrace := ot.traceStack[len(ot.traceStack)-1]
	traceIdx := topTrace.Subtraces
	ot.traceAddr = append(ot.traceAddr, traceIdx)
	topTrace.Subtraces++
	trace.TraceAddress = make([]int, len(ot.traceAddr))
	copy(trace.TraceAddress, ot.traceAddr)
	ot.traceAddr = ot.traceAddr[:len(ot.traceAddr)-1]
	ot.r.Trace = append(ot.r.Trace, trace)
}

func (ot *OeTracer) CaptureAccountRead(account common.Address) error {
	return nil
}
func (ot *OeTracer) CaptureAccountWrite(account common.Address) error {
	return nil
}

// Implements core/state/StateWriter to provide state diffs
type StateDiff struct {
	sdMap map[common.Address]*StateDiffAccount
}

func (sd *StateDiff) UpdateAccountData(address common.Address, original, account *accounts.Account) error {
	if _, ok := sd.sdMap[address]; !ok {
		sd.sdMap[address] = &StateDiffAccount{Storage: make(map[common.Hash]map[string]interface{})}
	}
	return nil
}

func (sd *StateDiff) UpdateAccountCode(address common.Address, incarnation uint64, codeHash common.Hash, code []byte) error {
	if _, ok := sd.sdMap[address]; !ok {
		sd.sdMap[address] = &StateDiffAccount{Storage: make(map[common.Hash]map[string]interface{})}
	}
	return nil
}

func (sd *StateDiff) DeleteAccount(address common.Address, original *accounts.Account) error {
	if _, ok := sd.sdMap[address]; !ok {
		sd.sdMap[address] = &StateDiffAccount{Storage: make(map[common.Hash]map[string]interface{})}
	}
	return nil
}

func (sd *StateDiff) WriteAccountStorage(address common.Address, incarnation uint64, key *common.Hash, original, value *uint256.Int) error {
	if *original == *value {
		return nil
	}
	accountDiff := sd.sdMap[address]
	if accountDiff == nil {
		accountDiff = &StateDiffAccount{Storage: make(map[common.Hash]map[string]interface{})}
		sd.sdMap[address] = accountDiff
	}
	m := make(map[string]interface{})
	m["*"] = &StateDiffStorage{From: common.BytesToHash(original.Bytes()), To: common.BytesToHash(value.Bytes())}
	accountDiff.Storage[*key] = m
	return nil
}

func (sd *StateDiff) CreateContract(address common.Address) error {
	if _, ok := sd.sdMap[address]; !ok {
		sd.sdMap[address] = &StateDiffAccount{Storage: make(map[common.Hash]map[string]interface{})}
	}
	return nil
}

// CompareStates uses the addresses accumulated in the sdMap and compares balances, nonces, and codes of the accounts, and fills the rest of the sdMap
func (sd *StateDiff) CompareStates(initialIbs, ibs *state.IntraBlockState) {
	var toRemove []common.Address
	for addr, accountDiff := range sd.sdMap {
		initialExist := initialIbs.Exist(addr)
		exist := ibs.Exist(addr)
		if initialExist {
			if exist {
				var allEqual = len(accountDiff.Storage) == 0
				fromBalance := initialIbs.GetBalance(addr).ToBig()
				toBalance := ibs.GetBalance(addr).ToBig()
				if fromBalance.Cmp(toBalance) == 0 {
					accountDiff.Balance = "="
				} else {
					m := make(map[string]*StateDiffBalance)
					m["*"] = &StateDiffBalance{From: (*hexutil.Big)(fromBalance), To: (*hexutil.Big)(toBalance)}
					accountDiff.Balance = m
					allEqual = false
				}
				fromCode := initialIbs.GetCode(addr)
				toCode := ibs.GetCode(addr)
				if bytes.Equal(fromCode, toCode) {
					accountDiff.Code = "="
				} else {
					m := make(map[string]*StateDiffCode)
					m["*"] = &StateDiffCode{From: fromCode, To: toCode}
					accountDiff.Code = m
					allEqual = false
				}
				fromNonce := initialIbs.GetNonce(addr)
				toNonce := ibs.GetNonce(addr)
				if fromNonce == toNonce {
					accountDiff.Nonce = "="
				} else {
					m := make(map[string]*StateDiffNonce)
					m["*"] = &StateDiffNonce{From: hexutil.Uint64(fromNonce), To: hexutil.Uint64(toNonce)}
					accountDiff.Nonce = m
					allEqual = false
				}
				if allEqual {
					toRemove = append(toRemove, addr)
				}
			} else {
				{
					m := make(map[string]*hexutil.Big)
					m["-"] = (*hexutil.Big)(initialIbs.GetBalance(addr).ToBig())
					accountDiff.Balance = m
				}
				{
					m := make(map[string]hexutil.Bytes)
					m["-"] = initialIbs.GetCode(addr)
					accountDiff.Code = m
				}
				{
					m := make(map[string]hexutil.Uint64)
					m["-"] = hexutil.Uint64(initialIbs.GetNonce(addr))
					accountDiff.Nonce = m
				}
			}
		} else if exist {
			{
				m := make(map[string]*hexutil.Big)
				m["+"] = (*hexutil.Big)(ibs.GetBalance(addr).ToBig())
				accountDiff.Balance = m
			}
			{
				m := make(map[string]hexutil.Bytes)
				m["+"] = ibs.GetCode(addr)
				accountDiff.Code = m
			}
			{
				m := make(map[string]hexutil.Uint64)
				m["+"] = hexutil.Uint64(ibs.GetNonce(addr))
				accountDiff.Nonce = m
			}
			// Transform storage
			for _, sm := range accountDiff.Storage {
				str := sm["*"].(*StateDiffStorage)
				delete(sm, "*")
				sm["+"] = &str.To
			}
		} else {
			toRemove = append(toRemove, addr)
		}
	}
	for _, addr := range toRemove {
		delete(sd.sdMap, addr)
	}
}

func (api *TraceAPIImpl) ReplayTransaction(ctx context.Context, txHash common.Hash, traceTypes []string) (*TraceCallResult, error) {
	tx, err := api.kv.BeginRo(ctx)
	if err != nil {
		return nil, err
	}
	defer tx.Rollback()
	chainConfig, err := api.chainConfig(tx)
	if err != nil {
		return nil, err
	}

	blockNumber, err := rawdb.ReadTxLookupEntry(tx, txHash)
	if err != nil {
		return nil, err
	}
	if blockNumber == nil {
		return nil, nil // not error, see https://github.com/ledgerwatch/erigon/issues/1645
	}

	// Extract transactions from block
	block, bErr := api.blockByNumberWithSenders(tx, *blockNumber)
	if bErr != nil {
		return nil, bErr
	}
	if block == nil {
		return nil, fmt.Errorf("could not find block  %d", *blockNumber)
	}
	var txIndex int
	for idx, txn := range block.Transactions() {
		if txn.Hash() == txHash {
			txIndex = idx
			break
		}
	}
	bn := hexutil.Uint64(*blockNumber)

	parentNr := bn
	if parentNr > 0 {
		parentNr -= 1
	}

	// Returns an array of trace arrays, one trace array for each transaction
	traces, err := api.callManyTransactions(ctx, tx, block.Transactions(), traceTypes, block.ParentHash(), rpc.BlockNumber(parentNr), block.Header(), txIndex, types.MakeSigner(chainConfig, *blockNumber))
	if err != nil {
		return nil, err
	}

	var traceTypeTrace, traceTypeStateDiff, traceTypeVmTrace bool
	for _, traceType := range traceTypes {
		switch traceType {
		case TraceTypeTrace:
			traceTypeTrace = true
		case TraceTypeStateDiff:
			traceTypeStateDiff = true
		case TraceTypeVmTrace:
			traceTypeVmTrace = true
		default:
			return nil, fmt.Errorf("unrecognized trace type: %s", traceType)
		}
	}
	result := &TraceCallResult{}

	for txno, trace := range traces {
		// We're only looking for a specific transaction
		if txno == txIndex {
			result.Output = trace.Output
			if traceTypeTrace {
				result.Trace = trace.Trace
			}
			if traceTypeStateDiff {
				result.StateDiff = trace.StateDiff
			}
			if traceTypeVmTrace {
				result.VmTrace = trace.VmTrace
			}

			return trace, nil
		}
	}
	return result, nil

}

func (api *TraceAPIImpl) ReplayBlockTransactions(ctx context.Context, blockNrOrHash rpc.BlockNumberOrHash, traceTypes []string) ([]*TraceCallResult, error) {
	tx, err := api.kv.BeginRo(ctx)
	if err != nil {
		return nil, err
	}
	defer tx.Rollback()
	chainConfig, err := api.chainConfig(tx)
	if err != nil {
		return nil, err
	}

	blockNumber, _, err := rpchelper.GetBlockNumber(blockNrOrHash, tx, api.filters)
	if err != nil {
		return nil, err
	}

	parentNr := blockNumber
	if parentNr > 0 {
		parentNr -= 1
	}
	// Extract transactions from block
	block, bErr := api.blockByNumberWithSenders(tx, blockNumber)
	if bErr != nil {
		return nil, bErr
	}
	if block == nil {
		return nil, fmt.Errorf("could not find block  %d", blockNumber)
	}
	var traceTypeTrace, traceTypeStateDiff, traceTypeVmTrace bool
	for _, traceType := range traceTypes {
		switch traceType {
		case TraceTypeTrace:
			traceTypeTrace = true
		case TraceTypeStateDiff:
			traceTypeStateDiff = true
		case TraceTypeVmTrace:
			traceTypeVmTrace = true
		default:
			return nil, fmt.Errorf("unrecognized trace type: %s", traceType)
		}
	}

	// Returns an array of trace arrays, one trace array for each transaction
	traces, err := api.callManyTransactions(ctx, tx, block.Transactions(), traceTypes, block.ParentHash(), rpc.BlockNumber(parentNr), block.Header(), -1 /* all tx indices */, types.MakeSigner(chainConfig, blockNumber))
	if err != nil {
		return nil, err
	}

	result := make([]*TraceCallResult, len(traces))
	for i, trace := range traces {
		tr := &TraceCallResult{}
		tr.Output = trace.Output
		if traceTypeTrace {
			tr.Trace = trace.Trace
		} else {
			tr.Trace = []*ParityTrace{}
		}
		if traceTypeStateDiff {
			tr.StateDiff = trace.StateDiff
		}
		if traceTypeVmTrace {
			tr.VmTrace = trace.VmTrace
		}
		result[i] = tr
		txhash := block.Transactions()[i].Hash()
		tr.TransactionHash = &txhash
	}

	return result, nil
}

// Call implements trace_call.
func (api *TraceAPIImpl) Call(ctx context.Context, args TraceCallParam, traceTypes []string, blockNrOrHash *rpc.BlockNumberOrHash) (*TraceCallResult, error) {
	tx, err := api.kv.BeginRo(ctx)
	if err != nil {
		return nil, err
	}
	defer tx.Rollback()

	chainConfig, err := api.chainConfig(tx)
	if err != nil {
		return nil, err
	}

	if blockNrOrHash == nil {
		var num = rpc.LatestBlockNumber
		blockNrOrHash = &rpc.BlockNumberOrHash{BlockNumber: &num}
	}
	blockNumber, hash, err := rpchelper.GetBlockNumber(*blockNrOrHash, tx, api.filters)
	if err != nil {
		return nil, err
	}
	var stateReader state.StateReader
	if num, ok := blockNrOrHash.Number(); ok && num == rpc.LatestBlockNumber {
		cacheView, err := api.stateCache.View(ctx, tx)
		if err != nil {
			return nil, err
		}
		stateReader = state.NewCachedReader2(cacheView, tx)
	} else {
		stateReader = state.NewPlainState(tx, blockNumber)
	}
	ibs := state.New(stateReader)

	header := rawdb.ReadHeader(tx, hash, blockNumber)
	if header == nil {
		return nil, fmt.Errorf("block %d(%x) not found", blockNumber, hash)
	}

	// Setup context so it may be cancelled the call has completed
	// or, in case of unmetered gas, setup a context with a timeout.
	var cancel context.CancelFunc
	if callTimeout > 0 {
		ctx, cancel = context.WithTimeout(ctx, callTimeout)
	} else {
		ctx, cancel = context.WithCancel(ctx)
	}

	// Make sure the context is cancelled when the call has completed
	// this makes sure resources are cleaned up.
	defer cancel()

	traceResult := &TraceCallResult{Trace: []*ParityTrace{}}
	var traceTypeTrace, traceTypeStateDiff, traceTypeVmTrace bool
	for _, traceType := range traceTypes {
		switch traceType {
		case TraceTypeTrace:
			traceTypeTrace = true
		case TraceTypeStateDiff:
			traceTypeStateDiff = true
		case TraceTypeVmTrace:
			traceTypeVmTrace = true
		default:
			return nil, fmt.Errorf("unrecognized trace type: %s", traceType)
		}
	}
	if traceTypeVmTrace {
		traceResult.VmTrace = &VmTrace{Ops: []*VmTraceOp{}}
	}
	var ot OeTracer
	ot.compat = api.compatibility
	if traceTypeTrace || traceTypeVmTrace {
		ot.r = traceResult
		ot.traceAddr = []int{}
	}

	// Get a new instance of the EVM.
	var baseFee *uint256.Int
	if header != nil && header.BaseFee != nil {
		var overflow bool
		baseFee, overflow = uint256.FromBig(header.BaseFee)
		if overflow {
			return nil, fmt.Errorf("header.BaseFee uint256 overflow")
		}
	}
	msg, err := args.ToMessage(api.gasCap, baseFee)
	if err != nil {
		return nil, err
	}

	contractHasTEVM := func(contractHash common.Hash) (bool, error) { return false, nil }
	if api.TevmEnabled {
		contractHasTEVM = ethdb.GetHasTEVM(tx)
	}
	blockCtx, txCtx := transactions.GetEvmContext(msg, header, blockNrOrHash.RequireCanonical, tx, contractHasTEVM)
	blockCtx.GasLimit = math.MaxUint64
	blockCtx.MaxGasLimit = true

	evm := vm.NewEVM(blockCtx, txCtx, ibs, chainConfig, vm.Config{Debug: traceTypeTrace, Tracer: &ot})

	// Wait for the context to be done and cancel the evm. Even if the
	// EVM has finished, cancelling may be done (repeatedly)
	go func() {
		<-ctx.Done()
		evm.Cancel()
	}()

	gp := new(core.GasPool).AddGas(msg.Gas())
	var execResult *core.ExecutionResult
	ibs.Prepare(common.Hash{}, common.Hash{}, 0)
	execResult, err = core.ApplyMessage(evm, msg, gp, true /* refunds */, true /* gasBailout */)
	if err != nil {
		return nil, err
	}
	traceResult.Output = common.CopyBytes(execResult.ReturnData)
	if traceTypeStateDiff {
		sdMap := make(map[common.Address]*StateDiffAccount)
		traceResult.StateDiff = sdMap
		sd := &StateDiff{sdMap: sdMap}
		if err = ibs.FinalizeTx(evm.ChainRules(), sd); err != nil {
			return nil, err
		}
		// Create initial IntraBlockState, we will compare it with ibs (IntraBlockState after the transaction)
		initialIbs := state.New(stateReader)
		sd.CompareStates(initialIbs, ibs)
	}

	// If the timer caused an abort, return an appropriate error message
	if evm.Cancelled() {
		return nil, fmt.Errorf("execution aborted (timeout = %v)", callTimeout)
	}

	return traceResult, nil
}

// CallMany implements trace_callMany.
func (api *TraceAPIImpl) CallMany(ctx context.Context, calls json.RawMessage, parentNrOrHash *rpc.BlockNumberOrHash) ([]*TraceCallResult, error) {
	dbtx, err := api.kv.BeginRo(ctx)
	if err != nil {
		return nil, err
	}
	defer dbtx.Rollback()

	var callParams []TraceCallParam
	dec := json.NewDecoder(bytes.NewReader(calls))
	tok, err := dec.Token()
	if err != nil {
		return nil, err
	}
	if tok != json.Delim('[') {
		return nil, fmt.Errorf("expected array of [callparam, tracetypes]")
	}
	for dec.More() {
		tok, err = dec.Token()
		if err != nil {
			return nil, err
		}
		if tok != json.Delim('[') {
			return nil, fmt.Errorf("expected [callparam, tracetypes]")
		}
		callParams = append(callParams, TraceCallParam{})
		args := &callParams[len(callParams)-1]
		if err = dec.Decode(args); err != nil {
			return nil, err
		}
		if err = dec.Decode(&args.traceTypes); err != nil {
			return nil, err
		}
		tok, err = dec.Token()
		if err != nil {
			return nil, err
		}
		if tok != json.Delim(']') {
			return nil, fmt.Errorf("expected end of [callparam, tracetypes]")
		}
	}
	tok, err = dec.Token()
	if err != nil {
		return nil, err
	}
	if tok != json.Delim(']') {
		return nil, fmt.Errorf("expected end of array of [callparam, tracetypes]")
	}
	var baseFee *uint256.Int
	if parentNrOrHash == nil {
		var num = rpc.LatestBlockNumber
		parentNrOrHash = &rpc.BlockNumberOrHash{BlockNumber: &num}
	}
	blockNumber, hash, err := rpchelper.GetBlockNumber(*parentNrOrHash, dbtx, api.filters)
	if err != nil {
		return nil, err
	}
	parentHeader := rawdb.ReadHeader(dbtx, hash, blockNumber)
	if parentHeader == nil {
		return nil, fmt.Errorf("parent header %d(%x) not found", blockNumber, hash)
	}
	if parentHeader != nil && parentHeader.BaseFee != nil {
		var overflow bool
		baseFee, overflow = uint256.FromBig(parentHeader.BaseFee)
		if overflow {
			return nil, fmt.Errorf("header.BaseFee uint256 overflow")
		}
	}
	msgs := make([]types.Message, len(callParams))
	for i, args := range callParams {
		msgs[i], err = args.ToMessage(api.gasCap, baseFee)
		if err != nil {
			return nil, fmt.Errorf("convert callParam to msg: %w", err)
		}
	}
	return api.doCallMany(ctx, dbtx, msgs, callParams, parentNrOrHash, nil, true /* gasBailout */, -1 /* all tx indices */)
}

func (api *TraceAPIImpl) doCallMany(ctx context.Context, dbtx kv.Tx, msgs []types.Message, callParams []TraceCallParam, parentNrOrHash *rpc.BlockNumberOrHash, header *types.Header,
	gasBailout bool, txIndexNeeded int) ([]*TraceCallResult, error) {
	chainConfig, err := api.chainConfig(dbtx)
	if err != nil {
		return nil, err
	}

	if parentNrOrHash == nil {
		var num = rpc.LatestBlockNumber
		parentNrOrHash = &rpc.BlockNumberOrHash{BlockNumber: &num}
	}
	blockNumber, hash, err := rpchelper.GetBlockNumber(*parentNrOrHash, dbtx, api.filters)
	if err != nil {
		return nil, err
	}
	var stateReader state.StateReader
	if num, ok := parentNrOrHash.Number(); ok && num == rpc.LatestBlockNumber {
		cacheView, err := api.stateCache.View(ctx, dbtx)
		if err != nil {
			return nil, err
		}
		stateReader = state.NewCachedReader2(cacheView, dbtx) // this cache stays between RPC calls
	} else {
		stateReader = state.NewPlainState(dbtx, blockNumber)
	}
	stateCache := shards.NewStateCache(32, 0 /* no limit */) // this cache living only during current RPC call, but required to store state writes
	cachedReader := state.NewCachedReader(stateReader, stateCache)
	noop := state.NewNoopWriter()
	cachedWriter := state.NewCachedWriter(noop, stateCache)

	parentHeader := rawdb.ReadHeader(dbtx, hash, blockNumber)
	if parentHeader == nil {
		return nil, fmt.Errorf("parent header %d(%x) not found", blockNumber, hash)
	}

	// Setup context so it may be cancelled the call has completed
	// or, in case of unmetered gas, setup a context with a timeout.
	var cancel context.CancelFunc
	if callTimeout > 0 {
		ctx, cancel = context.WithTimeout(ctx, callTimeout)
	} else {
		ctx, cancel = context.WithCancel(ctx)
	}

	// Make sure the context is cancelled when the call has completed
	// this makes sure resources are cleaned up.
	defer cancel()
	results := []*TraceCallResult{}

	useParent := false
	if header == nil {
		header = parentHeader
		useParent = true
	}

	contractHasTEVM := func(contractHash common.Hash) (bool, error) { return false, nil }
	if api.TevmEnabled {
		contractHasTEVM = ethdb.GetHasTEVM(dbtx)
	}

	for txIndex, msg := range msgs {
		if err := libcommon.Stopped(ctx.Done()); err != nil {
			return nil, err
		}
		traceResult := &TraceCallResult{Trace: []*ParityTrace{}}
		var traceTypeTrace, traceTypeStateDiff, traceTypeVmTrace bool
		args := callParams[txIndex]
		for _, traceType := range args.traceTypes {
			switch traceType {
			case TraceTypeTrace:
				traceTypeTrace = true
			case TraceTypeStateDiff:
				traceTypeStateDiff = true
			case TraceTypeVmTrace:
				traceTypeVmTrace = true
			default:
				return nil, fmt.Errorf("unrecognized trace type: %s", traceType)
			}
		}
		vmConfig := vm.Config{}
		if (traceTypeTrace && (txIndexNeeded == -1 || txIndex == txIndexNeeded)) || traceTypeVmTrace {
			var ot OeTracer
			ot.compat = api.compatibility
			ot.r = traceResult
			ot.idx = []string{fmt.Sprintf("%d-", txIndex)}
			if traceTypeTrace && (txIndexNeeded == -1 || txIndex == txIndexNeeded) {
				ot.traceAddr = []int{}
			}
			if traceTypeVmTrace {
				traceResult.VmTrace = &VmTrace{Ops: []*VmTraceOp{}}
			}
			vmConfig.Debug = true
			vmConfig.Tracer = &ot
		}

		// Get a new instance of the EVM.
		blockCtx, txCtx := transactions.GetEvmContext(msg, header, parentNrOrHash.RequireCanonical, dbtx, contractHasTEVM)
		if useParent {
			blockCtx.GasLimit = math.MaxUint64
			blockCtx.MaxGasLimit = true
		}
		ibs := state.New(cachedReader)
		// Create initial IntraBlockState, we will compare it with ibs (IntraBlockState after the transaction)

		evm := vm.NewEVM(blockCtx, txCtx, ibs, chainConfig, vmConfig)

		gp := new(core.GasPool).AddGas(msg.Gas())
		var execResult *core.ExecutionResult
		// Clone the state cache before applying the changes, clone is discarded
		var cloneReader state.StateReader
		if traceTypeStateDiff {
			cloneCache := stateCache.Clone()
			cloneReader = state.NewCachedReader(stateReader, cloneCache)
		}
		if args.txHash != nil {
			ibs.Prepare(*args.txHash, header.Hash(), txIndex)
		} else {
			ibs.Prepare(common.Hash{}, header.Hash(), txIndex)
		}
		execResult, err = core.ApplyMessage(evm, msg, gp, true /* refunds */, gasBailout /* gasBailout */)
		if err != nil {
			return nil, fmt.Errorf("first run for txIndex %d error: %w", txIndex, err)
		}
		traceResult.Output = common.CopyBytes(execResult.ReturnData)
		if traceTypeStateDiff {
			initialIbs := state.New(cloneReader)
			sdMap := make(map[common.Address]*StateDiffAccount)
			traceResult.StateDiff = sdMap
			sd := &StateDiff{sdMap: sdMap}
			if err = ibs.FinalizeTx(evm.ChainRules(), sd); err != nil {
				return nil, err
			}
			sd.CompareStates(initialIbs, ibs)
			if err = ibs.CommitBlock(evm.ChainRules(), cachedWriter); err != nil {
				return nil, err
			}
		} else {
			if err = ibs.FinalizeTx(evm.ChainRules(), noop); err != nil {
				return nil, err
			}
			if err = ibs.CommitBlock(evm.ChainRules(), cachedWriter); err != nil {
				return nil, err
			}
		}
		if !traceTypeTrace {
			traceResult.Trace = []*ParityTrace{}
		}
		results = append(results, traceResult)
	}
	return results, nil
}

// RawTransaction implements trace_rawTransaction.
func (api *TraceAPIImpl) RawTransaction(ctx context.Context, txHash common.Hash, traceTypes []string) ([]interface{}, error) {
	var stub []interface{}
	return stub, fmt.Errorf(NotImplemented, "trace_rawTransaction")
}<|MERGE_RESOLUTION|>--- conflicted
+++ resolved
@@ -239,12 +239,7 @@
 	idx          []string     // Prefix for the "idx" inside operations, for easier navigation
 }
 
-<<<<<<< HEAD
 func (ot *OeTracer) CaptureStart(env *vm.EVM, from common.Address, to common.Address, create bool, input []byte, gas uint64, value *big.Int) {
-=======
-func (ot *OeTracer) CaptureStart(depth int, from common.Address, to common.Address, precompile bool, create bool, calltype vm.CallType, input []byte, gas uint64, value *big.Int, code []byte) error {
-	//fmt.Printf("CaptureStart depth %d, from %x, to %x, create %t, input %x, gas %d, value %d, precompile %t\n", depth, from, to, create, input, gas, value, precompile)
->>>>>>> d739810d
 	if ot.r.VmTrace != nil {
 		var vmTrace *VmTrace
 		// TODO(fdymylja): incompatible with new tracer API
@@ -275,17 +270,10 @@
 			// vmTrace.Code = code // TODO(fdymylja): not part of tracer API
 		}
 	}
-<<<<<<< HEAD
 	//if precompile && depth > 0 { // TODO(fdymylja): not part of tracer API
 	//	ot.precompile = true
 	//	return nil
 	//}
-=======
-	if precompile && depth > 0 && value.Sign() <= 0 {
-		ot.precompile = true
-		return nil
-	}
->>>>>>> d739810d
 	if gas > 500000000 {
 		gas = 500000001 - (0x8000000000000000 - gas)
 	}
