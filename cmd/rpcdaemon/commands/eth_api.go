--- conflicted
+++ resolved
@@ -343,7 +343,6 @@
 
 // RPCTransaction represents a transaction that will serialize to the RPC representation of a transaction
 type RPCTransaction struct {
-<<<<<<< HEAD
 	BlockHash           *common.Hash       `json:"blockHash"`
 	BlockNumber         *hexutil.Big       `json:"blockNumber"`
 	From                common.Address     `json:"from"`
@@ -352,7 +351,7 @@
 	Tip                 *hexutil.Big       `json:"maxPriorityFeePerGas,omitempty"`
 	FeeCap              *hexutil.Big       `json:"maxFeePerGas,omitempty"`
 	Hash                common.Hash        `json:"hash"`
-	Input               hexutil.Bytes      `json:"input"`
+	Input               hexutility.Bytes   `json:"input"`
 	Nonce               hexutil.Uint64     `json:"nonce"`
 	To                  *common.Address    `json:"to"`
 	TransactionIndex    *hexutil.Uint64    `json:"transactionIndex"`
@@ -365,27 +364,6 @@
 	V                   *hexutil.Big       `json:"v"`
 	R                   *hexutil.Big       `json:"r"`
 	S                   *hexutil.Big       `json:"s"`
-=======
-	BlockHash        *common.Hash       `json:"blockHash"`
-	BlockNumber      *hexutil.Big       `json:"blockNumber"`
-	From             common.Address     `json:"from"`
-	Gas              hexutil.Uint64     `json:"gas"`
-	GasPrice         *hexutil.Big       `json:"gasPrice,omitempty"`
-	Tip              *hexutil.Big       `json:"maxPriorityFeePerGas,omitempty"`
-	FeeCap           *hexutil.Big       `json:"maxFeePerGas,omitempty"`
-	Hash             common.Hash        `json:"hash"`
-	Input            hexutility.Bytes   `json:"input"`
-	Nonce            hexutil.Uint64     `json:"nonce"`
-	To               *common.Address    `json:"to"`
-	TransactionIndex *hexutil.Uint64    `json:"transactionIndex"`
-	Value            *hexutil.Big       `json:"value"`
-	Type             hexutil.Uint64     `json:"type"`
-	Accesses         *types2.AccessList `json:"accessList,omitempty"`
-	ChainID          *hexutil.Big       `json:"chainId,omitempty"`
-	V                *hexutil.Big       `json:"v"`
-	R                *hexutil.Big       `json:"r"`
-	S                *hexutil.Big       `json:"s"`
->>>>>>> 4c8c7094
 }
 
 // newRPCTransaction returns a transaction that will serialize to the RPC
@@ -397,25 +375,14 @@
 	// because the return value of ChainId is zero for those transactions.
 	chainId := new(uint256.Int).Set(tx.GetChainID())
 	result := &RPCTransaction{
-<<<<<<< HEAD
 		Type:                hexutil.Uint64(tx.Type()),
-		ChainID:             (*hexutil.Big)(chainId.ToBig()),
 		Gas:                 hexutil.Uint64(tx.GetGas()),
 		Hash:                tx.Hash(),
-		Input:               hexutil.Bytes(tx.GetData()),
+		Input:               hexutility.Bytes(tx.GetData()),
 		Nonce:               hexutil.Uint64(tx.GetNonce()),
 		To:                  tx.GetTo(),
 		BlobVersionedHashes: tx.GetDataHashes(),
 		Value:               (*hexutil.Big)(tx.GetValue().ToBig()),
-=======
-		Type:  hexutil.Uint64(tx.Type()),
-		Gas:   hexutil.Uint64(tx.GetGas()),
-		Hash:  tx.Hash(),
-		Input: hexutility.Bytes(tx.GetData()),
-		Nonce: hexutil.Uint64(tx.GetNonce()),
-		To:    tx.GetTo(),
-		Value: (*hexutil.Big)(tx.GetValue().ToBig()),
->>>>>>> 4c8c7094
 	}
 
 	switch t := tx.(type) {
