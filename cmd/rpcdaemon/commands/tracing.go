--- conflicted
+++ resolved
@@ -93,8 +93,8 @@
 		excessDataGas = ph.ExcessDataGas
 	}
 
-	signer := types.MakeSigner(chainConfig, block.NumberU64(), block.TimeBig())
-	rules := chainConfig.Rules(block.NumberU64(), block.TimeBig())
+	signer := types.MakeSigner(chainConfig, block.NumberU64(), block.Time())
+	rules := chainConfig.Rules(block.NumberU64(), block.Time())
 	stream.WriteArrayStart()
 	for idx, txn := range block.Transactions() {
 		stream.WriteObjectStart()
@@ -109,13 +109,8 @@
 		msg, _ := txn.AsMessage(*signer, block.BaseFee(), rules)
 
 		if msg.FeeCap().IsZero() && engine != nil {
-<<<<<<< HEAD
-			syscall := func(contract common.Address, data []byte) ([]byte, error) {
+			syscall := func(contract libcommon.Address, data []byte) ([]byte, error) {
 				return core.SysCallContract(contract, data, *chainConfig, ibs, block.Header(), engine, true /* constCall */, excessDataGas)
-=======
-			syscall := func(contract libcommon.Address, data []byte) ([]byte, error) {
-				return core.SysCallContract(contract, data, *chainConfig, ibs, block.Header(), engine, true /* constCall */)
->>>>>>> 57b1bdd5
 			}
 			msg.SetIsFree(engine.IsServiceTransaction(msg.From(), syscall))
 		}
@@ -406,19 +401,14 @@
 
 	// Get a new instance of the EVM
 	evm = vm.NewEVM(blockCtx, txCtx, st, chainConfig, vm.Config{Debug: false})
-	signer := types.MakeSigner(chainConfig, blockNum, block.TimeBig()) // or blockCtx.Time?
-	rules := chainConfig.Rules(blockNum, new(big.Int).SetUint64(blockCtx.Time))
+	signer := types.MakeSigner(chainConfig, blockNum, block.Time()) // or blockCtx.Time?
+	rules := chainConfig.Rules(blockNum, blockCtx.Time)
 
 	// Setup the gas pool (also for unmetered requests)
 	// and apply the message.
-<<<<<<< HEAD
 	gp := new(core.GasPool).AddGas(math.MaxUint64).AddDataGas(math.MaxUint64)
-	for _, txn := range replayTransactions {
-=======
-	gp := new(core.GasPool).AddGas(math.MaxUint64)
 	for idx, txn := range replayTransactions {
 		st.Prepare(txn.Hash(), block.Hash(), idx)
->>>>>>> 57b1bdd5
 		msg, err := txn.AsMessage(*signer, block.BaseFee(), rules)
 		if err != nil {
 			stream.WriteNil()
