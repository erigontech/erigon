package commands

import (
	"context"
	"fmt"
	"math/big"
	"time"

	"github.com/holiman/uint256"
	jsoniter "github.com/json-iterator/go"
	"github.com/ledgerwatch/erigon-lib/common"
	"github.com/ledgerwatch/log/v3"

	"github.com/ledgerwatch/erigon/core/vm/evmtypes"

	"github.com/ledgerwatch/erigon/common/hexutil"
	"github.com/ledgerwatch/erigon/common/math"
	"github.com/ledgerwatch/erigon/core"
	"github.com/ledgerwatch/erigon/core/rawdb"
	"github.com/ledgerwatch/erigon/core/state"
	"github.com/ledgerwatch/erigon/core/types"
	"github.com/ledgerwatch/erigon/core/vm"
	"github.com/ledgerwatch/erigon/eth/tracers"
	"github.com/ledgerwatch/erigon/rpc"
	"github.com/ledgerwatch/erigon/turbo/adapter/ethapi"
	"github.com/ledgerwatch/erigon/turbo/rpchelper"
	"github.com/ledgerwatch/erigon/turbo/transactions"
)

// TraceBlockByNumber implements debug_traceBlockByNumber. Returns Geth style block traces.
func (api *PrivateDebugAPIImpl) TraceBlockByNumber(ctx context.Context, blockNum rpc.BlockNumber, config *tracers.TraceConfig, stream *jsoniter.Stream) error {
	return api.traceBlock(ctx, rpc.BlockNumberOrHashWithNumber(blockNum), config, stream)
}

// TraceBlockByHash implements debug_traceBlockByHash. Returns Geth style block traces.
func (api *PrivateDebugAPIImpl) TraceBlockByHash(ctx context.Context, hash common.Hash, config *tracers.TraceConfig, stream *jsoniter.Stream) error {
	return api.traceBlock(ctx, rpc.BlockNumberOrHashWithHash(hash, true), config, stream)
}

func (api *PrivateDebugAPIImpl) traceBlock(ctx context.Context, blockNrOrHash rpc.BlockNumberOrHash, config *tracers.TraceConfig, stream *jsoniter.Stream) error {
	tx, err := api.db.BeginRo(ctx)
	if err != nil {
		stream.WriteNil()
		return err
	}
	defer tx.Rollback()
	var (
		block    *types.Block
		number   rpc.BlockNumber
		numberOk bool
		hash     common.Hash
		hashOk   bool
	)
	if number, numberOk = blockNrOrHash.Number(); numberOk {
		block, err = api.blockByRPCNumber(number, tx)
	} else if hash, hashOk = blockNrOrHash.Hash(); hashOk {
		block, err = api.blockByHashWithSenders(tx, hash)
	} else {
		return fmt.Errorf("invalid arguments; neither block nor hash specified")
	}

	if err != nil {
		stream.WriteNil()
		return err
	}

	if block == nil {
		if numberOk {
			return fmt.Errorf("invalid arguments; block with number %d not found", number)
		}
		return fmt.Errorf("invalid arguments; block with hash %x not found", hash)
	}

	chainConfig, err := api.chainConfig(tx)
	if err != nil {
		stream.WriteNil()
		return err
	}
	engine := api.engine()

	_, blockCtx, _, ibs, _, err := transactions.ComputeTxEnv(ctx, engine, block, chainConfig, api._blockReader, tx, 0, api.historyV3(tx))
	if err != nil {
		stream.WriteNil()
		return err
	}

	var excessDataGas *big.Int
	ph, err := api._blockReader.HeaderByHash(ctx, tx, block.ParentHash())
	if err != nil {
		// TODO log, panic or return?
	}
	if ph != nil {
		excessDataGas = ph.ExcessDataGas
	}

	signer := types.MakeSigner(chainConfig, block.NumberU64(), block.Time())
	rules := chainConfig.Rules(block.NumberU64(), block.Time())
	stream.WriteArrayStart()
	for idx, txn := range block.Transactions() {
		stream.WriteObjectStart()
		stream.WriteObjectField("result")
		select {
		default:
		case <-ctx.Done():
			stream.WriteNil()
			return ctx.Err()
		}
		ibs.Prepare(txn.Hash(), block.Hash(), idx)
		msg, _ := txn.AsMessage(*signer, block.BaseFee(), rules)

		if msg.FeeCap().IsZero() && engine != nil {
<<<<<<< HEAD
			syscall := func(contract libcommon.Address, data []byte) ([]byte, error) {
				return core.SysCallContract(contract, data, *chainConfig, ibs, block.Header(), engine, true /* constCall */, excessDataGas)
=======
			syscall := func(contract common.Address, data []byte) ([]byte, error) {
				return core.SysCallContract(contract, data, *chainConfig, ibs, block.Header(), engine, true /* constCall */)
>>>>>>> 5b703749
			}
			msg.SetIsFree(engine.IsServiceTransaction(msg.From(), syscall))
		}

		txCtx := evmtypes.TxContext{
			TxHash:   txn.Hash(),
			Origin:   msg.From(),
			GasPrice: msg.GasPrice(),
		}

		err = transactions.TraceTx(ctx, msg, blockCtx, txCtx, ibs, config, chainConfig, stream, api.evmCallTimeout)
		if err == nil {
			err = ibs.FinalizeTx(rules, state.NewNoopWriter())
		}
		stream.WriteObjectEnd()

		// if we have an error we want to output valid json for it before continuing after clearing down potential writes to the stream
		if err != nil {
			stream.WriteMore()
			stream.WriteObjectStart()
			err = rpc.HandleError(err, stream)
			stream.WriteObjectEnd()
			if err != nil {
				return err
			}
		}
		if idx != len(block.Transactions())-1 {
			stream.WriteMore()
		}
		stream.Flush()
	}
	stream.WriteArrayEnd()
	stream.Flush()
	return nil
}

// TraceTransaction implements debug_traceTransaction. Returns Geth style transaction traces.
func (api *PrivateDebugAPIImpl) TraceTransaction(ctx context.Context, hash common.Hash, config *tracers.TraceConfig, stream *jsoniter.Stream) error {
	tx, err := api.db.BeginRo(ctx)
	if err != nil {
		stream.WriteNil()
		return err
	}
	defer tx.Rollback()
	chainConfig, err := api.chainConfig(tx)
	if err != nil {
		stream.WriteNil()
		return err
	}
	// Retrieve the transaction and assemble its EVM context
	blockNum, ok, err := api.txnLookup(ctx, tx, hash)
	if err != nil {
		stream.WriteNil()
		return err
	}
	if !ok {
		stream.WriteNil()
		return nil
	}
	// Private API returns 0 if transaction is not found.
	if blockNum == 0 && chainConfig.Bor != nil {
		blockNumPtr, err := rawdb.ReadBorTxLookupEntry(tx, hash)
		if err != nil {
			stream.WriteNil()
			return err
		}
		if blockNumPtr == nil {
			stream.WriteNil()
			return nil
		}
		blockNum = *blockNumPtr
	}
	block, err := api.blockByNumberWithSenders(tx, blockNum)
	if err != nil {
		stream.WriteNil()
		return err
	}
	if block == nil {
		stream.WriteNil()
		return nil
	}
	var txnIndex uint64
	var txn types.Transaction
	for i, transaction := range block.Transactions() {
		if transaction.Hash() == hash {
			txnIndex = uint64(i)
			txn = transaction
			break
		}
	}
	if txn == nil {
		var borTx types.Transaction
		borTx, _, _, _, err = rawdb.ReadBorTransaction(tx, hash)
		if err != nil {
			stream.WriteNil()
			return err
		}

		if borTx != nil {
			stream.WriteNil()
			return nil
		}
		stream.WriteNil()
		return fmt.Errorf("transaction %#x not found", hash)
	}
	engine := api.engine()

	msg, blockCtx, txCtx, ibs, _, err := transactions.ComputeTxEnv(ctx, engine, block, chainConfig, api._blockReader, tx, txnIndex, api.historyV3(tx))
	if err != nil {
		stream.WriteNil()
		return err
	}
	// Trace the transaction and return
	return transactions.TraceTx(ctx, msg, blockCtx, txCtx, ibs, config, chainConfig, stream, api.evmCallTimeout)
}

func (api *PrivateDebugAPIImpl) TraceCall(ctx context.Context, args ethapi.CallArgs, blockNrOrHash rpc.BlockNumberOrHash, config *tracers.TraceConfig, stream *jsoniter.Stream) error {
	dbtx, err := api.db.BeginRo(ctx)
	if err != nil {
		return fmt.Errorf("create ro transaction: %v", err)
	}
	defer dbtx.Rollback()

	chainConfig, err := api.chainConfig(dbtx)
	if err != nil {
		return fmt.Errorf("read chain config: %v", err)
	}
	engine := api.engine()

	blockNumber, hash, _, err := rpchelper.GetBlockNumber(blockNrOrHash, dbtx, api.filters)
	if err != nil {
		return fmt.Errorf("get block number: %v", err)
	}

	stateReader, err := rpchelper.CreateStateReader(ctx, dbtx, blockNrOrHash, 0, api.filters, api.stateCache, api.historyV3(dbtx), chainConfig.ChainName)
	if err != nil {
		return fmt.Errorf("create state reader: %v", err)
	}
	header, err := api._blockReader.Header(context.Background(), dbtx, hash, blockNumber)
	if err != nil {
		return fmt.Errorf("could not fetch header %d(%x): %v", blockNumber, hash, err)
	}
	if header == nil {
		return fmt.Errorf("block %d(%x) not found", blockNumber, hash)
	}
	ibs := state.New(stateReader)

	if config != nil && config.StateOverrides != nil {
		if err := config.StateOverrides.Override(ibs); err != nil {
			return fmt.Errorf("override state: %v", err)
		}
	}

	var baseFee *uint256.Int
	if header != nil && header.BaseFee != nil {
		var overflow bool
		baseFee, overflow = uint256.FromBig(header.BaseFee)
		if overflow {
			return fmt.Errorf("header.BaseFee uint256 overflow")
		}
	}
	msg, err := args.ToMessage(api.GasCap, baseFee)
	if err != nil {
		return fmt.Errorf("convert args to msg: %v", err)
	}
	var excessDataGas *big.Int
	ph, err := api._blockReader.HeaderByHash(ctx, dbtx, header.ParentHash)
	if err != nil {
		// TODO log, panic or return?
	}
	if ph != nil {
		excessDataGas = ph.ExcessDataGas
	}
	blockCtx := transactions.NewEVMBlockContext(engine, header, blockNrOrHash.RequireCanonical, dbtx, api._blockReader, excessDataGas)
	txCtx := core.NewEVMTxContext(msg)
	// Trace the transaction and return
	return transactions.TraceTx(ctx, msg, blockCtx, txCtx, ibs, config, chainConfig, stream, api.evmCallTimeout)
}

func (api *PrivateDebugAPIImpl) TraceCallMany(ctx context.Context, bundles []Bundle, simulateContext StateContext, config *tracers.TraceConfig, stream *jsoniter.Stream) error {
	var (
		hash               common.Hash
		replayTransactions types.Transactions
		evm                *vm.EVM
		blockCtx           evmtypes.BlockContext
		txCtx              evmtypes.TxContext
		overrideBlockHash  map[uint64]common.Hash
		baseFee            uint256.Int
	)

	overrideBlockHash = make(map[uint64]common.Hash)
	tx, err := api.db.BeginRo(ctx)
	if err != nil {
		stream.WriteNil()
		return err
	}
	defer tx.Rollback()
	chainConfig, err := api.chainConfig(tx)
	if err != nil {
		stream.WriteNil()
		return err
	}
	if len(bundles) == 0 {
		stream.WriteNil()
		return fmt.Errorf("empty bundles")
	}
	empty := true
	for _, bundle := range bundles {
		if len(bundle.Transactions) != 0 {
			empty = false
		}
	}

	if empty {
		stream.WriteNil()
		return fmt.Errorf("empty bundles")
	}

	defer func(start time.Time) { log.Trace("Tracing CallMany finished", "runtime", time.Since(start)) }(time.Now())

	blockNum, hash, _, err := rpchelper.GetBlockNumber(simulateContext.BlockNumber, tx, api.filters)
	if err != nil {
		stream.WriteNil()
		return err
	}

	block, err := api.blockByNumberWithSenders(tx, blockNum)
	if err != nil {
		stream.WriteNil()
		return err
	}

	// -1 is a default value for transaction index.
	// If it's -1, we will try to replay every single transaction in that block
	transactionIndex := -1

	if simulateContext.TransactionIndex != nil {
		transactionIndex = *simulateContext.TransactionIndex
	}

	if transactionIndex == -1 {
		transactionIndex = len(block.Transactions())
	}

	replayTransactions = block.Transactions()[:transactionIndex]

	stateReader, err := rpchelper.CreateStateReader(ctx, tx, rpc.BlockNumberOrHashWithNumber(rpc.BlockNumber(blockNum-1)), 0, api.filters, api.stateCache, api.historyV3(tx), chainConfig.ChainName)
	if err != nil {
		stream.WriteNil()
		return err
	}

	st := state.New(stateReader)

	parent := block.Header()

	if parent == nil {
		stream.WriteNil()
		return fmt.Errorf("block %d(%x) not found", blockNum, hash)
	}

	getHash := func(i uint64) common.Hash {
		if hash, ok := overrideBlockHash[i]; ok {
			return hash
		}
		hash, err := rawdb.ReadCanonicalHash(tx, i)
		if err != nil {
			log.Debug("Can't get block hash by number", "number", i, "only-canonical", true)
		}
		return hash
	}

	if parent.BaseFee != nil {
		baseFee.SetFromBig(parent.BaseFee)
	}

	blockCtx = evmtypes.BlockContext{
		CanTransfer: core.CanTransfer,
		Transfer:    core.Transfer,
		GetHash:     getHash,
		Coinbase:    parent.Coinbase,
		BlockNumber: parent.Number.Uint64(),
		Time:        parent.Time,
		Difficulty:  new(big.Int).Set(parent.Difficulty),
		GasLimit:    parent.GasLimit,
		BaseFee:     &baseFee,
	}

	// Get a new instance of the EVM
	evm = vm.NewEVM(blockCtx, txCtx, st, chainConfig, vm.Config{Debug: false})
	signer := types.MakeSigner(chainConfig, blockNum, block.Time()) // or blockCtx.Time?
	rules := chainConfig.Rules(blockNum, blockCtx.Time)

	// Setup the gas pool (also for unmetered requests)
	// and apply the message.
	gp := new(core.GasPool).AddGas(math.MaxUint64).AddDataGas(math.MaxUint64)
	for idx, txn := range replayTransactions {
		st.Prepare(txn.Hash(), block.Hash(), idx)
		msg, err := txn.AsMessage(*signer, block.BaseFee(), rules)
		if err != nil {
			stream.WriteNil()
			return err
		}
		txCtx = core.NewEVMTxContext(msg)
		evm = vm.NewEVM(blockCtx, txCtx, evm.IntraBlockState(), chainConfig, vm.Config{Debug: false})
		// Execute the transaction message
		_, err = core.ApplyMessage(evm, msg, gp, true /* refunds */, false /* gasBailout */)
		if err != nil {
			stream.WriteNil()
			return err
		}
		_ = st.FinalizeTx(rules, state.NewNoopWriter())

	}

	// after replaying the txns, we want to overload the state
	if config.StateOverrides != nil {
		err = config.StateOverrides.Override(evm.IntraBlockState().(*state.IntraBlockState))
		if err != nil {
			stream.WriteNil()
			return err
		}
	}

	stream.WriteArrayStart()
	for bundle_index, bundle := range bundles {
		stream.WriteArrayStart()
		// first change blockContext
		blockHeaderOverride(&blockCtx, bundle.BlockOverride, overrideBlockHash)
		for txn_index, txn := range bundle.Transactions {
			if txn.Gas == nil || *(txn.Gas) == 0 {
				txn.Gas = (*hexutil.Uint64)(&api.GasCap)
			}
			msg, err := txn.ToMessage(api.GasCap, blockCtx.BaseFee)
			if err != nil {
				stream.WriteNil()
				return err
			}
			txCtx = core.NewEVMTxContext(msg)
			ibs := evm.IntraBlockState().(*state.IntraBlockState)
			ibs.Prepare(common.Hash{}, parent.Hash(), txn_index)
			err = transactions.TraceTx(ctx, msg, blockCtx, txCtx, evm.IntraBlockState(), config, chainConfig, stream, api.evmCallTimeout)

			if err != nil {
				stream.WriteNil()
				return err
			}

			_ = ibs.FinalizeTx(rules, state.NewNoopWriter())

			if txn_index < len(bundle.Transactions)-1 {
				stream.WriteMore()
			}
		}
		stream.WriteArrayEnd()

		if bundle_index < len(bundles)-1 {
			stream.WriteMore()
		}
		blockCtx.BlockNumber++
		blockCtx.Time++
	}
	stream.WriteArrayEnd()
	return nil
}<|MERGE_RESOLUTION|>--- conflicted
+++ resolved
@@ -109,13 +109,8 @@
 		msg, _ := txn.AsMessage(*signer, block.BaseFee(), rules)
 
 		if msg.FeeCap().IsZero() && engine != nil {
-<<<<<<< HEAD
-			syscall := func(contract libcommon.Address, data []byte) ([]byte, error) {
+			syscall := func(contract common.Address, data []byte) ([]byte, error) {
 				return core.SysCallContract(contract, data, *chainConfig, ibs, block.Header(), engine, true /* constCall */, excessDataGas)
-=======
-			syscall := func(contract common.Address, data []byte) ([]byte, error) {
-				return core.SysCallContract(contract, data, *chainConfig, ibs, block.Header(), engine, true /* constCall */)
->>>>>>> 5b703749
 			}
 			msg.SetIsFree(engine.IsServiceTransaction(msg.From(), syscall))
 		}
