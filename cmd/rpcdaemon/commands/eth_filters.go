package commands

import (
	"context"

	"github.com/ledgerwatch/erigon/common/debug"
	"github.com/ledgerwatch/erigon/common/hexutil"
	"github.com/ledgerwatch/erigon/core/types"
	"github.com/ledgerwatch/erigon/eth/filters"
	"github.com/ledgerwatch/erigon/rpc"
	"github.com/ledgerwatch/erigon/turbo/rpchelper"
	"github.com/ledgerwatch/log/v3"
)

// NewPendingTransactionFilter new transaction filter
func (api *APIImpl) NewPendingTransactionFilter(_ context.Context) (string, error) {
	if api.filters == nil {
		return "", rpc.ErrNotificationsUnsupported
	}
	txsCh := make(chan []types.Transaction, 1)
	id := api.filters.SubscribePendingTxs(txsCh)
	go func() {
<<<<<<< HEAD
		for {
			txs, ok := <-txsCh
			if !ok {
				return
			}
=======
		for txs := range txsCh {
>>>>>>> 9ed2f8d9
			api.filters.AddPendingTxs(id, txs)
		}
	}()
	return "0x" + string(id), nil
}

// NewBlockFilter implements eth_newBlockFilter. Creates a filter in the node, to notify when a new block arrives.
func (api *APIImpl) NewBlockFilter(_ context.Context) (string, error) {
	if api.filters == nil {
		return "", rpc.ErrNotificationsUnsupported
	}
	ch := make(chan *types.Header, 1)
	id := api.filters.SubscribeNewHeads(ch)
	go func() {
<<<<<<< HEAD
		for {
			block, ok := <-ch
			if !ok {
				return
			}
=======
		for block := range ch {
>>>>>>> 9ed2f8d9
			api.filters.AddPendingBlock(id, block)
		}
	}()
	return "0x" + string(id), nil
}

// NewFilter implements eth_newFilter. Creates an arbitrary filter object, based on filter options, to notify when the state changes (logs).
func (api *APIImpl) NewFilter(_ context.Context, crit filters.FilterCriteria) (string, error) {
	if api.filters == nil {
		return "", rpc.ErrNotificationsUnsupported
	}
	logs := make(chan *types.Log, 1)
	id := api.filters.SubscribeLogs(logs, crit)
	go func() {
<<<<<<< HEAD
		for {
			lg, ok := <-logs
			if !ok {
				return
			}
=======
		for lg := range logs {
>>>>>>> 9ed2f8d9
			api.filters.AddLogs(id, lg)
		}

	}()
	return hexutil.EncodeUint64(uint64(id)), nil
}

// UninstallFilter new transaction filter
func (api *APIImpl) UninstallFilter(_ context.Context, index string) (bool, error) {
	if api.filters == nil {
		return false, rpc.ErrNotificationsUnsupported
	}
	var isDeleted bool
	// remove 0x
	cutIndex := index
	if len(index) >= 2 && index[0] == '0' && (index[1] == 'x' || index[1] == 'X') {
		cutIndex = index[2:]
	}
	isDeleted = api.filters.UnsubscribeHeads(rpchelper.HeadsSubID(cutIndex)) ||
		api.filters.UnsubscribePendingTxs(rpchelper.PendingTxsSubID(cutIndex))
	id, err := hexutil.DecodeUint64(index)
	if err == nil {
		return isDeleted || api.filters.UnsubscribeLogs(rpchelper.LogsSubID(id)), nil
	}

	return isDeleted, nil
}

// GetFilterChanges implements eth_getFilterChanges. Polling method for a previously-created filter, which returns an array of logs which occurred since last poll.
func (api *APIImpl) GetFilterChanges(_ context.Context, index string) ([]interface{}, error) {
	if api.filters == nil {
		return nil, rpc.ErrNotificationsUnsupported
	}
	stub := make([]interface{}, 0)

	// remove 0x
	cutIndex := index
	if len(index) >= 2 && index[0] == '0' && (index[1] == 'x' || index[1] == 'X') {
		cutIndex = index[2:]
	}
	if blocks, ok := api.filters.ReadPendingBlocks(rpchelper.HeadsSubID(cutIndex)); ok {
		for _, v := range blocks {
			stub = append(stub, v.Hash())
		}
		return stub, nil
	}
	if txs, ok := api.filters.ReadPendingTxs(rpchelper.PendingTxsSubID(cutIndex)); ok {
		if len(txs) > 0 {
			for _, tx := range txs[0] {
				stub = append(stub, tx.Hash())
			}
			return stub, nil
		}
		return stub, nil
	}
	id, err := hexutil.DecodeUint64(index)
	if err != nil {
		return stub, nil
	}
	if logs, ok := api.filters.ReadLogs(rpchelper.LogsSubID(id)); ok {
		for _, v := range logs {
			stub = append(stub, v)
		}
		return stub, nil
	}
	return stub, nil
}

// NewHeads send a notification each time a new (header) block is appended to the chain.
func (api *APIImpl) NewHeads(ctx context.Context) (*rpc.Subscription, error) {
	if api.filters == nil {
		return &rpc.Subscription{}, rpc.ErrNotificationsUnsupported
	}
	notifier, supported := rpc.NotifierFromContext(ctx)
	if !supported {
		return &rpc.Subscription{}, rpc.ErrNotificationsUnsupported
	}

	rpcSub := notifier.CreateSubscription()

	go func() {
		defer debug.LogPanic()
		headers := make(chan *types.Header, 1)
		id := api.filters.SubscribeNewHeads(headers)
		defer api.filters.UnsubscribeHeads(id)

		for {
			select {
			case h, ok := <-headers:
				if h != nil {
					err := notifier.Notify(rpcSub.ID, h)
					if err != nil {
						log.Warn("error while notifying subscription", "err", err)
						return
					}
				}
				if !ok {
					log.Warn("new heads channel was closed")
					return
				}
			case <-rpcSub.Err():
				return
			}
		}
	}()

	return rpcSub, nil
}

// NewPendingTransactions send a notification each time a new (header) block is appended to the chain.
func (api *APIImpl) NewPendingTransactions(ctx context.Context) (*rpc.Subscription, error) {
	if api.filters == nil {
		return &rpc.Subscription{}, rpc.ErrNotificationsUnsupported
	}
	notifier, supported := rpc.NotifierFromContext(ctx)
	if !supported {
		return &rpc.Subscription{}, rpc.ErrNotificationsUnsupported
	}

	rpcSub := notifier.CreateSubscription()

	go func() {
		defer debug.LogPanic()
		txsCh := make(chan []types.Transaction, 1)
		id := api.filters.SubscribePendingTxs(txsCh)
		defer api.filters.UnsubscribePendingTxs(id)

		for {
			select {
			case txs, ok := <-txsCh:
				for _, t := range txs {
					if t != nil {
						err := notifier.Notify(rpcSub.ID, t.Hash())
						if err != nil {
							log.Warn("error while notifying subscription", "err", err)
							return
						}
					}
				}
				if !ok {
					log.Warn("new pending transactions channel was closed")
					return
				}
			case <-rpcSub.Err():
				return
			}
		}
	}()

	return rpcSub, nil
}

// Logs send a notification each time a new log appears.
func (api *APIImpl) Logs(ctx context.Context, crit filters.FilterCriteria) (*rpc.Subscription, error) {
	if api.filters == nil {
		return &rpc.Subscription{}, rpc.ErrNotificationsUnsupported
	}
	notifier, supported := rpc.NotifierFromContext(ctx)
	if !supported {
		return &rpc.Subscription{}, rpc.ErrNotificationsUnsupported
	}

	rpcSub := notifier.CreateSubscription()

	go func() {
		defer debug.LogPanic()
		logs := make(chan *types.Log, 1)
		id := api.filters.SubscribeLogs(logs, crit)
		defer api.filters.UnsubscribeLogs(id)
		for {
			select {
			case h, ok := <-logs:
				if h != nil {
					err := notifier.Notify(rpcSub.ID, h)
					if err != nil {
						log.Warn("error while notifying subscription", "err", err)
						return
					}
				}
				if !ok {
					log.Warn("log channel was closed")
					return
				}
			case <-rpcSub.Err():
				return
			}
		}
	}()

	return rpcSub, nil
}<|MERGE_RESOLUTION|>--- conflicted
+++ resolved
@@ -20,15 +20,7 @@
 	txsCh := make(chan []types.Transaction, 1)
 	id := api.filters.SubscribePendingTxs(txsCh)
 	go func() {
-<<<<<<< HEAD
-		for {
-			txs, ok := <-txsCh
-			if !ok {
-				return
-			}
-=======
 		for txs := range txsCh {
->>>>>>> 9ed2f8d9
 			api.filters.AddPendingTxs(id, txs)
 		}
 	}()
@@ -43,15 +35,7 @@
 	ch := make(chan *types.Header, 1)
 	id := api.filters.SubscribeNewHeads(ch)
 	go func() {
-<<<<<<< HEAD
-		for {
-			block, ok := <-ch
-			if !ok {
-				return
-			}
-=======
 		for block := range ch {
->>>>>>> 9ed2f8d9
 			api.filters.AddPendingBlock(id, block)
 		}
 	}()
@@ -66,18 +50,9 @@
 	logs := make(chan *types.Log, 1)
 	id := api.filters.SubscribeLogs(logs, crit)
 	go func() {
-<<<<<<< HEAD
-		for {
-			lg, ok := <-logs
-			if !ok {
-				return
-			}
-=======
 		for lg := range logs {
->>>>>>> 9ed2f8d9
 			api.filters.AddLogs(id, lg)
 		}
-
 	}()
 	return hexutil.EncodeUint64(uint64(id)), nil
 }
