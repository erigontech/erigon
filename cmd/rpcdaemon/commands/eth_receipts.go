package commands

import (
	"bytes"
	"context"
	"encoding/binary"
	"fmt"
	"math/big"

	"github.com/RoaringBitmap/roaring"
	"github.com/RoaringBitmap/roaring/roaring64"
	"github.com/holiman/uint256"
	"github.com/ledgerwatch/erigon-lib/chain"
	libcommon "github.com/ledgerwatch/erigon-lib/common"
	"github.com/ledgerwatch/erigon-lib/common/hexutility"
	"github.com/ledgerwatch/erigon-lib/kv"
	"github.com/ledgerwatch/erigon-lib/kv/bitmapdb"
	"github.com/ledgerwatch/log/v3"

	"github.com/ledgerwatch/erigon/consensus"
	"github.com/ledgerwatch/erigon/core/vm/evmtypes"
	"github.com/ledgerwatch/erigon/turbo/services"

	"github.com/ledgerwatch/erigon/core/state/temporal"

	"github.com/ledgerwatch/erigon/common/hexutil"
	"github.com/ledgerwatch/erigon/core"
	"github.com/ledgerwatch/erigon/core/rawdb"
	"github.com/ledgerwatch/erigon/core/state"
	"github.com/ledgerwatch/erigon/core/types"
	"github.com/ledgerwatch/erigon/core/vm"
	"github.com/ledgerwatch/erigon/eth/filters"
	"github.com/ledgerwatch/erigon/ethdb/cbor"
	"github.com/ledgerwatch/erigon/rpc"
	"github.com/ledgerwatch/erigon/turbo/rpchelper"
	"github.com/ledgerwatch/erigon/turbo/transactions"
)

func (api *BaseAPI) getReceipts(ctx context.Context, tx kv.Tx, chainConfig *chain.Config, block *types.Block, senders []libcommon.Address) (types.Receipts, error) {
	if cached := rawdb.ReadReceipts(tx, block, senders); cached != nil {
		return cached, nil
	}
	engine := api.engine()

	_, _, _, ibs, _, err := transactions.ComputeTxEnv(ctx, engine, block, chainConfig, api._blockReader, tx, 0, api._agg, api.historyV3(tx))
	if err != nil {
		return nil, err
	}

	usedGas := new(uint64)
	gp := new(core.GasPool).AddGas(block.GasLimit()).AddDataGas(params.MaxDataGasPerBlock)

	noopWriter := state.NewNoopWriter()

	receipts := make(types.Receipts, len(block.Transactions()))

	getHeader := func(hash libcommon.Hash, number uint64) *types.Header {
		h, e := api._blockReader.Header(ctx, tx, hash, number)
		if e != nil {
			log.Error("getHeader error", "number", number, "hash", hash, "err", e)
		}
		return h
	}
	header := block.Header()
	excessDataGas := header.ParentExcessDataGas(getHeader)
	for i, txn := range block.Transactions() {
		ibs.Prepare(txn.Hash(), block.Hash(), i)
		receipt, _, err := core.ApplyTransaction(chainConfig, core.GetHashFn(header, getHeader), engine, nil, gp, ibs, noopWriter, header, excessDataGas, txn, usedGas, vm.Config{})
		if err != nil {
			return nil, err
		}
		receipt.BlockHash = block.Hash()
		receipts[i] = receipt
	}

	return receipts, nil
}

// GetLogs implements eth_getLogs. Returns an array of logs matching a given filter object.
func (api *APIImpl) GetLogs(ctx context.Context, crit filters.FilterCriteria) (types.Logs, error) {
	var begin, end uint64
	logs := types.Logs{}

	tx, beginErr := api.db.BeginRo(ctx)
	if beginErr != nil {
		return logs, beginErr
	}
	defer tx.Rollback()

	if crit.BlockHash != nil {
		header, err := api._blockReader.HeaderByHash(ctx, tx, *crit.BlockHash)
		if err != nil {
			return nil, err
		}
		if header == nil {
			return nil, fmt.Errorf("block not found: %x", *crit.BlockHash)
		}
		begin = header.Number.Uint64()
		end = header.Number.Uint64()
	} else {
		// Convert the RPC block numbers into internal representations
		latest, _, _, err := rpchelper.GetBlockNumber(rpc.BlockNumberOrHashWithNumber(rpc.LatestExecutedBlockNumber), tx, nil)
		if err != nil {
			return nil, err
		}

		begin = latest
		if crit.FromBlock != nil {
			if crit.FromBlock.Sign() >= 0 {
				begin = crit.FromBlock.Uint64()
			} else if !crit.FromBlock.IsInt64() || crit.FromBlock.Int64() != int64(rpc.LatestBlockNumber) {
				return nil, fmt.Errorf("negative value for FromBlock: %v", crit.FromBlock)
			}
		}
		end = latest
		if crit.ToBlock != nil {
			if crit.ToBlock.Sign() >= 0 {
				end = crit.ToBlock.Uint64()
			} else if !crit.ToBlock.IsInt64() || crit.ToBlock.Int64() != int64(rpc.LatestBlockNumber) {
				return nil, fmt.Errorf("negative value for ToBlock: %v", crit.ToBlock)
			}
		}
	}
	if end < begin {
		return nil, fmt.Errorf("end (%d) < begin (%d)", end, begin)
	}
	if end > roaring.MaxUint32 {
		latest, err := rpchelper.GetLatestBlockNumber(tx)
		if err != nil {
			return nil, err
		}
		if begin > latest {
			return nil, fmt.Errorf("begin (%d) > latest (%d)", begin, latest)
		}
		end = latest
	}

	if api.historyV3(tx) {
		return api.getLogsV3(ctx, tx.(kv.TemporalTx), begin, end, crit)
	}

	blockNumbers := bitmapdb.NewBitmap()
	defer bitmapdb.ReturnToPool(blockNumbers)
	if err := applyFilters(blockNumbers, tx, begin, end, crit); err != nil {
		return logs, err
	}
	if blockNumbers.IsEmpty() {
		return logs, nil
	}
	addrMap := make(map[libcommon.Address]struct{}, len(crit.Addresses))
	for _, v := range crit.Addresses {
		addrMap[v] = struct{}{}
	}
	iter := blockNumbers.Iterator()
	for iter.HasNext() {
		if err := ctx.Err(); err != nil {
			return nil, err
		}

		blockNumber := uint64(iter.Next())
		var logIndex uint
		var txIndex uint
		var blockLogs []*types.Log

		it, err := tx.Prefix(kv.Log, hexutility.EncodeTs(blockNumber))
		if err != nil {
			return nil, err
		}
		for it.HasNext() {
			k, v, err := it.Next()
			if err != nil {
				return logs, err
			}

			var logs types.Logs
			if err := cbor.Unmarshal(&logs, bytes.NewReader(v)); err != nil {
				return logs, fmt.Errorf("receipt unmarshal failed:  %w", err)
			}
			for _, log := range logs {
				log.Index = logIndex
				logIndex++
			}
			filtered := logs.Filter(addrMap, crit.Topics)
			if len(filtered) == 0 {
				continue
			}
			txIndex = uint(binary.BigEndian.Uint32(k[8:]))
			for _, log := range filtered {
				log.TxIndex = txIndex
			}
			blockLogs = append(blockLogs, filtered...)
		}
		if len(blockLogs) == 0 {
			continue
		}

		blockHash, err := rawdb.ReadCanonicalHash(tx, blockNumber)
		if err != nil {
			return nil, err
		}

		body, err := api._blockReader.BodyWithTransactions(ctx, tx, blockHash, blockNumber)
		if err != nil {
			return nil, err
		}
		if body == nil {
			return nil, fmt.Errorf("block not found %d", blockNumber)
		}
		for _, log := range blockLogs {
			log.BlockNumber = blockNumber
			log.BlockHash = blockHash
			// bor transactions are at the end of the bodies transactions (added manually but not actually part of the block)
			if log.TxIndex == uint(len(body.Transactions)) {
				log.TxHash = types.ComputeBorTxHash(blockNumber, blockHash)
			} else {
				log.TxHash = body.Transactions[log.TxIndex].Hash()
			}
		}
		logs = append(logs, blockLogs...)
	}

	return logs, nil
}

// The Topic list restricts matches to particular event topics. Each event has a list
// of topics. Topics matches a prefix of that list. An empty element slice matches any
// topic. Non-empty elements represent an alternative that matches any of the
// contained topics.
//
// Examples:
// {} or nil          matches any topic list
// {{A}}              matches topic A in first position
// {{}, {B}}          matches any topic in first position AND B in second position
// {{A}, {B}}         matches topic A in first position AND B in second position
// {{A, B}, {C, D}}   matches topic (A OR B) in first position AND (C OR D) in second position
func getTopicsBitmap(c kv.Tx, topics [][]libcommon.Hash, from, to uint64) (*roaring.Bitmap, error) {
	var result *roaring.Bitmap
	for _, sub := range topics {
		var bitmapForORing *roaring.Bitmap
		for _, topic := range sub {
			m, err := bitmapdb.Get(c, kv.LogTopicIndex, topic[:], uint32(from), uint32(to))
			if err != nil {
				return nil, err
			}
			if bitmapForORing == nil {
				bitmapForORing = m
				continue
			}
			bitmapForORing.Or(m)
		}

		if bitmapForORing == nil {
			continue
		}
		if result == nil {
			result = bitmapForORing
			continue
		}

		result = roaring.And(bitmapForORing, result)
	}
	return result, nil
}
func getAddrsBitmap(tx kv.Tx, addrs []libcommon.Address, from, to uint64) (*roaring.Bitmap, error) {
	if len(addrs) == 0 {
		return nil, nil
	}
	rx := make([]*roaring.Bitmap, len(addrs))
	defer func() {
		for _, bm := range rx {
			bitmapdb.ReturnToPool(bm)
		}
	}()
	for idx, addr := range addrs {
		m, err := bitmapdb.Get(tx, kv.LogAddressIndex, addr[:], uint32(from), uint32(to))
		if err != nil {
			return nil, err
		}
		rx[idx] = m
	}
	return roaring.FastOr(rx...), nil
}

func applyFilters(out *roaring.Bitmap, tx kv.Tx, begin, end uint64, crit filters.FilterCriteria) error {
	out.AddRange(begin, end+1) // [from,to)
	topicsBitmap, err := getTopicsBitmap(tx, crit.Topics, begin, end)
	if err != nil {
		return err
	}
	if topicsBitmap != nil {
		out.And(topicsBitmap)
	}
	addrBitmap, err := getAddrsBitmap(tx, crit.Addresses, begin, end)
	if err != nil {
		return err
	}
	if addrBitmap != nil {
		out.And(addrBitmap)
	}
	return nil
}

func applyFiltersV3(out *roaring64.Bitmap, tx kv.TemporalTx, begin, end uint64, crit filters.FilterCriteria) error {
	//[from,to)
	var fromTxNum, toTxNum uint64
	var err error
	if begin > 0 {
		fromTxNum, err = rawdb.TxNums.Min(tx, begin)
		if err != nil {
			return err
		}
	}
	toTxNum, err = rawdb.TxNums.Max(tx, end)
	if err != nil {
		return err
	}
	toTxNum++

	out.AddRange(fromTxNum, toTxNum) // [from,to)
	topicsBitmap, err := getTopicsBitmapV3(tx, crit.Topics, fromTxNum, toTxNum)
	if err != nil {
		return err
	}
	if topicsBitmap != nil {
		out.And(topicsBitmap)
	}
	addrBitmap, err := getAddrsBitmapV3(tx, crit.Addresses, fromTxNum, toTxNum)
	if err != nil {
		return err
	}
	if addrBitmap != nil {
		out.And(addrBitmap)
	}
	return nil
}

func (api *APIImpl) getLogsV3(ctx context.Context, tx kv.TemporalTx, begin, end uint64, crit filters.FilterCriteria) ([]*types.Log, error) {
	logs := []*types.Log{}

	txNumbers := bitmapdb.NewBitmap64()
	defer bitmapdb.ReturnToPool64(txNumbers)
	if err := applyFiltersV3(txNumbers, tx, begin, end, crit); err != nil {
		return logs, err
	}
	if txNumbers.IsEmpty() {
		return logs, nil
	}

	addrMap := make(map[libcommon.Address]struct{}, len(crit.Addresses))
	for _, v := range crit.Addresses {
		addrMap[v] = struct{}{}
	}

	chainConfig, err := api.chainConfig(tx)
	if err != nil {
		return nil, err
	}
	exec := newIntraBlockExec(tx, chainConfig, api.engine())

	var lastBlockNum uint64
	var blockHash libcommon.Hash
	var header *types.Header
	var minTxNumInBlock, maxTxNumInBlock uint64 // end is an inclusive bound
	var blockNum uint64
	var ok bool

	iter := txNumbers.Iterator()
	for iter.HasNext() {
		if err = ctx.Err(); err != nil {
			return nil, err
		}
		txNum := iter.Next()

		// txNums are sorted, it means blockNum will not change until `txNum < maxTxNum`

		if maxTxNumInBlock == 0 || txNum > maxTxNumInBlock {
			// Find block number
			ok, blockNum, err = rawdb.TxNums.FindBlockNum(tx, txNum)
			if err != nil {
				return nil, err
			}
		}
		if !ok {
			break
		}

		// if block number changed, calculate all related field
		if blockNum > lastBlockNum {
			if header, err = api._blockReader.HeaderByNumber(ctx, tx, blockNum); err != nil {
				return nil, err
			}
			if header == nil {
				log.Warn("header is nil", "blockNum", blockNum)
				continue
			}
			lastBlockNum = blockNum
			blockHash = header.Hash()
			exec.changeBlock(header)
			minTxNumInBlock, err = rawdb.TxNums.Min(tx, blockNum)
			if err != nil {
				return nil, err
			}
			maxTxNumInBlock, err = rawdb.TxNums.Max(tx, blockNum)
			if err != nil {
				return nil, err
			}
		}

		txIndex := int(txNum) - int(minTxNumInBlock) - 1
		//fmt.Printf("txNum=%d, blockNum=%d, txIndex=%d, maxTxNumInBlock=%d,mixTxNumInBlock=%d\n", txNum, blockNum, txIndex, maxTxNumInBlock, minTxNumInBlock)
		txn, err := api._txnReader.TxnByIdxInBlock(ctx, tx, blockNum, txIndex)
		if err != nil {
			return nil, err
		}
		if txn == nil {
			continue
		}
		rawLogs, err := exec.execTx(txNum, txIndex, txn)
		if err != nil {
			return nil, err
		}

<<<<<<< HEAD
		ibs.Reset()
		ibs.Prepare(txHash, blockHash, txIndex)

		evm.ResetBetweenBlocks(blockCtx, core.NewEVMTxContext(msg), ibs, vmConfig, rules)

		gp := new(core.GasPool).AddGas(msg.Gas()).AddDataGas(msg.DataGas())
		_, err = core.ApplyMessage(evm, msg, gp, true /* refunds */, false /* gasBailout */)
		if err != nil {
			return nil, fmt.Errorf("%w: blockNum=%d, txNum=%d, %s", err, blockNum, txNum, ibs.Error())
		}

		rawLogs := ibs.GetLogs(txHash)

=======
>>>>>>> a6f75bdd
		//TODO: logIndex within the block! no way to calc it now
		//logIndex := uint(0)
		//for _, log := range rawLogs {
		//	log.Index = logIndex
		//	logIndex++
		//}
		filtered := types.Logs(rawLogs).Filter(addrMap, crit.Topics)
		for _, log := range filtered {
			log.BlockNumber = blockNum
			log.BlockHash = blockHash
			log.TxHash = txn.Hash()
		}
		logs = append(logs, filtered...)
	}

	//stats := api._agg.GetAndResetStats()
	//log.Info("Finished", "duration", time.Since(start), "history queries", stats.HistoryQueries, "ef search duration", stats.EfSearchTime)
	return logs, nil
}

type intraBlockExec struct {
	ibs         *state.IntraBlockState
	stateReader *state.HistoryReaderV3
	engine      consensus.EngineReader
	tx          kv.TemporalTx
	br          services.FullBlockReader
	chainConfig *chain.Config
	evm         *vm.EVM

	// calculated by .changeBlock()
	blockHash libcommon.Hash
	blockNum  uint64
	header    *types.Header
	blockCtx  *evmtypes.BlockContext
	rules     *chain.Rules
	signer    *types.Signer
	vmConfig  *vm.Config
}

func newIntraBlockExec(tx kv.TemporalTx, chainConfig *chain.Config, engine consensus.EngineReader) *intraBlockExec {
	stateReader := state.NewHistoryReaderV3()
	stateReader.SetTx(tx)
	return &intraBlockExec{
		engine:      engine,
		chainConfig: chainConfig,
		stateReader: stateReader,
		evm:         vm.NewEVM(evmtypes.BlockContext{}, evmtypes.TxContext{}, nil, chainConfig, vm.Config{}),
		vmConfig:    &vm.Config{},
		ibs:         state.New(stateReader),
	}
}

func (e *intraBlockExec) changeBlock(header *types.Header) {
	e.blockNum = header.Number.Uint64()
	blockCtx := transactions.NewEVMBlockContext(e.engine, header, true /* requireCanonical */, e.tx, e.br)
	e.blockCtx = &blockCtx
	e.blockHash = header.Hash()
	e.header = header
	e.rules = e.chainConfig.Rules(e.blockNum, header.Time)
	e.signer = types.MakeSigner(e.chainConfig, e.blockNum)
	e.vmConfig.SkipAnalysis = core.SkipAnalysis(e.chainConfig, e.blockNum)
}

func (e *intraBlockExec) execTx(txNum uint64, txIndex int, txn types.Transaction) ([]*types.Log, error) {
	e.stateReader.SetTxNum(txNum)
	txHash := txn.Hash()
	e.ibs.Reset()
	e.ibs.Prepare(txHash, e.blockHash, txIndex)
	gp := new(core.GasPool).AddGas(txn.GetGas())
	msg, err := txn.AsMessage(*e.signer, e.header.BaseFee, e.rules)
	if err != nil {
		return nil, err
	}
	e.evm.ResetBetweenBlocks(*e.blockCtx, core.NewEVMTxContext(msg), e.ibs, *e.vmConfig, e.rules)
	_, err = core.ApplyMessage(e.evm, msg, gp, true /* refunds */, false /* gasBailout */)
	if err != nil {
		return nil, fmt.Errorf("%w: blockNum=%d, txNum=%d, %s", err, e.blockNum, txNum, e.ibs.Error())
	}
	return e.ibs.GetLogs(txHash), nil
}

// The Topic list restricts matches to particular event topics. Each event has a list
// of topics. Topics matches a prefix of that list. An empty element slice matches any
// topic. Non-empty elements represent an alternative that matches any of the
// contained topics.
//
// Examples:
// {} or nil          matches any topic list
// {{A}}              matches topic A in first position
// {{}, {B}}          matches any topic in first position AND B in second position
// {{A}, {B}}         matches topic A in first position AND B in second position
// {{A, B}, {C, D}}   matches topic (A OR B) in first position AND (C OR D) in second position
func getTopicsBitmapV3(tx kv.TemporalTx, topics [][]libcommon.Hash, from, to uint64) (*roaring64.Bitmap, error) {
	var result *roaring64.Bitmap
	for _, sub := range topics {
		bitmapForORing := bitmapdb.NewBitmap64()
		defer bitmapdb.ReturnToPool64(bitmapForORing)

		for _, topic := range sub {
			it, err := tx.IndexRange(temporal.LogTopicIdx, topic.Bytes(), from, to)
			if err != nil {
				return nil, err
			}
			bm, err := it.ToBitmap()
			if err != nil {
				return nil, err
			}
			bitmapForORing.Or(bm)
		}

		if bitmapForORing.GetCardinality() == 0 {
			continue
		}
		if result == nil {
			result = bitmapForORing.Clone()
			continue
		}
		result = roaring64.And(bitmapForORing, result)
	}
	return result, nil
}

func getAddrsBitmapV3(tx kv.TemporalTx, addrs []libcommon.Address, from, to uint64) (*roaring64.Bitmap, error) {
	if len(addrs) == 0 {
		return nil, nil
	}
	rx := make([]*roaring64.Bitmap, len(addrs))
	defer func() {
		for _, bm := range rx {
			bitmapdb.ReturnToPool64(bm)
		}
	}()
	for idx, addr := range addrs {
		it, err := tx.IndexRange(temporal.LogAddrIdx, addr[:], from, to)
		if err != nil {
			return nil, err
		}
		rx[idx], err = it.ToBitmap()
		if err != nil {
			return nil, err
		}
	}
	return roaring64.FastOr(rx...), nil
}

// GetTransactionReceipt implements eth_getTransactionReceipt. Returns the receipt of a transaction given the transaction's hash.
func (api *APIImpl) GetTransactionReceipt(ctx context.Context, txnHash libcommon.Hash) (map[string]interface{}, error) {
	tx, err := api.db.BeginRo(ctx)
	if err != nil {
		return nil, err
	}
	defer tx.Rollback()

	var blockNum uint64
	var ok bool

	blockNum, ok, err = api.txnLookup(ctx, tx, txnHash)
	if err != nil {
		return nil, err
	}

	cc, err := api.chainConfig(tx)
	if err != nil {
		return nil, err
	}

	if !ok && cc.Bor == nil {
		return nil, nil
	}

	// if not ok and cc.Bor != nil then we might have a bor transaction.
	// Note that Private API returns 0 if transaction is not found.
	if !ok || blockNum == 0 {
		blockNumPtr, err := rawdb.ReadBorTxLookupEntry(tx, txnHash)
		if err != nil {
			return nil, err
		}
		if blockNumPtr == nil {
			return nil, nil
		}

		blockNum = *blockNumPtr
	}

	block, err := api.blockByNumberWithSenders(tx, blockNum)
	if err != nil {
		return nil, err
	}
	if block == nil {
		return nil, nil // not error, see https://github.com/ledgerwatch/erigon/issues/1645
	}

	var txnIndex uint64
	var txn types.Transaction
	for idx, transaction := range block.Transactions() {
		if transaction.Hash() == txnHash {
			txn = transaction
			txnIndex = uint64(idx)
			break
		}
	}

	var borTx types.Transaction
	if txn == nil {
		borTx, _, _, _ = rawdb.ReadBorTransactionForBlock(tx, block)
		if borTx == nil {
			return nil, nil
		}
	}

	receipts, err := api.getReceipts(ctx, tx, cc, block, block.Body().SendersFromTxs())
	if err != nil {
		return nil, fmt.Errorf("getReceipts error: %w", err)
	}
	if len(receipts) <= int(txnIndex) {
		return nil, fmt.Errorf("block has less receipts than expected: %d <= %d, block: %d", len(receipts), int(txnIndex), blockNum)
	}

	if txn == nil {
		borReceipt, err := rawdb.ReadBorReceipt(tx, block.Hash(), blockNum, receipts)
		if err != nil {
			return nil, err
		}
		if borReceipt == nil {
			return nil, nil
		}
		return marshalReceipt(borReceipt, borTx, cc, block, txnHash, false), nil
	}

	return marshalReceipt(receipts[txnIndex], block.Transactions()[txnIndex], cc, block, txnHash, true), nil
}

// GetBlockReceipts - receipts for individual block
// func (api *APIImpl) GetBlockReceipts(ctx context.Context, number rpc.BlockNumber) ([]map[string]interface{}, error) {
func (api *APIImpl) GetBlockReceipts(ctx context.Context, number rpc.BlockNumber) ([]map[string]interface{}, error) {
	tx, err := api.db.BeginRo(ctx)
	if err != nil {
		return nil, err
	}
	defer tx.Rollback()

	blockNum, _, _, err := rpchelper.GetBlockNumber(rpc.BlockNumberOrHashWithNumber(number), tx, api.filters)
	if err != nil {
		return nil, err
	}
	block, err := api.blockByNumberWithSenders(tx, blockNum)
	if err != nil {
		return nil, err
	}
	if block == nil {
		return nil, nil
	}
	chainConfig, err := api.chainConfig(tx)
	if err != nil {
		return nil, err
	}
	receipts, err := api.getReceipts(ctx, tx, chainConfig, block, block.Body().SendersFromTxs())
	if err != nil {
		return nil, fmt.Errorf("getReceipts error: %w", err)
	}
	result := make([]map[string]interface{}, 0, len(receipts))
	for _, receipt := range receipts {
		txn := block.Transactions()[receipt.TransactionIndex]
		result = append(result, marshalReceipt(receipt, txn, chainConfig, block, txn.Hash(), true))
	}

	if chainConfig.Bor != nil {
		borTx, _, _, _ := rawdb.ReadBorTransactionForBlock(tx, block)
		if borTx != nil {
			borReceipt, err := rawdb.ReadBorReceipt(tx, block.Hash(), block.NumberU64(), receipts)
			if err != nil {
				return nil, err
			}
			if borReceipt != nil {
				result = append(result, marshalReceipt(borReceipt, borTx, chainConfig, block, borReceipt.TxHash, false))
			}
		}
	}

	return result, nil
}

func marshalReceipt(receipt *types.Receipt, txn types.Transaction, chainConfig *chain.Config, block *types.Block, txnHash libcommon.Hash, signed bool) map[string]interface{} {
	var chainId *big.Int
	switch t := txn.(type) {
	case *types.LegacyTx:
		if t.Protected() {
			chainId = types.DeriveChainId(&t.V).ToBig()
		}
	case *types.AccessListTx:
		chainId = t.ChainID.ToBig()
	case *types.DynamicFeeTransaction:
		chainId = t.ChainID.ToBig()
	}

	var from libcommon.Address
	if signed {
		signer := types.LatestSignerForChainID(chainId)
		from, _ = txn.Sender(*signer)
	}

	fields := map[string]interface{}{
		"blockHash":         receipt.BlockHash,
		"blockNumber":       hexutil.Uint64(receipt.BlockNumber.Uint64()),
		"transactionHash":   txnHash,
		"transactionIndex":  hexutil.Uint64(receipt.TransactionIndex),
		"from":              from,
		"to":                txn.GetTo(),
		"type":              hexutil.Uint(txn.Type()),
		"gasUsed":           hexutil.Uint64(receipt.GasUsed),
		"cumulativeGasUsed": hexutil.Uint64(receipt.CumulativeGasUsed),
		"contractAddress":   nil,
		"logs":              receipt.Logs,
		"logsBloom":         types.CreateBloom(types.Receipts{receipt}),
	}

	if !chainConfig.IsLondon(block.NumberU64()) {
		fields["effectiveGasPrice"] = hexutil.Uint64(txn.GetPrice().Uint64())
	} else {
		baseFee, _ := uint256.FromBig(block.BaseFee())
		gasPrice := new(big.Int).Add(block.BaseFee(), txn.GetEffectiveGasTip(baseFee).ToBig())
		fields["effectiveGasPrice"] = hexutil.Uint64(gasPrice.Uint64())
	}
	// Assign receipt status.
	fields["status"] = hexutil.Uint64(receipt.Status)
	if receipt.Logs == nil {
		fields["logs"] = [][]*types.Log{}
	}
	// If the ContractAddress is 20 0x0 bytes, assume it is not a contract creation
	if receipt.ContractAddress != (libcommon.Address{}) {
		fields["contractAddress"] = receipt.ContractAddress
	}
	return fields
}

func includes(addresses []libcommon.Address, a libcommon.Address) bool {
	for _, addr := range addresses {
		if addr == a {
			return true
		}
	}
	return false
}

// filterLogs creates a slice of logs matching the given criteria.
func filterLogsOld(logs []*types.Log, addresses []libcommon.Address, topics [][]libcommon.Hash) []*types.Log {
	result := make(types.Logs, 0, len(logs))
Logs:
	for _, log := range logs {
		if len(addresses) > 0 && !includes(addresses, log.Address) {
			continue
		}
		// If the to filtered topics is greater than the amount of topics in logs, skip.
		if len(topics) > len(log.Topics) {
			continue Logs
		}
		for i, sub := range topics {
			match := len(sub) == 0 // empty rule set == wildcard
			for _, topic := range sub {
				if log.Topics[i] == topic {
					match = true
					break
				}
			}
			if !match {
				continue Logs
			}
		}
		result = append(result, log)
	}
	return result
}<|MERGE_RESOLUTION|>--- conflicted
+++ resolved
@@ -31,6 +31,7 @@
 	"github.com/ledgerwatch/erigon/core/vm"
 	"github.com/ledgerwatch/erigon/eth/filters"
 	"github.com/ledgerwatch/erigon/ethdb/cbor"
+	"github.com/ledgerwatch/erigon/params"
 	"github.com/ledgerwatch/erigon/rpc"
 	"github.com/ledgerwatch/erigon/turbo/rpchelper"
 	"github.com/ledgerwatch/erigon/turbo/transactions"
@@ -420,22 +421,6 @@
 			return nil, err
 		}
 
-<<<<<<< HEAD
-		ibs.Reset()
-		ibs.Prepare(txHash, blockHash, txIndex)
-
-		evm.ResetBetweenBlocks(blockCtx, core.NewEVMTxContext(msg), ibs, vmConfig, rules)
-
-		gp := new(core.GasPool).AddGas(msg.Gas()).AddDataGas(msg.DataGas())
-		_, err = core.ApplyMessage(evm, msg, gp, true /* refunds */, false /* gasBailout */)
-		if err != nil {
-			return nil, fmt.Errorf("%w: blockNum=%d, txNum=%d, %s", err, blockNum, txNum, ibs.Error())
-		}
-
-		rawLogs := ibs.GetLogs(txHash)
-
-=======
->>>>>>> a6f75bdd
 		//TODO: logIndex within the block! no way to calc it now
 		//logIndex := uint(0)
 		//for _, log := range rawLogs {
