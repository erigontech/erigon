--- conflicted
+++ resolved
@@ -311,10 +311,6 @@
 	}
 	toTxNum++
 
-<<<<<<< HEAD
-=======
-	out.Clear()
->>>>>>> 731569bb
 	out.AddRange(fromTxNum, toTxNum) // [from,to)
 	topicsBitmap, err := getTopicsBitmapV3(tx, crit.Topics, fromTxNum, toTxNum)
 	if err != nil {
