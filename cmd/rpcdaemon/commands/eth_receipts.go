package commands

import (
	"bytes"
	"context"
	"encoding/binary"
	"fmt"
	"math/big"

	"github.com/RoaringBitmap/roaring"
	"github.com/holiman/uint256"
	"github.com/ledgerwatch/erigon-lib/chain"
	"github.com/ledgerwatch/erigon-lib/common"
	"github.com/ledgerwatch/erigon-lib/common/hexutility"
	"github.com/ledgerwatch/erigon-lib/kv"
	"github.com/ledgerwatch/erigon-lib/kv/bitmapdb"
	"github.com/ledgerwatch/erigon-lib/kv/iter"
	"github.com/ledgerwatch/erigon-lib/kv/order"
	"github.com/ledgerwatch/erigon-lib/kv/rawdbv3"
	"github.com/ledgerwatch/log/v3"

	"github.com/ledgerwatch/erigon/common/hexutil"
	"github.com/ledgerwatch/erigon/consensus"
	"github.com/ledgerwatch/erigon/consensus/misc"
	"github.com/ledgerwatch/erigon/core"
	"github.com/ledgerwatch/erigon/core/rawdb"
	"github.com/ledgerwatch/erigon/core/state"
	"github.com/ledgerwatch/erigon/core/state/temporal"
	"github.com/ledgerwatch/erigon/core/types"
	"github.com/ledgerwatch/erigon/core/vm"
	"github.com/ledgerwatch/erigon/core/vm/evmtypes"
	"github.com/ledgerwatch/erigon/eth/filters"
	"github.com/ledgerwatch/erigon/ethdb/cbor"
	"github.com/ledgerwatch/erigon/params"
	"github.com/ledgerwatch/erigon/rpc"
	"github.com/ledgerwatch/erigon/turbo/rpchelper"
	"github.com/ledgerwatch/erigon/turbo/services"
	"github.com/ledgerwatch/erigon/turbo/transactions"
)

func (api *BaseAPI) getReceipts(ctx context.Context, tx kv.Tx, chainConfig *chain.Config, block *types.Block, senders []common.Address) (types.Receipts, error) {
	if cached := rawdb.ReadReceipts(tx, block, senders); cached != nil {
		return cached, nil
	}
	engine := api.engine()

	_, _, _, ibs, _, err := transactions.ComputeTxEnv(ctx, engine, block, chainConfig, api._blockReader, tx, 0, api.historyV3(tx))
	if err != nil {
		return nil, err
	}

	usedGas := new(uint64)
	gp := new(core.GasPool).AddGas(block.GasLimit()).AddDataGas(params.MaxDataGasPerBlock)

	noopWriter := state.NewNoopWriter()

	receipts := make(types.Receipts, len(block.Transactions()))

	getHeader := func(hash common.Hash, number uint64) *types.Header {
		h, e := api._blockReader.Header(ctx, tx, hash, number)
		if e != nil {
			log.Error("getHeader error", "number", number, "hash", hash, "err", e)
		}
		return h
	}
	header := block.Header()
	excessDataGas := header.ParentExcessDataGas(getHeader)

	for i, txn := range block.Transactions() {
		ibs.SetTxContext(txn.Hash(), block.Hash(), i)
		receipt, _, err := core.ApplyTransaction(chainConfig, core.GetHashFn(header, getHeader), engine, nil, gp, ibs, noopWriter, header, txn, usedGas, vm.Config{}, excessDataGas)
		if err != nil {
			return nil, err
		}
		receipt.BlockHash = block.Hash()
		receipts[i] = receipt
	}

	return receipts, nil
}

// GetLogs implements eth_getLogs. Returns an array of logs matching a given filter object.
func (api *APIImpl) GetLogs(ctx context.Context, crit filters.FilterCriteria) (types.Logs, error) {
	var begin, end uint64
	logs := types.Logs{}

	tx, beginErr := api.db.BeginRo(ctx)
	if beginErr != nil {
		return logs, beginErr
	}
	defer tx.Rollback()

	if crit.BlockHash != nil {
		header, err := api._blockReader.HeaderByHash(ctx, tx, *crit.BlockHash)
		if err != nil {
			return nil, err
		}
		if header == nil {
			return nil, fmt.Errorf("block not found: %x", *crit.BlockHash)
		}
		begin = header.Number.Uint64()
		end = header.Number.Uint64()
	} else {
		// Convert the RPC block numbers into internal representations
		latest, _, _, err := rpchelper.GetBlockNumber(rpc.BlockNumberOrHashWithNumber(rpc.LatestExecutedBlockNumber), tx, nil)
		if err != nil {
			return nil, err
		}

		begin = latest
		if crit.FromBlock != nil {
			if crit.FromBlock.Sign() >= 0 {
				begin = crit.FromBlock.Uint64()
			} else if !crit.FromBlock.IsInt64() || crit.FromBlock.Int64() != int64(rpc.LatestBlockNumber) {
				return nil, fmt.Errorf("negative value for FromBlock: %v", crit.FromBlock)
			}
		}
		end = latest
		if crit.ToBlock != nil {
			if crit.ToBlock.Sign() >= 0 {
				end = crit.ToBlock.Uint64()
			} else if !crit.ToBlock.IsInt64() || crit.ToBlock.Int64() != int64(rpc.LatestBlockNumber) {
				return nil, fmt.Errorf("negative value for ToBlock: %v", crit.ToBlock)
			}
		}
	}
	if end < begin {
		return nil, fmt.Errorf("end (%d) < begin (%d)", end, begin)
	}
	if end > roaring.MaxUint32 {
		latest, err := rpchelper.GetLatestBlockNumber(tx)
		if err != nil {
			return nil, err
		}
		if begin > latest {
			return nil, fmt.Errorf("begin (%d) > latest (%d)", begin, latest)
		}
		end = latest
	}

	if api.historyV3(tx) {
		return api.getLogsV3(ctx, tx.(kv.TemporalTx), begin, end, crit)
	}

	blockNumbers := bitmapdb.NewBitmap()
	defer bitmapdb.ReturnToPool(blockNumbers)
	if err := applyFilters(blockNumbers, tx, begin, end, crit); err != nil {
		return logs, err
	}
	if blockNumbers.IsEmpty() {
		return logs, nil
	}
	addrMap := make(map[common.Address]struct{}, len(crit.Addresses))
	for _, v := range crit.Addresses {
		addrMap[v] = struct{}{}
	}
	iter := blockNumbers.Iterator()
	for iter.HasNext() {
		if err := ctx.Err(); err != nil {
			return nil, err
		}

		blockNumber := uint64(iter.Next())
		var logIndex uint
		var txIndex uint
		var blockLogs []*types.Log

		it, err := tx.Prefix(kv.Log, hexutility.EncodeTs(blockNumber))
		if err != nil {
			return nil, err
		}
		for it.HasNext() {
			k, v, err := it.Next()
			if err != nil {
				return logs, err
			}

			var logs types.Logs
			if err := cbor.Unmarshal(&logs, bytes.NewReader(v)); err != nil {
				return logs, fmt.Errorf("receipt unmarshal failed:  %w", err)
			}
			for _, log := range logs {
				log.Index = logIndex
				logIndex++
			}
			filtered := logs.Filter(addrMap, crit.Topics)
			if len(filtered) == 0 {
				continue
			}
			txIndex = uint(binary.BigEndian.Uint32(k[8:]))
			for _, log := range filtered {
				log.TxIndex = txIndex
			}
			blockLogs = append(blockLogs, filtered...)
		}
		if len(blockLogs) == 0 {
			continue
		}

		blockHash, err := rawdb.ReadCanonicalHash(tx, blockNumber)
		if err != nil {
			return nil, err
		}

		body, err := api._blockReader.BodyWithTransactions(ctx, tx, blockHash, blockNumber)
		if err != nil {
			return nil, err
		}
		if body == nil {
			return nil, fmt.Errorf("block not found %d", blockNumber)
		}
		for _, log := range blockLogs {
			log.BlockNumber = blockNumber
			log.BlockHash = blockHash
			// bor transactions are at the end of the bodies transactions (added manually but not actually part of the block)
			if log.TxIndex == uint(len(body.Transactions)) {
				log.TxHash = types.ComputeBorTxHash(blockNumber, blockHash)
			} else {
				log.TxHash = body.Transactions[log.TxIndex].Hash()
			}
		}
		logs = append(logs, blockLogs...)
	}

	return logs, nil
}

// The Topic list restricts matches to particular event topics. Each event has a list
// of topics. Topics matches a prefix of that list. An empty element slice matches any
// topic. Non-empty elements represent an alternative that matches any of the
// contained topics.
//
// Examples:
// {} or nil          matches any topic list
// {{A}}              matches topic A in first position
// {{}, {B}}          matches any topic in first position AND B in second position
// {{A}, {B}}         matches topic A in first position AND B in second position
// {{A, B}, {C, D}}   matches topic (A OR B) in first position AND (C OR D) in second position
func getTopicsBitmap(c kv.Tx, topics [][]common.Hash, from, to uint64) (*roaring.Bitmap, error) {
	var result *roaring.Bitmap
	for _, sub := range topics {
		var bitmapForORing *roaring.Bitmap
		for _, topic := range sub {
			m, err := bitmapdb.Get(c, kv.LogTopicIndex, topic[:], uint32(from), uint32(to))
			if err != nil {
				return nil, err
			}
			if bitmapForORing == nil {
				bitmapForORing = m
				continue
			}
			bitmapForORing.Or(m)
		}

		if bitmapForORing == nil {
			continue
		}
		if result == nil {
			result = bitmapForORing
			continue
		}

		result = roaring.And(bitmapForORing, result)
	}
	return result, nil
}
func getAddrsBitmap(tx kv.Tx, addrs []common.Address, from, to uint64) (*roaring.Bitmap, error) {
	if len(addrs) == 0 {
		return nil, nil
	}
	rx := make([]*roaring.Bitmap, len(addrs))
	defer func() {
		for _, bm := range rx {
			bitmapdb.ReturnToPool(bm)
		}
	}()
	for idx, addr := range addrs {
		m, err := bitmapdb.Get(tx, kv.LogAddressIndex, addr[:], uint32(from), uint32(to))
		if err != nil {
			return nil, err
		}
		rx[idx] = m
	}
	return roaring.FastOr(rx...), nil
}

func applyFilters(out *roaring.Bitmap, tx kv.Tx, begin, end uint64, crit filters.FilterCriteria) error {
	out.AddRange(begin, end+1) // [from,to)
	topicsBitmap, err := getTopicsBitmap(tx, crit.Topics, begin, end)
	if err != nil {
		return err
	}
	if topicsBitmap != nil {
		out.And(topicsBitmap)
	}
	addrBitmap, err := getAddrsBitmap(tx, crit.Addresses, begin, end)
	if err != nil {
		return err
	}
	if addrBitmap != nil {
		out.And(addrBitmap)
	}
	return nil
}

/*

func applyFiltersV3(out *roaring64.Bitmap, tx kv.TemporalTx, begin, end uint64, crit filters.FilterCriteria) error {
	//[from,to)
	var fromTxNum, toTxNum uint64
	var err error
	if begin > 0 {
		fromTxNum, err = rawdbv3.TxNums.Min(tx, begin)
		if err != nil {
			return err
		}
	}
	toTxNum, err = rawdbv3.TxNums.Max(tx, end)
	if err != nil {
		return err
	}
	toTxNum++

	out.AddRange(fromTxNum, toTxNum) // [from,to)
	topicsBitmap, err := getTopicsBitmapV3(tx, crit.Topics, fromTxNum, toTxNum)
	if err != nil {
		return err
	}
	if topicsBitmap != nil {
		out.And(topicsBitmap)
	}
	addrBitmap, err := getAddrsBitmapV3(tx, crit.Addresses, fromTxNum, toTxNum)
	if err != nil {
		return err
	}
	if addrBitmap != nil {
		out.And(addrBitmap)
	}
	return nil
}
*/

func applyFiltersV3(tx kv.TemporalTx, begin, end uint64, crit filters.FilterCriteria) (out iter.U64, err error) {
	//[from,to)
	var fromTxNum, toTxNum uint64
	if begin > 0 {
		fromTxNum, err = rawdbv3.TxNums.Min(tx, begin)
		if err != nil {
			return out, err
		}
	}
	toTxNum, err = rawdbv3.TxNums.Max(tx, end)
	if err != nil {
		return out, err
	}
	toTxNum++

	topicsBitmap, err := getTopicsBitmapV3(tx, crit.Topics, fromTxNum, toTxNum)
	if err != nil {
		return out, err
	}
	if topicsBitmap != nil {
		out = topicsBitmap
	}
	addrBitmap, err := getAddrsBitmapV3(tx, crit.Addresses, fromTxNum, toTxNum)
	if err != nil {
		return out, err
	}
	if addrBitmap != nil {
		if out == nil {
			out = addrBitmap
		} else {
			out = iter.Intersect[uint64](out, addrBitmap, -1)
		}
	}
	if out == nil {
		out = iter.Range[uint64](fromTxNum, toTxNum)
	}
	return out, nil
}

func (api *APIImpl) getLogsV3(ctx context.Context, tx kv.TemporalTx, begin, end uint64, crit filters.FilterCriteria) ([]*types.Log, error) {
	logs := []*types.Log{}

	txNumbers, err := applyFiltersV3(tx, begin, end, crit)
	if err != nil {
		return logs, err
	}

	addrMap := make(map[common.Address]struct{}, len(crit.Addresses))
	for _, v := range crit.Addresses {
		addrMap[v] = struct{}{}
	}

	chainConfig, err := api.chainConfig(tx)
	if err != nil {
		return nil, err
	}
	exec := txnExecutor(tx, chainConfig, api.engine(), api._blockReader, nil)

	var blockHash common.Hash
	var header *types.Header

	iter := MapTxNum2BlockNum(tx, txNumbers)
	for iter.HasNext() {
		if err = ctx.Err(); err != nil {
			return nil, err
		}
		txNum, blockNum, txIndex, isFinalTxn, blockNumChanged, err := iter.Next()
		if err != nil {
			return nil, err
		}
		if isFinalTxn {
			continue
		}

		// if block number changed, calculate all related field
		if blockNumChanged {
			if header, err = api._blockReader.HeaderByNumber(ctx, tx, blockNum); err != nil {
				return nil, err
			}
			if header == nil {
				log.Warn("[rpc] header is nil", "blockNum", blockNum)
				continue
			}
			blockHash = header.Hash()
			exec.changeBlock(header)
		}

		//fmt.Printf("txNum=%d, blockNum=%d, txIndex=%d, maxTxNumInBlock=%d,mixTxNumInBlock=%d\n", txNum, blockNum, txIndex, maxTxNumInBlock, minTxNumInBlock)
		txn, err := api._txnReader.TxnByIdxInBlock(ctx, tx, blockNum, txIndex)
		if err != nil {
			return nil, err
		}
		if txn == nil {
			continue
		}
		rawLogs, _, err := exec.execTx(txNum, txIndex, txn)
		if err != nil {
			return nil, err
		}

		//TODO: logIndex within the block! no way to calc it now
		//logIndex := uint(0)
		//for _, log := range rawLogs {
		//	log.Index = logIndex
		//	logIndex++
		//}
		filtered := types.Logs(rawLogs).Filter(addrMap, crit.Topics)
		for _, log := range filtered {
			log.BlockNumber = blockNum
			log.BlockHash = blockHash
			log.TxHash = txn.Hash()
		}
		logs = append(logs, filtered...)
	}

	//stats := api._agg.GetAndResetStats()
	//log.Info("Finished", "duration", time.Since(start), "history queries", stats.HistoryQueries, "ef search duration", stats.EfSearchTime)
	return logs, nil
}

type intraBlockExec struct {
	ibs         *state.IntraBlockState
	stateReader *state.HistoryReaderV3
	engine      consensus.EngineReader
	tx          kv.TemporalTx
	br          services.FullBlockReader
	chainConfig *chain.Config
	evm         *vm.EVM

	tracer GenericTracer

	// calculated by .changeBlock()
	blockHash common.Hash
	blockNum  uint64
	header    *types.Header
	blockCtx  *evmtypes.BlockContext
	rules     *chain.Rules
	signer    *types.Signer
	vmConfig  *vm.Config
}

func txnExecutor(tx kv.TemporalTx, chainConfig *chain.Config, engine consensus.EngineReader, br services.FullBlockReader, tracer GenericTracer) *intraBlockExec {
	stateReader := state.NewHistoryReaderV3()
	stateReader.SetTx(tx)

	ie := &intraBlockExec{
		tx:          tx,
		engine:      engine,
		chainConfig: chainConfig,
		br:          br,
		stateReader: stateReader,
		tracer:      tracer,
		evm:         vm.NewEVM(evmtypes.BlockContext{}, evmtypes.TxContext{}, nil, chainConfig, vm.Config{}),
		vmConfig:    &vm.Config{},
		ibs:         state.New(stateReader),
	}
	if tracer != nil {
		ie.vmConfig = &vm.Config{Debug: true, Tracer: tracer}
	}
	return ie
}

func (e *intraBlockExec) changeBlock(header *types.Header) {
	e.blockNum = header.Number.Uint64()
	blockCtx := transactions.NewEVMBlockContext(e.engine, header, true /* requireCanonical */, e.tx, e.br)
	e.blockCtx = &blockCtx
	e.blockHash = header.Hash()
	e.header = header
	e.rules = e.chainConfig.Rules(e.blockNum, header.Time)
	e.signer = types.MakeSigner(e.chainConfig, e.blockNum)
	e.vmConfig.SkipAnalysis = core.SkipAnalysis(e.chainConfig, e.blockNum)
}

func (e *intraBlockExec) execTx(txNum uint64, txIndex int, txn types.Transaction) ([]*types.Log, *core.ExecutionResult, error) {
	e.stateReader.SetTxNum(txNum)
	txHash := txn.Hash()
	e.ibs.Reset()
<<<<<<< HEAD
	e.ibs.Prepare(txHash, e.blockHash, txIndex)
	gp := new(core.GasPool).AddGas(txn.GetGas()).AddDataGas(txn.GetDataGas())
=======
	e.ibs.SetTxContext(txHash, e.blockHash, txIndex)
	gp := new(core.GasPool).AddGas(txn.GetGas())
>>>>>>> 9644e6d2
	msg, err := txn.AsMessage(*e.signer, e.header.BaseFee, e.rules)
	if err != nil {
		return nil, nil, err
	}
	e.evm.ResetBetweenBlocks(*e.blockCtx, core.NewEVMTxContext(msg), e.ibs, *e.vmConfig, e.rules)
	res, err := core.ApplyMessage(e.evm, msg, gp, true /* refunds */, false /* gasBailout */)
	if err != nil {
		return nil, nil, fmt.Errorf("%w: blockNum=%d, txNum=%d, %s", err, e.blockNum, txNum, e.ibs.Error())
	}
	if e.vmConfig.Tracer != nil {
		if e.tracer.Found() {
			e.tracer.SetTransaction(txn)
		}
	}
	return e.ibs.GetLogs(txHash), res, nil
}

// The Topic list restricts matches to particular event topics. Each event has a list
// of topics. Topics matches a prefix of that list. An empty element slice matches any
// topic. Non-empty elements represent an alternative that matches any of the
// contained topics.
//
// Examples:
// {} or nil          matches any topic list
// {{A}}              matches topic A in first position
// {{}, {B}}          matches any topic in first position AND B in second position
// {{A}, {B}}         matches topic A in first position AND B in second position
// {{A, B}, {C, D}}   matches topic (A OR B) in first position AND (C OR D) in second position
func getTopicsBitmapV3(tx kv.TemporalTx, topics [][]common.Hash, from, to uint64) (res iter.U64, err error) {
	for _, sub := range topics {

		var topicsUnion iter.U64
		for _, topic := range sub {
			it, err := tx.IndexRange(temporal.LogTopicIdx, topic.Bytes(), int(from), int(to), order.Asc, kv.Unlim)
			if err != nil {
				return nil, err
			}
			topicsUnion = iter.Union[uint64](topicsUnion, it, order.Asc, -1)
		}

		if res == nil {
			res = topicsUnion
			continue
		}
		res = iter.Intersect[uint64](res, topicsUnion, -1)
	}
	return res, nil
}

func getAddrsBitmapV3(tx kv.TemporalTx, addrs []common.Address, from, to uint64) (res iter.U64, err error) {
	for _, addr := range addrs {
		it, err := tx.IndexRange(temporal.LogAddrIdx, addr[:], int(from), int(to), true, kv.Unlim)
		if err != nil {
			return nil, err
		}
		res = iter.Union[uint64](res, it, order.Asc, -1)
	}
	return res, nil
}

// GetTransactionReceipt implements eth_getTransactionReceipt. Returns the receipt of a transaction given the transaction's hash.
func (api *APIImpl) GetTransactionReceipt(ctx context.Context, txnHash common.Hash) (map[string]interface{}, error) {
	tx, err := api.db.BeginRo(ctx)
	if err != nil {
		return nil, err
	}
	defer tx.Rollback()

	var blockNum uint64
	var ok bool

	blockNum, ok, err = api.txnLookup(ctx, tx, txnHash)
	if err != nil {
		return nil, err
	}

	cc, err := api.chainConfig(tx)
	if err != nil {
		return nil, err
	}

	if !ok && cc.Bor == nil {
		return nil, nil
	}

	// if not ok and cc.Bor != nil then we might have a bor transaction.
	// Note that Private API returns 0 if transaction is not found.
	if !ok || blockNum == 0 {
		blockNumPtr, err := rawdb.ReadBorTxLookupEntry(tx, txnHash)
		if err != nil {
			return nil, err
		}
		if blockNumPtr == nil {
			return nil, nil
		}

		blockNum = *blockNumPtr
	}

	block, err := api.blockByNumberWithSenders(tx, blockNum)
	if err != nil {
		return nil, err
	}
	if block == nil {
		return nil, nil // not error, see https://github.com/ledgerwatch/erigon/issues/1645
	}

	var txnIndex uint64
	var txn types.Transaction
	for idx, transaction := range block.Transactions() {
		if transaction.Hash() == txnHash {
			txn = transaction
			txnIndex = uint64(idx)
			break
		}
	}

	var borTx types.Transaction
	if txn == nil {
		borTx, _, _, _ = rawdb.ReadBorTransactionForBlock(tx, block)
		if borTx == nil {
			return nil, nil
		}
	}

	receipts, err := api.getReceipts(ctx, tx, cc, block, block.Body().SendersFromTxs())
	if err != nil {
		return nil, fmt.Errorf("getReceipts error: %w", err)
	}

	var edg *big.Int
	if n := block.Number().Uint64(); n > 0 {
<<<<<<< HEAD
		if parentHeader, err := api._blockReader.HeaderByNumber(ctx, tx, n-1); err != nil {
=======
		if parentHeader, err := api._blockReader.Header(ctx, tx, block.ParentHash(), n-1); err != nil {
>>>>>>> 9644e6d2
			return nil, err
		} else {
			edg = parentHeader.ExcessDataGas
		}
	}

	if txn == nil {
		borReceipt, err := rawdb.ReadBorReceipt(tx, block.Hash(), blockNum, receipts)
		if err != nil {
			return nil, err
		}
		if borReceipt == nil {
			return nil, nil
		}
		return marshalReceipt(borReceipt, borTx, cc, block.HeaderNoCopy(), txnHash, false, edg), nil
	}

	if len(receipts) <= int(txnIndex) {
		return nil, fmt.Errorf("block has less receipts than expected: %d <= %d, block: %d", len(receipts), int(txnIndex), blockNum)
	}

	return marshalReceipt(receipts[txnIndex], block.Transactions()[txnIndex], cc, block.HeaderNoCopy(), txnHash, true, edg), nil
}

// GetBlockReceipts - receipts for individual block
// func (api *APIImpl) GetBlockReceipts(ctx context.Context, number rpc.BlockNumber) ([]map[string]interface{}, error) {
func (api *APIImpl) GetBlockReceipts(ctx context.Context, number rpc.BlockNumber) ([]map[string]interface{}, error) {
	tx, err := api.db.BeginRo(ctx)
	if err != nil {
		return nil, err
	}
	defer tx.Rollback()

	blockNum, _, _, err := rpchelper.GetBlockNumber(rpc.BlockNumberOrHashWithNumber(number), tx, api.filters)
	if err != nil {
		return nil, err
	}
	block, err := api.blockByNumberWithSenders(tx, blockNum)
	if err != nil {
		return nil, err
	}
	if block == nil {
		return nil, nil
	}
	chainConfig, err := api.chainConfig(tx)
	if err != nil {
		return nil, err
	}
	receipts, err := api.getReceipts(ctx, tx, chainConfig, block, block.Body().SendersFromTxs())
	if err != nil {
		return nil, fmt.Errorf("getReceipts error: %w", err)
	}
	result := make([]map[string]interface{}, 0, len(receipts))
	var edg *big.Int
	if n := block.Number().Uint64(); n > 0 {
<<<<<<< HEAD
		if parentHeader, err := api._blockReader.HeaderByNumber(ctx, tx, n-1); err != nil {
=======
		if parentHeader, err := api._blockReader.Header(ctx, tx, block.ParentHash(), n-1); err != nil {
>>>>>>> 9644e6d2
			return nil, err
		} else {
			edg = parentHeader.ExcessDataGas
		}
	}
	for _, receipt := range receipts {
		txn := block.Transactions()[receipt.TransactionIndex]
		result = append(result, marshalReceipt(receipt, txn, chainConfig, block.HeaderNoCopy(), txn.Hash(), true, edg))
	}

	if chainConfig.Bor != nil {
		borTx, _, _, _ := rawdb.ReadBorTransactionForBlock(tx, block)
		if borTx != nil {
			borReceipt, err := rawdb.ReadBorReceipt(tx, block.Hash(), block.NumberU64(), receipts)
			if err != nil {
				return nil, err
			}
			if borReceipt != nil {
				result = append(result, marshalReceipt(borReceipt, borTx, chainConfig, block.HeaderNoCopy(), borReceipt.TxHash, false, edg))
			}
		}
	}

	return result, nil
}

func marshalReceipt(receipt *types.Receipt, txn types.Transaction, chainConfig *chain.Config, header *types.Header, txnHash common.Hash, signed bool, excessDataGas *big.Int) map[string]interface{} {
	var chainId *big.Int
	switch t := txn.(type) {
	case *types.LegacyTx:
		if t.Protected() {
			chainId = types.DeriveChainId(&t.V).ToBig()
		}
	case *types.AccessListTx:
		chainId = t.ChainID.ToBig()
	case *types.DynamicFeeTransaction:
		chainId = t.ChainID.ToBig()
		// case *types.SignedBlobTx: // TODO: needs eip-4844 signer
		// 	chainId = t.GetChainID().ToBig()
	}

	var from common.Address
	if signed {
		signer := types.LatestSignerForChainID(chainId)
		from, _ = txn.Sender(*signer)
	}

	fields := map[string]interface{}{
		"blockHash":         receipt.BlockHash,
		"blockNumber":       hexutil.Uint64(receipt.BlockNumber.Uint64()),
		"transactionHash":   txnHash,
		"transactionIndex":  hexutil.Uint64(receipt.TransactionIndex),
		"from":              from,
		"to":                txn.GetTo(),
		"type":              hexutil.Uint(txn.Type()),
		"gasUsed":           hexutil.Uint64(receipt.GasUsed),
		"cumulativeGasUsed": hexutil.Uint64(receipt.CumulativeGasUsed),
		"contractAddress":   nil,
		"logs":              receipt.Logs,
		"logsBloom":         types.CreateBloom(types.Receipts{receipt}),
	}
	if !chainConfig.IsLondon(header.Number.Uint64()) {
		fields["effectiveGasPrice"] = hexutil.Uint64(txn.GetPrice().Uint64())
	} else {
		baseFee, _ := uint256.FromBig(header.BaseFee)
		gasPrice := new(big.Int).Add(header.BaseFee, txn.GetEffectiveGasTip(baseFee).ToBig())
		fields["effectiveGasPrice"] = hexutil.Uint64(gasPrice.Uint64())
	}
	// Assign receipt status.
	fields["status"] = hexutil.Uint64(receipt.Status)
	if receipt.Logs == nil {
		fields["logs"] = [][]*types.Log{}
	}
	// If the ContractAddress is 20 0x0 bytes, assume it is not a contract creation
	if receipt.ContractAddress != (common.Address{}) {
		fields["contractAddress"] = receipt.ContractAddress
	}
	// Set derived blob related fields
	numBlobs := len(txn.GetDataHashes())
	if numBlobs > 0 {
		if excessDataGas == nil {
			log.Warn("excess data gas not set when trying to marshal blob tx")
		} else {
			fields["dataGasPrice"] = misc.GetDataGasPrice(excessDataGas)
			fields["dataGasUsed"] = misc.GetDataGasUsed(numBlobs)
		}
	}
	return fields
}

// MapTxNum2BlockNumIter - enrich iterator by TxNumbers, adding more info:
//   - blockNum
//   - txIndex in block: -1 means first system tx
//   - isFinalTxn: last system-txn. BlockRewards and similar things - are attribute to this virtual txn.
//   - blockNumChanged: means this and previous txNum belongs to different blockNumbers
//
// Expect: `it` to return sorted txNums, then blockNum will not change until `it.Next() < maxTxNumInBlock`
//
//	it allow certain optimizations.
type MapTxNum2BlockNumIter struct {
	it          iter.U64
	tx          kv.Tx
	orderAscend bool

	blockNum                         uint64
	minTxNumInBlock, maxTxNumInBlock uint64
}

func MapTxNum2BlockNum(tx kv.Tx, it iter.U64) *MapTxNum2BlockNumIter {
	return &MapTxNum2BlockNumIter{tx: tx, it: it, orderAscend: true}
}
func MapDescendTxNum2BlockNum(tx kv.Tx, it iter.U64) *MapTxNum2BlockNumIter {
	return &MapTxNum2BlockNumIter{tx: tx, it: it, orderAscend: false}
}
func (i *MapTxNum2BlockNumIter) HasNext() bool { return i.it.HasNext() }
func (i *MapTxNum2BlockNumIter) Next() (txNum, blockNum uint64, txIndex int, isFinalTxn, blockNumChanged bool, err error) {
	txNum, err = i.it.Next()
	if err != nil {
		return txNum, blockNum, txIndex, isFinalTxn, blockNumChanged, err
	}

	// txNums are sorted, it means blockNum will not change until `txNum < maxTxNumInBlock`
	if i.maxTxNumInBlock == 0 || (i.orderAscend && txNum > i.maxTxNumInBlock) || (!i.orderAscend && txNum < i.minTxNumInBlock) {
		blockNumChanged = true

		var ok bool
		ok, i.blockNum, err = rawdbv3.TxNums.FindBlockNum(i.tx, txNum)
		if err != nil {
			return
		}
		if !ok {
			return txNum, i.blockNum, txIndex, isFinalTxn, blockNumChanged, fmt.Errorf("can't find blockNumber by txnID=%d", txNum)
		}
	}
	blockNum = i.blockNum

	// if block number changed, calculate all related field
	if blockNumChanged {
		i.minTxNumInBlock, err = rawdbv3.TxNums.Min(i.tx, blockNum)
		if err != nil {
			return
		}
		i.maxTxNumInBlock, err = rawdbv3.TxNums.Max(i.tx, blockNum)
		if err != nil {
			return
		}
	}

	txIndex = int(txNum) - int(i.minTxNumInBlock) - 1
	isFinalTxn = txNum == i.maxTxNumInBlock
	return
}<|MERGE_RESOLUTION|>--- conflicted
+++ resolved
@@ -517,13 +517,8 @@
 	e.stateReader.SetTxNum(txNum)
 	txHash := txn.Hash()
 	e.ibs.Reset()
-<<<<<<< HEAD
-	e.ibs.Prepare(txHash, e.blockHash, txIndex)
+	e.ibs.SetTxContext(txHash, e.blockHash, txIndex)
 	gp := new(core.GasPool).AddGas(txn.GetGas()).AddDataGas(txn.GetDataGas())
-=======
-	e.ibs.SetTxContext(txHash, e.blockHash, txIndex)
-	gp := new(core.GasPool).AddGas(txn.GetGas())
->>>>>>> 9644e6d2
 	msg, err := txn.AsMessage(*e.signer, e.header.BaseFee, e.rules)
 	if err != nil {
 		return nil, nil, err
@@ -656,11 +651,7 @@
 
 	var edg *big.Int
 	if n := block.Number().Uint64(); n > 0 {
-<<<<<<< HEAD
-		if parentHeader, err := api._blockReader.HeaderByNumber(ctx, tx, n-1); err != nil {
-=======
 		if parentHeader, err := api._blockReader.Header(ctx, tx, block.ParentHash(), n-1); err != nil {
->>>>>>> 9644e6d2
 			return nil, err
 		} else {
 			edg = parentHeader.ExcessDataGas
@@ -716,11 +707,7 @@
 	result := make([]map[string]interface{}, 0, len(receipts))
 	var edg *big.Int
 	if n := block.Number().Uint64(); n > 0 {
-<<<<<<< HEAD
-		if parentHeader, err := api._blockReader.HeaderByNumber(ctx, tx, n-1); err != nil {
-=======
 		if parentHeader, err := api._blockReader.Header(ctx, tx, block.ParentHash(), n-1); err != nil {
->>>>>>> 9644e6d2
 			return nil, err
 		} else {
 			edg = parentHeader.ExcessDataGas
