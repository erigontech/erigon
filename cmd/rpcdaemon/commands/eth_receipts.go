--- conflicted
+++ resolved
@@ -50,12 +50,7 @@
 	for i, txn := range block.Transactions() {
 		ibs.Prepare(txn.Hash(), block.Hash(), i)
 
-<<<<<<< HEAD
-		header := rawdb.ReadHeader(tx, hash, number)
-		receipt, err := core.ApplyTransaction(chainConfig, getHeader, ethash.NewFaker(), nil, gp, ibs, state.NewNoopWriter(), header, txn, usedGas, vm.Config{}, checkTEVM)
-=======
-		receipt, err := core.ApplyTransaction(chainConfig, getHeader, ethash.NewFaker(), nil, gp, ibs, state.NewNoopWriter(), block.Header(), txn, usedGas, vm.Config{})
->>>>>>> 369b41df
+		receipt, err := core.ApplyTransaction(chainConfig, getHeader, ethash.NewFaker(), nil, gp, ibs, state.NewNoopWriter(), block.Header(), txn, usedGas, vm.Config{}, checkTEVM)
 		if err != nil {
 			return nil, err
 		}
