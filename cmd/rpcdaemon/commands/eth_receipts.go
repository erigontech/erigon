package commands

import (
	"bytes"
	"context"
	"encoding/binary"
	"fmt"
	"math/big"

	"github.com/RoaringBitmap/roaring"
	"github.com/RoaringBitmap/roaring/roaring64"
	"github.com/holiman/uint256"
	"github.com/ledgerwatch/erigon-lib/kv"
	"github.com/ledgerwatch/erigon-lib/kv/bitmapdb"
	libstate "github.com/ledgerwatch/erigon-lib/state"
	"github.com/ledgerwatch/log/v3"

	"github.com/ledgerwatch/erigon/common"
	"github.com/ledgerwatch/erigon/common/dbutils"
	"github.com/ledgerwatch/erigon/common/hexutil"
	"github.com/ledgerwatch/erigon/core"
	"github.com/ledgerwatch/erigon/core/rawdb"
	"github.com/ledgerwatch/erigon/core/state"
	"github.com/ledgerwatch/erigon/core/types"
	"github.com/ledgerwatch/erigon/core/vm"
	"github.com/ledgerwatch/erigon/core/vm/evmtypes"
	"github.com/ledgerwatch/erigon/eth/filters"
	"github.com/ledgerwatch/erigon/ethdb/cbor"
	"github.com/ledgerwatch/erigon/params"
	"github.com/ledgerwatch/erigon/rpc"
	"github.com/ledgerwatch/erigon/turbo/rpchelper"
	"github.com/ledgerwatch/erigon/turbo/transactions"
)

func (api *BaseAPI) getReceipts(ctx context.Context, tx kv.Tx, chainConfig *params.ChainConfig, block *types.Block, senders []common.Address) (types.Receipts, error) {
	if cached := rawdb.ReadReceipts(tx, block, senders); cached != nil {
		return cached, nil
	}
	engine := api.engine()

	_, _, _, ibs, _, err := transactions.ComputeTxEnv(ctx, engine, block, chainConfig, api._blockReader, tx, 0, api._agg, api.historyV3(tx))
	if err != nil {
		return nil, err
	}

	usedGas := new(uint64)
	gp := new(core.GasPool).AddGas(block.GasLimit())

	noopWriter := state.NewNoopWriter()

	receipts := make(types.Receipts, len(block.Transactions()))

	getHeader := func(hash common.Hash, number uint64) *types.Header {
		h, e := api._blockReader.Header(ctx, tx, hash, number)
		if e != nil {
			log.Error("getHeader error", "number", number, "hash", hash, "err", e)
		}
		return h
	}
	header := block.Header()
	excessDataGas := header.ParentExcessDataGas(getHeader)
	for i, txn := range block.Transactions() {
		ibs.Prepare(txn.Hash(), block.Hash(), i)
<<<<<<< HEAD
		receipt, _, err := core.ApplyTransaction(chainConfig, core.GetHashFn(header, getHeader), ethashFaker, nil, gp, ibs, noopWriter, header, excessDataGas, txn, usedGas, vm.Config{})
=======
		header := block.Header()
		receipt, _, err := core.ApplyTransaction(chainConfig, core.GetHashFn(header, getHeader), engine, nil, gp, ibs, noopWriter, header, txn, usedGas, vm.Config{})
>>>>>>> 27ec4f02
		if err != nil {
			return nil, err
		}
		receipt.BlockHash = block.Hash()
		receipts[i] = receipt
	}

	return receipts, nil
}

// GetLogs implements eth_getLogs. Returns an array of logs matching a given filter object.
func (api *APIImpl) GetLogs(ctx context.Context, crit filters.FilterCriteria) (types.Logs, error) {
	var begin, end uint64
	logs := types.Logs{}

	tx, beginErr := api.db.BeginRo(ctx)
	if beginErr != nil {
		return logs, beginErr
	}
	defer tx.Rollback()

	if crit.BlockHash != nil {
		header, err := api._blockReader.HeaderByHash(ctx, tx, *crit.BlockHash)
		if err != nil {
			return nil, err
		}
		if header == nil {
			return nil, fmt.Errorf("block not found: %x", *crit.BlockHash)
		}
		begin = header.Number.Uint64()
		end = header.Number.Uint64()
	} else {
		// Convert the RPC block numbers into internal representations
		latest, _, _, err := rpchelper.GetBlockNumber(rpc.BlockNumberOrHashWithNumber(rpc.LatestExecutedBlockNumber), tx, nil)
		if err != nil {
			return nil, err
		}

		begin = latest
		if crit.FromBlock != nil {
			if crit.FromBlock.Sign() >= 0 {
				begin = crit.FromBlock.Uint64()
			} else if !crit.FromBlock.IsInt64() || crit.FromBlock.Int64() != int64(rpc.LatestBlockNumber) {
				return nil, fmt.Errorf("negative value for FromBlock: %v", crit.FromBlock)
			}
		}
		end = latest
		if crit.ToBlock != nil {
			if crit.ToBlock.Sign() >= 0 {
				end = crit.ToBlock.Uint64()
			} else if !crit.ToBlock.IsInt64() || crit.ToBlock.Int64() != int64(rpc.LatestBlockNumber) {
				return nil, fmt.Errorf("negative value for ToBlock: %v", crit.ToBlock)
			}
		}
	}
	if end < begin {
		return nil, fmt.Errorf("end (%d) < begin (%d)", end, begin)
	}
	if end > roaring.MaxUint32 {
		latest, err := rpchelper.GetLatestBlockNumber(tx)
		if err != nil {
			return nil, err
		}
		if begin > latest {
			return nil, fmt.Errorf("begin (%d) > latest (%d)", begin, latest)
		}
		end = latest
	}

	if api.historyV3(tx) {
		return api.getLogsV3(ctx, tx, begin, end, crit)
	}

	blockNumbers := bitmapdb.NewBitmap()
	defer bitmapdb.ReturnToPool(blockNumbers)
	blockNumbers.AddRange(begin, end+1) // [min,max)
	topicsBitmap, err := getTopicsBitmap(tx, crit.Topics, uint32(begin), uint32(end))
	if err != nil {
		return nil, err
	}

	if topicsBitmap != nil {
		blockNumbers.And(topicsBitmap)
	}

	rx := make([]*roaring.Bitmap, len(crit.Addresses))
	for idx, addr := range crit.Addresses {
		m, err := bitmapdb.Get(tx, kv.LogAddressIndex, addr[:], uint32(begin), uint32(end))
		if err != nil {
			return nil, err
		}
		rx[idx] = m
	}

	addrBitmap := roaring.FastOr(rx...)

	if len(rx) > 0 {
		blockNumbers.And(addrBitmap)
	}

	if blockNumbers.GetCardinality() == 0 {
		return logs, nil
	}
	addrMap := make(map[common.Address]struct{}, len(crit.Addresses))
	for _, v := range crit.Addresses {
		addrMap[v] = struct{}{}
	}
	iter := blockNumbers.Iterator()
	for iter.HasNext() {
		if err = ctx.Err(); err != nil {
			return nil, err
		}

		blockNumber := uint64(iter.Next())
		var logIndex uint
		var txIndex uint
		var blockLogs []*types.Log

		err := tx.ForPrefix(kv.Log, dbutils.EncodeBlockNumber(blockNumber), func(k, v []byte) error {
			var logs types.Logs
			if err := cbor.Unmarshal(&logs, bytes.NewReader(v)); err != nil {
				return fmt.Errorf("receipt unmarshal failed:  %w", err)
			}
			for _, log := range logs {
				log.Index = logIndex
				logIndex++
			}
			filtered := logs.Filter(addrMap, crit.Topics)
			if len(filtered) == 0 {
				return nil
			}
			txIndex = uint(binary.BigEndian.Uint32(k[8:]))
			for _, log := range filtered {
				log.TxIndex = txIndex
			}
			blockLogs = append(blockLogs, filtered...)

			return nil
		})
		if err != nil {
			return logs, err
		}
		if len(blockLogs) == 0 {
			continue
		}

		blockHash, err := rawdb.ReadCanonicalHash(tx, blockNumber)
		if err != nil {
			return nil, err
		}

		body, err := api._blockReader.BodyWithTransactions(ctx, tx, blockHash, blockNumber)
		if err != nil {
			return nil, err
		}
		if body == nil {
			return nil, fmt.Errorf("block not found %d", blockNumber)
		}
		for _, log := range blockLogs {
			log.BlockNumber = blockNumber
			log.BlockHash = blockHash
			// bor transactions are at the end of the bodies transactions (added manually but not actually part of the block)
			if log.TxIndex == uint(len(body.Transactions)) {
				log.TxHash = types.ComputeBorTxHash(blockNumber, blockHash)
			} else {
				log.TxHash = body.Transactions[log.TxIndex].Hash()
			}
		}
		logs = append(logs, blockLogs...)
	}

	return logs, nil
}

// The Topic list restricts matches to particular event topics. Each event has a list
// of topics. Topics matches a prefix of that list. An empty element slice matches any
// topic. Non-empty elements represent an alternative that matches any of the
// contained topics.
//
// Examples:
// {} or nil          matches any topic list
// {{A}}              matches topic A in first position
// {{}, {B}}          matches any topic in first position AND B in second position
// {{A}, {B}}         matches topic A in first position AND B in second position
// {{A, B}, {C, D}}   matches topic (A OR B) in first position AND (C OR D) in second position
func getTopicsBitmap(c kv.Tx, topics [][]common.Hash, from, to uint32) (*roaring.Bitmap, error) {
	var result *roaring.Bitmap
	for _, sub := range topics {
		var bitmapForORing *roaring.Bitmap
		for _, topic := range sub {
			m, err := bitmapdb.Get(c, kv.LogTopicIndex, topic[:], from, to)
			if err != nil {
				return nil, err
			}
			if bitmapForORing == nil {
				bitmapForORing = m
				continue
			}
			bitmapForORing.Or(m)
		}

		if bitmapForORing == nil {
			continue
		}
		if result == nil {
			result = bitmapForORing
			continue
		}

		result = roaring.And(bitmapForORing, result)
	}
	return result, nil
}

func (api *APIImpl) getLogsV3(ctx context.Context, tx kv.Tx, begin, end uint64, crit filters.FilterCriteria) ([]*types.Log, error) {
	logs := []*types.Log{}

	var fromTxNum, toTxNum uint64
	var err error
	if begin > 0 {
		fromTxNum, err = rawdb.TxNums.Min(tx, begin)
		if err != nil {
			return nil, err
		}
	}
	toTxNum, err = rawdb.TxNums.Max(tx, end) // end is an inclusive bound
	if err != nil {
		return nil, err
	}

	txNumbers := roaring64.New()
	txNumbers.AddRange(fromTxNum, toTxNum) // [min,max)

	ac := api._agg.MakeContext()
	ac.SetTx(tx)

	topicsBitmap, err := getTopicsBitmapV3(ac, tx, crit.Topics, fromTxNum, toTxNum)
	if err != nil {
		return nil, err
	}

	if topicsBitmap != nil {
		txNumbers.And(topicsBitmap)
	}

	var addrBitmap *roaring64.Bitmap
	for _, addr := range crit.Addresses {
		var bitmapForORing roaring64.Bitmap
		it := ac.LogAddrIterator(addr.Bytes(), fromTxNum, toTxNum, tx)
		for it.HasNext() {
			bitmapForORing.Add(it.Next())
		}
		if addrBitmap == nil {
			addrBitmap = &bitmapForORing
			continue
		}
		addrBitmap = roaring64.Or(addrBitmap, &bitmapForORing)
	}

	if addrBitmap != nil {
		txNumbers.And(addrBitmap)
	}

	if txNumbers.GetCardinality() == 0 {
		return logs, nil
	}
	var lastBlockNum uint64
	var blockHash common.Hash
	var header *types.Header
	var signer *types.Signer
	var rules *params.Rules
	var skipAnalysis bool
	stateReader := state.NewHistoryReader22(ac)
	stateReader.SetTx(tx)
	ibs := state.New(stateReader)

	//stateReader.SetTrace(true)
	iter := txNumbers.Iterator()

	chainConfig, err := api.chainConfig(tx)
	if err != nil {
		return nil, err
	}
	engine := api.engine()

	addrMap := make(map[common.Address]struct{}, len(crit.Addresses))
	for _, v := range crit.Addresses {
		addrMap[v] = struct{}{}
	}

	evm := vm.NewEVM(evmtypes.BlockContext{}, evmtypes.TxContext{}, nil, chainConfig, vm.Config{})
	vmConfig := vm.Config{SkipAnalysis: skipAnalysis}
	var blockCtx evmtypes.BlockContext

	var minTxNumInBlock, maxTxNumInBlock uint64 // end is an inclusive bound
	var blockNum uint64
	var ok bool
	for iter.HasNext() {
		txNum := iter.Next()

		// txNums are sorted, it means blockNum will not change until `txNum < maxTxNum`

		if maxTxNumInBlock == 0 || txNum > maxTxNumInBlock {
			// Find block number
			ok, blockNum, err = rawdb.TxNums.FindBlockNum(tx, txNum)
			if err != nil {
				return nil, err
			}
		}
		if !ok {
			return nil, nil
		}

		// if block number changed, calculate all related field
		if blockNum > lastBlockNum {
			if header, err = api._blockReader.HeaderByNumber(ctx, tx, blockNum); err != nil {
				return nil, err
			}
			lastBlockNum = blockNum
			blockHash = header.Hash()
			signer = types.MakeSigner(chainConfig, blockNum)
			rules = chainConfig.Rules(blockNum, header.Time)
			vmConfig.SkipAnalysis = core.SkipAnalysis(chainConfig, blockNum)

			minTxNumInBlock, err = rawdb.TxNums.Min(tx, blockNum)
			if err != nil {
				return nil, err
			}
			maxTxNumInBlock, err = rawdb.TxNums.Max(tx, blockNum)
			if err != nil {
				return nil, err
			}
			blockCtx = transactions.NewEVMBlockContext(engine, header, true /* requireCanonical */, tx, api._blockReader)
		}

		txIndex := int(txNum) - int(minTxNumInBlock) - 1
		//fmt.Printf("txNum=%d, blockNum=%d, txIndex=%d\n", txNum, blockNum, txIndex)
		txn, err := api._txnReader.TxnByIdxInBlock(ctx, tx, blockNum, txIndex)
		if err != nil {
			return nil, err
		}
		if txn == nil {
			continue
		}
		stateReader.SetTxNum(txNum)
		txHash := txn.Hash()
		msg, err := txn.AsMessage(*signer, header.BaseFee, rules)
		if err != nil {
			return nil, err
		}

		ibs.Reset()
		ibs.Prepare(txHash, blockHash, txIndex)

		evm.ResetBetweenBlocks(blockCtx, core.NewEVMTxContext(msg), ibs, vmConfig, rules)

		gp := new(core.GasPool).AddGas(msg.Gas())
		_, err = core.ApplyMessage(evm, msg, gp, true /* refunds */, false /* gasBailout */)
		if err != nil {
			return nil, fmt.Errorf("%w: blockNum=%d, txNum=%d", err, blockNum, txNum)
		}
		rawLogs := ibs.GetLogs(txHash)
		var logIndex uint
		for _, log := range rawLogs {
			log.Index = logIndex
			logIndex++
		}
		filtered := types.Logs(rawLogs).Filter(addrMap, crit.Topics)
		for _, log := range filtered {
			log.BlockNumber = blockNum
			log.BlockHash = blockHash
			log.TxHash = txHash
		}
		logs = append(logs, filtered...)
	}

	//stats := api._agg.GetAndResetStats()
	//log.Info("Finished", "duration", time.Since(start), "history queries", stats.HistoryQueries, "ef search duration", stats.EfSearchTime)
	return logs, nil
}

// The Topic list restricts matches to particular event topics. Each event has a list
// of topics. Topics matches a prefix of that list. An empty element slice matches any
// topic. Non-empty elements represent an alternative that matches any of the
// contained topics.
//
// Examples:
// {} or nil          matches any topic list
// {{A}}              matches topic A in first position
// {{}, {B}}          matches any topic in first position AND B in second position
// {{A}, {B}}         matches topic A in first position AND B in second position
// {{A, B}, {C, D}}   matches topic (A OR B) in first position AND (C OR D) in second position
func getTopicsBitmapV3(ac *libstate.Aggregator22Context, tx kv.Tx, topics [][]common.Hash, from, to uint64) (*roaring64.Bitmap, error) {
	var result *roaring64.Bitmap
	for _, sub := range topics {
		var bitmapForORing roaring64.Bitmap
		for _, topic := range sub {
			it := ac.LogTopicIterator(topic.Bytes(), from, to, tx)
			for it.HasNext() {
				bitmapForORing.Add(it.Next())
			}
		}

		if bitmapForORing.GetCardinality() == 0 {
			continue
		}
		if result == nil {
			result = &bitmapForORing
			continue
		}
		result = roaring64.And(&bitmapForORing, result)
	}
	return result, nil
}

// GetTransactionReceipt implements eth_getTransactionReceipt. Returns the receipt of a transaction given the transaction's hash.
func (api *APIImpl) GetTransactionReceipt(ctx context.Context, txnHash common.Hash) (map[string]interface{}, error) {
	tx, err := api.db.BeginRo(ctx)
	if err != nil {
		return nil, err
	}
	defer tx.Rollback()

	var blockNum uint64
	var ok bool

	blockNum, ok, err = api.txnLookup(ctx, tx, txnHash)
	if err != nil {
		return nil, err
	}

	cc, err := api.chainConfig(tx)
	if err != nil {
		return nil, err
	}

	if !ok && cc.Bor == nil {
		return nil, nil
	}

	// if not ok and cc.Bor != nil then we might have a bor transaction.
	// Note that Private API returns 0 if transaction is not found.
	if !ok || blockNum == 0 {
		blockNumPtr, err := rawdb.ReadBorTxLookupEntry(tx, txnHash)
		if err != nil {
			return nil, err
		}
		if blockNumPtr == nil {
			return nil, nil
		}

		blockNum = *blockNumPtr
	}

	block, err := api.blockByNumberWithSenders(tx, blockNum)
	if err != nil {
		return nil, err
	}
	if block == nil {
		return nil, nil // not error, see https://github.com/ledgerwatch/erigon/issues/1645
	}

	var txnIndex uint64
	var txn types.Transaction
	for idx, transaction := range block.Transactions() {
		if transaction.Hash() == txnHash {
			txn = transaction
			txnIndex = uint64(idx)
			break
		}
	}

	var borTx types.Transaction
	if txn == nil {
		borTx, _, _, _, err = rawdb.ReadBorTransactionForBlockNumber(tx, blockNum)
		if err != nil {
			return nil, err
		}
		if borTx == nil {
			return nil, nil
		}
	}

	receipts, err := api.getReceipts(ctx, tx, cc, block, block.Body().SendersFromTxs())
	if err != nil {
		return nil, fmt.Errorf("getReceipts error: %w", err)
	}
	if len(receipts) <= int(txnIndex) {
		return nil, fmt.Errorf("block has less receipts than expected: %d <= %d, block: %d", len(receipts), int(txnIndex), blockNum)
	}

	if txn == nil {
		borReceipt, err := rawdb.ReadBorReceipt(tx, block.Hash(), blockNum, receipts)
		if err != nil {
			return nil, err
		}
		if borReceipt == nil {
			return nil, nil
		}
		return marshalReceipt(borReceipt, borTx, cc, block, txnHash, false), nil
	}

	return marshalReceipt(receipts[txnIndex], block.Transactions()[txnIndex], cc, block, txnHash, true), nil
}

// GetBlockReceipts - receipts for individual block
// func (api *APIImpl) GetBlockReceipts(ctx context.Context, number rpc.BlockNumber) ([]map[string]interface{}, error) {
func (api *APIImpl) GetBlockReceipts(ctx context.Context, number rpc.BlockNumber) ([]map[string]interface{}, error) {
	tx, err := api.db.BeginRo(ctx)
	if err != nil {
		return nil, err
	}
	defer tx.Rollback()

	blockNum, _, _, err := rpchelper.GetBlockNumber(rpc.BlockNumberOrHashWithNumber(number), tx, api.filters)
	if err != nil {
		return nil, err
	}
	block, err := api.blockByNumberWithSenders(tx, blockNum)
	if err != nil {
		return nil, err
	}
	if block == nil {
		return nil, nil
	}
	chainConfig, err := api.chainConfig(tx)
	if err != nil {
		return nil, err
	}
	receipts, err := api.getReceipts(ctx, tx, chainConfig, block, block.Body().SendersFromTxs())
	if err != nil {
		return nil, fmt.Errorf("getReceipts error: %w", err)
	}
	result := make([]map[string]interface{}, 0, len(receipts))
	for _, receipt := range receipts {
		txn := block.Transactions()[receipt.TransactionIndex]
		result = append(result, marshalReceipt(receipt, txn, chainConfig, block, txn.Hash(), true))
	}

	if chainConfig.Bor != nil {
		borTx, _, _, _ := rawdb.ReadBorTransactionForBlock(tx, block)
		if borTx != nil {
			borReceipt, err := rawdb.ReadBorReceipt(tx, block.Hash(), block.NumberU64(), receipts)
			if err != nil {
				return nil, err
			}
			if borReceipt != nil {
				result = append(result, marshalReceipt(borReceipt, borTx, chainConfig, block, borReceipt.TxHash, false))
			}
		}
	}

	return result, nil
}

func marshalReceipt(receipt *types.Receipt, txn types.Transaction, chainConfig *params.ChainConfig, block *types.Block, txnHash common.Hash, signed bool) map[string]interface{} {
	var chainId *big.Int
	switch t := txn.(type) {
	case *types.LegacyTx:
		if t.Protected() {
			chainId = types.DeriveChainId(&t.V).ToBig()
		}
	case *types.AccessListTx:
		chainId = t.ChainID.ToBig()
	case *types.DynamicFeeTransaction:
		chainId = t.ChainID.ToBig()
	}

	var from common.Address
	if signed {
		signer := types.LatestSignerForChainID(chainId)
		from, _ = txn.Sender(*signer)
	}

	fields := map[string]interface{}{
		"blockHash":         receipt.BlockHash,
		"blockNumber":       hexutil.Uint64(receipt.BlockNumber.Uint64()),
		"transactionHash":   txnHash,
		"transactionIndex":  hexutil.Uint64(receipt.TransactionIndex),
		"from":              from,
		"to":                txn.GetTo(),
		"type":              hexutil.Uint(txn.Type()),
		"gasUsed":           hexutil.Uint64(receipt.GasUsed),
		"cumulativeGasUsed": hexutil.Uint64(receipt.CumulativeGasUsed),
		"contractAddress":   nil,
		"logs":              receipt.Logs,
		"logsBloom":         types.CreateBloom(types.Receipts{receipt}),
	}

	if !chainConfig.IsLondon(block.NumberU64()) {
		fields["effectiveGasPrice"] = hexutil.Uint64(txn.GetPrice().Uint64())
	} else {
		baseFee, _ := uint256.FromBig(block.BaseFee())
		gasPrice := new(big.Int).Add(block.BaseFee(), txn.GetEffectiveGasTip(baseFee).ToBig())
		fields["effectiveGasPrice"] = hexutil.Uint64(gasPrice.Uint64())
	}
	// Assign receipt status.
	fields["status"] = hexutil.Uint64(receipt.Status)
	if receipt.Logs == nil {
		fields["logs"] = [][]*types.Log{}
	}
	// If the ContractAddress is 20 0x0 bytes, assume it is not a contract creation
	if receipt.ContractAddress != (common.Address{}) {
		fields["contractAddress"] = receipt.ContractAddress
	}
	return fields
}

func includes(addresses []common.Address, a common.Address) bool {
	for _, addr := range addresses {
		if addr == a {
			return true
		}
	}
	return false
}

// filterLogs creates a slice of logs matching the given criteria.
func filterLogsOld(logs []*types.Log, addresses []common.Address, topics [][]common.Hash) []*types.Log {
	result := make(types.Logs, 0, len(logs))
Logs:
	for _, log := range logs {
		if len(addresses) > 0 && !includes(addresses, log.Address) {
			continue
		}
		// If the to filtered topics is greater than the amount of topics in logs, skip.
		if len(topics) > len(log.Topics) {
			continue Logs
		}
		for i, sub := range topics {
			match := len(sub) == 0 // empty rule set == wildcard
			for _, topic := range sub {
				if log.Topics[i] == topic {
					match = true
					break
				}
			}
			if !match {
				continue Logs
			}
		}
		result = append(result, log)
	}
	return result
}<|MERGE_RESOLUTION|>--- conflicted
+++ resolved
@@ -61,12 +61,7 @@
 	excessDataGas := header.ParentExcessDataGas(getHeader)
 	for i, txn := range block.Transactions() {
 		ibs.Prepare(txn.Hash(), block.Hash(), i)
-<<<<<<< HEAD
-		receipt, _, err := core.ApplyTransaction(chainConfig, core.GetHashFn(header, getHeader), ethashFaker, nil, gp, ibs, noopWriter, header, excessDataGas, txn, usedGas, vm.Config{})
-=======
-		header := block.Header()
-		receipt, _, err := core.ApplyTransaction(chainConfig, core.GetHashFn(header, getHeader), engine, nil, gp, ibs, noopWriter, header, txn, usedGas, vm.Config{})
->>>>>>> 27ec4f02
+		receipt, _, err := core.ApplyTransaction(chainConfig, core.GetHashFn(header, getHeader), engine, nil, gp, ibs, noopWriter, header, excessDataGas, txn, usedGas, vm.Config{})
 		if err != nil {
 			return nil, err
 		}
