package commands

import (
	"bytes"
	"context"
	"encoding/binary"
	"fmt"
	"math/big"

	"github.com/RoaringBitmap/roaring"
	"github.com/RoaringBitmap/roaring/roaring64"
	"github.com/holiman/uint256"
	"github.com/ledgerwatch/erigon-lib/chain"
	libcommon "github.com/ledgerwatch/erigon-lib/common"
	"github.com/ledgerwatch/erigon-lib/common/hexutility"
	"github.com/ledgerwatch/erigon-lib/common/rawdbv3"
	"github.com/ledgerwatch/erigon-lib/kv"
	"github.com/ledgerwatch/erigon-lib/kv/bitmapdb"
	"github.com/ledgerwatch/erigon-lib/kv/iter"
	"github.com/ledgerwatch/log/v3"

	"github.com/ledgerwatch/erigon/consensus"
	"github.com/ledgerwatch/erigon/core/vm/evmtypes"
	"github.com/ledgerwatch/erigon/params"
	"github.com/ledgerwatch/erigon/turbo/services"

	"github.com/ledgerwatch/erigon/core/state/temporal"

	"github.com/ledgerwatch/erigon/common/hexutil"
	"github.com/ledgerwatch/erigon/core"
	"github.com/ledgerwatch/erigon/core/rawdb"
	"github.com/ledgerwatch/erigon/core/state"
	"github.com/ledgerwatch/erigon/core/types"
	"github.com/ledgerwatch/erigon/core/vm"
	"github.com/ledgerwatch/erigon/eth/filters"
	"github.com/ledgerwatch/erigon/ethdb/cbor"
	"github.com/ledgerwatch/erigon/rpc"
	"github.com/ledgerwatch/erigon/turbo/rpchelper"
	"github.com/ledgerwatch/erigon/turbo/transactions"
)

func (api *BaseAPI) getReceipts(ctx context.Context, tx kv.Tx, chainConfig *chain.Config, block *types.Block, senders []libcommon.Address) (types.Receipts, error) {
	if cached := rawdb.ReadReceipts(tx, block, senders); cached != nil {
		return cached, nil
	}
	engine := api.engine()

	_, _, _, ibs, _, err := transactions.ComputeTxEnv(ctx, engine, block, chainConfig, api._blockReader, tx, 0, api._agg, api.historyV3(tx))
	if err != nil {
		return nil, err
	}

	usedGas := new(uint64)
	gp := new(core.GasPool).AddGas(block.GasLimit()).AddDataGas(params.MaxDataGasPerBlock)

	noopWriter := state.NewNoopWriter()

	receipts := make(types.Receipts, len(block.Transactions()))

	getHeader := func(hash libcommon.Hash, number uint64) *types.Header {
		h, e := api._blockReader.Header(ctx, tx, hash, number)
		if e != nil {
			log.Error("getHeader error", "number", number, "hash", hash, "err", e)
		}
		return h
	}
	var excessDataGas *big.Int
	ph, _ := api._blockReader.HeaderByHash(ctx, tx, block.ParentHash())
	if ph != nil {
		excessDataGas = ph.ExcessDataGas
	}
	for i, txn := range block.Transactions() {
		ibs.Prepare(txn.Hash(), block.Hash(), i)
		header := block.Header()
		receipt, _, err := core.ApplyTransaction(chainConfig, core.GetHashFn(header, getHeader), engine, nil, gp, ibs, noopWriter, header, txn, usedGas, vm.Config{}, excessDataGas)
		if err != nil {
			return nil, err
		}
		receipt.BlockHash = block.Hash()
		receipts[i] = receipt
	}

	return receipts, nil
}

// GetLogs implements eth_getLogs. Returns an array of logs matching a given filter object.
func (api *APIImpl) GetLogs(ctx context.Context, crit filters.FilterCriteria) (types.Logs, error) {
	var begin, end uint64
	logs := types.Logs{}

	tx, beginErr := api.db.BeginRo(ctx)
	if beginErr != nil {
		return logs, beginErr
	}
	defer tx.Rollback()

	if crit.BlockHash != nil {
		header, err := api._blockReader.HeaderByHash(ctx, tx, *crit.BlockHash)
		if err != nil {
			return nil, err
		}
		if header == nil {
			return nil, fmt.Errorf("block not found: %x", *crit.BlockHash)
		}
		begin = header.Number.Uint64()
		end = header.Number.Uint64()
	} else {
		// Convert the RPC block numbers into internal representations
		latest, _, _, err := rpchelper.GetBlockNumber(rpc.BlockNumberOrHashWithNumber(rpc.LatestExecutedBlockNumber), tx, nil)
		if err != nil {
			return nil, err
		}

		begin = latest
		if crit.FromBlock != nil {
			if crit.FromBlock.Sign() >= 0 {
				begin = crit.FromBlock.Uint64()
			} else if !crit.FromBlock.IsInt64() || crit.FromBlock.Int64() != int64(rpc.LatestBlockNumber) {
				return nil, fmt.Errorf("negative value for FromBlock: %v", crit.FromBlock)
			}
		}
		end = latest
		if crit.ToBlock != nil {
			if crit.ToBlock.Sign() >= 0 {
				end = crit.ToBlock.Uint64()
			} else if !crit.ToBlock.IsInt64() || crit.ToBlock.Int64() != int64(rpc.LatestBlockNumber) {
				return nil, fmt.Errorf("negative value for ToBlock: %v", crit.ToBlock)
			}
		}
	}
	if end < begin {
		return nil, fmt.Errorf("end (%d) < begin (%d)", end, begin)
	}
	if end > roaring.MaxUint32 {
		latest, err := rpchelper.GetLatestBlockNumber(tx)
		if err != nil {
			return nil, err
		}
		if begin > latest {
			return nil, fmt.Errorf("begin (%d) > latest (%d)", begin, latest)
		}
		end = latest
	}

	if api.historyV3(tx) {
		return api.getLogsV3(ctx, tx.(kv.TemporalTx), begin, end, crit)
	}

	blockNumbers := bitmapdb.NewBitmap()
	defer bitmapdb.ReturnToPool(blockNumbers)
	if err := applyFilters(blockNumbers, tx, begin, end, crit); err != nil {
		return logs, err
	}
	if blockNumbers.IsEmpty() {
		return logs, nil
	}
	addrMap := make(map[libcommon.Address]struct{}, len(crit.Addresses))
	for _, v := range crit.Addresses {
		addrMap[v] = struct{}{}
	}
	iter := blockNumbers.Iterator()
	for iter.HasNext() {
		if err := ctx.Err(); err != nil {
			return nil, err
		}

		blockNumber := uint64(iter.Next())
		var logIndex uint
		var txIndex uint
		var blockLogs []*types.Log

		it, err := tx.Prefix(kv.Log, hexutility.EncodeTs(blockNumber))
		if err != nil {
			return nil, err
		}
		for it.HasNext() {
			k, v, err := it.Next()
			if err != nil {
				return logs, err
			}

			var logs types.Logs
			if err := cbor.Unmarshal(&logs, bytes.NewReader(v)); err != nil {
				return logs, fmt.Errorf("receipt unmarshal failed:  %w", err)
			}
			for _, log := range logs {
				log.Index = logIndex
				logIndex++
			}
			filtered := logs.Filter(addrMap, crit.Topics)
			if len(filtered) == 0 {
				continue
			}
			txIndex = uint(binary.BigEndian.Uint32(k[8:]))
			for _, log := range filtered {
				log.TxIndex = txIndex
			}
			blockLogs = append(blockLogs, filtered...)
		}
		if len(blockLogs) == 0 {
			continue
		}

		blockHash, err := rawdb.ReadCanonicalHash(tx, blockNumber)
		if err != nil {
			return nil, err
		}

		body, err := api._blockReader.BodyWithTransactions(ctx, tx, blockHash, blockNumber)
		if err != nil {
			return nil, err
		}
		if body == nil {
			return nil, fmt.Errorf("block not found %d", blockNumber)
		}
		for _, log := range blockLogs {
			log.BlockNumber = blockNumber
			log.BlockHash = blockHash
			// bor transactions are at the end of the bodies transactions (added manually but not actually part of the block)
			if log.TxIndex == uint(len(body.Transactions)) {
				log.TxHash = types.ComputeBorTxHash(blockNumber, blockHash)
			} else {
				log.TxHash = body.Transactions[log.TxIndex].Hash()
			}
		}
		logs = append(logs, blockLogs...)
	}

	return logs, nil
}

// The Topic list restricts matches to particular event topics. Each event has a list
// of topics. Topics matches a prefix of that list. An empty element slice matches any
// topic. Non-empty elements represent an alternative that matches any of the
// contained topics.
//
// Examples:
// {} or nil          matches any topic list
// {{A}}              matches topic A in first position
// {{}, {B}}          matches any topic in first position AND B in second position
// {{A}, {B}}         matches topic A in first position AND B in second position
// {{A, B}, {C, D}}   matches topic (A OR B) in first position AND (C OR D) in second position
func getTopicsBitmap(c kv.Tx, topics [][]libcommon.Hash, from, to uint64) (*roaring.Bitmap, error) {
	var result *roaring.Bitmap
	for _, sub := range topics {
		var bitmapForORing *roaring.Bitmap
		for _, topic := range sub {
			m, err := bitmapdb.Get(c, kv.LogTopicIndex, topic[:], uint32(from), uint32(to))
			if err != nil {
				return nil, err
			}
			if bitmapForORing == nil {
				bitmapForORing = m
				continue
			}
			bitmapForORing.Or(m)
		}

		if bitmapForORing == nil {
			continue
		}
		if result == nil {
			result = bitmapForORing
			continue
		}

		result = roaring.And(bitmapForORing, result)
	}
	return result, nil
}
func getAddrsBitmap(tx kv.Tx, addrs []libcommon.Address, from, to uint64) (*roaring.Bitmap, error) {
	if len(addrs) == 0 {
		return nil, nil
	}
	rx := make([]*roaring.Bitmap, len(addrs))
	defer func() {
		for _, bm := range rx {
			bitmapdb.ReturnToPool(bm)
		}
	}()
	for idx, addr := range addrs {
		m, err := bitmapdb.Get(tx, kv.LogAddressIndex, addr[:], uint32(from), uint32(to))
		if err != nil {
			return nil, err
		}
		rx[idx] = m
	}
	return roaring.FastOr(rx...), nil
}

func applyFilters(out *roaring.Bitmap, tx kv.Tx, begin, end uint64, crit filters.FilterCriteria) error {
	out.AddRange(begin, end+1) // [from,to)
	topicsBitmap, err := getTopicsBitmap(tx, crit.Topics, begin, end)
	if err != nil {
		return err
	}
	if topicsBitmap != nil {
		out.And(topicsBitmap)
	}
	addrBitmap, err := getAddrsBitmap(tx, crit.Addresses, begin, end)
	if err != nil {
		return err
	}
	if addrBitmap != nil {
		out.And(addrBitmap)
	}
	return nil
}

func applyFiltersV3(out *roaring64.Bitmap, tx kv.TemporalTx, begin, end uint64, crit filters.FilterCriteria) error {
	//[from,to)
	var fromTxNum, toTxNum uint64
	var err error
	if begin > 0 {
		fromTxNum, err = rawdbv3.TxNums.Min(tx, begin)
		if err != nil {
			return err
		}
	}
	toTxNum, err = rawdbv3.TxNums.Max(tx, end)
	if err != nil {
		return err
	}
	toTxNum++

	out.AddRange(fromTxNum, toTxNum) // [from,to)
	topicsBitmap, err := getTopicsBitmapV3(tx, crit.Topics, fromTxNum, toTxNum)
	if err != nil {
		return err
	}
	if topicsBitmap != nil {
		out.And(topicsBitmap)
	}
	addrBitmap, err := getAddrsBitmapV3(tx, crit.Addresses, fromTxNum, toTxNum)
	if err != nil {
		return err
	}
	if addrBitmap != nil {
		out.And(addrBitmap)
	}
	return nil
}

func (api *APIImpl) getLogsV3(ctx context.Context, tx kv.TemporalTx, begin, end uint64, crit filters.FilterCriteria) ([]*types.Log, error) {
	logs := []*types.Log{}

	txNumbers := bitmapdb.NewBitmap64()
	defer bitmapdb.ReturnToPool64(txNumbers)
	if err := applyFiltersV3(txNumbers, tx, begin, end, crit); err != nil {
		return logs, err
	}
	if txNumbers.IsEmpty() {
		return logs, nil
	}

	addrMap := make(map[libcommon.Address]struct{}, len(crit.Addresses))
	for _, v := range crit.Addresses {
		addrMap[v] = struct{}{}
	}

	chainConfig, err := api.chainConfig(tx)
	if err != nil {
		return nil, err
	}
	exec := newIntraBlockExec(tx, chainConfig, api.engine())

	var blockHash libcommon.Hash
<<<<<<< HEAD
	var header, parent *types.Header
	var minTxNumInBlock, maxTxNumInBlock uint64 // end is an inclusive bound
	var blockNum uint64
	var ok bool
	var excessDataGas *big.Int
=======
	var header *types.Header
>>>>>>> aa5b79f4

	iter := MapTxNum2BlockNum(tx, bitmapdb.ToIter(txNumbers.Iterator()))
	for iter.HasNext() {
		if err = ctx.Err(); err != nil {
			return nil, err
		}
		txNum, blockNum, txIndex, isFinalTxn, blockNumChanged, err := iter.Next()
		if err != nil {
			return nil, err
		}
		if isFinalTxn {
			continue
		}

		// if block number changed, calculate all related field
		if blockNumChanged {
			if header, err = api._blockReader.HeaderByNumber(ctx, tx, blockNum); err != nil {
				return nil, err
			}
			if header == nil {
				log.Warn("header is nil", "blockNum", blockNum)
				continue
			}
<<<<<<< HEAD
			parent, err = api._blockReader.HeaderByHash(ctx, tx, header.ParentHash)
			if err != nil {
				// TODO log, panic or return?
			}
			if parent != nil {
				excessDataGas = parent.ExcessDataGas
			}
			lastBlockNum = blockNum
			blockHash = header.Hash()
			exec.changeBlock(header, excessDataGas)
			minTxNumInBlock, err = rawdb.TxNums.Min(tx, blockNum)
			if err != nil {
				return nil, err
			}
			maxTxNumInBlock, err = rawdb.TxNums.Max(tx, blockNum)
			if err != nil {
				return nil, err
			}
=======
			blockHash = header.Hash()
			exec.changeBlock(header)
>>>>>>> aa5b79f4
		}

		//fmt.Printf("txNum=%d, blockNum=%d, txIndex=%d, maxTxNumInBlock=%d,mixTxNumInBlock=%d\n", txNum, blockNum, txIndex, maxTxNumInBlock, minTxNumInBlock)
		txn, err := api._txnReader.TxnByIdxInBlock(ctx, tx, blockNum, txIndex)
		if err != nil {
			return nil, err
		}
		if txn == nil {
			continue
		}
		rawLogs, _, err := exec.execTx(txNum, txIndex, txn)
		if err != nil {
			return nil, err
		}

		//TODO: logIndex within the block! no way to calc it now
		//logIndex := uint(0)
		//for _, log := range rawLogs {
		//	log.Index = logIndex
		//	logIndex++
		//}
		filtered := types.Logs(rawLogs).Filter(addrMap, crit.Topics)
		for _, log := range filtered {
			log.BlockNumber = blockNum
			log.BlockHash = blockHash
			log.TxHash = txn.Hash()
		}
		logs = append(logs, filtered...)
	}

	//stats := api._agg.GetAndResetStats()
	//log.Info("Finished", "duration", time.Since(start), "history queries", stats.HistoryQueries, "ef search duration", stats.EfSearchTime)
	return logs, nil
}

type intraBlockExec struct {
	ibs         *state.IntraBlockState
	stateReader *state.HistoryReaderV3
	engine      consensus.EngineReader
	tx          kv.TemporalTx
	br          services.FullBlockReader
	chainConfig *chain.Config
	evm         *vm.EVM

	// calculated by .changeBlock()
	blockHash libcommon.Hash
	blockNum  uint64
	header    *types.Header
	blockCtx  *evmtypes.BlockContext
	rules     *chain.Rules
	signer    *types.Signer
	vmConfig  *vm.Config
}

func newIntraBlockExec(tx kv.TemporalTx, chainConfig *chain.Config, engine consensus.EngineReader) *intraBlockExec {
	stateReader := state.NewHistoryReaderV3()
	stateReader.SetTx(tx)
	return &intraBlockExec{
		engine:      engine,
		chainConfig: chainConfig,
		stateReader: stateReader,
		evm:         vm.NewEVM(evmtypes.BlockContext{}, evmtypes.TxContext{}, nil, chainConfig, vm.Config{}),
		vmConfig:    &vm.Config{},
		ibs:         state.New(stateReader),
	}
}

func (e *intraBlockExec) changeBlock(header *types.Header, excessDataGas *big.Int) {
	e.blockNum = header.Number.Uint64()
	blockCtx := transactions.NewEVMBlockContext(e.engine, header, true /* requireCanonical */, e.tx, e.br, excessDataGas)
	e.blockCtx = &blockCtx
	e.blockHash = header.Hash()
	e.header = header
	e.rules = e.chainConfig.Rules(e.blockNum, header.Time)
	e.signer = types.MakeSigner(e.chainConfig, e.blockNum, header.Time) // TODO: make sure `header.Time` is right arg
	e.vmConfig.SkipAnalysis = core.SkipAnalysis(e.chainConfig, e.blockNum)
}

func (e *intraBlockExec) execTx(txNum uint64, txIndex int, txn types.Transaction) ([]*types.Log, *core.ExecutionResult, error) {
	e.stateReader.SetTxNum(txNum)
	txHash := txn.Hash()
	e.ibs.Reset()
	e.ibs.Prepare(txHash, e.blockHash, txIndex)
	gp := new(core.GasPool).AddGas(txn.GetGas())
	msg, err := txn.AsMessage(*e.signer, e.header.BaseFee, e.rules)
	if err != nil {
		return nil, nil, err
	}
	e.evm.ResetBetweenBlocks(*e.blockCtx, core.NewEVMTxContext(msg), e.ibs, *e.vmConfig, e.rules)
	res, err := core.ApplyMessage(e.evm, msg, gp, true /* refunds */, false /* gasBailout */)
	if err != nil {
		return nil, nil, fmt.Errorf("%w: blockNum=%d, txNum=%d, %s", err, e.blockNum, txNum, e.ibs.Error())
	}
	return e.ibs.GetLogs(txHash), res, nil
}

// The Topic list restricts matches to particular event topics. Each event has a list
// of topics. Topics matches a prefix of that list. An empty element slice matches any
// topic. Non-empty elements represent an alternative that matches any of the
// contained topics.
//
// Examples:
// {} or nil          matches any topic list
// {{A}}              matches topic A in first position
// {{}, {B}}          matches any topic in first position AND B in second position
// {{A}, {B}}         matches topic A in first position AND B in second position
// {{A, B}, {C, D}}   matches topic (A OR B) in first position AND (C OR D) in second position
func getTopicsBitmapV3(tx kv.TemporalTx, topics [][]libcommon.Hash, from, to uint64) (*roaring64.Bitmap, error) {
	var result *roaring64.Bitmap
	for _, sub := range topics {
		bitmapForORing := bitmapdb.NewBitmap64()
		defer bitmapdb.ReturnToPool64(bitmapForORing)

		for _, topic := range sub {
			it, err := tx.IndexRange(temporal.LogTopicIdx, topic.Bytes(), from, to, true, -1)
			if err != nil {
				return nil, err
			}
			bm, err := it.(bitmapdb.ToBitmap).ToBitmap()
			if err != nil {
				return nil, err
			}
			bitmapForORing.Or(bm)
		}

		if bitmapForORing.GetCardinality() == 0 {
			continue
		}
		if result == nil {
			result = bitmapForORing.Clone()
			continue
		}
		result = roaring64.And(bitmapForORing, result)
	}
	return result, nil
}

func getAddrsBitmapV3(tx kv.TemporalTx, addrs []libcommon.Address, from, to uint64) (*roaring64.Bitmap, error) {
	if len(addrs) == 0 {
		return nil, nil
	}
	rx := make([]*roaring64.Bitmap, len(addrs))
	defer func() {
		for _, bm := range rx {
			bitmapdb.ReturnToPool64(bm)
		}
	}()
	for idx, addr := range addrs {
		it, err := tx.IndexRange(temporal.LogAddrIdx, addr[:], from, to, true, -1)
		if err != nil {
			return nil, err
		}
		rx[idx], err = it.(bitmapdb.ToBitmap).ToBitmap()
		if err != nil {
			return nil, err
		}
	}
	return roaring64.FastOr(rx...), nil
}

// GetTransactionReceipt implements eth_getTransactionReceipt. Returns the receipt of a transaction given the transaction's hash.
func (api *APIImpl) GetTransactionReceipt(ctx context.Context, txnHash libcommon.Hash) (map[string]interface{}, error) {
	tx, err := api.db.BeginRo(ctx)
	if err != nil {
		return nil, err
	}
	defer tx.Rollback()

	var blockNum uint64
	var ok bool

	blockNum, ok, err = api.txnLookup(ctx, tx, txnHash)
	if err != nil {
		return nil, err
	}

	cc, err := api.chainConfig(tx)
	if err != nil {
		return nil, err
	}

	if !ok && cc.Bor == nil {
		return nil, nil
	}

	// if not ok and cc.Bor != nil then we might have a bor transaction.
	// Note that Private API returns 0 if transaction is not found.
	if !ok || blockNum == 0 {
		blockNumPtr, err := rawdb.ReadBorTxLookupEntry(tx, txnHash)
		if err != nil {
			return nil, err
		}
		if blockNumPtr == nil {
			return nil, nil
		}

		blockNum = *blockNumPtr
	}

	block, err := api.blockByNumberWithSenders(tx, blockNum)
	if err != nil {
		return nil, err
	}
	if block == nil {
		return nil, nil // not error, see https://github.com/ledgerwatch/erigon/issues/1645
	}

	var txnIndex uint64
	var txn types.Transaction
	for idx, transaction := range block.Transactions() {
		if transaction.Hash() == txnHash {
			txn = transaction
			txnIndex = uint64(idx)
			break
		}
	}

	var borTx types.Transaction
	if txn == nil {
		borTx, _, _, _ = rawdb.ReadBorTransactionForBlock(tx, block)
		if borTx == nil {
			return nil, nil
		}
	}

	receipts, err := api.getReceipts(ctx, tx, cc, block, block.Body().SendersFromTxs())
	if err != nil {
		return nil, fmt.Errorf("getReceipts error: %w", err)
	}
	if len(receipts) <= int(txnIndex) {
		return nil, fmt.Errorf("block has less receipts than expected: %d <= %d, block: %d", len(receipts), int(txnIndex), blockNum)
	}

	if txn == nil {
		borReceipt, err := rawdb.ReadBorReceipt(tx, block.Hash(), blockNum, receipts)
		if err != nil {
			return nil, err
		}
		if borReceipt == nil {
			return nil, nil
		}
		return marshalReceipt(borReceipt, borTx, cc, block.HeaderNoCopy(), txnHash, false), nil
	}

	return marshalReceipt(receipts[txnIndex], block.Transactions()[txnIndex], cc, block.HeaderNoCopy(), txnHash, true), nil
}

// GetBlockReceipts - receipts for individual block
// func (api *APIImpl) GetBlockReceipts(ctx context.Context, number rpc.BlockNumber) ([]map[string]interface{}, error) {
func (api *APIImpl) GetBlockReceipts(ctx context.Context, number rpc.BlockNumber) ([]map[string]interface{}, error) {
	tx, err := api.db.BeginRo(ctx)
	if err != nil {
		return nil, err
	}
	defer tx.Rollback()

	blockNum, _, _, err := rpchelper.GetBlockNumber(rpc.BlockNumberOrHashWithNumber(number), tx, api.filters)
	if err != nil {
		return nil, err
	}
	block, err := api.blockByNumberWithSenders(tx, blockNum)
	if err != nil {
		return nil, err
	}
	if block == nil {
		return nil, nil
	}
	chainConfig, err := api.chainConfig(tx)
	if err != nil {
		return nil, err
	}
	receipts, err := api.getReceipts(ctx, tx, chainConfig, block, block.Body().SendersFromTxs())
	if err != nil {
		return nil, fmt.Errorf("getReceipts error: %w", err)
	}
	result := make([]map[string]interface{}, 0, len(receipts))
	for _, receipt := range receipts {
		txn := block.Transactions()[receipt.TransactionIndex]
		result = append(result, marshalReceipt(receipt, txn, chainConfig, block.HeaderNoCopy(), txn.Hash(), true))
	}

	if chainConfig.Bor != nil {
		borTx, _, _, _ := rawdb.ReadBorTransactionForBlock(tx, block)
		if borTx != nil {
			borReceipt, err := rawdb.ReadBorReceipt(tx, block.Hash(), block.NumberU64(), receipts)
			if err != nil {
				return nil, err
			}
			if borReceipt != nil {
				result = append(result, marshalReceipt(borReceipt, borTx, chainConfig, block.HeaderNoCopy(), borReceipt.TxHash, false))
			}
		}
	}

	return result, nil
}

func marshalReceipt(receipt *types.Receipt, txn types.Transaction, chainConfig *chain.Config, header *types.Header, txnHash libcommon.Hash, signed bool) map[string]interface{} {
	var chainId *big.Int
	switch t := txn.(type) {
	case *types.LegacyTx:
		if t.Protected() {
			chainId = types.DeriveChainId(&t.V).ToBig()
		}
	case *types.AccessListTx:
		chainId = t.ChainID.ToBig()
	case *types.DynamicFeeTransaction:
		chainId = t.ChainID.ToBig()
	}

	var from libcommon.Address
	if signed {
		signer := types.LatestSignerForChainID(chainId)
		from, _ = txn.Sender(*signer)
	}

	fields := map[string]interface{}{
		"blockHash":         receipt.BlockHash,
		"blockNumber":       hexutil.Uint64(receipt.BlockNumber.Uint64()),
		"transactionHash":   txnHash,
		"transactionIndex":  hexutil.Uint64(receipt.TransactionIndex),
		"from":              from,
		"to":                txn.GetTo(),
		"type":              hexutil.Uint(txn.Type()),
		"gasUsed":           hexutil.Uint64(receipt.GasUsed),
		"cumulativeGasUsed": hexutil.Uint64(receipt.CumulativeGasUsed),
		"contractAddress":   nil,
		"logs":              receipt.Logs,
		"logsBloom":         types.CreateBloom(types.Receipts{receipt}),
	}

	if !chainConfig.IsLondon(header.Number.Uint64()) {
		fields["effectiveGasPrice"] = hexutil.Uint64(txn.GetPrice().Uint64())
	} else {
		baseFee, _ := uint256.FromBig(header.BaseFee)
		gasPrice := new(big.Int).Add(header.BaseFee, txn.GetEffectiveGasTip(baseFee).ToBig())
		fields["effectiveGasPrice"] = hexutil.Uint64(gasPrice.Uint64())
	}
	// Assign receipt status.
	fields["status"] = hexutil.Uint64(receipt.Status)
	if receipt.Logs == nil {
		fields["logs"] = [][]*types.Log{}
	}
	// If the ContractAddress is 20 0x0 bytes, assume it is not a contract creation
	if receipt.ContractAddress != (libcommon.Address{}) {
		fields["contractAddress"] = receipt.ContractAddress
	}
	return fields
}

func includes(addresses []libcommon.Address, a libcommon.Address) bool {
	for _, addr := range addresses {
		if addr == a {
			return true
		}
	}
	return false
}

// filterLogs creates a slice of logs matching the given criteria.
func filterLogsOld(logs []*types.Log, addresses []libcommon.Address, topics [][]libcommon.Hash) []*types.Log {
	result := make(types.Logs, 0, len(logs))
Logs:
	for _, log := range logs {
		if len(addresses) > 0 && !includes(addresses, log.Address) {
			continue
		}
		// If the to filtered topics is greater than the amount of topics in logs, skip.
		if len(topics) > len(log.Topics) {
			continue Logs
		}
		for i, sub := range topics {
			match := len(sub) == 0 // empty rule set == wildcard
			for _, topic := range sub {
				if log.Topics[i] == topic {
					match = true
					break
				}
			}
			if !match {
				continue Logs
			}
		}
		result = append(result, log)
	}
	return result
}

// MapTxNum2BlockNumIter - enrich iterator by TxNumbers, adding more info:
//   - blockNum
//   - txIndex in block: -1 means first system tx
//   - isFinalTxn: last system-txn. BlockRewards and similar things - are attribute to this virtual txn.
//   - blockNumChanged: means this and previous txNum belongs to different blockNumbers
//
// Expect: `it` to return sorted txNums, then blockNum will not change until `it.Next() < maxTxNumInBlock`
//
//	it allow certain optimizations.
type MapTxNum2BlockNumIter struct {
	it          iter.U64
	tx          kv.Tx
	orderAscend bool

	blockNum                         uint64
	minTxNumInBlock, maxTxNumInBlock uint64
}

func MapTxNum2BlockNum(tx kv.Tx, it iter.U64) *MapTxNum2BlockNumIter {
	return &MapTxNum2BlockNumIter{tx: tx, it: it, orderAscend: true}
}
func MapDescendTxNum2BlockNum(tx kv.Tx, it iter.U64) *MapTxNum2BlockNumIter {
	return &MapTxNum2BlockNumIter{tx: tx, it: it, orderAscend: false}
}
func (i *MapTxNum2BlockNumIter) HasNext() bool { return i.it.HasNext() }
func (i *MapTxNum2BlockNumIter) Next() (txNum, blockNum uint64, txIndex int, isFinalTxn, blockNumChanged bool, err error) {
	txNum, err = i.it.Next()
	if err != nil {
		return txNum, blockNum, txIndex, isFinalTxn, blockNumChanged, err
	}

	// txNums are sorted, it means blockNum will not change until `txNum < maxTxNumInBlock`
	if i.maxTxNumInBlock == 0 || (i.orderAscend && txNum > i.maxTxNumInBlock) || (!i.orderAscend && txNum < i.minTxNumInBlock) {
		blockNumChanged = true

		var ok bool
		ok, i.blockNum, err = rawdbv3.TxNums.FindBlockNum(i.tx, txNum)
		if err != nil {
			return
		}
		if !ok {
			return txNum, i.blockNum, txIndex, isFinalTxn, blockNumChanged, fmt.Errorf("can't find blockNumber by txnID=%d", txNum)
		}
	}
	blockNum = i.blockNum

	// if block number changed, calculate all related field
	if blockNumChanged {
		i.minTxNumInBlock, err = rawdbv3.TxNums.Min(i.tx, blockNum)
		if err != nil {
			return
		}
		i.maxTxNumInBlock, err = rawdbv3.TxNums.Max(i.tx, blockNum)
		if err != nil {
			return
		}
	}

	txIndex = int(txNum) - int(i.minTxNumInBlock) - 1
	isFinalTxn = txNum == i.maxTxNumInBlock
	return
}<|MERGE_RESOLUTION|>--- conflicted
+++ resolved
@@ -365,15 +365,8 @@
 	exec := newIntraBlockExec(tx, chainConfig, api.engine())
 
 	var blockHash libcommon.Hash
-<<<<<<< HEAD
 	var header, parent *types.Header
-	var minTxNumInBlock, maxTxNumInBlock uint64 // end is an inclusive bound
-	var blockNum uint64
-	var ok bool
 	var excessDataGas *big.Int
-=======
-	var header *types.Header
->>>>>>> aa5b79f4
 
 	iter := MapTxNum2BlockNum(tx, bitmapdb.ToIter(txNumbers.Iterator()))
 	for iter.HasNext() {
@@ -397,7 +390,6 @@
 				log.Warn("header is nil", "blockNum", blockNum)
 				continue
 			}
-<<<<<<< HEAD
 			parent, err = api._blockReader.HeaderByHash(ctx, tx, header.ParentHash)
 			if err != nil {
 				// TODO log, panic or return?
@@ -405,21 +397,8 @@
 			if parent != nil {
 				excessDataGas = parent.ExcessDataGas
 			}
-			lastBlockNum = blockNum
 			blockHash = header.Hash()
 			exec.changeBlock(header, excessDataGas)
-			minTxNumInBlock, err = rawdb.TxNums.Min(tx, blockNum)
-			if err != nil {
-				return nil, err
-			}
-			maxTxNumInBlock, err = rawdb.TxNums.Max(tx, blockNum)
-			if err != nil {
-				return nil, err
-			}
-=======
-			blockHash = header.Hash()
-			exec.changeBlock(header)
->>>>>>> aa5b79f4
 		}
 
 		//fmt.Printf("txNum=%d, blockNum=%d, txIndex=%d, maxTxNumInBlock=%d,mixTxNumInBlock=%d\n", txNum, blockNum, txIndex, maxTxNumInBlock, minTxNumInBlock)
