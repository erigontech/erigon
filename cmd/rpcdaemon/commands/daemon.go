--- conflicted
+++ resolved
@@ -30,179 +30,6 @@
 	return result
 }
 
-<<<<<<< HEAD
-// EthAPI is a collection of functions that are exposed in the
-type EthAPI interface {
-	Coinbase(context.Context) (common.Address, error)
-	BlockNumber(ctx context.Context) (hexutil.Uint64, error)
-	GetBlockByNumber(ctx context.Context, number rpc.BlockNumber, fullTx bool) (map[string]interface{}, error)
-	GetBalance(_ context.Context, address common.Address, blockNrOrHash rpc.BlockNumberOrHash) (*hexutil.Big, error)
-	GetTransactionReceipt(ctx context.Context, hash common.Hash) (map[string]interface{}, error)
-	GetLogs(ctx context.Context, hash common.Hash) ([][]*types.Log, error)
-	Call(ctx context.Context, args ethapi.CallArgs, blockNrOrHash rpc.BlockNumberOrHash, overrides map[common.Address]ethapi.Account) (hexutil.Bytes, error)
-	EstimateGas(ctx context.Context, args ethapi.CallArgs) (hexutil.Uint64, error)
-}
-
-// APIImpl is implementation of the EthAPI interface based on remote Db access
-type APIImpl struct {
-	db           ethdb.KV
-	dbReader     ethdb.Getter
-	chainContext core.ChainContext
-}
-
-// NewAPI returns APIImpl instance
-func NewAPI(db ethdb.KV, dbReader ethdb.Getter, chainContext core.ChainContext) *APIImpl {
-	return &APIImpl{
-		db:           db,
-		dbReader:     dbReader,
-		chainContext: chainContext,
-	}
-}
-
-func (api *APIImpl) BlockNumber(ctx context.Context) (hexutil.Uint64, error) {
-	execution, _, err := stages.GetStageProgress(api.dbReader, stages.Execution)
-	if err != nil {
-		return 0, err
-	}
-	return hexutil.Uint64(execution), nil
-}
-
-// Etherbase is the address that mining rewards will be send to
-func (api *APIImpl) Coinbase(_ context.Context) (common.Address, error) {
-	return common.Address{}, errors.New("not implemented")
-}
-
-func GetReceipts(ctx context.Context, db rawdb.DatabaseReader, cfg *params.ChainConfig, hash common.Hash) (types.Receipts, error) {
-	number := rawdb.ReadHeaderNumber(db, hash)
-	if number == nil {
-		return nil, fmt.Errorf("block not found: %x", hash)
-	}
-
-	block := rawdb.ReadBlock(db, hash, *number)
-	if cached := rawdb.ReadReceipts(db, block.Hash(), block.NumberU64(), cfg); cached != nil {
-		return cached, nil
-	}
-
-	bc := &blockGetter{db}
-	_, _, ibs, dbstate, err := ComputeTxEnv(ctx, bc, params.MainnetChainConfig, &chainContext{db: db}, db.(ethdb.HasKV).KV(), hash, 0)
-	if err != nil {
-		return nil, err
-	}
-
-	var receipts types.Receipts
-	cc := &chainContext{db}
-	gp := new(core.GasPool).AddGas(block.GasLimit())
-	var usedGas = new(uint64)
-	for i, tx := range block.Transactions() {
-		ibs.Prepare(tx.Hash(), block.Hash(), i)
-
-		header := rawdb.ReadHeader(db, hash, *number)
-		receipt, err := core.ApplyTransaction(params.MainnetChainConfig, cc, nil, gp, ibs, dbstate, header, tx, usedGas, vm.Config{})
-		if err != nil {
-			return nil, err
-		}
-		receipts = append(receipts, receipt)
-	}
-
-	return receipts, nil
-}
-
-func (api *APIImpl) GetLogs(ctx context.Context, hash common.Hash) ([][]*types.Log, error) {
-	number := rawdb.ReadHeaderNumber(api.dbReader, hash)
-	if number == nil {
-		return nil, fmt.Errorf("block not found: %x", hash)
-	}
-
-	receipts, err := GetReceipts(ctx, api.dbReader, params.MainnetChainConfig, hash)
-	if err != nil {
-		return nil, fmt.Errorf("getReceipt error: %v", err)
-	}
-	logs := make([][]*types.Log, len(receipts))
-	for i, receipt := range receipts {
-		logs[i] = receipt.Logs
-	}
-	return logs, nil
-}
-
-func (api *APIImpl) GetTransactionReceipt(ctx context.Context, hash common.Hash) (map[string]interface{}, error) {
-	// Retrieve the transaction and assemble its EVM context
-	tx, blockHash, blockNumber, txIndex := rawdb.ReadTransaction(api.dbReader, hash)
-	if tx == nil {
-		return nil, fmt.Errorf("transaction %#x not found", hash)
-	}
-
-	receipts, err := GetReceipts(ctx, api.dbReader, params.MainnetChainConfig, blockHash)
-	if err != nil {
-		return nil, fmt.Errorf("getReceipt error: %v", err)
-	}
-	if len(receipts) <= int(txIndex) {
-		return nil, fmt.Errorf("block has less receipts than expected: %d <= %d, block: %d", len(receipts), int(txIndex), blockNumber)
-	}
-	receipt := receipts[txIndex]
-
-	var signer types.Signer = types.FrontierSigner{}
-	if tx.Protected() {
-		signer = types.NewEIP155Signer(tx.ChainID().ToBig())
-	}
-	from, _ := types.Sender(signer, tx)
-
-	// Fill in the derived information in the logs
-	if receipt.Logs != nil {
-		for i, log := range receipt.Logs {
-			log.BlockNumber = blockNumber
-			log.TxHash = hash
-			log.TxIndex = uint(txIndex)
-			log.BlockHash = blockHash
-			log.Index = uint(i)
-		}
-	}
-
-	// Now reconstruct the bloom filter
-	fields := map[string]interface{}{
-		"blockHash":         blockHash,
-		"blockNumber":       hexutil.Uint64(blockNumber),
-		"transactionHash":   hash,
-		"transactionIndex":  hexutil.Uint64(txIndex),
-		"from":              from,
-		"to":                tx.To(),
-		"gasUsed":           hexutil.Uint64(receipt.GasUsed),
-		"cumulativeGasUsed": hexutil.Uint64(receipt.CumulativeGasUsed),
-		"contractAddress":   nil,
-		"logs":              receipt.Logs,
-		"logsBloom":         receipt.Bloom,
-	}
-
-	// Assign receipt status or post state.
-	if len(receipt.PostState) > 0 {
-		fields["root"] = hexutil.Bytes(receipt.PostState)
-	} else {
-		fields["status"] = hexutil.Uint(receipt.Status)
-	}
-	if receipt.Logs == nil {
-		fields["logs"] = [][]*types.Log{}
-	}
-	// If the ContractAddress is 20 0x0 bytes, assume it is not a contract creation
-	if receipt.ContractAddress != (common.Address{}) {
-		fields["contractAddress"] = receipt.ContractAddress
-	}
-	return fields, nil
-}
-
-type blockGetter struct {
-	dbReader rawdb.DatabaseReader
-}
-
-func (g *blockGetter) GetBlockByHash(hash common.Hash) *types.Block {
-	return rawdb.ReadBlockByHash(g.dbReader, hash)
-
-}
-
-func (g *blockGetter) GetBlock(hash common.Hash, number uint64) *types.Block {
-	return rawdb.ReadBlock(g.dbReader, hash, number)
-}
-
-=======
->>>>>>> ed67c754
 type chainContext struct {
 	db rawdb.DatabaseReader
 }
