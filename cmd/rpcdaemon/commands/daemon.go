--- conflicted
+++ resolved
@@ -15,27 +15,12 @@
 )
 
 // APIList describes the list of available RPC apis
-<<<<<<< HEAD
-func APIList(ctx context.Context, db kv.RoDB,
+func APIList(ctx context.Context, db kv.RoDB, borDb kv.RoDB,
 	eth services.ApiBackend, txPool txpool.TxpoolClient, mining txpool.MiningClient,
 	starknet starknet.CAIROVMClient, filters *filters.Filters,
 	stateCache kvcache.Cache,
 	blockReader interfaces.BlockAndTxnReader,
 	cfg cli.Flags, customAPIList []rpc.API) []rpc.API {
-=======
-func APIList(
-	ctx context.Context,
-	db kv.RoDB,
-	borDb kv.RoDB,
-	eth services.ApiBackend,
-	txPool txpool.TxpoolClient,
-	mining txpool.MiningClient,
-	filters *filters.Filters,
-	stateCache kvcache.Cache,
-	blockReader interfaces.BlockReader,
-	cfg cli.Flags, customAPIList []rpc.API,
-) []rpc.API {
->>>>>>> 22192e4b
 	var defaultAPIList []rpc.API
 
 	base := NewBaseApi(filters, stateCache, blockReader, cfg.SingleNodeMode)
@@ -43,25 +28,18 @@
 		base.EnableTevmExperiment()
 	}
 	ethImpl := NewEthAPI(base, db, eth, txPool, mining, cfg.Gascap)
-<<<<<<< HEAD
 	erigonImpl := NewErigonAPI(base, db, eth)
 	starknetImpl := NewStarknetAPI(base, db, starknet, txPool)
-=======
->>>>>>> 22192e4b
 	txpoolImpl := NewTxPoolAPI(base, db, txPool)
 	netImpl := NewNetAPIImpl(eth)
 	debugImpl := NewPrivateDebugAPI(base, db, cfg.Gascap)
 	traceImpl := NewTraceAPI(base, db, &cfg)
 	web3Impl := NewWeb3APIImpl(eth)
 	dbImpl := NewDBAPIImpl() /* deprecated */
-<<<<<<< HEAD
 	engineImpl := NewEngineAPI(base, db, eth)
 	adminImpl := NewAdminAPI(eth)
 	parityImpl := NewParityAPIImpl(db)
-=======
-	engineImpl := NewEngineAPI(base, db)
 	borImpl := NewBorAPI(base, db, borDb) // bor (consensus) specific
->>>>>>> 22192e4b
 
 	for _, enabledAPI := range cfg.API {
 		switch enabledAPI {
@@ -121,7 +99,6 @@
 				Service:   EngineAPI(engineImpl),
 				Version:   "1.0",
 			})
-<<<<<<< HEAD
 		case "starknet":
 			defaultAPIList = append(defaultAPIList, rpc.API{
 				Namespace: "starknet",
@@ -129,10 +106,7 @@
 				Service:   StarknetAPI(starknetImpl),
 				Version:   "1.0",
 			})
-		case "engine":
-=======
 		case "bor":
->>>>>>> 22192e4b
 			defaultAPIList = append(defaultAPIList, rpc.API{
 				Namespace: "bor",
 				Public:    true,
