package commands

import (
	"context"
	"fmt"

	"github.com/ledgerwatch/turbo-geth/cmd/rpcdaemon/cli"
	"github.com/ledgerwatch/turbo-geth/common"
<<<<<<< HEAD
	"github.com/ledgerwatch/turbo-geth/core/rawdb"
	"github.com/ledgerwatch/turbo-geth/core/types"
=======
	"github.com/ledgerwatch/turbo-geth/common/hexutil"
	"github.com/ledgerwatch/turbo-geth/core/rawdb"
	"github.com/ledgerwatch/turbo-geth/eth/stagedsync/stages"
>>>>>>> b47b8cb9
	"github.com/ledgerwatch/turbo-geth/ethdb"
	"github.com/ledgerwatch/turbo-geth/rpc"
	"github.com/ledgerwatch/turbo-geth/turbo/adapter/ethapi"
)

// GetBlockByNumber see https://github.com/ethereum/wiki/wiki/JSON-RPC#eth_getblockbynumber
// see internal/ethapi.PublicBlockChainAPI.GetBlockByNumber
func (api *APIImpl) GetBlockByNumber(ctx context.Context, number rpc.BlockNumber, fullTx bool) (map[string]interface{}, error) {
	var blockNum uint64
	if number == rpc.LatestBlockNumber || number == rpc.PendingBlockNumber {
		var err error
		blockNum, _, err = stages.GetStageProgress(api.dbReader, stages.Execution)
		if err != nil {
			return nil, fmt.Errorf("getting latest block number: %v", err)
		}
	} else if number == rpc.EarliestBlockNumber {
		blockNum = 0
	} else {
		blockNum = uint64(number.Int64())
	}
	additionalFields := make(map[string]interface{})

	block := rawdb.ReadBlockByNumber(api.dbReader, blockNum)
	if block == nil {
		return nil, fmt.Errorf("block not found: %d", blockNum)
	}

	additionalFields["totalDifficulty"] = (*hexutil.Big)(rawdb.ReadTd(api.dbReader, block.Hash(), blockNum))
	response, err := ethapi.RPCMarshalBlock(block, true, fullTx, additionalFields)

	if err == nil && number == rpc.PendingBlockNumber {
		// Pending blocks need to nil out a few fields
		for _, field := range []string{"hash", "nonce", "miner"} {
			response[field] = nil
		}
	}
	return response, err
}

<<<<<<< HEAD
func (api *APIImpl) GetBlockByHash(ctx context.Context, number rpc.BlockNumber, fullTx bool) (map[string]interface{}, error) {
	header := rawdb.ReadHeaderByNumber(api.dbReader, uint64(number.Int64()))

	return api.GetBlockByNumber(ctx, rpc.BlockNumber(header.Number.Int64()), fullTx)
}

func (api *APIImpl) GetHeaderByNumber(_ context.Context, number rpc.BlockNumber) (*types.Header, error) {
	header := rawdb.ReadHeaderByNumber(api.dbReader, uint64(number.Int64()))
	if header == nil {
		return nil, fmt.Errorf("block header not found: %d", number.Int64())
	}

	return header, nil
}

func (api *APIImpl) GetHeaderByHash(_ context.Context, hash common.Hash) (*types.Header, error) {
	header := rawdb.ReadHeaderByHash(api.dbReader, hash)
	if header == nil {
		return nil, fmt.Errorf("block header not found: %s", hash.String())
	}

	return header, nil
=======
// GetBlockByHash see https://github.com/ethereum/wiki/wiki/JSON-RPC#eth_getblockbyhash
// see internal/ethapi.PublicBlockChainAPI.GetBlockByHash
func (api *APIImpl) GetBlockByHash(ctx context.Context, hash common.Hash, fullTx bool) (map[string]interface{}, error) {
	additionalFields := make(map[string]interface{})

	block := rawdb.ReadBlockByHash(api.dbReader, hash)
	if block == nil {
		return nil, fmt.Errorf("block not found: %x", hash)
	}
	number := block.NumberU64()

	additionalFields["totalDifficulty"] = (*hexutil.Big)(rawdb.ReadTd(api.dbReader, hash, number))
	response, err := ethapi.RPCMarshalBlock(block, true, fullTx, additionalFields)

	if err == nil && int64(number) == rpc.PendingBlockNumber.Int64() {
		// Pending blocks need to nil out a few fields
		for _, field := range []string{"hash", "nonce", "miner"} {
			response[field] = nil
		}
	}
	return response, err
>>>>>>> b47b8cb9
}

func APIList(db ethdb.KV, eth ethdb.Backend, cfg cli.Flags, customApiList []rpc.API) []rpc.API {
	var defaultAPIList []rpc.API

	dbReader := ethdb.NewObjectDatabase(db)
	apiImpl := NewAPI(db, dbReader, eth, cfg.Gascap)
	netImpl := NewNetAPIImpl(eth)
	dbgAPIImpl := NewPrivateDebugAPI(db, dbReader)
	traceAPIImpl := NewTraceAPI(db, dbReader, cfg.MaxTraces)

	for _, enabledAPI := range cfg.API {
		switch enabledAPI {
		case "eth":
			defaultAPIList = append(defaultAPIList, rpc.API{
				Namespace: "eth",
				Public:    true,
				Service:   EthAPI(apiImpl),
				Version:   "1.0",
			})
		case "debug":
			defaultAPIList = append(defaultAPIList, rpc.API{
				Namespace: "debug",
				Public:    true,
				Service:   PrivateDebugAPI(dbgAPIImpl),
				Version:   "1.0",
			})
		case "net":
			defaultAPIList = append(defaultAPIList, rpc.API{
				Namespace: "net",
				Public:    true,
				Service:   NetAPI(netImpl),
				Version:   "1.0",
			})
		case "trace":
			defaultAPIList = append(defaultAPIList, rpc.API{
				Namespace: "trace",
				Public:    true,
				Service:   TraceAPI(traceAPIImpl),
				Version:   "1.0",
			})
		}
	}

	return append(defaultAPIList, customApiList...)
}<|MERGE_RESOLUTION|>--- conflicted
+++ resolved
@@ -6,14 +6,10 @@
 
 	"github.com/ledgerwatch/turbo-geth/cmd/rpcdaemon/cli"
 	"github.com/ledgerwatch/turbo-geth/common"
-<<<<<<< HEAD
-	"github.com/ledgerwatch/turbo-geth/core/rawdb"
-	"github.com/ledgerwatch/turbo-geth/core/types"
-=======
 	"github.com/ledgerwatch/turbo-geth/common/hexutil"
 	"github.com/ledgerwatch/turbo-geth/core/rawdb"
 	"github.com/ledgerwatch/turbo-geth/eth/stagedsync/stages"
->>>>>>> b47b8cb9
+	"github.com/ledgerwatch/turbo-geth/core/types"
 	"github.com/ledgerwatch/turbo-geth/ethdb"
 	"github.com/ledgerwatch/turbo-geth/rpc"
 	"github.com/ledgerwatch/turbo-geth/turbo/adapter/ethapi"
@@ -53,30 +49,6 @@
 	return response, err
 }
 
-<<<<<<< HEAD
-func (api *APIImpl) GetBlockByHash(ctx context.Context, number rpc.BlockNumber, fullTx bool) (map[string]interface{}, error) {
-	header := rawdb.ReadHeaderByNumber(api.dbReader, uint64(number.Int64()))
-
-	return api.GetBlockByNumber(ctx, rpc.BlockNumber(header.Number.Int64()), fullTx)
-}
-
-func (api *APIImpl) GetHeaderByNumber(_ context.Context, number rpc.BlockNumber) (*types.Header, error) {
-	header := rawdb.ReadHeaderByNumber(api.dbReader, uint64(number.Int64()))
-	if header == nil {
-		return nil, fmt.Errorf("block header not found: %d", number.Int64())
-	}
-
-	return header, nil
-}
-
-func (api *APIImpl) GetHeaderByHash(_ context.Context, hash common.Hash) (*types.Header, error) {
-	header := rawdb.ReadHeaderByHash(api.dbReader, hash)
-	if header == nil {
-		return nil, fmt.Errorf("block header not found: %s", hash.String())
-	}
-
-	return header, nil
-=======
 // GetBlockByHash see https://github.com/ethereum/wiki/wiki/JSON-RPC#eth_getblockbyhash
 // see internal/ethapi.PublicBlockChainAPI.GetBlockByHash
 func (api *APIImpl) GetBlockByHash(ctx context.Context, hash common.Hash, fullTx bool) (map[string]interface{}, error) {
@@ -98,7 +70,24 @@
 		}
 	}
 	return response, err
->>>>>>> b47b8cb9
+}
+
+func (api *APIImpl) GetHeaderByNumber(_ context.Context, number rpc.BlockNumber) (*types.Header, error) {
+	header := rawdb.ReadHeaderByNumber(api.dbReader, uint64(number.Int64()))
+	if header == nil {
+		return nil, fmt.Errorf("block header not found: %d", number.Int64())
+	}
+
+	return header, nil
+}
+
+func (api *APIImpl) GetHeaderByHash(_ context.Context, hash common.Hash) (*types.Header, error) {
+	header := rawdb.ReadHeaderByHash(api.dbReader, hash)
+	if header == nil {
+		return nil, fmt.Errorf("block header not found: %s", hash.String())
+	}
+
+	return header, nil
 }
 
 func APIList(db ethdb.KV, eth ethdb.Backend, cfg cli.Flags, customApiList []rpc.API) []rpc.API {
