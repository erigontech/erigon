package commands

import (
	"context"
	"errors"
	"fmt"
	"math/big"

	"github.com/RoaringBitmap/roaring/roaring64"
	jsoniter "github.com/json-iterator/go"
	"github.com/ledgerwatch/erigon-lib/chain"
	libcommon "github.com/ledgerwatch/erigon-lib/common"
	"github.com/ledgerwatch/erigon-lib/common/rawdbv3"
	"github.com/ledgerwatch/erigon-lib/kv"
	"github.com/ledgerwatch/erigon-lib/kv/bitmapdb"
	"github.com/ledgerwatch/erigon/common"
	"github.com/ledgerwatch/erigon/common/hexutil"
	"github.com/ledgerwatch/erigon/consensus/ethash"
	"github.com/ledgerwatch/erigon/core"
	"github.com/ledgerwatch/erigon/core/rawdb"
	"github.com/ledgerwatch/erigon/core/state"
	"github.com/ledgerwatch/erigon/core/state/temporal"
	"github.com/ledgerwatch/erigon/core/types"
	"github.com/ledgerwatch/erigon/core/vm"
	"github.com/ledgerwatch/erigon/ethdb"
	"github.com/ledgerwatch/erigon/rpc"
	"github.com/ledgerwatch/erigon/turbo/rpchelper"
	"github.com/ledgerwatch/erigon/turbo/shards"
	"github.com/ledgerwatch/erigon/turbo/transactions"
)

// Transaction implements trace_transaction
func (api *TraceAPIImpl) Transaction(ctx context.Context, txHash libcommon.Hash) (ParityTraces, error) {
	tx, err := api.kv.BeginRo(ctx)
	if err != nil {
		return nil, err
	}
	defer tx.Rollback()
	chainConfig, err := api.chainConfig(tx)
	if err != nil {
		return nil, err
	}

	blockNumber, ok, err := api.txnLookup(ctx, tx, txHash)
	if err != nil {
		return nil, err
	}
	if !ok {
		return nil, nil
	}
	// Private API returns 0 if transaction is not found.
	if blockNumber == 0 && chainConfig.Bor != nil {
		blockNumPtr, err := rawdb.ReadBorTxLookupEntry(tx, txHash)
		if err != nil {
			return nil, err
		}
		if blockNumPtr == nil {
			return nil, nil
		}
		blockNumber = *blockNumPtr
	}
	block, err := api.blockByNumberWithSenders(tx, blockNumber)
	if err != nil {
		return nil, err
	}
	if block == nil {
		return nil, nil
	}

	// Extract transactions from block
	block, bErr := api.blockByNumberWithSenders(tx, blockNumber)
	if bErr != nil {
		return nil, bErr
	}
	if block == nil {
		return nil, fmt.Errorf("could not find block  %d", blockNumber)
	}
	var txIndex int
	for idx, txn := range block.Transactions() {
		if txn.Hash() == txHash {
			txIndex = idx
			break
		}
	}
	bn := hexutil.Uint64(blockNumber)

	parentNr := bn
	if parentNr > 0 {
		parentNr -= 1
	}
	hash := block.Hash()

	// Returns an array of trace arrays, one trace array for each transaction
	traces, err := api.callManyTransactions(ctx, tx, block.Transactions(), []string{TraceTypeTrace}, block.ParentHash(), rpc.BlockNumber(parentNr), block.Header(), txIndex, types.MakeSigner(chainConfig, blockNumber, block.Time()), chainConfig.Rules(blockNumber, block.Time()))
	if err != nil {
		return nil, err
	}

	out := make([]ParityTrace, 0, len(traces))
	blockno := uint64(bn)
	for txno, trace := range traces {
		txhash := block.Transactions()[txno].Hash()
		// We're only looking for a specific transaction
		if txno == txIndex {
			for _, pt := range trace.Trace {
				pt.BlockHash = &hash
				pt.BlockNumber = &blockno
				pt.TransactionHash = &txhash
				txpos := uint64(txno)
				pt.TransactionPosition = &txpos
				out = append(out, *pt)
			}
		}
	}

	return out, err
}

// Get implements trace_get
func (api *TraceAPIImpl) Get(ctx context.Context, txHash libcommon.Hash, indicies []hexutil.Uint64) (*ParityTrace, error) {
	// Parity fails if it gets more than a single index. It returns nothing in this case. Must we?
	if len(indicies) > 1 {
		return nil, nil
	}

	traces, err := api.Transaction(ctx, txHash)
	if err != nil {
		return nil, err
	}

	// 'trace_get' index starts at one (oddly)
	firstIndex := int(indicies[0]) + 1
	for i, trace := range traces {
		if i == firstIndex {
			return &trace, nil
		}
	}
	return nil, err
}

// Block implements trace_block
func (api *TraceAPIImpl) Block(ctx context.Context, blockNr rpc.BlockNumber) (ParityTraces, error) {
	tx, err := api.kv.BeginRo(ctx)
	if err != nil {
		return nil, err
	}
	defer tx.Rollback()
	blockNum, hash, _, err := rpchelper.GetBlockNumber(rpc.BlockNumberOrHashWithNumber(blockNr), tx, api.filters)
	if err != nil {
		return nil, err
	}
	if blockNum == 0 {
		return []ParityTrace{}, nil
	}
	bn := hexutil.Uint64(blockNum)

	// Extract transactions from block
	block, bErr := api.blockByNumberWithSenders(tx, blockNum)
	if bErr != nil {
		return nil, bErr
	}
	if block == nil {
		return nil, fmt.Errorf("could not find block %d", uint64(bn))
	}

	parentNr := bn
	if parentNr > 0 {
		parentNr -= 1
	}

	chainConfig, err := api.chainConfig(tx)
	if err != nil {
		return nil, err
	}
	traces, err := api.callManyTransactions(ctx, tx, block.Transactions(), []string{TraceTypeTrace}, block.ParentHash(), rpc.BlockNumber(parentNr), block.Header(), -1 /* all tx indices */, types.MakeSigner(chainConfig, blockNum, block.Time()), chainConfig.Rules(blockNum, block.Time()))
	if err != nil {
		return nil, err
	}

	out := make([]ParityTrace, 0, len(traces))
	blockno := uint64(bn)
	for txno, trace := range traces {
		txhash := block.Transactions()[txno].Hash()
		txpos := uint64(txno)
		for _, pt := range trace.Trace {
			pt.BlockHash = &hash
			pt.BlockNumber = &blockno
			pt.TransactionHash = &txhash
			pt.TransactionPosition = &txpos
			out = append(out, *pt)
		}
	}

	difficulty := block.Difficulty()

	minerReward, uncleRewards := ethash.AccumulateRewards(chainConfig, block.Header(), block.Uncles())
	var tr ParityTrace
	var rewardAction = &RewardTraceAction{}
	rewardAction.Author = block.Coinbase()
	rewardAction.RewardType = "block" // nolint: goconst
	if difficulty.Cmp(big.NewInt(0)) != 0 {
		// block reward is not returned in POS
		rewardAction.Value.ToInt().Set(minerReward.ToBig())
	}
	tr.Action = rewardAction
	tr.BlockHash = &libcommon.Hash{}
	copy(tr.BlockHash[:], block.Hash().Bytes())
	tr.BlockNumber = new(uint64)
	*tr.BlockNumber = block.NumberU64()
	tr.Type = "reward" // nolint: goconst
	tr.TraceAddress = []int{}
	out = append(out, tr)

	// Uncles are not returned in POS
	if difficulty.Cmp(big.NewInt(0)) != 0 {
		for i, uncle := range block.Uncles() {
			if i < len(uncleRewards) {
				var tr ParityTrace
				rewardAction = &RewardTraceAction{}
				rewardAction.Author = uncle.Coinbase
				rewardAction.RewardType = "uncle" // nolint: goconst
				rewardAction.Value.ToInt().Set(uncleRewards[i].ToBig())
				tr.Action = rewardAction
				tr.BlockHash = &libcommon.Hash{}
				copy(tr.BlockHash[:], block.Hash().Bytes())
				tr.BlockNumber = new(uint64)
				*tr.BlockNumber = block.NumberU64()
				tr.Type = "reward" // nolint: goconst
				tr.TraceAddress = []int{}
				out = append(out, tr)
			}
		}
	}

	return out, err
}

func traceFilterBitmaps(tx kv.Tx, req TraceFilterRequest, from, to uint64) (fromAddresses, toAddresses map[libcommon.Address]struct{}, allBlocks *roaring64.Bitmap, err error) {
	fromAddresses = make(map[libcommon.Address]struct{}, len(req.FromAddress))
	toAddresses = make(map[libcommon.Address]struct{}, len(req.ToAddress))
	allBlocks = roaring64.New()
	var blocksTo roaring64.Bitmap
	if ttx, casted := tx.(kv.TemporalTx); casted {
		for _, addr := range req.FromAddress {
			if addr != nil {
				it, err := ttx.IndexRange(temporal.TracesFromIdx, addr.Bytes(), from, to, true, -1)
				if errors.Is(err, ethdb.ErrKeyNotFound) {
					continue
				}
				b, err := it.(bitmapdb.ToBitmap).ToBitmap()
				if err != nil {
					return nil, nil, nil, err
				}
				allBlocks.Or(b)
				fromAddresses[*addr] = struct{}{}
			}
		}

		for _, addr := range req.ToAddress {
			if addr != nil {
				it, err := ttx.IndexRange(temporal.TracesToIdx, addr.Bytes(), from, to, true, -1)
				if errors.Is(err, ethdb.ErrKeyNotFound) {
					continue
				}
				b, err := it.(bitmapdb.ToBitmap).ToBitmap()
				if err != nil {
					return nil, nil, nil, err
				}
				blocksTo.Or(b)
				toAddresses[*addr] = struct{}{}
			}
		}
	} else {
		for _, addr := range req.FromAddress {
			if addr != nil {
				b, err := bitmapdb.Get64(tx, kv.CallFromIndex, addr.Bytes(), from, to)
				if err != nil {
					if errors.Is(err, ethdb.ErrKeyNotFound) {
						continue
					}
					return nil, nil, nil, err
				}
				allBlocks.Or(b)
				fromAddresses[*addr] = struct{}{}
			}
		}

		for _, addr := range req.ToAddress {
			if addr != nil {
				b, err := bitmapdb.Get64(tx, kv.CallToIndex, addr.Bytes(), from, to)
				if err != nil {
					if errors.Is(err, ethdb.ErrKeyNotFound) {
						continue
					}
					return nil, nil, nil, err
				}
				blocksTo.Or(b)
				toAddresses[*addr] = struct{}{}
			}
		}
	}

	switch req.Mode {
	case TraceFilterModeIntersection:
		allBlocks.And(&blocksTo)
	case TraceFilterModeUnion:
		fallthrough
	default:
		allBlocks.Or(&blocksTo)
	}

	// Special case - if no addresses specified, take all traces
	if len(req.FromAddress) == 0 && len(req.ToAddress) == 0 {
		allBlocks.AddRange(from, to)
	} else {
		allBlocks.RemoveRange(0, from)
		allBlocks.RemoveRange(to, uint64(0x100000000))
	}

	return fromAddresses, toAddresses, allBlocks, nil
}

// Filter implements trace_filter
// NOTE: We do not store full traces - we just store index for each address
// Pull blocks which have txs with matching address
func (api *TraceAPIImpl) Filter(ctx context.Context, req TraceFilterRequest, stream *jsoniter.Stream) error {
	dbtx, err1 := api.kv.BeginRo(ctx)
	if err1 != nil {
		return fmt.Errorf("traceFilter cannot open tx: %w", err1)
	}
	defer dbtx.Rollback()

	var fromBlock uint64
	var toBlock uint64
	if req.FromBlock == nil {
		fromBlock = 0
	} else {
		fromBlock = uint64(*req.FromBlock)
	}

	if req.ToBlock == nil {
		headNumber := rawdb.ReadHeaderNumber(dbtx, rawdb.ReadHeadHeaderHash(dbtx))
		toBlock = *headNumber
	} else {
		toBlock = uint64(*req.ToBlock)
	}
	if fromBlock > toBlock {
		return fmt.Errorf("invalid parameters: fromBlock cannot be greater than toBlock")
	}

	if api.historyV3(dbtx) {
		return api.filterV3(ctx, dbtx.(kv.TemporalTx), fromBlock, toBlock, req, stream)
	}
	toBlock++ //+1 because internally Erigon using semantic [from, to), but some RPC have different semantic
	fromAddresses, toAddresses, allBlocks, err := traceFilterBitmaps(dbtx, req, fromBlock, toBlock)
	if err != nil {
		return err
	}

	chainConfig, err := api.chainConfig(dbtx)
	if err != nil {
		return err
	}

	var json = jsoniter.ConfigCompatibleWithStandardLibrary
	stream.WriteArrayStart()
	first := true
	// Execute all transactions in picked blocks

	count := uint64(^uint(0)) // this just makes it easier to use below
	if req.Count != nil {
		count = *req.Count
	}
	after := uint64(0) // this just makes it easier to use below
	if req.After != nil {
		after = *req.After
	}
	nSeen := uint64(0)
	nExported := uint64(0)

	it := allBlocks.Iterator()
	isPos := false
	for it.HasNext() {
		b := it.Next()
		// Extract transactions from block
		hash, hashErr := rawdb.ReadCanonicalHash(dbtx, b)
		if hashErr != nil {
			if first {
				first = false
			} else {
				stream.WriteMore()
			}
			stream.WriteObjectStart()
			rpc.HandleError(hashErr, stream)
			stream.WriteObjectEnd()
			continue
		}

		block, bErr := api.blockWithSenders(dbtx, hash, b)
		if bErr != nil {
			if first {
				first = false
			} else {
				stream.WriteMore()
			}
			stream.WriteObjectStart()
			rpc.HandleError(bErr, stream)
			stream.WriteObjectEnd()
			continue
		}
		if block == nil {
			if first {
				first = false
			} else {
				stream.WriteMore()
			}
			stream.WriteObjectStart()
			rpc.HandleError(fmt.Errorf("could not find block %x %d", hash, b), stream)
			stream.WriteObjectEnd()
			continue
		}

		blockHash := block.Hash()
		blockNumber := block.NumberU64()
		if !isPos && api._chainConfig.TerminalTotalDifficulty != nil {
			header := block.Header()
			isPos = header.Difficulty.Cmp(common.Big0) == 0 || header.Difficulty.Cmp(api._chainConfig.TerminalTotalDifficulty) >= 0
		}
		txs := block.Transactions()
		t, tErr := api.callManyTransactions(ctx, dbtx, txs, []string{TraceTypeTrace}, block.ParentHash(), rpc.BlockNumber(block.NumberU64()-1), block.Header(), -1 /* all tx indices */, types.MakeSigner(chainConfig, b, block.Time()), chainConfig.Rules(b, block.Time()))
		if tErr != nil {
			if first {
				first = false
			} else {
				stream.WriteMore()
			}
			stream.WriteObjectStart()
			rpc.HandleError(tErr, stream)
			stream.WriteObjectEnd()
			continue
		}
		includeAll := len(fromAddresses) == 0 && len(toAddresses) == 0
		for i, trace := range t {
			txPosition := uint64(i)
			txHash := txs[i].Hash()
			// Check if transaction concerns any of the addresses we wanted
			for _, pt := range trace.Trace {
				if includeAll || filter_trace(pt, fromAddresses, toAddresses) {
					nSeen++
					pt.BlockHash = &blockHash
					pt.BlockNumber = &blockNumber
					pt.TransactionHash = &txHash
					pt.TransactionPosition = &txPosition
					b, err := json.Marshal(pt)
					if err != nil {
						if first {
							first = false
						} else {
							stream.WriteMore()
						}
						stream.WriteObjectStart()
						rpc.HandleError(err, stream)
						stream.WriteObjectEnd()
						continue
					}
					if nSeen > after && nExported < count {
						if first {
							first = false
						} else {
							stream.WriteMore()
						}
						stream.Write(b)
						nExported++
					}
				}
			}
		}

		// if we are in POS
		// we dont check for uncles or block rewards
		if isPos {
			continue
		}

		minerReward, uncleRewards := ethash.AccumulateRewards(chainConfig, block.Header(), block.Uncles())
		if _, ok := toAddresses[block.Coinbase()]; ok || includeAll {
			nSeen++
			var tr ParityTrace
			var rewardAction = &RewardTraceAction{}
			rewardAction.Author = block.Coinbase()
			rewardAction.RewardType = "block" // nolint: goconst
			rewardAction.Value.ToInt().Set(minerReward.ToBig())
			tr.Action = rewardAction
			tr.BlockHash = &libcommon.Hash{}
			copy(tr.BlockHash[:], block.Hash().Bytes())
			tr.BlockNumber = new(uint64)
			*tr.BlockNumber = block.NumberU64()
			tr.Type = "reward" // nolint: goconst
			tr.TraceAddress = []int{}
			b, err := json.Marshal(tr)
			if err != nil {
				if first {
					first = false
				} else {
					stream.WriteMore()
				}
				stream.WriteObjectStart()
				rpc.HandleError(err, stream)
				stream.WriteObjectEnd()
				continue
			}
			if nSeen > after && nExported < count {
				if first {
					first = false
				} else {
					stream.WriteMore()
				}
				stream.Write(b)
				nExported++
			}
		}
		for i, uncle := range block.Uncles() {
			if _, ok := toAddresses[uncle.Coinbase]; ok || includeAll {
				if i < len(uncleRewards) {
					nSeen++
					var tr ParityTrace
					rewardAction := &RewardTraceAction{}
					rewardAction.Author = uncle.Coinbase
					rewardAction.RewardType = "uncle" // nolint: goconst
					rewardAction.Value.ToInt().Set(uncleRewards[i].ToBig())
					tr.Action = rewardAction
					tr.BlockHash = &libcommon.Hash{}
					copy(tr.BlockHash[:], block.Hash().Bytes())
					tr.BlockNumber = new(uint64)
					*tr.BlockNumber = block.NumberU64()
					tr.Type = "reward" // nolint: goconst
					tr.TraceAddress = []int{}
					b, err := json.Marshal(tr)
					if err != nil {
						if first {
							first = false
						} else {
							stream.WriteMore()
						}
						stream.WriteObjectStart()
						rpc.HandleError(err, stream)
						stream.WriteObjectEnd()
						continue
					}
					if nSeen > after && nExported < count {
						if first {
							first = false
						} else {
							stream.WriteMore()
						}
						stream.Write(b)
						nExported++
					}
				}
			}
		}
	}
	stream.WriteArrayEnd()
	return stream.Flush()
}

func (api *TraceAPIImpl) filterV3(ctx context.Context, dbtx kv.TemporalTx, fromBlock, toBlock uint64, req TraceFilterRequest, stream *jsoniter.Stream) error {
	var fromTxNum, toTxNum uint64
	var err error
	if fromBlock > 0 {
		fromTxNum, err = rawdbv3.TxNums.Min(dbtx, fromBlock)
		if err != nil {
			return err
		}
	}
	toTxNum, err = rawdbv3.TxNums.Max(dbtx, toBlock) // toBlock is an inclusive bound
	if err != nil {
		return err
	}
	toTxNum++ //+1 because internally Erigon using semantic [from, to), but some RPC have different semantic
	fromAddresses, toAddresses, allTxs, err := traceFilterBitmaps(dbtx, req, fromTxNum, toTxNum)
	if err != nil {
		return err
	}

	chainConfig, err := api.chainConfig(dbtx)
	if err != nil {
		return err
	}
	engine := api.engine()

	var json = jsoniter.ConfigCompatibleWithStandardLibrary
	stream.WriteArrayStart()
	first := true
	// Execute all transactions in picked blocks

	count := uint64(^uint(0)) // this just makes it easier to use below
	if req.Count != nil {
		count = *req.Count
	}
	after := uint64(0) // this just makes it easier to use below
	if req.After != nil {
		after = *req.After
	}
	vmConfig := vm.Config{}
	nSeen := uint64(0)
	nExported := uint64(0)
	includeAll := len(fromAddresses) == 0 && len(toAddresses) == 0
	it := MapTxNum2BlockNum(dbtx, bitmapdb.ToIter(allTxs.Iterator()))

	var lastBlockHash libcommon.Hash
	var lastHeader *types.Header
	var lastSigner *types.Signer
	var lastRules *chain.Rules
<<<<<<< HEAD
	var excessDataGas *big.Int
	var maxTxNum uint64
=======
>>>>>>> aa5b79f4

	stateReader := state.NewHistoryReaderV3()
	stateReader.SetTx(dbtx)
	noop := state.NewNoopWriter()

	for it.HasNext() {
		txNum, blockNum, txIndex, isFnalTxn, blockNumChanged, err := it.Next()
		if err != nil {
			if first {
				first = false
			} else {
				stream.WriteMore()
			}
			stream.WriteObjectStart()
			rpc.HandleError(err, stream)
			stream.WriteObjectEnd()
			continue
		}

		if blockNumChanged {
			if lastHeader, err = api._blockReader.HeaderByNumber(ctx, dbtx, blockNum); err != nil {
				if first {
					first = false
				} else {
					stream.WriteMore()
				}
				stream.WriteObjectStart()
				rpc.HandleError(err, stream)
				stream.WriteObjectEnd()
				continue
			}
<<<<<<< HEAD
			ph, err := api._blockReader.HeaderByHash(ctx, dbtx, lastHeader.ParentHash)
			if err != nil {
				// TODO log, panic or return?
			}
			if ph != nil {
				excessDataGas = ph.ExcessDataGas
			}
			lastBlockNum = blockNum
			lastBlockHash = lastHeader.Hash()
			lastSigner = types.MakeSigner(chainConfig, blockNum, lastHeader.Time)
			lastRules = chainConfig.Rules(blockNum, lastHeader.Time)
			maxTxNum, err = rawdb.TxNums.Max(dbtx, blockNum)
			if err != nil {
=======
			if lastHeader == nil {
>>>>>>> aa5b79f4
				if first {
					first = false
				} else {
					stream.WriteMore()
				}
				stream.WriteObjectStart()
				rpc.HandleError(fmt.Errorf("header not found: %d", blockNum), stream)
				stream.WriteObjectEnd()
				continue
			}

			lastBlockHash = lastHeader.Hash()
			lastSigner = types.MakeSigner(chainConfig, blockNum)
			lastRules = chainConfig.Rules(blockNum, lastHeader.Time)
		}
		if isFnalTxn {
			body, _, err := api._blockReader.Body(ctx, dbtx, lastBlockHash, blockNum)
			if err != nil {
				if first {
					first = false
				} else {
					stream.WriteMore()
				}
				stream.WriteObjectStart()
				rpc.HandleError(err, stream)
				stream.WriteObjectEnd()
				continue
			}
			// Block reward section, handle specially
			minerReward, uncleRewards := ethash.AccumulateRewards(chainConfig, lastHeader, body.Uncles)
			if _, ok := toAddresses[lastHeader.Coinbase]; ok || includeAll {
				nSeen++
				var tr ParityTrace
				var rewardAction = &RewardTraceAction{}
				rewardAction.Author = lastHeader.Coinbase
				rewardAction.RewardType = "block" // nolint: goconst
				rewardAction.Value.ToInt().Set(minerReward.ToBig())
				tr.Action = rewardAction
				tr.BlockHash = &libcommon.Hash{}
				copy(tr.BlockHash[:], lastBlockHash.Bytes())
				tr.BlockNumber = new(uint64)
				*tr.BlockNumber = blockNum
				tr.Type = "reward" // nolint: goconst
				tr.TraceAddress = []int{}
				b, err := json.Marshal(tr)
				if err != nil {
					if first {
						first = false
					} else {
						stream.WriteMore()
					}
					stream.WriteObjectStart()
					rpc.HandleError(err, stream)
					stream.WriteObjectEnd()
					continue
				}
				if nSeen > after && nExported < count {
					if first {
						first = false
					} else {
						stream.WriteMore()
					}
					stream.Write(b)
					nExported++
				}
			}
			for i, uncle := range body.Uncles {
				if _, ok := toAddresses[uncle.Coinbase]; ok || includeAll {
					if i < len(uncleRewards) {
						nSeen++
						var tr ParityTrace
						rewardAction := &RewardTraceAction{}
						rewardAction.Author = uncle.Coinbase
						rewardAction.RewardType = "uncle" // nolint: goconst
						rewardAction.Value.ToInt().Set(uncleRewards[i].ToBig())
						tr.Action = rewardAction
						tr.BlockHash = &libcommon.Hash{}
						copy(tr.BlockHash[:], lastBlockHash[:])
						tr.BlockNumber = new(uint64)
						*tr.BlockNumber = blockNum
						tr.Type = "reward" // nolint: goconst
						tr.TraceAddress = []int{}
						b, err := json.Marshal(tr)
						if err != nil {
							if first {
								first = false
							} else {
								stream.WriteMore()
							}
							stream.WriteObjectStart()
							rpc.HandleError(err, stream)
							stream.WriteObjectEnd()
							continue
						}
						if nSeen > after && nExported < count {
							if first {
								first = false
							} else {
								stream.WriteMore()
							}
							stream.Write(b)
							nExported++
						}
					}
				}
			}
			continue
		}
		if txIndex == -1 { //is system tx
			continue
		}
		txIndexU64 := uint64(txIndex)
		//fmt.Printf("txNum=%d, blockNum=%d, txIndex=%d\n", txNum, blockNum, txIndex)
		txn, err := api._txnReader.TxnByIdxInBlock(ctx, dbtx, blockNum, txIndex)
		if err != nil {
			if first {
				first = false
			} else {
				stream.WriteMore()
			}
			stream.WriteObjectStart()
			rpc.HandleError(err, stream)
			stream.WriteObjectEnd()
			continue
		}
		if txn == nil {
			continue //guess block doesn't have transactions
		}
		txHash := txn.Hash()
		msg, err := txn.AsMessage(*lastSigner, lastHeader.BaseFee, lastRules)
		if err != nil {
			if first {
				first = false
			} else {
				stream.WriteMore()
			}
			stream.WriteObjectStart()
			rpc.HandleError(err, stream)
			stream.WriteObjectEnd()
			continue
		}
		stateReader.SetTxNum(txNum)
		stateCache := shards.NewStateCache(32, 0 /* no limit */) // this cache living only during current RPC call, but required to store state writes
		cachedReader := state.NewCachedReader(stateReader, stateCache)
		cachedWriter := state.NewCachedWriter(noop, stateCache)
		vmConfig.SkipAnalysis = core.SkipAnalysis(chainConfig, blockNum)
		traceResult := &TraceCallResult{Trace: []*ParityTrace{}}
		var ot OeTracer
		ot.compat = api.compatibility
		ot.r = traceResult
		ot.idx = []string{fmt.Sprintf("%d-", txIndex)}
		ot.traceAddr = []int{}
		vmConfig.Debug = true
		vmConfig.Tracer = &ot
		ibs := state.New(cachedReader)

		blockCtx := transactions.NewEVMBlockContext(engine, lastHeader, true /* requireCanonical */, dbtx, api._blockReader, excessDataGas)
		txCtx := core.NewEVMTxContext(msg)
		evm := vm.NewEVM(blockCtx, txCtx, ibs, chainConfig, vmConfig)

<<<<<<< HEAD
		gp := new(core.GasPool).AddGas(msg.Gas()).AddDataGas(msg.DataGas())
		ibs.Prepare(txHash, lastBlockHash, int(txIndex))
=======
		gp := new(core.GasPool).AddGas(msg.Gas())
		ibs.Prepare(txHash, lastBlockHash, txIndex)
>>>>>>> aa5b79f4
		var execResult *core.ExecutionResult
		execResult, err = core.ApplyMessage(evm, msg, gp, true /* refunds */, false /* gasBailout */)
		if err != nil {
			if first {
				first = false
			} else {
				stream.WriteMore()
			}
			stream.WriteObjectStart()
			rpc.HandleError(err, stream)
			stream.WriteObjectEnd()
			continue
		}
		traceResult.Output = common.CopyBytes(execResult.ReturnData)
		if err = ibs.FinalizeTx(evm.ChainRules(), noop); err != nil {
			if first {
				first = false
			} else {
				stream.WriteMore()
			}
			stream.WriteObjectStart()
			rpc.HandleError(err, stream)
			stream.WriteObjectEnd()
			continue
		}
		if err = ibs.CommitBlock(evm.ChainRules(), cachedWriter); err != nil {
			if first {
				first = false
			} else {
				stream.WriteMore()
			}
			stream.WriteObjectStart()
			rpc.HandleError(err, stream)
			stream.WriteObjectEnd()
			continue
		}
		for _, pt := range traceResult.Trace {
			if includeAll || filter_trace(pt, fromAddresses, toAddresses) {
				nSeen++
				pt.BlockHash = &lastBlockHash
				pt.BlockNumber = &blockNum
				pt.TransactionHash = &txHash
				pt.TransactionPosition = &txIndexU64
				b, err := json.Marshal(pt)
				if err != nil {
					if first {
						first = false
					} else {
						stream.WriteMore()
					}
					stream.WriteObjectStart()
					rpc.HandleError(err, stream)
					stream.WriteObjectEnd()
					continue
				}
				if nSeen > after && nExported < count {
					if first {
						first = false
					} else {
						stream.WriteMore()
					}
					stream.Write(b)
					nExported++
				}
			}
		}
	}
	stream.WriteArrayEnd()
	return stream.Flush()
}

func filter_trace(pt *ParityTrace, fromAddresses map[libcommon.Address]struct{}, toAddresses map[libcommon.Address]struct{}) bool {
	switch action := pt.Action.(type) {
	case *CallTraceAction:
		_, f := fromAddresses[action.From]
		_, t := toAddresses[action.To]
		if f || t {
			return true
		}
	case *CreateTraceAction:
		_, f := fromAddresses[action.From]
		if f {
			return true
		}

		if res, ok := pt.Result.(*CreateTraceResult); ok {
			if res.Address != nil {
				if _, t := toAddresses[*res.Address]; t {
					return true
				}
			}
		}
	case *SuicideTraceAction:
		_, f := fromAddresses[action.Address]
		_, t := toAddresses[action.RefundAddress]
		if f || t {
			return true
		}
	}

	return false
}

func (api *TraceAPIImpl) callManyTransactions(ctx context.Context, dbtx kv.Tx, txs []types.Transaction, traceTypes []string, parentHash libcommon.Hash, parentNo rpc.BlockNumber, header *types.Header, txIndex int, signer *types.Signer, rules *chain.Rules) ([]*TraceCallResult, error) {
	callParams := make([]TraceCallParam, 0, len(txs))
	msgs := make([]types.Message, len(txs))
	for i, tx := range txs {
		hash := tx.Hash()
		callParams = append(callParams, TraceCallParam{
			txHash:     &hash,
			traceTypes: traceTypes,
		})
		var err error
		if msgs[i], err = tx.AsMessage(*signer, header.BaseFee, rules); err != nil {
			return nil, fmt.Errorf("convert tx into msg: %w", err)
		}
	}

	traces, cmErr := api.doCallMany(ctx, dbtx, msgs, callParams, &rpc.BlockNumberOrHash{
		BlockNumber:      &parentNo,
		BlockHash:        &parentHash,
		RequireCanonical: true,
	}, header, false /* gasBailout */, txIndex)

	if cmErr != nil {
		return nil, cmErr
	}

	return traces, nil
}

// TraceFilterRequest represents the arguments for trace_filter
type TraceFilterRequest struct {
	FromBlock   *hexutil.Uint64      `json:"fromBlock"`
	ToBlock     *hexutil.Uint64      `json:"toBlock"`
	FromAddress []*libcommon.Address `json:"fromAddress"`
	ToAddress   []*libcommon.Address `json:"toAddress"`
	Mode        TraceFilterMode      `json:"mode"`
	After       *uint64              `json:"after"`
	Count       *uint64              `json:"count"`
}

type TraceFilterMode string

const (
	// Default mode for TraceFilter. Unions results referred to addresses from FromAddress or ToAddress
	TraceFilterModeUnion = "union"
	// IntersectionMode retrives results referred to addresses provided both in FromAddress and ToAddress
	TraceFilterModeIntersection = "intersection"
)<|MERGE_RESOLUTION|>--- conflicted
+++ resolved
@@ -612,11 +612,7 @@
 	var lastHeader *types.Header
 	var lastSigner *types.Signer
 	var lastRules *chain.Rules
-<<<<<<< HEAD
 	var excessDataGas *big.Int
-	var maxTxNum uint64
-=======
->>>>>>> aa5b79f4
 
 	stateReader := state.NewHistoryReaderV3()
 	stateReader.SetTx(dbtx)
@@ -648,23 +644,7 @@
 				stream.WriteObjectEnd()
 				continue
 			}
-<<<<<<< HEAD
-			ph, err := api._blockReader.HeaderByHash(ctx, dbtx, lastHeader.ParentHash)
-			if err != nil {
-				// TODO log, panic or return?
-			}
-			if ph != nil {
-				excessDataGas = ph.ExcessDataGas
-			}
-			lastBlockNum = blockNum
-			lastBlockHash = lastHeader.Hash()
-			lastSigner = types.MakeSigner(chainConfig, blockNum, lastHeader.Time)
-			lastRules = chainConfig.Rules(blockNum, lastHeader.Time)
-			maxTxNum, err = rawdb.TxNums.Max(dbtx, blockNum)
-			if err != nil {
-=======
 			if lastHeader == nil {
->>>>>>> aa5b79f4
 				if first {
 					first = false
 				} else {
@@ -676,8 +656,16 @@
 				continue
 			}
 
+			ph, err := api._blockReader.HeaderByHash(ctx, dbtx, lastHeader.ParentHash)
+			if err != nil {
+				// TODO log, panic or return?
+			}
+			if ph != nil {
+				excessDataGas = ph.ExcessDataGas
+			}
+
 			lastBlockHash = lastHeader.Hash()
-			lastSigner = types.MakeSigner(chainConfig, blockNum)
+			lastSigner = types.MakeSigner(chainConfig, blockNum, lastHeader.Time)
 			lastRules = chainConfig.Rules(blockNum, lastHeader.Time)
 		}
 		if isFnalTxn {
@@ -825,13 +813,8 @@
 		txCtx := core.NewEVMTxContext(msg)
 		evm := vm.NewEVM(blockCtx, txCtx, ibs, chainConfig, vmConfig)
 
-<<<<<<< HEAD
 		gp := new(core.GasPool).AddGas(msg.Gas()).AddDataGas(msg.DataGas())
-		ibs.Prepare(txHash, lastBlockHash, int(txIndex))
-=======
-		gp := new(core.GasPool).AddGas(msg.Gas())
 		ibs.Prepare(txHash, lastBlockHash, txIndex)
->>>>>>> aa5b79f4
 		var execResult *core.ExecutionResult
 		execResult, err = core.ApplyMessage(evm, msg, gp, true /* refunds */, false /* gasBailout */)
 		if err != nil {
