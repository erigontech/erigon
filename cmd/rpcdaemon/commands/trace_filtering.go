package commands

import (
	"context"
	"errors"
	"fmt"
	"math/big"

	"github.com/RoaringBitmap/roaring/roaring64"
	jsoniter "github.com/json-iterator/go"
	"github.com/ledgerwatch/erigon-lib/kv"
	"github.com/ledgerwatch/erigon-lib/kv/bitmapdb"
	"github.com/ledgerwatch/erigon/common"
	"github.com/ledgerwatch/erigon/common/hexutil"
	"github.com/ledgerwatch/erigon/consensus/ethash"
	"github.com/ledgerwatch/erigon/core"
	"github.com/ledgerwatch/erigon/core/rawdb"
	"github.com/ledgerwatch/erigon/core/state"
	"github.com/ledgerwatch/erigon/core/state/temporal"
	"github.com/ledgerwatch/erigon/core/types"
	"github.com/ledgerwatch/erigon/core/vm"
	"github.com/ledgerwatch/erigon/ethdb"
	"github.com/ledgerwatch/erigon/params"
	"github.com/ledgerwatch/erigon/rpc"
	"github.com/ledgerwatch/erigon/turbo/rpchelper"
	"github.com/ledgerwatch/erigon/turbo/shards"
	"github.com/ledgerwatch/erigon/turbo/transactions"
)

// Transaction implements trace_transaction
func (api *TraceAPIImpl) Transaction(ctx context.Context, txHash common.Hash) (ParityTraces, error) {
	tx, err := api.kv.BeginRo(ctx)
	if err != nil {
		return nil, err
	}
	defer tx.Rollback()
	chainConfig, err := api.chainConfig(tx)
	if err != nil {
		return nil, err
	}

	blockNumber, ok, err := api.txnLookup(ctx, tx, txHash)
	if err != nil {
		return nil, err
	}
	if !ok {
		return nil, nil
	}
	// Private API returns 0 if transaction is not found.
	if blockNumber == 0 && chainConfig.Bor != nil {
		blockNumPtr, err := rawdb.ReadBorTxLookupEntry(tx, txHash)
		if err != nil {
			return nil, err
		}
		if blockNumPtr == nil {
			return nil, nil
		}
		blockNumber = *blockNumPtr
	}
	block, err := api.blockByNumberWithSenders(tx, blockNumber)
	if err != nil {
		return nil, err
	}
	if block == nil {
		return nil, nil
	}

	// Extract transactions from block
	block, bErr := api.blockByNumberWithSenders(tx, blockNumber)
	if bErr != nil {
		return nil, bErr
	}
	if block == nil {
		return nil, fmt.Errorf("could not find block  %d", blockNumber)
	}
	var txIndex int
	for idx, txn := range block.Transactions() {
		if txn.Hash() == txHash {
			txIndex = idx
			break
		}
	}
	bn := hexutil.Uint64(blockNumber)

	parentNr := bn
	if parentNr > 0 {
		parentNr -= 1
	}
	hash := block.Hash()

	// Returns an array of trace arrays, one trace array for each transaction
	traces, err := api.callManyTransactions(ctx, tx, block.Transactions(), []string{TraceTypeTrace}, block.ParentHash(), rpc.BlockNumber(parentNr), block.Header(), txIndex, types.MakeSigner(chainConfig, blockNumber, 0), chainConfig.Rules(blockNumber, block.Time()))
	if err != nil {
		return nil, err
	}

	out := make([]ParityTrace, 0, len(traces))
	blockno := uint64(bn)
	for txno, trace := range traces {
		txhash := block.Transactions()[txno].Hash()
		// We're only looking for a specific transaction
		if txno == txIndex {
			for _, pt := range trace.Trace {
				pt.BlockHash = &hash
				pt.BlockNumber = &blockno
				pt.TransactionHash = &txhash
				txpos := uint64(txno)
				pt.TransactionPosition = &txpos
				out = append(out, *pt)
			}
		}
	}

	return out, err
}

// Get implements trace_get
func (api *TraceAPIImpl) Get(ctx context.Context, txHash common.Hash, indicies []hexutil.Uint64) (*ParityTrace, error) {
	// Parity fails if it gets more than a single index. It returns nothing in this case. Must we?
	if len(indicies) > 1 {
		return nil, nil
	}

	traces, err := api.Transaction(ctx, txHash)
	if err != nil {
		return nil, err
	}

	// 'trace_get' index starts at one (oddly)
	firstIndex := int(indicies[0]) + 1
	for i, trace := range traces {
		if i == firstIndex {
			return &trace, nil
		}
	}
	return nil, err
}

// Block implements trace_block
func (api *TraceAPIImpl) Block(ctx context.Context, blockNr rpc.BlockNumber) (ParityTraces, error) {
	tx, err := api.kv.BeginRo(ctx)
	if err != nil {
		return nil, err
	}
	defer tx.Rollback()
	blockNum, hash, _, err := rpchelper.GetBlockNumber(rpc.BlockNumberOrHashWithNumber(blockNr), tx, api.filters)
	if err != nil {
		return nil, err
	}
	if blockNum == 0 {
		return []ParityTrace{}, nil
	}
	bn := hexutil.Uint64(blockNum)

	// Extract transactions from block
	block, bErr := api.blockByNumberWithSenders(tx, blockNum)
	if bErr != nil {
		return nil, bErr
	}
	if block == nil {
		return nil, fmt.Errorf("could not find block %d", uint64(bn))
	}

	parentNr := bn
	if parentNr > 0 {
		parentNr -= 1
	}

	chainConfig, err := api.chainConfig(tx)
	if err != nil {
		return nil, err
	}
	traces, err := api.callManyTransactions(ctx, tx, block.Transactions(), []string{TraceTypeTrace}, block.ParentHash(), rpc.BlockNumber(parentNr), block.Header(), -1 /* all tx indices */, types.MakeSigner(chainConfig, blockNum, 0), chainConfig.Rules(blockNum, block.Time()))
	if err != nil {
		return nil, err
	}

	out := make([]ParityTrace, 0, len(traces))
	blockno := uint64(bn)
	for txno, trace := range traces {
		txhash := block.Transactions()[txno].Hash()
		txpos := uint64(txno)
		for _, pt := range trace.Trace {
			pt.BlockHash = &hash
			pt.BlockNumber = &blockno
			pt.TransactionHash = &txhash
			pt.TransactionPosition = &txpos
			out = append(out, *pt)
		}
	}

	difficulty := block.Difficulty()

	minerReward, uncleRewards := ethash.AccumulateRewards(chainConfig, block.Header(), block.Uncles())
	var tr ParityTrace
	var rewardAction = &RewardTraceAction{}
	rewardAction.Author = block.Coinbase()
	rewardAction.RewardType = "block" // nolint: goconst
	if difficulty.Cmp(big.NewInt(0)) != 0 {
		// block reward is not returned in POS
		rewardAction.Value.ToInt().Set(minerReward.ToBig())
	}
	tr.Action = rewardAction
	tr.BlockHash = &common.Hash{}
	copy(tr.BlockHash[:], block.Hash().Bytes())
	tr.BlockNumber = new(uint64)
	*tr.BlockNumber = block.NumberU64()
	tr.Type = "reward" // nolint: goconst
	tr.TraceAddress = []int{}
	out = append(out, tr)

	// Uncles are not returned in POS
	if difficulty.Cmp(big.NewInt(0)) != 0 {
		for i, uncle := range block.Uncles() {
			if i < len(uncleRewards) {
				var tr ParityTrace
				rewardAction = &RewardTraceAction{}
				rewardAction.Author = uncle.Coinbase
				rewardAction.RewardType = "uncle" // nolint: goconst
				rewardAction.Value.ToInt().Set(uncleRewards[i].ToBig())
				tr.Action = rewardAction
				tr.BlockHash = &common.Hash{}
				copy(tr.BlockHash[:], block.Hash().Bytes())
				tr.BlockNumber = new(uint64)
				*tr.BlockNumber = block.NumberU64()
				tr.Type = "reward" // nolint: goconst
				tr.TraceAddress = []int{}
				out = append(out, tr)
			}
		}
	}

	return out, err
}

func traceFilterBitmaps(tx kv.Tx, req TraceFilterRequest, from, to uint64) (fromAddresses, toAddresses map[common.Address]struct{}, allBlocks *roaring64.Bitmap, err error) {
	fromAddresses = make(map[common.Address]struct{}, len(req.FromAddress))
	toAddresses = make(map[common.Address]struct{}, len(req.ToAddress))
	allBlocks = roaring64.New()
	var blocksTo roaring64.Bitmap
	if ttx, casted := tx.(kv.TemporalTx); casted {
		for _, addr := range req.FromAddress {
			if addr != nil {
				it, err := ttx.IndexRange(temporal.TracesFromIdx, addr.Bytes(), from, to)
				if errors.Is(err, ethdb.ErrKeyNotFound) {
					continue
				}
				b, err := it.ToBitmap()
				if err != nil {
					return nil, nil, nil, err
				}
				allBlocks.Or(b)
				fromAddresses[*addr] = struct{}{}
			}
		}

		for _, addr := range req.ToAddress {
			if addr != nil {
				it, err := ttx.IndexRange(temporal.TracesToIdx, addr.Bytes(), from, to)
				if errors.Is(err, ethdb.ErrKeyNotFound) {
					continue
				}
				b, err := it.ToBitmap()
				if err != nil {
					return nil, nil, nil, err
				}
				blocksTo.Or(b)
				toAddresses[*addr] = struct{}{}
			}
		}
	} else {
		for _, addr := range req.FromAddress {
			if addr != nil {
				b, err := bitmapdb.Get64(tx, kv.CallFromIndex, addr.Bytes(), from, to)
				if err != nil {
					if errors.Is(err, ethdb.ErrKeyNotFound) {
						continue
					}
					return nil, nil, nil, err
				}
				allBlocks.Or(b)
				fromAddresses[*addr] = struct{}{}
			}
		}

		for _, addr := range req.ToAddress {
			if addr != nil {
				b, err := bitmapdb.Get64(tx, kv.CallToIndex, addr.Bytes(), from, to)
				if err != nil {
					if errors.Is(err, ethdb.ErrKeyNotFound) {
						continue
					}
					return nil, nil, nil, err
				}
				blocksTo.Or(b)
				toAddresses[*addr] = struct{}{}
			}
		}
	}

	switch req.Mode {
	case TraceFilterModeIntersection:
		allBlocks.And(&blocksTo)
	case TraceFilterModeUnion:
		fallthrough
	default:
		allBlocks.Or(&blocksTo)
	}

	// Special case - if no addresses specified, take all traces
	if len(req.FromAddress) == 0 && len(req.ToAddress) == 0 {
		allBlocks.AddRange(from, to)
	} else {
		allBlocks.RemoveRange(0, from)
		allBlocks.RemoveRange(to, uint64(0x100000000))
	}

	return fromAddresses, toAddresses, allBlocks, nil
}

// Filter implements trace_filter
// NOTE: We do not store full traces - we just store index for each address
// Pull blocks which have txs with matching address
func (api *TraceAPIImpl) Filter(ctx context.Context, req TraceFilterRequest, stream *jsoniter.Stream) error {
	dbtx, err1 := api.kv.BeginRo(ctx)
	if err1 != nil {
		return fmt.Errorf("traceFilter cannot open tx: %w", err1)
	}
	defer dbtx.Rollback()

	var fromBlock uint64
	var toBlock uint64
	if req.FromBlock == nil {
		fromBlock = 0
	} else {
		fromBlock = uint64(*req.FromBlock)
	}

	if req.ToBlock == nil {
		headNumber := rawdb.ReadHeaderNumber(dbtx, rawdb.ReadHeadHeaderHash(dbtx))
		toBlock = *headNumber
	} else {
		toBlock = uint64(*req.ToBlock)
	}
	if fromBlock > toBlock {
		return fmt.Errorf("invalid parameters: fromBlock cannot be greater than toBlock")
	}

	if api.historyV3(dbtx) {
		return api.filterV3(ctx, dbtx.(kv.TemporalTx), fromBlock, toBlock, req, stream)
	}
	toBlock++ //+1 because internally Erigon using semantic [from, to), but some RPC have different semantic
	fromAddresses, toAddresses, allBlocks, err := traceFilterBitmaps(dbtx, req, fromBlock, toBlock)
	if err != nil {
		return err
	}

	chainConfig, err := api.chainConfig(dbtx)
	if err != nil {
		return err
	}

	var json = jsoniter.ConfigCompatibleWithStandardLibrary
	stream.WriteArrayStart()
	first := true
	// Execute all transactions in picked blocks

	count := uint64(^uint(0)) // this just makes it easier to use below
	if req.Count != nil {
		count = *req.Count
	}
	after := uint64(0) // this just makes it easier to use below
	if req.After != nil {
		after = *req.After
	}
	nSeen := uint64(0)
	nExported := uint64(0)

	it := allBlocks.Iterator()
	isPos := false
	for it.HasNext() {
		b := it.Next()
		// Extract transactions from block
		hash, hashErr := rawdb.ReadCanonicalHash(dbtx, b)
		if hashErr != nil {
			if first {
				first = false
			} else {
				stream.WriteMore()
			}
			stream.WriteObjectStart()
			rpc.HandleError(hashErr, stream)
			stream.WriteObjectEnd()
			continue
		}

		block, bErr := api.blockWithSenders(dbtx, hash, b)
		if bErr != nil {
			if first {
				first = false
			} else {
				stream.WriteMore()
			}
			stream.WriteObjectStart()
			rpc.HandleError(bErr, stream)
			stream.WriteObjectEnd()
			continue
		}
		if block == nil {
			if first {
				first = false
			} else {
				stream.WriteMore()
			}
			stream.WriteObjectStart()
			rpc.HandleError(fmt.Errorf("could not find block %x %d", hash, b), stream)
			stream.WriteObjectEnd()
			continue
		}

		blockHash := block.Hash()
		blockNumber := block.NumberU64()
		if !isPos && api._chainConfig.TerminalTotalDifficulty != nil {
			header := block.Header()
			isPos = header.Difficulty.Cmp(common.Big0) == 0 || header.Difficulty.Cmp(api._chainConfig.TerminalTotalDifficulty) >= 0
		}
		txs := block.Transactions()
		t, tErr := api.callManyTransactions(ctx, dbtx, txs, []string{TraceTypeTrace}, block.ParentHash(), rpc.BlockNumber(block.NumberU64()-1), block.Header(), -1 /* all tx indices */, types.MakeSigner(chainConfig, b, 0), chainConfig.Rules(b, block.Time()))
		if tErr != nil {
			if first {
				first = false
			} else {
				stream.WriteMore()
			}
			stream.WriteObjectStart()
			rpc.HandleError(tErr, stream)
			stream.WriteObjectEnd()
			continue
		}
		includeAll := len(fromAddresses) == 0 && len(toAddresses) == 0
		for i, trace := range t {
			txPosition := uint64(i)
			txHash := txs[i].Hash()
			// Check if transaction concerns any of the addresses we wanted
			for _, pt := range trace.Trace {
				if includeAll || filter_trace(pt, fromAddresses, toAddresses) {
					nSeen++
					pt.BlockHash = &blockHash
					pt.BlockNumber = &blockNumber
					pt.TransactionHash = &txHash
					pt.TransactionPosition = &txPosition
					b, err := json.Marshal(pt)
					if err != nil {
						if first {
							first = false
						} else {
							stream.WriteMore()
						}
						stream.WriteObjectStart()
						rpc.HandleError(err, stream)
						stream.WriteObjectEnd()
						continue
					}
					if nSeen > after && nExported < count {
						if first {
							first = false
						} else {
							stream.WriteMore()
						}
						stream.Write(b)
						nExported++
					}
				}
			}
		}

		// if we are in POS
		// we dont check for uncles or block rewards
		if isPos {
			continue
		}

		minerReward, uncleRewards := ethash.AccumulateRewards(chainConfig, block.Header(), block.Uncles())
		if _, ok := toAddresses[block.Coinbase()]; ok || includeAll {
			nSeen++
			var tr ParityTrace
			var rewardAction = &RewardTraceAction{}
			rewardAction.Author = block.Coinbase()
			rewardAction.RewardType = "block" // nolint: goconst
			rewardAction.Value.ToInt().Set(minerReward.ToBig())
			tr.Action = rewardAction
			tr.BlockHash = &common.Hash{}
			copy(tr.BlockHash[:], block.Hash().Bytes())
			tr.BlockNumber = new(uint64)
			*tr.BlockNumber = block.NumberU64()
			tr.Type = "reward" // nolint: goconst
			tr.TraceAddress = []int{}
			b, err := json.Marshal(tr)
			if err != nil {
				if first {
					first = false
				} else {
					stream.WriteMore()
				}
				stream.WriteObjectStart()
				rpc.HandleError(err, stream)
				stream.WriteObjectEnd()
				continue
			}
			if nSeen > after && nExported < count {
				if first {
					first = false
				} else {
					stream.WriteMore()
				}
				stream.Write(b)
				nExported++
			}
		}
		for i, uncle := range block.Uncles() {
			if _, ok := toAddresses[uncle.Coinbase]; ok || includeAll {
				if i < len(uncleRewards) {
					nSeen++
					var tr ParityTrace
					rewardAction := &RewardTraceAction{}
					rewardAction.Author = uncle.Coinbase
					rewardAction.RewardType = "uncle" // nolint: goconst
					rewardAction.Value.ToInt().Set(uncleRewards[i].ToBig())
					tr.Action = rewardAction
					tr.BlockHash = &common.Hash{}
					copy(tr.BlockHash[:], block.Hash().Bytes())
					tr.BlockNumber = new(uint64)
					*tr.BlockNumber = block.NumberU64()
					tr.Type = "reward" // nolint: goconst
					tr.TraceAddress = []int{}
					b, err := json.Marshal(tr)
					if err != nil {
						if first {
							first = false
						} else {
							stream.WriteMore()
						}
						stream.WriteObjectStart()
						rpc.HandleError(err, stream)
						stream.WriteObjectEnd()
						continue
					}
					if nSeen > after && nExported < count {
						if first {
							first = false
						} else {
							stream.WriteMore()
						}
						stream.Write(b)
						nExported++
					}
				}
			}
		}
	}
	stream.WriteArrayEnd()
	return stream.Flush()
}

func (api *TraceAPIImpl) filterV3(ctx context.Context, dbtx kv.TemporalTx, fromBlock, toBlock uint64, req TraceFilterRequest, stream *jsoniter.Stream) error {
	var fromTxNum, toTxNum uint64
	var err error
	if fromBlock > 0 {
		fromTxNum, err = rawdb.TxNums.Min(dbtx, fromBlock)
		if err != nil {
			return err
		}
	}
	toTxNum, err = rawdb.TxNums.Max(dbtx, toBlock) // toBlock is an inclusive bound
	if err != nil {
		return err
	}
	toTxNum++ //+1 because internally Erigon using semantic [from, to), but some RPC have different semantic
	fromAddresses, toAddresses, allTxs, err := traceFilterBitmaps(dbtx, req, fromTxNum, toTxNum)
	if err != nil {
		return err
	}

	chainConfig, err := api.chainConfig(dbtx)
	if err != nil {
		return err
	}
	engine := api.engine()

	var json = jsoniter.ConfigCompatibleWithStandardLibrary
	stream.WriteArrayStart()
	first := true
	// Execute all transactions in picked blocks

	count := uint64(^uint(0)) // this just makes it easier to use below
	if req.Count != nil {
		count = *req.Count
	}
	after := uint64(0) // this just makes it easier to use below
	if req.After != nil {
		after = *req.After
	}
	vmConfig := vm.Config{}
	nSeen := uint64(0)
	nExported := uint64(0)
	includeAll := len(fromAddresses) == 0 && len(toAddresses) == 0
	it := allTxs.Iterator()
	var lastBlockNum uint64
	var lastBlockHash common.Hash
	var lastHeader *types.Header
	var lastSigner *types.Signer
	var lastRules *params.Rules
<<<<<<< HEAD
	var excessDataGas *big.Int
=======
	var maxTxNum uint64

>>>>>>> e9d0ee5c
	stateReader := state.NewHistoryReaderV3()
	stateReader.SetTx(dbtx)
	noop := state.NewNoopWriter()
	for it.HasNext() {
		txNum := it.Next()
		// Find block number
		ok, blockNum, err := rawdb.TxNums.FindBlockNum(dbtx, txNum)
		if err != nil {
			return err
		}
		if !ok {
			break
		}
		if blockNum > lastBlockNum {
			if lastHeader, err = api._blockReader.HeaderByNumber(ctx, dbtx, blockNum); err != nil {
				if first {
					first = false
				} else {
					stream.WriteMore()
				}
				stream.WriteObjectStart()
				rpc.HandleError(err, stream)
				stream.WriteObjectEnd()
				continue
			}
			ph, err := api._blockReader.HeaderByHash(ctx, dbtx, lastHeader.ParentHash)
			if err != nil {
				// TODO log, panic or return?
			}
			if ph != nil {
				excessDataGas = ph.ExcessDataGas
			}
			lastBlockNum = blockNum
			lastBlockHash = lastHeader.Hash()
			lastSigner = types.MakeSigner(chainConfig, blockNum, 0)
			lastRules = chainConfig.Rules(blockNum, lastHeader.Time)
			maxTxNum, err = rawdb.TxNums.Max(dbtx, blockNum)
			if err != nil {
				if first {
					first = false
				} else {
					stream.WriteMore()
				}
				stream.WriteObjectStart()
				rpc.HandleError(err, stream)
				stream.WriteObjectEnd()
				continue
			}
		}

		if txNum == maxTxNum {
			body, _, err := api._blockReader.Body(ctx, dbtx, lastBlockHash, blockNum)
			if err != nil {
				if first {
					first = false
				} else {
					stream.WriteMore()
				}
				stream.WriteObjectStart()
				rpc.HandleError(err, stream)
				stream.WriteObjectEnd()
				continue
			}
			// Block reward section, handle specially
			minerReward, uncleRewards := ethash.AccumulateRewards(chainConfig, lastHeader, body.Uncles)
			if _, ok := toAddresses[lastHeader.Coinbase]; ok || includeAll {
				nSeen++
				var tr ParityTrace
				var rewardAction = &RewardTraceAction{}
				rewardAction.Author = lastHeader.Coinbase
				rewardAction.RewardType = "block" // nolint: goconst
				rewardAction.Value.ToInt().Set(minerReward.ToBig())
				tr.Action = rewardAction
				tr.BlockHash = &common.Hash{}
				copy(tr.BlockHash[:], lastBlockHash.Bytes())
				tr.BlockNumber = new(uint64)
				*tr.BlockNumber = blockNum
				tr.Type = "reward" // nolint: goconst
				tr.TraceAddress = []int{}
				b, err := json.Marshal(tr)
				if err != nil {
					if first {
						first = false
					} else {
						stream.WriteMore()
					}
					stream.WriteObjectStart()
					rpc.HandleError(err, stream)
					stream.WriteObjectEnd()
					continue
				}
				if nSeen > after && nExported < count {
					if first {
						first = false
					} else {
						stream.WriteMore()
					}
					stream.Write(b)
					nExported++
				}
			}
			for i, uncle := range body.Uncles {
				if _, ok := toAddresses[uncle.Coinbase]; ok || includeAll {
					if i < len(uncleRewards) {
						nSeen++
						var tr ParityTrace
						rewardAction := &RewardTraceAction{}
						rewardAction.Author = uncle.Coinbase
						rewardAction.RewardType = "uncle" // nolint: goconst
						rewardAction.Value.ToInt().Set(uncleRewards[i].ToBig())
						tr.Action = rewardAction
						tr.BlockHash = &common.Hash{}
						copy(tr.BlockHash[:], lastBlockHash[:])
						tr.BlockNumber = new(uint64)
						*tr.BlockNumber = blockNum
						tr.Type = "reward" // nolint: goconst
						tr.TraceAddress = []int{}
						b, err := json.Marshal(tr)
						if err != nil {
							if first {
								first = false
							} else {
								stream.WriteMore()
							}
							stream.WriteObjectStart()
							rpc.HandleError(err, stream)
							stream.WriteObjectEnd()
							continue
						}
						if nSeen > after && nExported < count {
							if first {
								first = false
							} else {
								stream.WriteMore()
							}
							stream.Write(b)
							nExported++
						}
					}
				}
			}
			continue
		}
		var startTxNum uint64
		if blockNum > 0 {
			startTxNum, err = rawdb.TxNums.Min(dbtx, blockNum)
			if err != nil {
				return err
			}
		}
		if txNum == startTxNum { //is system tx
			continue
		}
		txIndex := txNum - startTxNum - 1
		//fmt.Printf("txNum=%d, blockNum=%d, txIndex=%d\n", txNum, blockNum, txIndex)
		txn, err := api._txnReader.TxnByIdxInBlock(ctx, dbtx, blockNum, int(txIndex))
		if err != nil {
			if first {
				first = false
			} else {
				stream.WriteMore()
			}
			stream.WriteObjectStart()
			rpc.HandleError(err, stream)
			stream.WriteObjectEnd()
			continue
		}
		if txn == nil {
			continue //guess block doesn't have transactions
		}
		txHash := txn.Hash()
		msg, err := txn.AsMessage(*lastSigner, lastHeader.BaseFee, lastRules)
		if err != nil {
			if first {
				first = false
			} else {
				stream.WriteMore()
			}
			stream.WriteObjectStart()
			rpc.HandleError(err, stream)
			stream.WriteObjectEnd()
			continue
		}
		stateReader.SetTxNum(txNum)
		stateCache := shards.NewStateCache(32, 0 /* no limit */) // this cache living only during current RPC call, but required to store state writes
		cachedReader := state.NewCachedReader(stateReader, stateCache)
		cachedWriter := state.NewCachedWriter(noop, stateCache)
		vmConfig.SkipAnalysis = core.SkipAnalysis(chainConfig, blockNum)
		traceResult := &TraceCallResult{Trace: []*ParityTrace{}}
		var ot OeTracer
		ot.compat = api.compatibility
		ot.r = traceResult
		ot.idx = []string{fmt.Sprintf("%d-", txIndex)}
		ot.traceAddr = []int{}
		vmConfig.Debug = true
		vmConfig.Tracer = &ot
		ibs := state.New(cachedReader)

		blockCtx := transactions.NewEVMBlockContext(engine, lastHeader, true /* requireCanonical */, dbtx, api._blockReader, excessDataGas)
		txCtx := core.NewEVMTxContext(msg)
		evm := vm.NewEVM(blockCtx, txCtx, ibs, chainConfig, vmConfig)

		gp := new(core.GasPool).AddGas(msg.Gas()).AddDataGas(msg.DataGas())
		ibs.Prepare(txHash, lastBlockHash, int(txIndex))
		var execResult *core.ExecutionResult
		execResult, err = core.ApplyMessage(evm, msg, gp, true /* refunds */, false /* gasBailout */)
		if err != nil {
			if first {
				first = false
			} else {
				stream.WriteMore()
			}
			stream.WriteObjectStart()
			rpc.HandleError(err, stream)
			stream.WriteObjectEnd()
			continue
		}
		traceResult.Output = common.CopyBytes(execResult.ReturnData)
		if err = ibs.FinalizeTx(evm.ChainRules(), noop); err != nil {
			if first {
				first = false
			} else {
				stream.WriteMore()
			}
			stream.WriteObjectStart()
			rpc.HandleError(err, stream)
			stream.WriteObjectEnd()
			continue
		}
		if err = ibs.CommitBlock(evm.ChainRules(), cachedWriter); err != nil {
			if first {
				first = false
			} else {
				stream.WriteMore()
			}
			stream.WriteObjectStart()
			rpc.HandleError(err, stream)
			stream.WriteObjectEnd()
			continue
		}
		for _, pt := range traceResult.Trace {
			if includeAll || filter_trace(pt, fromAddresses, toAddresses) {
				nSeen++
				pt.BlockHash = &lastBlockHash
				pt.BlockNumber = &blockNum
				pt.TransactionHash = &txHash
				pt.TransactionPosition = &txIndex
				b, err := json.Marshal(pt)
				if err != nil {
					if first {
						first = false
					} else {
						stream.WriteMore()
					}
					stream.WriteObjectStart()
					rpc.HandleError(err, stream)
					stream.WriteObjectEnd()
					continue
				}
				if nSeen > after && nExported < count {
					if first {
						first = false
					} else {
						stream.WriteMore()
					}
					stream.Write(b)
					nExported++
				}
			}
		}
	}
	stream.WriteArrayEnd()
	return stream.Flush()
}

func filter_trace(pt *ParityTrace, fromAddresses map[common.Address]struct{}, toAddresses map[common.Address]struct{}) bool {
	switch action := pt.Action.(type) {
	case *CallTraceAction:
		_, f := fromAddresses[action.From]
		_, t := toAddresses[action.To]
		if f || t {
			return true
		}
	case *CreateTraceAction:
		_, f := fromAddresses[action.From]
		if f {
			return true
		}

		if res, ok := pt.Result.(*CreateTraceResult); ok {
			if res.Address != nil {
				if _, t := toAddresses[*res.Address]; t {
					return true
				}
			}
		}
	case *SuicideTraceAction:
		_, f := fromAddresses[action.Address]
		_, t := toAddresses[action.RefundAddress]
		if f || t {
			return true
		}
	}

	return false
}

func (api *TraceAPIImpl) callManyTransactions(ctx context.Context, dbtx kv.Tx, txs []types.Transaction, traceTypes []string, parentHash common.Hash, parentNo rpc.BlockNumber, header *types.Header, txIndex int, signer *types.Signer, rules *params.Rules) ([]*TraceCallResult, error) {
	callParams := make([]TraceCallParam, 0, len(txs))
	msgs := make([]types.Message, len(txs))
	for i, tx := range txs {
		hash := tx.Hash()
		callParams = append(callParams, TraceCallParam{
			txHash:     &hash,
			traceTypes: traceTypes,
		})
		var err error
		if msgs[i], err = tx.AsMessage(*signer, header.BaseFee, rules); err != nil {
			return nil, fmt.Errorf("convert tx into msg: %w", err)
		}
	}

	traces, cmErr := api.doCallMany(ctx, dbtx, msgs, callParams, &rpc.BlockNumberOrHash{
		BlockNumber:      &parentNo,
		BlockHash:        &parentHash,
		RequireCanonical: true,
	}, header, false /* gasBailout */, txIndex)

	if cmErr != nil {
		return nil, cmErr
	}

	return traces, nil
}

// TraceFilterRequest represents the arguments for trace_filter
type TraceFilterRequest struct {
	FromBlock   *hexutil.Uint64   `json:"fromBlock"`
	ToBlock     *hexutil.Uint64   `json:"toBlock"`
	FromAddress []*common.Address `json:"fromAddress"`
	ToAddress   []*common.Address `json:"toAddress"`
	Mode        TraceFilterMode   `json:"mode"`
	After       *uint64           `json:"after"`
	Count       *uint64           `json:"count"`
}

type TraceFilterMode string

const (
	// Default mode for TraceFilter. Unions results referred to addresses from FromAddress or ToAddress
	TraceFilterModeUnion = "union"
	// IntersectionMode retrives results referred to addresses provided both in FromAddress and ToAddress
	TraceFilterModeIntersection = "intersection"
)<|MERGE_RESOLUTION|>--- conflicted
+++ resolved
@@ -610,12 +610,9 @@
 	var lastHeader *types.Header
 	var lastSigner *types.Signer
 	var lastRules *params.Rules
-<<<<<<< HEAD
 	var excessDataGas *big.Int
-=======
 	var maxTxNum uint64
 
->>>>>>> e9d0ee5c
 	stateReader := state.NewHistoryReaderV3()
 	stateReader.SetTx(dbtx)
 	noop := state.NewNoopWriter()
