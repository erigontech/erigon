package commands

import (
	"context"
	"errors"
	"fmt"
	"math/big"

	"github.com/RoaringBitmap/roaring/roaring64"
	jsoniter "github.com/json-iterator/go"
	"github.com/ledgerwatch/erigon-lib/chain"
	libcommon "github.com/ledgerwatch/erigon-lib/common"
	"github.com/ledgerwatch/erigon-lib/common/rawdbv3"
	"github.com/ledgerwatch/erigon-lib/kv"
	"github.com/ledgerwatch/erigon-lib/kv/bitmapdb"
	"github.com/ledgerwatch/erigon/common"
	"github.com/ledgerwatch/erigon/common/hexutil"
	"github.com/ledgerwatch/erigon/consensus/ethash"
	"github.com/ledgerwatch/erigon/core"
	"github.com/ledgerwatch/erigon/core/rawdb"
	"github.com/ledgerwatch/erigon/core/state"
	"github.com/ledgerwatch/erigon/core/state/temporal"
	"github.com/ledgerwatch/erigon/core/types"
	"github.com/ledgerwatch/erigon/core/vm"
	"github.com/ledgerwatch/erigon/ethdb"
	"github.com/ledgerwatch/erigon/rpc"
	"github.com/ledgerwatch/erigon/turbo/rpchelper"
	"github.com/ledgerwatch/erigon/turbo/shards"
	"github.com/ledgerwatch/erigon/turbo/transactions"
)

// Transaction implements trace_transaction
func (api *TraceAPIImpl) Transaction(ctx context.Context, txHash libcommon.Hash) (ParityTraces, error) {
	tx, err := api.kv.BeginRo(ctx)
	if err != nil {
		return nil, err
	}
	defer tx.Rollback()
	chainConfig, err := api.chainConfig(tx)
	if err != nil {
		return nil, err
	}

	blockNumber, ok, err := api.txnLookup(ctx, tx, txHash)
	if err != nil {
		return nil, err
	}
	if !ok {
		return nil, nil
	}
	// Private API returns 0 if transaction is not found.
	if blockNumber == 0 && chainConfig.Bor != nil {
		blockNumPtr, err := rawdb.ReadBorTxLookupEntry(tx, txHash)
		if err != nil {
			return nil, err
		}
		if blockNumPtr == nil {
			return nil, nil
		}
		blockNumber = *blockNumPtr
	}
	block, err := api.blockByNumberWithSenders(tx, blockNumber)
	if err != nil {
		return nil, err
	}
	if block == nil {
		return nil, nil
	}

	// Extract transactions from block
	block, bErr := api.blockByNumberWithSenders(tx, blockNumber)
	if bErr != nil {
		return nil, bErr
	}
	if block == nil {
		return nil, fmt.Errorf("could not find block  %d", blockNumber)
	}
	var txIndex int
	for idx, txn := range block.Transactions() {
		if txn.Hash() == txHash {
			txIndex = idx
			break
		}
	}
	bn := hexutil.Uint64(blockNumber)

	parentNr := bn
	if parentNr > 0 {
		parentNr -= 1
	}
	hash := block.Hash()

	// Returns an array of trace arrays, one trace array for each transaction
	traces, err := api.callManyTransactions(ctx, tx, block.Transactions(), []string{TraceTypeTrace}, block.ParentHash(), rpc.BlockNumber(parentNr), block.Header(), txIndex, types.MakeSigner(chainConfig, blockNumber), chainConfig.Rules(blockNumber, block.Time()))
	if err != nil {
		return nil, err
	}

	out := make([]ParityTrace, 0, len(traces))
	blockno := uint64(bn)
	for txno, trace := range traces {
		txhash := block.Transactions()[txno].Hash()
		// We're only looking for a specific transaction
		if txno == txIndex {
			for _, pt := range trace.Trace {
				pt.BlockHash = &hash
				pt.BlockNumber = &blockno
				pt.TransactionHash = &txhash
				txpos := uint64(txno)
				pt.TransactionPosition = &txpos
				out = append(out, *pt)
			}
		}
	}

	return out, err
}

// Get implements trace_get
func (api *TraceAPIImpl) Get(ctx context.Context, txHash libcommon.Hash, indicies []hexutil.Uint64) (*ParityTrace, error) {
	// Parity fails if it gets more than a single index. It returns nothing in this case. Must we?
	if len(indicies) > 1 {
		return nil, nil
	}

	traces, err := api.Transaction(ctx, txHash)
	if err != nil {
		return nil, err
	}

	// 'trace_get' index starts at one (oddly)
	firstIndex := int(indicies[0]) + 1
	for i, trace := range traces {
		if i == firstIndex {
			return &trace, nil
		}
	}
	return nil, err
}

// Block implements trace_block
func (api *TraceAPIImpl) Block(ctx context.Context, blockNr rpc.BlockNumber) (ParityTraces, error) {
	tx, err := api.kv.BeginRo(ctx)
	if err != nil {
		return nil, err
	}
	defer tx.Rollback()
	blockNum, hash, _, err := rpchelper.GetBlockNumber(rpc.BlockNumberOrHashWithNumber(blockNr), tx, api.filters)
	if err != nil {
		return nil, err
	}
	if blockNum == 0 {
		return []ParityTrace{}, nil
	}
	bn := hexutil.Uint64(blockNum)

	// Extract transactions from block
	block, bErr := api.blockByNumberWithSenders(tx, blockNum)
	if bErr != nil {
		return nil, bErr
	}
	if block == nil {
		return nil, fmt.Errorf("could not find block %d", uint64(bn))
	}

	parentNr := bn
	if parentNr > 0 {
		parentNr -= 1
	}

	chainConfig, err := api.chainConfig(tx)
	if err != nil {
		return nil, err
	}
	traces, err := api.callManyTransactions(ctx, tx, block.Transactions(), []string{TraceTypeTrace}, block.ParentHash(), rpc.BlockNumber(parentNr), block.Header(), -1 /* all tx indices */, types.MakeSigner(chainConfig, blockNum), chainConfig.Rules(blockNum, block.Time()))
	if err != nil {
		return nil, err
	}

	out := make([]ParityTrace, 0, len(traces))
	blockno := uint64(bn)
	for txno, trace := range traces {
		txhash := block.Transactions()[txno].Hash()
		txpos := uint64(txno)
		for _, pt := range trace.Trace {
			pt.BlockHash = &hash
			pt.BlockNumber = &blockno
			pt.TransactionHash = &txhash
			pt.TransactionPosition = &txpos
			out = append(out, *pt)
		}
	}

	difficulty := block.Difficulty()

	minerReward, uncleRewards := ethash.AccumulateRewards(chainConfig, block.Header(), block.Uncles())
	var tr ParityTrace
	var rewardAction = &RewardTraceAction{}
	rewardAction.Author = block.Coinbase()
	rewardAction.RewardType = "block" // nolint: goconst
	if difficulty.Cmp(big.NewInt(0)) != 0 {
		// block reward is not returned in POS
		rewardAction.Value.ToInt().Set(minerReward.ToBig())
	}
	tr.Action = rewardAction
	tr.BlockHash = &libcommon.Hash{}
	copy(tr.BlockHash[:], block.Hash().Bytes())
	tr.BlockNumber = new(uint64)
	*tr.BlockNumber = block.NumberU64()
	tr.Type = "reward" // nolint: goconst
	tr.TraceAddress = []int{}
	out = append(out, tr)

	// Uncles are not returned in POS
	if difficulty.Cmp(big.NewInt(0)) != 0 {
		for i, uncle := range block.Uncles() {
			if i < len(uncleRewards) {
				var tr ParityTrace
				rewardAction = &RewardTraceAction{}
				rewardAction.Author = uncle.Coinbase
				rewardAction.RewardType = "uncle" // nolint: goconst
				rewardAction.Value.ToInt().Set(uncleRewards[i].ToBig())
				tr.Action = rewardAction
				tr.BlockHash = &libcommon.Hash{}
				copy(tr.BlockHash[:], block.Hash().Bytes())
				tr.BlockNumber = new(uint64)
				*tr.BlockNumber = block.NumberU64()
				tr.Type = "reward" // nolint: goconst
				tr.TraceAddress = []int{}
				out = append(out, tr)
			}
		}
	}

	return out, err
}

func traceFilterBitmaps(tx kv.Tx, req TraceFilterRequest, from, to uint64) (fromAddresses, toAddresses map[libcommon.Address]struct{}, allBlocks *roaring64.Bitmap, err error) {
	fromAddresses = make(map[libcommon.Address]struct{}, len(req.FromAddress))
	toAddresses = make(map[libcommon.Address]struct{}, len(req.ToAddress))
	allBlocks = roaring64.New()
	var blocksTo roaring64.Bitmap
	if ttx, casted := tx.(kv.TemporalTx); casted {
		for _, addr := range req.FromAddress {
			if addr != nil {
				it, err := ttx.IndexRange(temporal.TracesFromIdx, addr.Bytes(), from, to, true, -1)
				if errors.Is(err, ethdb.ErrKeyNotFound) {
					continue
				}
				b, err := it.(bitmapdb.ToBitmap).ToBitmap()
				if err != nil {
					return nil, nil, nil, err
				}
				allBlocks.Or(b)
				fromAddresses[*addr] = struct{}{}
			}
		}

		for _, addr := range req.ToAddress {
			if addr != nil {
				it, err := ttx.IndexRange(temporal.TracesToIdx, addr.Bytes(), from, to, true, -1)
				if errors.Is(err, ethdb.ErrKeyNotFound) {
					continue
				}
				b, err := it.(bitmapdb.ToBitmap).ToBitmap()
				if err != nil {
					return nil, nil, nil, err
				}
				blocksTo.Or(b)
				toAddresses[*addr] = struct{}{}
			}
		}
	} else {
		for _, addr := range req.FromAddress {
			if addr != nil {
				b, err := bitmapdb.Get64(tx, kv.CallFromIndex, addr.Bytes(), from, to)
				if err != nil {
					if errors.Is(err, ethdb.ErrKeyNotFound) {
						continue
					}
					return nil, nil, nil, err
				}
				allBlocks.Or(b)
				fromAddresses[*addr] = struct{}{}
			}
		}

		for _, addr := range req.ToAddress {
			if addr != nil {
				b, err := bitmapdb.Get64(tx, kv.CallToIndex, addr.Bytes(), from, to)
				if err != nil {
					if errors.Is(err, ethdb.ErrKeyNotFound) {
						continue
					}
					return nil, nil, nil, err
				}
				blocksTo.Or(b)
				toAddresses[*addr] = struct{}{}
			}
		}
	}

	switch req.Mode {
	case TraceFilterModeIntersection:
		allBlocks.And(&blocksTo)
	case TraceFilterModeUnion:
		fallthrough
	default:
		allBlocks.Or(&blocksTo)
	}

	// Special case - if no addresses specified, take all traces
	if len(req.FromAddress) == 0 && len(req.ToAddress) == 0 {
		allBlocks.AddRange(from, to)
	} else {
		allBlocks.RemoveRange(0, from)
		allBlocks.RemoveRange(to, uint64(0x100000000))
	}

	return fromAddresses, toAddresses, allBlocks, nil
}

// Filter implements trace_filter
// NOTE: We do not store full traces - we just store index for each address
// Pull blocks which have txs with matching address
func (api *TraceAPIImpl) Filter(ctx context.Context, req TraceFilterRequest, stream *jsoniter.Stream) error {
	dbtx, err1 := api.kv.BeginRo(ctx)
	if err1 != nil {
		return fmt.Errorf("traceFilter cannot open tx: %w", err1)
	}
	defer dbtx.Rollback()

	var fromBlock uint64
	var toBlock uint64
	if req.FromBlock == nil {
		fromBlock = 0
	} else {
		fromBlock = uint64(*req.FromBlock)
	}

	if req.ToBlock == nil {
		headNumber := rawdb.ReadHeaderNumber(dbtx, rawdb.ReadHeadHeaderHash(dbtx))
		toBlock = *headNumber
	} else {
		toBlock = uint64(*req.ToBlock)
	}
	if fromBlock > toBlock {
		return fmt.Errorf("invalid parameters: fromBlock cannot be greater than toBlock")
	}

	if api.historyV3(dbtx) {
		return api.filterV3(ctx, dbtx.(kv.TemporalTx), fromBlock, toBlock, req, stream)
	}
	toBlock++ //+1 because internally Erigon using semantic [from, to), but some RPC have different semantic
	fromAddresses, toAddresses, allBlocks, err := traceFilterBitmaps(dbtx, req, fromBlock, toBlock)
	if err != nil {
		return err
	}

	chainConfig, err := api.chainConfig(dbtx)
	if err != nil {
		return err
	}

	var json = jsoniter.ConfigCompatibleWithStandardLibrary
	stream.WriteArrayStart()
	first := true
	// Execute all transactions in picked blocks

	count := uint64(^uint(0)) // this just makes it easier to use below
	if req.Count != nil {
		count = *req.Count
	}
	after := uint64(0) // this just makes it easier to use below
	if req.After != nil {
		after = *req.After
	}
	nSeen := uint64(0)
	nExported := uint64(0)

	it := allBlocks.Iterator()
	isPos := false
	for it.HasNext() {
		b := it.Next()
		// Extract transactions from block
		hash, hashErr := rawdb.ReadCanonicalHash(dbtx, b)
		if hashErr != nil {
			if first {
				first = false
			} else {
				stream.WriteMore()
			}
			stream.WriteObjectStart()
			rpc.HandleError(hashErr, stream)
			stream.WriteObjectEnd()
			continue
		}

		block, bErr := api.blockWithSenders(dbtx, hash, b)
		if bErr != nil {
			if first {
				first = false
			} else {
				stream.WriteMore()
			}
			stream.WriteObjectStart()
			rpc.HandleError(bErr, stream)
			stream.WriteObjectEnd()
			continue
		}
		if block == nil {
			if first {
				first = false
			} else {
				stream.WriteMore()
			}
			stream.WriteObjectStart()
			rpc.HandleError(fmt.Errorf("could not find block %x %d", hash, b), stream)
			stream.WriteObjectEnd()
			continue
		}

		blockHash := block.Hash()
		blockNumber := block.NumberU64()
		if !isPos && api._chainConfig.TerminalTotalDifficulty != nil {
			header := block.Header()
			isPos = header.Difficulty.Cmp(common.Big0) == 0 || header.Difficulty.Cmp(api._chainConfig.TerminalTotalDifficulty) >= 0
		}
		txs := block.Transactions()
		t, tErr := api.callManyTransactions(ctx, dbtx, txs, []string{TraceTypeTrace}, block.ParentHash(), rpc.BlockNumber(block.NumberU64()-1), block.Header(), -1 /* all tx indices */, types.MakeSigner(chainConfig, b), chainConfig.Rules(b, block.Time()))
		if tErr != nil {
			if first {
				first = false
			} else {
				stream.WriteMore()
			}
			stream.WriteObjectStart()
			rpc.HandleError(tErr, stream)
			stream.WriteObjectEnd()
			continue
		}
		includeAll := len(fromAddresses) == 0 && len(toAddresses) == 0
		for i, trace := range t {
			txPosition := uint64(i)
			txHash := txs[i].Hash()
			// Check if transaction concerns any of the addresses we wanted
			for _, pt := range trace.Trace {
				if includeAll || filter_trace(pt, fromAddresses, toAddresses) {
					nSeen++
					pt.BlockHash = &blockHash
					pt.BlockNumber = &blockNumber
					pt.TransactionHash = &txHash
					pt.TransactionPosition = &txPosition
					b, err := json.Marshal(pt)
					if err != nil {
						if first {
							first = false
						} else {
							stream.WriteMore()
						}
						stream.WriteObjectStart()
						rpc.HandleError(err, stream)
						stream.WriteObjectEnd()
						continue
					}
					if nSeen > after && nExported < count {
						if first {
							first = false
						} else {
							stream.WriteMore()
						}
						stream.Write(b)
						nExported++
					}
				}
			}
		}

		// if we are in POS
		// we dont check for uncles or block rewards
		if isPos {
			continue
		}

		minerReward, uncleRewards := ethash.AccumulateRewards(chainConfig, block.Header(), block.Uncles())
		if _, ok := toAddresses[block.Coinbase()]; ok || includeAll {
			nSeen++
			var tr ParityTrace
			var rewardAction = &RewardTraceAction{}
			rewardAction.Author = block.Coinbase()
			rewardAction.RewardType = "block" // nolint: goconst
			rewardAction.Value.ToInt().Set(minerReward.ToBig())
			tr.Action = rewardAction
			tr.BlockHash = &libcommon.Hash{}
			copy(tr.BlockHash[:], block.Hash().Bytes())
			tr.BlockNumber = new(uint64)
			*tr.BlockNumber = block.NumberU64()
			tr.Type = "reward" // nolint: goconst
			tr.TraceAddress = []int{}
			b, err := json.Marshal(tr)
			if err != nil {
				if first {
					first = false
				} else {
					stream.WriteMore()
				}
				stream.WriteObjectStart()
				rpc.HandleError(err, stream)
				stream.WriteObjectEnd()
				continue
			}
			if nSeen > after && nExported < count {
				if first {
					first = false
				} else {
					stream.WriteMore()
				}
				stream.Write(b)
				nExported++
			}
		}
		for i, uncle := range block.Uncles() {
			if _, ok := toAddresses[uncle.Coinbase]; ok || includeAll {
				if i < len(uncleRewards) {
					nSeen++
					var tr ParityTrace
					rewardAction := &RewardTraceAction{}
					rewardAction.Author = uncle.Coinbase
					rewardAction.RewardType = "uncle" // nolint: goconst
					rewardAction.Value.ToInt().Set(uncleRewards[i].ToBig())
					tr.Action = rewardAction
					tr.BlockHash = &libcommon.Hash{}
					copy(tr.BlockHash[:], block.Hash().Bytes())
					tr.BlockNumber = new(uint64)
					*tr.BlockNumber = block.NumberU64()
					tr.Type = "reward" // nolint: goconst
					tr.TraceAddress = []int{}
					b, err := json.Marshal(tr)
					if err != nil {
						if first {
							first = false
						} else {
							stream.WriteMore()
						}
						stream.WriteObjectStart()
						rpc.HandleError(err, stream)
						stream.WriteObjectEnd()
						continue
					}
					if nSeen > after && nExported < count {
						if first {
							first = false
						} else {
							stream.WriteMore()
						}
						stream.Write(b)
						nExported++
					}
				}
			}
		}
	}
	stream.WriteArrayEnd()
	return stream.Flush()
}

func (api *TraceAPIImpl) filterV3(ctx context.Context, dbtx kv.TemporalTx, fromBlock, toBlock uint64, req TraceFilterRequest, stream *jsoniter.Stream) error {
	var fromTxNum, toTxNum uint64
	var err error
	if fromBlock > 0 {
		fromTxNum, err = rawdbv3.TxNums.Min(dbtx, fromBlock)
		if err != nil {
			return err
		}
	}
	toTxNum, err = rawdbv3.TxNums.Max(dbtx, toBlock) // toBlock is an inclusive bound
	if err != nil {
		return err
	}
	toTxNum++ //+1 because internally Erigon using semantic [from, to), but some RPC have different semantic
	fromAddresses, toAddresses, allTxs, err := traceFilterBitmaps(dbtx, req, fromTxNum, toTxNum)
	if err != nil {
		return err
	}

	chainConfig, err := api.chainConfig(dbtx)
	if err != nil {
		return err
	}
	engine := api.engine()

	var json = jsoniter.ConfigCompatibleWithStandardLibrary
	stream.WriteArrayStart()
	first := true
	// Execute all transactions in picked blocks

	count := uint64(^uint(0)) // this just makes it easier to use below
	if req.Count != nil {
		count = *req.Count
	}
	after := uint64(0) // this just makes it easier to use below
	if req.After != nil {
		after = *req.After
	}
	vmConfig := vm.Config{}
	nSeen := uint64(0)
	nExported := uint64(0)
	includeAll := len(fromAddresses) == 0 && len(toAddresses) == 0
	it := MapTxNum2BlockNum(dbtx, bitmapdb.ToIter(allTxs.Iterator()))

	var lastBlockHash libcommon.Hash
	var lastHeader *types.Header
	var lastSigner *types.Signer
	var lastRules *chain.Rules

	stateReader := state.NewHistoryReaderV3()
	stateReader.SetTx(dbtx)
	noop := state.NewNoopWriter()

	for it.HasNext() {
		txNum, blockNum, txIndex, isFnalTxn, blockNumChanged, err := it.Next()
		if err != nil {
			if first {
				first = false
			} else {
				stream.WriteMore()
			}
			stream.WriteObjectStart()
			rpc.HandleError(err, stream)
			stream.WriteObjectEnd()
			continue
		}

		if blockNumChanged {
			if lastHeader, err = api._blockReader.HeaderByNumber(ctx, dbtx, blockNum); err != nil {
				if first {
					first = false
				} else {
					stream.WriteMore()
				}
				stream.WriteObjectStart()
				rpc.HandleError(err, stream)
				stream.WriteObjectEnd()
				continue
			}
			if lastHeader == nil {
				if first {
					first = false
				} else {
					stream.WriteMore()
				}
				stream.WriteObjectStart()
				rpc.HandleError(fmt.Errorf("header not found: %d", blockNum), stream)
				stream.WriteObjectEnd()
				continue
			}

			lastBlockHash = lastHeader.Hash()
			lastSigner = types.MakeSigner(chainConfig, blockNum)
			lastRules = chainConfig.Rules(blockNum, lastHeader.Time)
		}
		if isFnalTxn {
			body, _, err := api._blockReader.Body(ctx, dbtx, lastBlockHash, blockNum)
			if err != nil {
				if first {
					first = false
				} else {
					stream.WriteMore()
				}
				stream.WriteObjectStart()
				rpc.HandleError(err, stream)
				stream.WriteObjectEnd()
				continue
			}
			// Block reward section, handle specially
			minerReward, uncleRewards := ethash.AccumulateRewards(chainConfig, lastHeader, body.Uncles)
			if _, ok := toAddresses[lastHeader.Coinbase]; ok || includeAll {
				nSeen++
				var tr ParityTrace
				var rewardAction = &RewardTraceAction{}
				rewardAction.Author = lastHeader.Coinbase
				rewardAction.RewardType = "block" // nolint: goconst
				rewardAction.Value.ToInt().Set(minerReward.ToBig())
				tr.Action = rewardAction
				tr.BlockHash = &libcommon.Hash{}
				copy(tr.BlockHash[:], lastBlockHash.Bytes())
				tr.BlockNumber = new(uint64)
				*tr.BlockNumber = blockNum
				tr.Type = "reward" // nolint: goconst
				tr.TraceAddress = []int{}
				b, err := json.Marshal(tr)
				if err != nil {
					if first {
						first = false
					} else {
						stream.WriteMore()
					}
					stream.WriteObjectStart()
					rpc.HandleError(err, stream)
					stream.WriteObjectEnd()
					continue
				}
				if nSeen > after && nExported < count {
					if first {
						first = false
					} else {
						stream.WriteMore()
					}
					stream.Write(b)
					nExported++
				}
			}
			for i, uncle := range body.Uncles {
				if _, ok := toAddresses[uncle.Coinbase]; ok || includeAll {
					if i < len(uncleRewards) {
						nSeen++
						var tr ParityTrace
						rewardAction := &RewardTraceAction{}
						rewardAction.Author = uncle.Coinbase
						rewardAction.RewardType = "uncle" // nolint: goconst
						rewardAction.Value.ToInt().Set(uncleRewards[i].ToBig())
						tr.Action = rewardAction
						tr.BlockHash = &libcommon.Hash{}
						copy(tr.BlockHash[:], lastBlockHash[:])
						tr.BlockNumber = new(uint64)
						*tr.BlockNumber = blockNum
						tr.Type = "reward" // nolint: goconst
						tr.TraceAddress = []int{}
						b, err := json.Marshal(tr)
						if err != nil {
							if first {
								first = false
							} else {
								stream.WriteMore()
							}
							stream.WriteObjectStart()
							rpc.HandleError(err, stream)
							stream.WriteObjectEnd()
							continue
						}
						if nSeen > after && nExported < count {
							if first {
								first = false
							} else {
								stream.WriteMore()
							}
							stream.Write(b)
							nExported++
						}
					}
				}
			}
			continue
		}
		if txIndex == -1 { //is system tx
			continue
		}
		txIndexU64 := uint64(txIndex)
		//fmt.Printf("txNum=%d, blockNum=%d, txIndex=%d\n", txNum, blockNum, txIndex)
		txn, err := api._txnReader.TxnByIdxInBlock(ctx, dbtx, blockNum, txIndex)
		if err != nil {
			if first {
				first = false
			} else {
				stream.WriteMore()
			}
			stream.WriteObjectStart()
			rpc.HandleError(err, stream)
			stream.WriteObjectEnd()
			continue
		}
		if txn == nil {
			continue //guess block doesn't have transactions
		}
		txHash := txn.Hash()
		msg, err := txn.AsMessage(*lastSigner, lastHeader.BaseFee, lastRules)
		if err != nil {
			if first {
				first = false
			} else {
				stream.WriteMore()
			}
			stream.WriteObjectStart()
			rpc.HandleError(err, stream)
			stream.WriteObjectEnd()
			continue
		}
		stateReader.SetTxNum(txNum)
		stateCache := shards.NewStateCache(32, 0 /* no limit */) // this cache living only during current RPC call, but required to store state writes
		cachedReader := state.NewCachedReader(stateReader, stateCache)
		cachedWriter := state.NewCachedWriter(noop, stateCache)
		vmConfig.SkipAnalysis = core.SkipAnalysis(chainConfig, blockNum)
		traceResult := &TraceCallResult{Trace: []*ParityTrace{}}
		var ot OeTracer
		ot.compat = api.compatibility
		ot.r = traceResult
		ot.idx = []string{fmt.Sprintf("%d-", txIndex)}
		ot.traceAddr = []int{}
		vmConfig.Debug = true
		vmConfig.Tracer = &ot
		ibs := state.New(cachedReader)

		blockCtx := transactions.NewEVMBlockContext(engine, lastHeader, true /* requireCanonical */, dbtx, api._blockReader)
		txCtx := core.NewEVMTxContext(msg)
		evm := vm.NewEVM(blockCtx, txCtx, ibs, chainConfig, vmConfig)

<<<<<<< HEAD
		gp := new(core.GasPool).AddGas(msg.Gas()).AddDataGas(msg.DataGas())
		ibs.Prepare(txHash, lastBlockHash, int(txIndex))
=======
		gp := new(core.GasPool).AddGas(msg.Gas())
		ibs.Prepare(txHash, lastBlockHash, txIndex)
>>>>>>> 04253eda
		var execResult *core.ExecutionResult
		execResult, err = core.ApplyMessage(evm, msg, gp, true /* refunds */, false /* gasBailout */)
		if err != nil {
			if first {
				first = false
			} else {
				stream.WriteMore()
			}
			stream.WriteObjectStart()
			rpc.HandleError(err, stream)
			stream.WriteObjectEnd()
			continue
		}
		traceResult.Output = common.CopyBytes(execResult.ReturnData)
		if err = ibs.FinalizeTx(evm.ChainRules(), noop); err != nil {
			if first {
				first = false
			} else {
				stream.WriteMore()
			}
			stream.WriteObjectStart()
			rpc.HandleError(err, stream)
			stream.WriteObjectEnd()
			continue
		}
		if err = ibs.CommitBlock(evm.ChainRules(), cachedWriter); err != nil {
			if first {
				first = false
			} else {
				stream.WriteMore()
			}
			stream.WriteObjectStart()
			rpc.HandleError(err, stream)
			stream.WriteObjectEnd()
			continue
		}
		for _, pt := range traceResult.Trace {
			if includeAll || filter_trace(pt, fromAddresses, toAddresses) {
				nSeen++
				pt.BlockHash = &lastBlockHash
				pt.BlockNumber = &blockNum
				pt.TransactionHash = &txHash
				pt.TransactionPosition = &txIndexU64
				b, err := json.Marshal(pt)
				if err != nil {
					if first {
						first = false
					} else {
						stream.WriteMore()
					}
					stream.WriteObjectStart()
					rpc.HandleError(err, stream)
					stream.WriteObjectEnd()
					continue
				}
				if nSeen > after && nExported < count {
					if first {
						first = false
					} else {
						stream.WriteMore()
					}
					stream.Write(b)
					nExported++
				}
			}
		}
	}
	stream.WriteArrayEnd()
	return stream.Flush()
}

func filter_trace(pt *ParityTrace, fromAddresses map[libcommon.Address]struct{}, toAddresses map[libcommon.Address]struct{}) bool {
	switch action := pt.Action.(type) {
	case *CallTraceAction:
		_, f := fromAddresses[action.From]
		_, t := toAddresses[action.To]
		if f || t {
			return true
		}
	case *CreateTraceAction:
		_, f := fromAddresses[action.From]
		if f {
			return true
		}

		if res, ok := pt.Result.(*CreateTraceResult); ok {
			if res.Address != nil {
				if _, t := toAddresses[*res.Address]; t {
					return true
				}
			}
		}
	case *SuicideTraceAction:
		_, f := fromAddresses[action.Address]
		_, t := toAddresses[action.RefundAddress]
		if f || t {
			return true
		}
	}

	return false
}

func (api *TraceAPIImpl) callManyTransactions(ctx context.Context, dbtx kv.Tx, txs []types.Transaction, traceTypes []string, parentHash libcommon.Hash, parentNo rpc.BlockNumber, header *types.Header, txIndex int, signer *types.Signer, rules *chain.Rules) ([]*TraceCallResult, error) {
	callParams := make([]TraceCallParam, 0, len(txs))
	msgs := make([]types.Message, len(txs))
	for i, tx := range txs {
		hash := tx.Hash()
		callParams = append(callParams, TraceCallParam{
			txHash:     &hash,
			traceTypes: traceTypes,
		})
		var err error
		if msgs[i], err = tx.AsMessage(*signer, header.BaseFee, rules); err != nil {
			return nil, fmt.Errorf("convert tx into msg: %w", err)
		}
	}

	traces, cmErr := api.doCallMany(ctx, dbtx, msgs, callParams, &rpc.BlockNumberOrHash{
		BlockNumber:      &parentNo,
		BlockHash:        &parentHash,
		RequireCanonical: true,
	}, header, false /* gasBailout */, txIndex)

	if cmErr != nil {
		return nil, cmErr
	}

	return traces, nil
}

// TraceFilterRequest represents the arguments for trace_filter
type TraceFilterRequest struct {
	FromBlock   *hexutil.Uint64      `json:"fromBlock"`
	ToBlock     *hexutil.Uint64      `json:"toBlock"`
	FromAddress []*libcommon.Address `json:"fromAddress"`
	ToAddress   []*libcommon.Address `json:"toAddress"`
	Mode        TraceFilterMode      `json:"mode"`
	After       *uint64              `json:"after"`
	Count       *uint64              `json:"count"`
}

type TraceFilterMode string

const (
	// Default mode for TraceFilter. Unions results referred to addresses from FromAddress or ToAddress
	TraceFilterModeUnion = "union"
	// IntersectionMode retrives results referred to addresses provided both in FromAddress and ToAddress
	TraceFilterModeIntersection = "intersection"
)<|MERGE_RESOLUTION|>--- conflicted
+++ resolved
@@ -804,13 +804,8 @@
 		txCtx := core.NewEVMTxContext(msg)
 		evm := vm.NewEVM(blockCtx, txCtx, ibs, chainConfig, vmConfig)
 
-<<<<<<< HEAD
 		gp := new(core.GasPool).AddGas(msg.Gas()).AddDataGas(msg.DataGas())
-		ibs.Prepare(txHash, lastBlockHash, int(txIndex))
-=======
-		gp := new(core.GasPool).AddGas(msg.Gas())
 		ibs.Prepare(txHash, lastBlockHash, txIndex)
->>>>>>> 04253eda
 		var execResult *core.ExecutionResult
 		execResult, err = core.ApplyMessage(evm, msg, gp, true /* refunds */, false /* gasBailout */)
 		if err != nil {
