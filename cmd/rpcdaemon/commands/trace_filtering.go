package commands

import (
	"context"
	"errors"
	"fmt"
	"math/big"

	"github.com/RoaringBitmap/roaring/roaring64"
	jsoniter "github.com/json-iterator/go"
	"github.com/ledgerwatch/erigon-lib/chain"
	libcommon "github.com/ledgerwatch/erigon-lib/common"
	"github.com/ledgerwatch/erigon-lib/kv"
	"github.com/ledgerwatch/erigon-lib/kv/bitmapdb"
	"github.com/ledgerwatch/erigon-lib/kv/iter"
	"github.com/ledgerwatch/erigon-lib/kv/order"
	"github.com/ledgerwatch/erigon-lib/kv/rawdbv3"
	"github.com/ledgerwatch/erigon/common"
	"github.com/ledgerwatch/erigon/common/hexutil"
	"github.com/ledgerwatch/erigon/consensus/ethash"
	"github.com/ledgerwatch/erigon/core"
	"github.com/ledgerwatch/erigon/core/rawdb"
	"github.com/ledgerwatch/erigon/core/state"
	"github.com/ledgerwatch/erigon/core/state/temporal"
	"github.com/ledgerwatch/erigon/core/types"
	"github.com/ledgerwatch/erigon/core/vm"
	"github.com/ledgerwatch/erigon/ethdb"
	"github.com/ledgerwatch/erigon/rpc"
	"github.com/ledgerwatch/erigon/turbo/rpchelper"
	"github.com/ledgerwatch/erigon/turbo/shards"
	"github.com/ledgerwatch/erigon/turbo/transactions"
)

// Transaction implements trace_transaction
func (api *TraceAPIImpl) Transaction(ctx context.Context, txHash libcommon.Hash) (ParityTraces, error) {
	tx, err := api.kv.BeginRo(ctx)
	if err != nil {
		return nil, err
	}
	defer tx.Rollback()
	chainConfig, err := api.chainConfig(tx)
	if err != nil {
		return nil, err
	}

	blockNumber, ok, err := api.txnLookup(ctx, tx, txHash)
	if err != nil {
		return nil, err
	}
	if !ok {
		return nil, nil
	}
	// Private API returns 0 if transaction is not found.
	if blockNumber == 0 && chainConfig.Bor != nil {
		blockNumPtr, err := rawdb.ReadBorTxLookupEntry(tx, txHash)
		if err != nil {
			return nil, err
		}
		if blockNumPtr == nil {
			return nil, nil
		}
		blockNumber = *blockNumPtr
	}
	block, err := api.blockByNumberWithSenders(tx, blockNumber)
	if err != nil {
		return nil, err
	}
	if block == nil {
		return nil, nil
	}

	// Extract transactions from block
	block, bErr := api.blockByNumberWithSenders(tx, blockNumber)
	if bErr != nil {
		return nil, bErr
	}
	if block == nil {
		return nil, fmt.Errorf("could not find block  %d", blockNumber)
	}
	var txIndex int
	for idx, txn := range block.Transactions() {
		if txn.Hash() == txHash {
			txIndex = idx
			break
		}
	}
	bn := hexutil.Uint64(blockNumber)

	parentNr := bn
	if parentNr > 0 {
		parentNr -= 1
	}
	hash := block.Hash()

	// Returns an array of trace arrays, one trace array for each transaction
	traces, err := api.callManyTransactions(ctx, tx, block.Transactions(), []string{TraceTypeTrace}, block.ParentHash(), rpc.BlockNumber(parentNr), block.Header(), txIndex, types.MakeSigner(chainConfig, blockNumber), chainConfig.Rules(blockNumber, block.Time()))
	if err != nil {
		return nil, err
	}

	out := make([]ParityTrace, 0, len(traces))
	blockno := uint64(bn)
	for txno, trace := range traces {
		txhash := block.Transactions()[txno].Hash()
		// We're only looking for a specific transaction
		if txno == txIndex {
			for _, pt := range trace.Trace {
				pt.BlockHash = &hash
				pt.BlockNumber = &blockno
				pt.TransactionHash = &txhash
				txpos := uint64(txno)
				pt.TransactionPosition = &txpos
				out = append(out, *pt)
			}
		}
	}

	return out, err
}

// Get implements trace_get
func (api *TraceAPIImpl) Get(ctx context.Context, txHash libcommon.Hash, indicies []hexutil.Uint64) (*ParityTrace, error) {
	// Parity fails if it gets more than a single index. It returns nothing in this case. Must we?
	if len(indicies) > 1 {
		return nil, nil
	}

	traces, err := api.Transaction(ctx, txHash)
	if err != nil {
		return nil, err
	}

	// 'trace_get' index starts at one (oddly)
	firstIndex := int(indicies[0]) + 1
	for i, trace := range traces {
		if i == firstIndex {
			return &trace, nil
		}
	}
	return nil, err
}

// Block implements trace_block
func (api *TraceAPIImpl) Block(ctx context.Context, blockNr rpc.BlockNumber) (ParityTraces, error) {
	tx, err := api.kv.BeginRo(ctx)
	if err != nil {
		return nil, err
	}
	defer tx.Rollback()
	blockNum, hash, _, err := rpchelper.GetBlockNumber(rpc.BlockNumberOrHashWithNumber(blockNr), tx, api.filters)
	if err != nil {
		return nil, err
	}
	if blockNum == 0 {
		return []ParityTrace{}, nil
	}
	bn := hexutil.Uint64(blockNum)

	// Extract transactions from block
	block, bErr := api.blockByNumberWithSenders(tx, blockNum)
	if bErr != nil {
		return nil, bErr
	}
	if block == nil {
		return nil, fmt.Errorf("could not find block %d", uint64(bn))
	}

	parentNr := bn
	if parentNr > 0 {
		parentNr -= 1
	}

	chainConfig, err := api.chainConfig(tx)
	if err != nil {
		return nil, err
	}
	traces, err := api.callManyTransactions(ctx, tx, block.Transactions(), []string{TraceTypeTrace}, block.ParentHash(), rpc.BlockNumber(parentNr), block.Header(), -1 /* all tx indices */, types.MakeSigner(chainConfig, blockNum), chainConfig.Rules(blockNum, block.Time()))
	if err != nil {
		return nil, err
	}

	out := make([]ParityTrace, 0, len(traces))
	blockno := uint64(bn)
	for txno, trace := range traces {
		txhash := block.Transactions()[txno].Hash()
		txpos := uint64(txno)
		for _, pt := range trace.Trace {
			pt.BlockHash = &hash
			pt.BlockNumber = &blockno
			pt.TransactionHash = &txhash
			pt.TransactionPosition = &txpos
			out = append(out, *pt)
		}
	}

	difficulty := block.Difficulty()

	minerReward, uncleRewards := ethash.AccumulateRewards(chainConfig, block.Header(), block.Uncles())
	var tr ParityTrace
	var rewardAction = &RewardTraceAction{}
	rewardAction.Author = block.Coinbase()
	rewardAction.RewardType = "block" // nolint: goconst
	if difficulty.Cmp(big.NewInt(0)) != 0 {
		// block reward is not returned in POS
		rewardAction.Value.ToInt().Set(minerReward.ToBig())
	}
	tr.Action = rewardAction
	tr.BlockHash = &libcommon.Hash{}
	copy(tr.BlockHash[:], block.Hash().Bytes())
	tr.BlockNumber = new(uint64)
	*tr.BlockNumber = block.NumberU64()
	tr.Type = "reward" // nolint: goconst
	tr.TraceAddress = []int{}
	out = append(out, tr)

	// Uncles are not returned in POS
	if difficulty.Cmp(big.NewInt(0)) != 0 {
		for i, uncle := range block.Uncles() {
			if i < len(uncleRewards) {
				var tr ParityTrace
				rewardAction = &RewardTraceAction{}
				rewardAction.Author = uncle.Coinbase
				rewardAction.RewardType = "uncle" // nolint: goconst
				rewardAction.Value.ToInt().Set(uncleRewards[i].ToBig())
				tr.Action = rewardAction
				tr.BlockHash = &libcommon.Hash{}
				copy(tr.BlockHash[:], block.Hash().Bytes())
				tr.BlockNumber = new(uint64)
				*tr.BlockNumber = block.NumberU64()
				tr.Type = "reward" // nolint: goconst
				tr.TraceAddress = []int{}
				out = append(out, tr)
			}
		}
	}

	return out, err
}

func traceFilterBitmaps(tx kv.Tx, req TraceFilterRequest, from, to uint64) (fromAddresses, toAddresses map[libcommon.Address]struct{}, allBlocks *roaring64.Bitmap, err error) {
	fromAddresses = make(map[libcommon.Address]struct{}, len(req.FromAddress))
	toAddresses = make(map[libcommon.Address]struct{}, len(req.ToAddress))
	allBlocks = roaring64.New()
	var blocksTo roaring64.Bitmap
	for _, addr := range req.FromAddress {
		if addr != nil {
			b, err := bitmapdb.Get64(tx, kv.CallFromIndex, addr.Bytes(), from, to)
			if err != nil {
				if errors.Is(err, ethdb.ErrKeyNotFound) {
					continue
				}
				return nil, nil, nil, err
			}
			allBlocks.Or(b)
			fromAddresses[*addr] = struct{}{}
		}
	}

	for _, addr := range req.ToAddress {
		if addr != nil {
			b, err := bitmapdb.Get64(tx, kv.CallToIndex, addr.Bytes(), from, to)
			if err != nil {
				if errors.Is(err, ethdb.ErrKeyNotFound) {
					continue
				}
				return nil, nil, nil, err
			}
			blocksTo.Or(b)
			toAddresses[*addr] = struct{}{}
		}
	}

	switch req.Mode {
	case TraceFilterModeIntersection:
		allBlocks.And(&blocksTo)
	case TraceFilterModeUnion:
		fallthrough
	default:
		allBlocks.Or(&blocksTo)
	}

	// Special case - if no addresses specified, take all traces
	if len(req.FromAddress) == 0 && len(req.ToAddress) == 0 {
		allBlocks.AddRange(from, to)
	} else {
		allBlocks.RemoveRange(0, from)
		allBlocks.RemoveRange(to, uint64(0x100000000))
	}

	return fromAddresses, toAddresses, allBlocks, nil
}

func traceFilterBitmapsV3(tx kv.TemporalTx, req TraceFilterRequest, from, to uint64) (fromAddresses, toAddresses map[libcommon.Address]struct{}, allBlocks iter.U64, err error) {
	fromAddresses = make(map[libcommon.Address]struct{}, len(req.FromAddress))
	toAddresses = make(map[libcommon.Address]struct{}, len(req.ToAddress))
	var blocksTo iter.U64

	for _, addr := range req.FromAddress {
		if addr != nil {
			it, err := tx.IndexRange(temporal.TracesFromIdx, addr.Bytes(), int(from), int(to), order.Asc, -1)
			if errors.Is(err, ethdb.ErrKeyNotFound) {
				continue
			}
<<<<<<< HEAD
			allBlocks = iter.Union[uint64](allBlocks, it)
=======
			if allBlocks == nil {
				allBlocks = it
			} else {
				allBlocks = iter.Union[uint64](allBlocks, it)
			}
>>>>>>> ea7684a0
			fromAddresses[*addr] = struct{}{}
		}
	}

	for _, addr := range req.ToAddress {
		if addr != nil {
			it, err := tx.IndexRange(temporal.TracesToIdx, addr.Bytes(), int(from), int(to), order.Asc, -1)
			if errors.Is(err, ethdb.ErrKeyNotFound) {
				continue
			}
<<<<<<< HEAD
			blocksTo = iter.Union[uint64](blocksTo, it)
=======
			if blocksTo == nil {
				blocksTo = it
			} else {
				blocksTo = iter.Union[uint64](blocksTo, it)
			}
>>>>>>> ea7684a0
			toAddresses[*addr] = struct{}{}
		}
	}

	switch req.Mode {
	case TraceFilterModeIntersection:
		if allBlocks == nil {
			allBlocks = blocksTo
		} else {
			allBlocks = iter.Intersect[uint64](allBlocks, blocksTo)
		}
	case TraceFilterModeUnion:
		fallthrough
	default:
<<<<<<< HEAD
		allBlocks = iter.Union[uint64](allBlocks, blocksTo)
=======
		if allBlocks == nil {
			allBlocks = blocksTo
		} else {
			allBlocks = iter.Union[uint64](allBlocks, blocksTo)
		}
>>>>>>> ea7684a0
	}

	// Special case - if no addresses specified, take all traces
	if len(req.FromAddress) == 0 && len(req.ToAddress) == 0 {
		allBlocks = iter.Range[uint64](from, to)
<<<<<<< HEAD
	} else {
=======
		//} else {
>>>>>>> ea7684a0
		//allBlocks.RemoveRange(0, from)
		//allBlocks.RemoveRange(to, uint64(0x100000000))
	}

	return fromAddresses, toAddresses, allBlocks, nil
}

// Filter implements trace_filter
// NOTE: We do not store full traces - we just store index for each address
// Pull blocks which have txs with matching address
func (api *TraceAPIImpl) Filter(ctx context.Context, req TraceFilterRequest, stream *jsoniter.Stream) error {
	dbtx, err1 := api.kv.BeginRo(ctx)
	if err1 != nil {
		return fmt.Errorf("traceFilter cannot open tx: %w", err1)
	}
	defer dbtx.Rollback()

	var fromBlock uint64
	var toBlock uint64
	if req.FromBlock == nil {
		fromBlock = 0
	} else {
		fromBlock = uint64(*req.FromBlock)
	}

	if req.ToBlock == nil {
		headNumber := rawdb.ReadHeaderNumber(dbtx, rawdb.ReadHeadHeaderHash(dbtx))
		toBlock = *headNumber
	} else {
		toBlock = uint64(*req.ToBlock)
	}
	if fromBlock > toBlock {
		return fmt.Errorf("invalid parameters: fromBlock cannot be greater than toBlock")
	}

	if api.historyV3(dbtx) {
		return api.filterV3(ctx, dbtx.(kv.TemporalTx), fromBlock, toBlock, req, stream)
	}
	toBlock++ //+1 because internally Erigon using semantic [from, to), but some RPC have different semantic
	fromAddresses, toAddresses, allBlocks, err := traceFilterBitmaps(dbtx, req, fromBlock, toBlock)
	if err != nil {
		return err
	}

	chainConfig, err := api.chainConfig(dbtx)
	if err != nil {
		return err
	}

	var json = jsoniter.ConfigCompatibleWithStandardLibrary
	stream.WriteArrayStart()
	first := true
	// Execute all transactions in picked blocks

	count := uint64(^uint(0)) // this just makes it easier to use below
	if req.Count != nil {
		count = *req.Count
	}
	after := uint64(0) // this just makes it easier to use below
	if req.After != nil {
		after = *req.After
	}
	nSeen := uint64(0)
	nExported := uint64(0)

	it := allBlocks.Iterator()
	isPos := false
	for it.HasNext() {
		b := it.Next()
		// Extract transactions from block
		hash, hashErr := rawdb.ReadCanonicalHash(dbtx, b)
		if hashErr != nil {
			if first {
				first = false
			} else {
				stream.WriteMore()
			}
			stream.WriteObjectStart()
			rpc.HandleError(hashErr, stream)
			stream.WriteObjectEnd()
			continue
		}

		block, bErr := api.blockWithSenders(dbtx, hash, b)
		if bErr != nil {
			if first {
				first = false
			} else {
				stream.WriteMore()
			}
			stream.WriteObjectStart()
			rpc.HandleError(bErr, stream)
			stream.WriteObjectEnd()
			continue
		}
		if block == nil {
			if first {
				first = false
			} else {
				stream.WriteMore()
			}
			stream.WriteObjectStart()
			rpc.HandleError(fmt.Errorf("could not find block %x %d", hash, b), stream)
			stream.WriteObjectEnd()
			continue
		}

		blockHash := block.Hash()
		blockNumber := block.NumberU64()
		if !isPos && api._chainConfig.TerminalTotalDifficulty != nil {
			header := block.Header()
			isPos = header.Difficulty.Cmp(common.Big0) == 0 || header.Difficulty.Cmp(api._chainConfig.TerminalTotalDifficulty) >= 0
		}
		txs := block.Transactions()
		t, tErr := api.callManyTransactions(ctx, dbtx, txs, []string{TraceTypeTrace}, block.ParentHash(), rpc.BlockNumber(block.NumberU64()-1), block.Header(), -1 /* all tx indices */, types.MakeSigner(chainConfig, b), chainConfig.Rules(b, block.Time()))
		if tErr != nil {
			if first {
				first = false
			} else {
				stream.WriteMore()
			}
			stream.WriteObjectStart()
			rpc.HandleError(tErr, stream)
			stream.WriteObjectEnd()
			continue
		}
		includeAll := len(fromAddresses) == 0 && len(toAddresses) == 0
		for i, trace := range t {
			txPosition := uint64(i)
			txHash := txs[i].Hash()
			// Check if transaction concerns any of the addresses we wanted
			for _, pt := range trace.Trace {
				if includeAll || filter_trace(pt, fromAddresses, toAddresses) {
					nSeen++
					pt.BlockHash = &blockHash
					pt.BlockNumber = &blockNumber
					pt.TransactionHash = &txHash
					pt.TransactionPosition = &txPosition
					b, err := json.Marshal(pt)
					if err != nil {
						if first {
							first = false
						} else {
							stream.WriteMore()
						}
						stream.WriteObjectStart()
						rpc.HandleError(err, stream)
						stream.WriteObjectEnd()
						continue
					}
					if nSeen > after && nExported < count {
						if first {
							first = false
						} else {
							stream.WriteMore()
						}
						stream.Write(b)
						nExported++
					}
				}
			}
		}

		// if we are in POS
		// we dont check for uncles or block rewards
		if isPos {
			continue
		}

		minerReward, uncleRewards := ethash.AccumulateRewards(chainConfig, block.Header(), block.Uncles())
		if _, ok := toAddresses[block.Coinbase()]; ok || includeAll {
			nSeen++
			var tr ParityTrace
			var rewardAction = &RewardTraceAction{}
			rewardAction.Author = block.Coinbase()
			rewardAction.RewardType = "block" // nolint: goconst
			rewardAction.Value.ToInt().Set(minerReward.ToBig())
			tr.Action = rewardAction
			tr.BlockHash = &libcommon.Hash{}
			copy(tr.BlockHash[:], block.Hash().Bytes())
			tr.BlockNumber = new(uint64)
			*tr.BlockNumber = block.NumberU64()
			tr.Type = "reward" // nolint: goconst
			tr.TraceAddress = []int{}
			b, err := json.Marshal(tr)
			if err != nil {
				if first {
					first = false
				} else {
					stream.WriteMore()
				}
				stream.WriteObjectStart()
				rpc.HandleError(err, stream)
				stream.WriteObjectEnd()
				continue
			}
			if nSeen > after && nExported < count {
				if first {
					first = false
				} else {
					stream.WriteMore()
				}
				stream.Write(b)
				nExported++
			}
		}
		for i, uncle := range block.Uncles() {
			if _, ok := toAddresses[uncle.Coinbase]; ok || includeAll {
				if i < len(uncleRewards) {
					nSeen++
					var tr ParityTrace
					rewardAction := &RewardTraceAction{}
					rewardAction.Author = uncle.Coinbase
					rewardAction.RewardType = "uncle" // nolint: goconst
					rewardAction.Value.ToInt().Set(uncleRewards[i].ToBig())
					tr.Action = rewardAction
					tr.BlockHash = &libcommon.Hash{}
					copy(tr.BlockHash[:], block.Hash().Bytes())
					tr.BlockNumber = new(uint64)
					*tr.BlockNumber = block.NumberU64()
					tr.Type = "reward" // nolint: goconst
					tr.TraceAddress = []int{}
					b, err := json.Marshal(tr)
					if err != nil {
						if first {
							first = false
						} else {
							stream.WriteMore()
						}
						stream.WriteObjectStart()
						rpc.HandleError(err, stream)
						stream.WriteObjectEnd()
						continue
					}
					if nSeen > after && nExported < count {
						if first {
							first = false
						} else {
							stream.WriteMore()
						}
						stream.Write(b)
						nExported++
					}
				}
			}
		}
	}
	stream.WriteArrayEnd()
	return stream.Flush()
}

func (api *TraceAPIImpl) filterV3(ctx context.Context, dbtx kv.TemporalTx, fromBlock, toBlock uint64, req TraceFilterRequest, stream *jsoniter.Stream) error {
	var fromTxNum, toTxNum uint64
	var err error
	if fromBlock > 0 {
		fromTxNum, err = rawdbv3.TxNums.Min(dbtx, fromBlock)
		if err != nil {
			return err
		}
	}
	toTxNum, err = rawdbv3.TxNums.Max(dbtx, toBlock) // toBlock is an inclusive bound
	if err != nil {
		return err
	}
	toTxNum++ //+1 because internally Erigon using semantic [from, to), but some RPC have different semantic
	fromAddresses, toAddresses, allTxs, err := traceFilterBitmapsV3(dbtx, req, fromTxNum, toTxNum)
	if err != nil {
		return err
	}

	chainConfig, err := api.chainConfig(dbtx)
	if err != nil {
		return err
	}
	engine := api.engine()

	var json = jsoniter.ConfigCompatibleWithStandardLibrary
	stream.WriteArrayStart()
	first := true
	// Execute all transactions in picked blocks

	count := uint64(^uint(0)) // this just makes it easier to use below
	if req.Count != nil {
		count = *req.Count
	}
	after := uint64(0) // this just makes it easier to use below
	if req.After != nil {
		after = *req.After
	}
	vmConfig := vm.Config{}
	nSeen := uint64(0)
	nExported := uint64(0)
	includeAll := len(fromAddresses) == 0 && len(toAddresses) == 0
	it := MapTxNum2BlockNum(dbtx, allTxs)

	var lastBlockHash libcommon.Hash
	var lastHeader *types.Header
	var lastSigner *types.Signer
	var lastRules *chain.Rules

	stateReader := state.NewHistoryReaderV3()
	stateReader.SetTx(dbtx)
	noop := state.NewNoopWriter()

	for it.HasNext() {
		txNum, blockNum, txIndex, isFnalTxn, blockNumChanged, err := it.Next()
		if err != nil {
			if first {
				first = false
			} else {
				stream.WriteMore()
			}
			stream.WriteObjectStart()
			rpc.HandleError(err, stream)
			stream.WriteObjectEnd()
			continue
		}

		if blockNumChanged {
			if lastHeader, err = api._blockReader.HeaderByNumber(ctx, dbtx, blockNum); err != nil {
				if first {
					first = false
				} else {
					stream.WriteMore()
				}
				stream.WriteObjectStart()
				rpc.HandleError(err, stream)
				stream.WriteObjectEnd()
				continue
			}
			if lastHeader == nil {
				if first {
					first = false
				} else {
					stream.WriteMore()
				}
				stream.WriteObjectStart()
				rpc.HandleError(fmt.Errorf("header not found: %d", blockNum), stream)
				stream.WriteObjectEnd()
				continue
			}

			lastBlockHash = lastHeader.Hash()
			lastSigner = types.MakeSigner(chainConfig, blockNum)
			lastRules = chainConfig.Rules(blockNum, lastHeader.Time)
		}
		if isFnalTxn {
			body, _, err := api._blockReader.Body(ctx, dbtx, lastBlockHash, blockNum)
			if err != nil {
				if first {
					first = false
				} else {
					stream.WriteMore()
				}
				stream.WriteObjectStart()
				rpc.HandleError(err, stream)
				stream.WriteObjectEnd()
				continue
			}
			// Block reward section, handle specially
			minerReward, uncleRewards := ethash.AccumulateRewards(chainConfig, lastHeader, body.Uncles)
			if _, ok := toAddresses[lastHeader.Coinbase]; ok || includeAll {
				nSeen++
				var tr ParityTrace
				var rewardAction = &RewardTraceAction{}
				rewardAction.Author = lastHeader.Coinbase
				rewardAction.RewardType = "block" // nolint: goconst
				rewardAction.Value.ToInt().Set(minerReward.ToBig())
				tr.Action = rewardAction
				tr.BlockHash = &libcommon.Hash{}
				copy(tr.BlockHash[:], lastBlockHash.Bytes())
				tr.BlockNumber = new(uint64)
				*tr.BlockNumber = blockNum
				tr.Type = "reward" // nolint: goconst
				tr.TraceAddress = []int{}
				b, err := json.Marshal(tr)
				if err != nil {
					if first {
						first = false
					} else {
						stream.WriteMore()
					}
					stream.WriteObjectStart()
					rpc.HandleError(err, stream)
					stream.WriteObjectEnd()
					continue
				}
				if nSeen > after && nExported < count {
					if first {
						first = false
					} else {
						stream.WriteMore()
					}
					stream.Write(b)
					nExported++
				}
			}
			for i, uncle := range body.Uncles {
				if _, ok := toAddresses[uncle.Coinbase]; ok || includeAll {
					if i < len(uncleRewards) {
						nSeen++
						var tr ParityTrace
						rewardAction := &RewardTraceAction{}
						rewardAction.Author = uncle.Coinbase
						rewardAction.RewardType = "uncle" // nolint: goconst
						rewardAction.Value.ToInt().Set(uncleRewards[i].ToBig())
						tr.Action = rewardAction
						tr.BlockHash = &libcommon.Hash{}
						copy(tr.BlockHash[:], lastBlockHash[:])
						tr.BlockNumber = new(uint64)
						*tr.BlockNumber = blockNum
						tr.Type = "reward" // nolint: goconst
						tr.TraceAddress = []int{}
						b, err := json.Marshal(tr)
						if err != nil {
							if first {
								first = false
							} else {
								stream.WriteMore()
							}
							stream.WriteObjectStart()
							rpc.HandleError(err, stream)
							stream.WriteObjectEnd()
							continue
						}
						if nSeen > after && nExported < count {
							if first {
								first = false
							} else {
								stream.WriteMore()
							}
							stream.Write(b)
							nExported++
						}
					}
				}
			}
			continue
		}
		if txIndex == -1 { //is system tx
			continue
		}
		txIndexU64 := uint64(txIndex)
		//fmt.Printf("txNum=%d, blockNum=%d, txIndex=%d\n", txNum, blockNum, txIndex)
		txn, err := api._txnReader.TxnByIdxInBlock(ctx, dbtx, blockNum, txIndex)
		if err != nil {
			if first {
				first = false
			} else {
				stream.WriteMore()
			}
			stream.WriteObjectStart()
			rpc.HandleError(err, stream)
			stream.WriteObjectEnd()
			continue
		}
		if txn == nil {
			continue //guess block doesn't have transactions
		}
		txHash := txn.Hash()
		msg, err := txn.AsMessage(*lastSigner, lastHeader.BaseFee, lastRules)
		if err != nil {
			if first {
				first = false
			} else {
				stream.WriteMore()
			}
			stream.WriteObjectStart()
			rpc.HandleError(err, stream)
			stream.WriteObjectEnd()
			continue
		}
		stateReader.SetTxNum(txNum)
		stateCache := shards.NewStateCache(32, 0 /* no limit */) // this cache living only during current RPC call, but required to store state writes
		cachedReader := state.NewCachedReader(stateReader, stateCache)
		cachedWriter := state.NewCachedWriter(noop, stateCache)
		vmConfig.SkipAnalysis = core.SkipAnalysis(chainConfig, blockNum)
		traceResult := &TraceCallResult{Trace: []*ParityTrace{}}
		var ot OeTracer
		ot.compat = api.compatibility
		ot.r = traceResult
		ot.idx = []string{fmt.Sprintf("%d-", txIndex)}
		ot.traceAddr = []int{}
		vmConfig.Debug = true
		vmConfig.Tracer = &ot
		ibs := state.New(cachedReader)

		blockCtx := transactions.NewEVMBlockContext(engine, lastHeader, true /* requireCanonical */, dbtx, api._blockReader)
		txCtx := core.NewEVMTxContext(msg)
		evm := vm.NewEVM(blockCtx, txCtx, ibs, chainConfig, vmConfig)

		gp := new(core.GasPool).AddGas(msg.Gas())
		ibs.Prepare(txHash, lastBlockHash, txIndex)
		var execResult *core.ExecutionResult
		execResult, err = core.ApplyMessage(evm, msg, gp, true /* refunds */, false /* gasBailout */)
		if err != nil {
			if first {
				first = false
			} else {
				stream.WriteMore()
			}
			stream.WriteObjectStart()
			rpc.HandleError(err, stream)
			stream.WriteObjectEnd()
			continue
		}
		traceResult.Output = common.CopyBytes(execResult.ReturnData)
		if err = ibs.FinalizeTx(evm.ChainRules(), noop); err != nil {
			if first {
				first = false
			} else {
				stream.WriteMore()
			}
			stream.WriteObjectStart()
			rpc.HandleError(err, stream)
			stream.WriteObjectEnd()
			continue
		}
		if err = ibs.CommitBlock(evm.ChainRules(), cachedWriter); err != nil {
			if first {
				first = false
			} else {
				stream.WriteMore()
			}
			stream.WriteObjectStart()
			rpc.HandleError(err, stream)
			stream.WriteObjectEnd()
			continue
		}
		for _, pt := range traceResult.Trace {
			if includeAll || filter_trace(pt, fromAddresses, toAddresses) {
				nSeen++
				pt.BlockHash = &lastBlockHash
				pt.BlockNumber = &blockNum
				pt.TransactionHash = &txHash
				pt.TransactionPosition = &txIndexU64
				b, err := json.Marshal(pt)
				if err != nil {
					if first {
						first = false
					} else {
						stream.WriteMore()
					}
					stream.WriteObjectStart()
					rpc.HandleError(err, stream)
					stream.WriteObjectEnd()
					continue
				}
				if nSeen > after && nExported < count {
					if first {
						first = false
					} else {
						stream.WriteMore()
					}
					stream.Write(b)
					nExported++
				}
			}
		}
	}
	stream.WriteArrayEnd()
	return stream.Flush()
}

func filter_trace(pt *ParityTrace, fromAddresses map[libcommon.Address]struct{}, toAddresses map[libcommon.Address]struct{}) bool {
	switch action := pt.Action.(type) {
	case *CallTraceAction:
		_, f := fromAddresses[action.From]
		_, t := toAddresses[action.To]
		if f || t {
			return true
		}
	case *CreateTraceAction:
		_, f := fromAddresses[action.From]
		if f {
			return true
		}

		if res, ok := pt.Result.(*CreateTraceResult); ok {
			if res.Address != nil {
				if _, t := toAddresses[*res.Address]; t {
					return true
				}
			}
		}
	case *SuicideTraceAction:
		_, f := fromAddresses[action.Address]
		_, t := toAddresses[action.RefundAddress]
		if f || t {
			return true
		}
	}

	return false
}

func (api *TraceAPIImpl) callManyTransactions(ctx context.Context, dbtx kv.Tx, txs []types.Transaction, traceTypes []string, parentHash libcommon.Hash, parentNo rpc.BlockNumber, header *types.Header, txIndex int, signer *types.Signer, rules *chain.Rules) ([]*TraceCallResult, error) {
	callParams := make([]TraceCallParam, 0, len(txs))
	msgs := make([]types.Message, len(txs))
	for i, tx := range txs {
		hash := tx.Hash()
		callParams = append(callParams, TraceCallParam{
			txHash:     &hash,
			traceTypes: traceTypes,
		})
		var err error
		if msgs[i], err = tx.AsMessage(*signer, header.BaseFee, rules); err != nil {
			return nil, fmt.Errorf("convert tx into msg: %w", err)
		}
	}

	traces, cmErr := api.doCallMany(ctx, dbtx, msgs, callParams, &rpc.BlockNumberOrHash{
		BlockNumber:      &parentNo,
		BlockHash:        &parentHash,
		RequireCanonical: true,
	}, header, false /* gasBailout */, txIndex)

	if cmErr != nil {
		return nil, cmErr
	}

	return traces, nil
}

// TraceFilterRequest represents the arguments for trace_filter
type TraceFilterRequest struct {
	FromBlock   *hexutil.Uint64      `json:"fromBlock"`
	ToBlock     *hexutil.Uint64      `json:"toBlock"`
	FromAddress []*libcommon.Address `json:"fromAddress"`
	ToAddress   []*libcommon.Address `json:"toAddress"`
	Mode        TraceFilterMode      `json:"mode"`
	After       *uint64              `json:"after"`
	Count       *uint64              `json:"count"`
}

type TraceFilterMode string

const (
	// Default mode for TraceFilter. Unions results referred to addresses from FromAddress or ToAddress
	TraceFilterModeUnion = "union"
	// IntersectionMode retrives results referred to addresses provided both in FromAddress and ToAddress
	TraceFilterModeIntersection = "intersection"
)<|MERGE_RESOLUTION|>--- conflicted
+++ resolved
@@ -301,15 +301,7 @@
 			if errors.Is(err, ethdb.ErrKeyNotFound) {
 				continue
 			}
-<<<<<<< HEAD
 			allBlocks = iter.Union[uint64](allBlocks, it)
-=======
-			if allBlocks == nil {
-				allBlocks = it
-			} else {
-				allBlocks = iter.Union[uint64](allBlocks, it)
-			}
->>>>>>> ea7684a0
 			fromAddresses[*addr] = struct{}{}
 		}
 	}
@@ -320,15 +312,7 @@
 			if errors.Is(err, ethdb.ErrKeyNotFound) {
 				continue
 			}
-<<<<<<< HEAD
 			blocksTo = iter.Union[uint64](blocksTo, it)
-=======
-			if blocksTo == nil {
-				blocksTo = it
-			} else {
-				blocksTo = iter.Union[uint64](blocksTo, it)
-			}
->>>>>>> ea7684a0
 			toAddresses[*addr] = struct{}{}
 		}
 	}
@@ -343,25 +327,17 @@
 	case TraceFilterModeUnion:
 		fallthrough
 	default:
-<<<<<<< HEAD
-		allBlocks = iter.Union[uint64](allBlocks, blocksTo)
-=======
 		if allBlocks == nil {
 			allBlocks = blocksTo
 		} else {
 			allBlocks = iter.Union[uint64](allBlocks, blocksTo)
 		}
->>>>>>> ea7684a0
 	}
 
 	// Special case - if no addresses specified, take all traces
 	if len(req.FromAddress) == 0 && len(req.ToAddress) == 0 {
 		allBlocks = iter.Range[uint64](from, to)
-<<<<<<< HEAD
-	} else {
-=======
 		//} else {
->>>>>>> ea7684a0
 		//allBlocks.RemoveRange(0, from)
 		//allBlocks.RemoveRange(to, uint64(0x100000000))
 	}
