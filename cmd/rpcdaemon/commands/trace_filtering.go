--- conflicted
+++ resolved
@@ -670,15 +670,12 @@
 				stream.WriteObjectEnd()
 				continue
 			}
-<<<<<<< HEAD
-=======
 
 			if !isPos && chainConfig.TerminalTotalDifficulty != nil {
 				header := lastHeader
 				isPos = header.Difficulty.Cmp(common.Big0) == 0 || header.Difficulty.Cmp(chainConfig.TerminalTotalDifficulty) >= 0
 			}
 
->>>>>>> 00257831
 			lastBlockHash = lastHeader.Hash()
 			lastSigner = types.MakeSigner(chainConfig, blockNum, lastHeader.Time)
 			lastRules = chainConfig.Rules(blockNum, lastHeader.Time)
