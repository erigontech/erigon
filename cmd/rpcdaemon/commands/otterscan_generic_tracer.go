package commands

import (
	"context"

	"github.com/ledgerwatch/erigon-lib/chain"
	"github.com/ledgerwatch/erigon-lib/common"
	"github.com/ledgerwatch/erigon-lib/kv"
	"github.com/ledgerwatch/erigon/turbo/rpchelper"
	"github.com/ledgerwatch/log/v3"

	"github.com/ledgerwatch/erigon/core"
	"github.com/ledgerwatch/erigon/core/state"
	"github.com/ledgerwatch/erigon/core/types"
	"github.com/ledgerwatch/erigon/core/vm"
	"github.com/ledgerwatch/erigon/turbo/shards"
)

type GenericTracer interface {
	vm.EVMLogger
	SetTransaction(tx types.Transaction)
	Found() bool
}

func (api *OtterscanAPIImpl) genericTracer(dbtx kv.Tx, ctx context.Context, blockNum, txnID uint64, txIndex int, chainConfig *chain.Config, tracer GenericTracer) error {
	if api.historyV3(dbtx) {
		ttx := dbtx.(kv.TemporalTx)
		executor := txnExecutor(ttx, chainConfig, api.engine(), api._blockReader, tracer)

		// if block number changed, calculate all related field
		header, err := api._blockReader.HeaderByNumber(ctx, ttx, blockNum)
		if err != nil {
			return err
		}
		if header == nil {
			log.Warn("[rpc] header is nil", "blockNum", blockNum)
			return nil
		}
		executor.changeBlock(header)

		txn, err := api._txnReader.TxnByIdxInBlock(ctx, ttx, blockNum, txIndex)
		if err != nil {
			return err
		}
		if txn == nil {
			log.Warn("[rpc genericTracer] tx is nil", "blockNum", blockNum, "txIndex", txIndex)
			return nil
		}
		_, _, err = executor.execTx(txnID, txIndex, txn)
		if err != nil {
			return err
		}
		return nil
	}

	reader, err := rpchelper.CreateHistoryStateReader(dbtx, blockNum, txIndex, api.historyV3(dbtx), chainConfig.ChainName)
	if err != nil {
		return err
	}
	stateCache := shards.NewStateCache(32, 0 /* no limit */)
	cachedReader := state.NewCachedReader(reader, stateCache)
	noop := state.NewNoopWriter()
	cachedWriter := state.NewCachedWriter(noop, stateCache)

	ibs := state.New(cachedReader)
	signer := types.MakeSigner(chainConfig, blockNum)

	getHeader := func(hash common.Hash, number uint64) *types.Header {
		h, e := api._blockReader.Header(ctx, dbtx, hash, number)
		if e != nil {
			log.Error("getHeader error", "number", number, "hash", hash, "err", e)
		}
		return h
	}
	engine := api.engine()
	block, err := api.blockByNumberWithSenders(dbtx, blockNum)
	if err != nil {
		return err
	}
	if block == nil {
		return nil
	}

	header := block.Header()
	excessDataGas := header.ParentExcessDataGas(getHeader)
	rules := chainConfig.Rules(block.NumberU64(), header.Time)
	for idx, tx := range block.Transactions() {
		ibs.Prepare(tx.Hash(), block.Hash(), idx)

		msg, _ := tx.AsMessage(*signer, header.BaseFee, rules)

<<<<<<< HEAD
		BlockContext := core.NewEVMBlockContext(header, excessDataGas, core.GetHashFn(header, getHeader), engine, nil)
=======
		BlockContext := core.NewEVMBlockContext(header, core.GetHashFn(header, getHeader), engine, nil, excessDataGas)
>>>>>>> 4c8c7094
		TxContext := core.NewEVMTxContext(msg)

		vmenv := vm.NewEVM(BlockContext, TxContext, ibs, chainConfig, vm.Config{Debug: true, Tracer: tracer})
		if _, err := core.ApplyMessage(vmenv, msg, new(core.GasPool).AddGas(tx.GetGas()).AddDataGas(tx.GetDataGas()), true /* refunds */, false /* gasBailout */); err != nil {
			return err
		}
		_ = ibs.FinalizeTx(rules, cachedWriter)

		if tracer.Found() {
			tracer.SetTransaction(tx)
			return nil
		}
	}

	return nil
}<|MERGE_RESOLUTION|>--- conflicted
+++ resolved
@@ -89,11 +89,7 @@
 
 		msg, _ := tx.AsMessage(*signer, header.BaseFee, rules)
 
-<<<<<<< HEAD
-		BlockContext := core.NewEVMBlockContext(header, excessDataGas, core.GetHashFn(header, getHeader), engine, nil)
-=======
 		BlockContext := core.NewEVMBlockContext(header, core.GetHashFn(header, getHeader), engine, nil, excessDataGas)
->>>>>>> 4c8c7094
 		TxContext := core.NewEVMTxContext(msg)
 
 		vmenv := vm.NewEVM(BlockContext, TxContext, ibs, chainConfig, vm.Config{Debug: true, Tracer: tracer})
