--- conflicted
+++ resolved
@@ -174,8 +174,8 @@
 
 	// Get a new instance of the EVM
 	evm = vm.NewEVM(blockCtx, txCtx, st, chainConfig, vm.Config{Debug: false})
-	signer := types.MakeSigner(chainConfig, blockNum, block.TimeBig())
-	rules := chainConfig.Rules(blockNum, new(big.Int).SetUint64(blockCtx.Time))
+	signer := types.MakeSigner(chainConfig, blockNum, block.Time())
+	rules := chainConfig.Rules(blockNum, blockCtx.Time)
 
 	timeoutMilliSeconds := int64(5000)
 
@@ -205,14 +205,9 @@
 
 	// Setup the gas pool (also for unmetered requests)
 	// and apply the message.
-<<<<<<< HEAD
 	gp := new(core.GasPool).AddGas(math.MaxUint64).AddDataGas(math.MaxUint64)
-	for _, txn := range replayTransactions {
-=======
-	gp := new(core.GasPool).AddGas(math.MaxUint64)
 	for idx, txn := range replayTransactions {
 		st.Prepare(txn.Hash(), block.Hash(), idx)
->>>>>>> 57b1bdd5
 		msg, err := txn.AsMessage(*signer, block.BaseFee(), rules)
 		if err != nil {
 			return nil, err
