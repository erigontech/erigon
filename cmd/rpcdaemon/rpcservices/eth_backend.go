--- conflicted
+++ resolved
@@ -469,15 +469,14 @@
 	return peers, nil
 }
 
-<<<<<<< HEAD
+func (back *RemoteBackend) TxnumReader(ctx context.Context) rawdbv3.TxNumsReader {
+	return back.blockReader.TxnumReader(ctx)
+}
+
+func (back *RemoteBackend) BlockForTxNum(ctx context.Context, tx kv.Tx, txNum uint64) (uint64, bool, error) {
+	return back.blockReader.BlockForTxNum(ctx, tx, txNum)
+}
+
 func (back *RemoteBackend) EarliestBlockNum(ctx context.Context) (uint64, error) {
 	return back.blockReader.EarliestBlockNum(ctx)
-=======
-func (back *RemoteBackend) TxnumReader(ctx context.Context) rawdbv3.TxNumsReader {
-	return back.blockReader.TxnumReader(ctx)
-}
-
-func (back *RemoteBackend) BlockForTxNum(ctx context.Context, tx kv.Tx, txNum uint64) (uint64, bool, error) {
-	return back.blockReader.BlockForTxNum(ctx, tx, txNum)
->>>>>>> a8c2718e
 }