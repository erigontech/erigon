--- conflicted
+++ resolved
@@ -38,20 +38,10 @@
 		ethConfig := ethconfig.Defaults
 		ethConfig.L2RpcUrl = cfg.L2RpcUrl
 
-<<<<<<< HEAD
-		apiList := jsonrpc.APIList(db, backend, txPool, mining, ff, stateCache, blockReader, agg, cfg, engine, &ethConfig, nil, logger)
+		apiList := jsonrpc.APIList(db, backend, txPool, nil, mining, ff, stateCache, blockReader, agg, cfg, engine, &ethConfig, nil, logger)
 		rpc.PreAllocateRPCMetricLabels(apiList)
 		if err := cli.StartRpcServer(ctx, cfg, apiList, logger); err != nil {
 			logger.Error(err.Error())
-=======
-		// TODO: Replace with correct consensus Engine
-		engine := ethash.NewFaker()
-		// zkevm: the raw pool needed for limbo calls will not work if rpcdaemon is running as a standalone process.  Only the sequencer would have this detail
-		// so we pass a nil raw pool here
-		apiList := commands.APIList(db, borDb, backend, txPool, nil, mining, ff, stateCache, blockReader, agg, *cfg, engine, &ethconfig.Defaults, nil)
-		if err := cli.StartRpcServer(ctx, *cfg, apiList, nil); err != nil {
-			log.Error(err.Error())
->>>>>>> da394079
 			return nil
 		}
 
