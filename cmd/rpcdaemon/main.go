--- conflicted
+++ resolved
@@ -16,11 +16,7 @@
 	rootCtx, rootCancel := common.RootContext()
 	cmd.RunE = func(cmd *cobra.Command, args []string) error {
 		logger := log.New()
-<<<<<<< HEAD
-		db, backend, txPool, mining, starknet, stateCache, blockReader, err := cli.RemoteServices(cmd.Context(), *cfg, logger, rootCancel)
-=======
-		db, borDb, backend, txPool, mining, stateCache, blockReader, err := cli.RemoteServices(cmd.Context(), *cfg, logger, rootCancel)
->>>>>>> 22192e4b
+		db, borDb, backend, txPool, mining, starknet, stateCache, blockReader, err := cli.RemoteServices(cmd.Context(), *cfg, logger, rootCancel)
 		if err != nil {
 			log.Error("Could not connect to DB", "error", err)
 			return nil
@@ -34,11 +30,7 @@
 			log.Info("filters are not supported in chaindata mode")
 		}
 
-<<<<<<< HEAD
-		if err := cli.StartRpcServer(cmd.Context(), *cfg, commands.APIList(cmd.Context(), db, backend, txPool, mining, starknet, ff, stateCache, blockReader, *cfg, nil)); err != nil {
-=======
-		if err := cli.StartRpcServer(cmd.Context(), *cfg, commands.APIList(cmd.Context(), db, borDb, backend, txPool, mining, ff, stateCache, blockReader, *cfg, nil)); err != nil {
->>>>>>> 22192e4b
+		if err := cli.StartRpcServer(cmd.Context(), *cfg, commands.APIList(cmd.Context(), db, borDb, backend, txPool, mining, starknet, ff, stateCache, blockReader, *cfg, nil)); err != nil {
 			log.Error(err.Error())
 			return nil
 		}
