--- conflicted
+++ resolved
@@ -5,16 +5,12 @@
 	"fmt"
 	"net/http"
 
-<<<<<<< HEAD
-	"github.com/ledgerwatch/erigon-lib/common/hexutil"
-
-	"github.com/ledgerwatch/erigon/rpc"
-=======
 	"github.com/erigontech/erigon/rpc"
->>>>>>> 59f21d50
 )
 
-var errTimestampTooOld = errors.New("timestamp too old")
+var (
+	errTimestampTooOld = errors.New("timestamp too old")
+)
 
 func checkTime(
 	r *http.Request,
