- [Introduction](#introduction)
- [Getting Started](#getting-started)
  - [Running locally](#running-locally)
  - [Running remotely](#running-remotely)
  - [Healthcheck](#healthcheck)
  - [Testing](#testing)
- [FAQ](#faq)
  - [Relations between prune options and rpc methods](#relations-between-prune-options-and-rpc-methods)
  - [RPC Implementation Status](#rpc-implementation-status)
  - [Securing the communication between RPC daemon and Erigon instance via TLS and authentication](#securing-the-communication-between-rpc-daemon-and-erigon-instance-via-tls-and-authentication)
  - [Ethstats](#ethstats)
  - [Allowing only specific methods (Allowlist)](#allowing-only-specific-methods-allowlist)
  - [Server load too high](#server-load-too-high)
  - [Faster Batch requests](#faster-batch-requests)
- [For Developers](#for-developers)
  - [Code generation](#code-generation)

## Introduction

Erigon's `rpcdaemon` runs in its own separate process.

This brings many benefits including easier development, the ability to run multiple daemons at once, and the ability to
run the daemon remotely. It is possible to run the daemon locally as well (read-only) if both processes have access to
the data folder.

## Getting Started

The `rpcdaemon` gets built as part of the main `erigon` build process, but you can build it directly with this command:

```[bash]
make rpcdaemon
```

### Running locally

<<<<<<< HEAD
Run `rpcdaemon` on the same computer with Erigon. This is the default option because it uses Shared Memory access to Erigon's db -
=======
Run `rpcdaemon` on the same computer with Erigon. This is the default option because it uses Shared Memory access to
Erigon's db -
>>>>>>> cf916078
it's much faster than TCP access. Provide both `--datadir` and `--private.api.addr` flags:

```[bash]
make erigon
./build/bin/erigon --datadir=<your_data_dir> --private.api.addr=localhost:9090
make rpcdaemon
./build/bin/rpcdaemon --datadir=<your_data_dir> --txpool.api.addr=localhost:9090 --private.api.addr=localhost:9090 --http.api=eth,erigon,web3,net,debug,trace,txpool
```

Note that we've also specified which RPC namespaces to enable in the above command by `--http.api` flag.

### Running remotely

To start the daemon remotely - just don't set the `--datadir` flag:

```[bash]
make erigon
./build/bin/erigon --datadir=<your_data_dir> --private.api.addr=0.0.0.0:9090
make rpcdaemon
./build/bin/rpcdaemon --private.api.addr=<erigon_ip>:9090 --txpool.api.addr=localhost:9090 --http.api=eth,erigon,web3,net,debug,trace,txpool
```

The daemon should respond with something like:

```[bash]
INFO [date-time] HTTP endpoint opened url=localhost:8545...
```

When RPC daemon runs remotely, by default it maintains a state cache, which is updated every time when Erigon imports a
new block. When state cache is reasonably warm, it allows such remote RPC daemon to execute queries related to `latest`
block (i.e. to current state) with comparable performance to a local RPC daemon
(around 2x slower vs 10x slower without state cache). Since there can be multiple such RPC daemons per one Erigon node,
it may scale well for some workloads that are heavy on the current state queries.

### Healthcheck

There are 2 options for running healtchecks: POST request or a GET request with custom headers. Both options are
available at the `/health` endpoint.

#### POST request

If the health check is successful it returns 200 OK.

If the health check fails it returns 500 Internal Server Error.

Configuration of the health check is sent as POST body of the method.

```
{
   "min_peer_count": <minimal number of the node peers>,
   "known_block": <number_of_block_that_node_should_know>
}
```

Not adding a check disables that.

**`min_peer_count`** -- checks for minimum of healthy node peers. Requires
`net` namespace to be listed in `http.api`.

**`known_block`** -- sets up the block that node has to know about. Requires
`eth` namespace to be listed in `http.api`.

Example request
`http POST http://localhost:8545/health --raw '{"min_peer_count": 3, "known_block": "0x1F"}'`
Example response

```json
{
  "check_block": "HEALTHY",
  "healthcheck_query": "HEALTHY",
  "min_peer_count": "HEALTHY"
}
```

#### GET with headers

If the healthcheck is successful it will return a 200 status code.

If the healthcheck fails for any reason a status 500 will be returned. This is true if one of the criteria requested
fails its check.

You can set any number of values on the `X-ERIGON-HEALTHCHECK` header. Ones that are not included are skipped in the
checks.

Available Options:

- `synced` - will check if the node has completed syncing
- `min_peer_count<count>` - will check that the node has at least `<count>` many peers
- `check_block<block>` - will check that the node is at least ahead of the `<block>` specified
- `max_seconds_behind<seconds>` - will check that the node is no more than `<seconds>` behind from its latest block

Example Request

```bash
curl --location --request GET 'http://localhost:8545/health' \
--header 'X-ERIGON-HEALTHCHECK: min_peer_count1' \
--header 'X-ERIGON-HEALTHCHECK: synced' \
--header 'X-ERIGON-HEALTHCHECK: max_seconds_behind600'
```

Example Response

```json
{
  "check_block": "DISABLED",
  "max_seconds_behind": "HEALTHY",
  "min_peer_count": "HEALTHY",
  "synced": "HEALTHY"
}
```

### Testing

By default, the `rpcdaemon` serves data from `localhost:8545`. You may send `curl` commands to see if things are
working.

Try `eth_blockNumber` for example. In a third terminal window enter this command:

```[bash]
curl -X POST -H "Content-Type: application/json" --data '{"jsonrpc": "2.0", "method": "eth_blockNumber", "params": [], "id":1}' localhost:8545
```

This should return something along the lines of this (depending on how far your Erigon node has synced):

```[bash]
{
    "jsonrpc": "2.0",
    "id": 1,
    "result":" 0xa5b9ba"
}
```

Also, there
are [extensive instructions for using Postman](https://github.com/erigontech/erigon/wiki/Using-Postman-to-Test-TurboGeth-RPC)
to test the RPC.

### Debugging

To print more detailed logs for 1 request - add `--rpc.dbg.single=true` flag. Then can send HTTP header `"dbg: true"`:

```
curl -X POST -H "dbg: true" -H "Content-Type: application/json" --data '{"jsonrpc": "2.0", "method": "eth_blockNumber", "params": [], "id":1}' localhost:8545
```

## FAQ

### Relations between prune options and RPC methods

Next options available (by `--prune` flag):

```
* h - prune history (ChangeSets, HistoryIndices - used to access historical state, like eth_getStorageAt, eth_getBalanceAt, debug_traceTransaction, trace_block, trace_transaction, etc.)
* r - prune receipts (Receipts, Logs, LogTopicIndex, LogAddressIndex - used by eth_getLogs and similar RPC methods)
* t - prune txn lookup (used to get transaction by hash)
* c - prune call traces (used by trace_filter method)
```

By default data pruned after 90K blocks, can change it by flags like `--prune.history.after=100_000`

Some methods, if not found historical data in DB, can fallback to old blocks re-execution - but it requires `h`.

### The --http.url flag

the `--http.url` flag is an optional flag which allows one to bind the HTTP server to a socket, for
example, `tcp6://:8545` or `unix:///erigon_http.socket`

If the `--http.url` flag is set, then `--http.addr` and `--http.port` with both be ignored.

note that this is NOT geth-style IPC. for that, read the next section, IPC endpoint(geth-compatible)

### HTTPS, HTTP2, and H2C

Erigon supports HTTPS, HTTP2, and H2C out of the box. H2C is served by the default HTTP handler.

To enable the HTTPS+HTTP2 server, add flag `--https.enabled`, along with providing flags `--https.cert="/path/to.cert"`
and `--https.key=/path/to.key`

By default, the HTTPS server will run on the HTTP port + 363. use flag `--https.port` to set the port

The HTTPS server will inherit all other configuration parameters from http, for instance, enabling the websocket server,
cors domains, or enabled namespaces

If the `--https.url` flag is set, then `--https.addr` and `--https.port` with both be ignored.

### IPC endpoint (geth compatible)

erigon supports the geth-style unix socket IPC. you can enable this with `--socket.enabled` flag,
and setting the `--socket.url` flag. For instance, if you wanted the socket to exist at `/var/run/erigon.ipc`,
you would do `--socket.url=unix:///var/run/erigon.ipc`

you can also use `--socket.url=tcp://<addr>:<port>` to serve the raw jsonrpc2 protocol over tcp

the socket will inherit the namespaces from `http.api`

### RPC Implementation Status

Label "remote" means: `--private.api.addr` flag is required.

The following table shows the current implementation status of Erigon's RPC daemon.

| Command                                    | Avail   | Notes                                                 |
<<<<<<< HEAD
| ------------------------------------------ | ------- | ----------------------------------------------------- |
=======
|--------------------------------------------|---------|-------------------------------------------------------|
>>>>>>> cf916078
| admin_nodeInfo                             | Yes     |                                                       |
| admin_peers                                | Yes     |                                                       |
| admin_addPeer                              | Yes     |                                                       |
|                                            |         |                                                       |
| web3_clientVersion                         | Yes     |                                                       |
| web3_sha3                                  | Yes     |                                                       |
|                                            |         |                                                       |
| net_listening                              | HC      | (`remote` hard coded returns true)                    |
| net_peerCount                              | Limited | only internal sentries counted                        |
| net_version                                | Yes     | `remote`.                                             |
|                                            |         |                                                       |
| eth_blockNumber                            | Yes     |                                                       |
| eth_chainID/eth_chainId                    | Yes     |                                                       |
| eth_protocolVersion                        | Yes     |                                                       |
| eth_syncing                                | Yes     |                                                       |
| eth_gasPrice                               | Yes     |                                                       |
| eth_maxPriorityFeePerGas                   | Yes     |                                                       |
| eth_feeHistory                             | Yes     |                                                       |
|                                            |         |                                                       |
| eth_getBlockByHash                         | Yes     |                                                       |
| eth_getBlockByNumber                       | Yes     |                                                       |
| eth_getBlockTransactionCountByHash         | Yes     |                                                       |
| eth_getBlockTransactionCountByNumber       | Yes     |                                                       |
| eth_getUncleByBlockHashAndIndex            | Yes     |                                                       |
| eth_getUncleByBlockNumberAndIndex          | Yes     |                                                       |
| eth_getUncleCountByBlockHash               | Yes     |                                                       |
| eth_getUncleCountByBlockNumber             | Yes     |                                                       |
|                                            |         |                                                       |
| eth_getTransactionByHash                   | Yes     |                                                       |
| eth_getRawTransactionByHash                | Yes     |                                                       |
| eth_getTransactionByBlockHashAndIndex      | Yes     |                                                       |
| eth_retRawTransactionByBlockHashAndIndex   | Yes     |                                                       |
| eth_getTransactionByBlockNumberAndIndex    | Yes     |                                                       |
| eth_retRawTransactionByBlockNumberAndIndex | Yes     |                                                       |
| eth_getTransactionReceipt                  | Yes     |                                                       |
| eth_getBlockReceipts                       | Yes     |                                                       |
|                                            |         |                                                       |
| eth_estimateGas                            | Yes     |                                                       |
| eth_getBalance                             | Yes     |                                                       |
| eth_getCode                                | Yes     |                                                       |
| eth_getTransactionCount                    | Yes     |                                                       |
| eth_getStorageAt                           | Yes     |                                                       |
| eth_call                                   | Yes     |                                                       |
| eth_callMany                               | Yes     | Erigon Method PR#4567                                 |
| eth_callBundle                             | Yes     |                                                       |
| eth_createAccessList                       | Yes     |                                                       |
|                                            |         |                                                       |
| eth_newFilter                              | Yes     | Added by PR#4253                                      |
| eth_newBlockFilter                         | Yes     |                                                       |
| eth_newPendingTransactionFilter            | Yes     |                                                       |
| eth_getFilterLogs                          | Yes     | Added by PR#6514                                      |
| eth_getFilterChanges                       | Yes     |                                                       |
| eth_uninstallFilter                        | Yes     |                                                       |
| eth_getLogs                                | Yes     |                                                       |
|                                            |         |                                                       |
| eth_accounts                               | No      | deprecated                                            |
| eth_sendRawTransaction                     | Yes     | `remote`.                                             |
| eth_sendTransaction                        | -       | not yet implemented                                   |
| eth_sign                                   | No      | deprecated                                            |
| eth_signTransaction                        | -       | not yet implemented                                   |
| eth_signTypedData                          | -       | ????                                                  |
|                                            |         |                                                       |
| eth_getProof                               | Yes     | Limited to last 100000 blocks                         |
|                                            |         |                                                       |
| eth_mining                                 | Yes     | returns true if --mine flag provided                  |
| eth_coinbase                               | Yes     |                                                       |
| eth_hashrate                               | Yes     |                                                       |
| eth_submitHashrate                         | Yes     |                                                       |
| eth_getWork                                | Yes     |                                                       |
| eth_submitWork                             | Yes     |                                                       |
|                                            |         |                                                       |
| eth_subscribe                              | Limited | Websock Only - newHeads,                              |
|                                            |         | newPendingTransactionsWithBody,                       |
|                                            |         | newPendingTransactions,                               |
|                                            |         | newPendingBlock                                       |
|                                            |         | logs                                                  |
| eth_unsubscribe                            | Yes     | Websock Only                                          |
|                                            |         |                                                       |
| engine_newPayloadV1                        | Yes     |                                                       |
| engine_newPayloadV2                        | Yes     |                                                       |
| engine_newPayloadV3                        | Yes     |                                                       |
| engine_newPayloadV4                        | Yes     | Added in Pectra                                       |
| engine_forkchoiceUpdatedV1                 | Yes     |                                                       |
| engine_forkchoiceUpdatedV2                 | Yes     |                                                       |
| engine_forkchoiceUpdatedV3                 | Yes     |                                                       |
| engine_getPayloadV1                        | Yes     |                                                       |
| engine_getPayloadV2                        | Yes     |                                                       |
| engine_getPayloadV3                        | Yes     |                                                       |
| engine_getPayloadV4                        | Yes     | Added in Pectra                                       |
| engine_getPayloadBodiesByHashV1            | Yes     |                                                       |
| engine_getPayloadBodiesByRangeV1           | Yes     |                                                       |
| engine_getClientVersionV1                  | Yes     |                                                       |
| engine_getBlobsV1                          | Yes     |                                                       |
|                                            |         |                                                       |
| debug_getRawReceipts                       | Yes     | `debug_` expected to be private                       |
| debug_accountRange                         | Yes     |                                                       |
| debug_accountAt                            | Yes     |                                                       |
| debug_getModifiedAccountsByNumber          | Yes     |                                                       |
| debug_getModifiedAccountsByHash            | Yes     |                                                       |
| debug_storageRangeAt                       | Yes     | see https://github.com/erigontech/erigon/issues/14186 |
| debug_traceBlockByHash                     | Yes     | Streaming (can handle huge results)                   |
| debug_traceBlockByNumber                   | Yes     | Streaming (can handle huge results)                   |
| debug_traceTransaction                     | Yes     | Streaming (can handle huge results)                   |
| debug_traceCall                            | Yes     | Streaming (can handle huge results)                   |
| debug_traceCallMany                        | Yes     | Erigon Method PR#4567.                                |
<<<<<<< HEAD
=======
| debug_setMemoryLimit                       | Yes     |                                                       |
| debug_setGCPercent                         | Yes     |                                                       |
| debug_freeOSMemory                         | Yes     |                                                       |
| debug_gcStats                              | Yes     |                                                       |
| debug_memStats                             | Yes     |                                                       |
>>>>>>> cf916078
|                                            |         |                                                       |
| trace_call                                 | Yes     |                                                       |
| trace_callMany                             | Yes     |                                                       |
| trace_rawTransaction                       | -       | not yet implemented (come help!)                      |
| trace_replayBlockTransactions              | yes     | stateDiff only (come help!)                           |
| trace_replayTransaction                    | yes     | stateDiff only (come help!)                           |
| trace_block                                | Yes     |                                                       |
| trace_filter                               | Yes     | no pagination, but streaming                          |
| trace_get                                  | Yes     |                                                       |
| trace_transaction                          | Yes     |                                                       |
|                                            |         |                                                       |
| txpool_content                             | Yes     | `remote`                                              |
| txpool_contentFrom                         | Yes     | `remote`                                              |
| txpool_status                              | Yes     | `remote`                                              |
|                                            |         |                                                       |
| eth_getCompilers                           | No      | deprecated                                            |
| eth_compileLLL                             | No      | deprecated                                            |
| eth_compileSolidity                        | No      | deprecated                                            |
| eth_compileSerpent                         | No      | deprecated                                            |
|                                            |         |                                                       |
| db_putString                               | No      | deprecated                                            |
| db_getString                               | No      | deprecated                                            |
| db_putHex                                  | No      | deprecated                                            |
| db_getHex                                  | No      | deprecated                                            |
|                                            |         |                                                       |
| erigon_getHeaderByHash                     | Yes     | Erigon only                                           |
| erigon_getBlockReceiptsByBlockHash         | Yes     | Erigon only                                           |
| erigon_getHeaderByNumber                   | Yes     | Erigon only                                           |
| erigon_getLogsByHash                       | Yes     | Erigon only                                           |
| erigon_forks                               | Yes     | Erigon only                                           |
| erigon_getBlockByTimestamp                 | Yes     | Erigon only                                           |
| erigon_BlockNumber                         | Yes     | Erigon only                                           |
| erigon_getLatestLogs                       | Yes     | Erigon only                                           |
|                                            |         |                                                       |
| bor_getSnapshot                            | Yes     | Bor only                                              |
| bor_getAuthor                              | Yes     | Bor only                                              |
| bor_getSnapshotAtHash                      | Yes     | Bor only                                              |
| bor_getSigners                             | Yes     | Bor only                                              |
| bor_getSignersAtHash                       | Yes     | Bor only                                              |
| bor_getCurrentProposer                     | Yes     | Bor only                                              |
| bor_getCurrentValidators                   | Yes     | Bor only                                              |
| bor_getSnapshotProposerSequence            | Yes     | Bor only                                              |
| bor_getRootHash                            | Yes     | Bor only                                              |
| bor_getVoteOnHash                          | Yes     | Bor only                                              |

### GraphQL

| Command         | Avail | Notes |
| --------------- | ----- | ----- |
| GetBlockDetails | Yes   |       |
| GetChainID      | Yes   |       |

This table is constantly updated. Please visit again.

### Securing the communication between RPC daemon and Erigon instance via TLS and authentication

In some cases, it is useful to run Erigon nodes in a different network (for example, in a Public cloud), but RPC daemon
locally. To ensure the integrity of communication and access control to the Erigon node, TLS authentication can be
enabled. On the high level, the process consists of these steps (this process needs to be done for any "cluster" of
Erigon and RPC daemon nodes that are supposed to work together):

1. Generate key pair for the Certificate Authority (CA). The private key of CA will be used to authorise new Erigon
   instances as well as new RPC daemon instances, so that they can mutually authenticate.
2. Create CA certificate file that needs to be deployed on any Erigon instance and any RPC daemon. This CA cert file is
   used as a "root of trust", whatever is in it, will be trusted by the participants when they authenticate their
   counterparts.
3. For each Erigon instance and each RPC daemon instance, generate a key pair. If you are lazy, you can generate one
   pair for all Erigon nodes, and one pair for all RPC daemons, and copy these keys around.
4. Using the CA private key, create certificate file for each public key generated on the previous step. This
   effectively "inducts" these keys into the "cluster of trust".
5. On each instance, deploy 3 files - CA certificate, instance key, and certificate signed by CA for this instance key.

Following is the detailed description of how it can be done using `openssl` suite of tools.

Generate CA key pair using Elliptic Curve (as opposed to RSA). The generated CA key will be in the file `CA-key.pem`.
Access to this file will allow anyone to later include any new instance key pair into the "cluster of trust", so keep it
secure.

```
openssl ecparam -name prime256v1 -genkey -noout -out CA-key.pem
```

Create CA self-signed certificate (this command will ask questions, answers aren't important for now). The file created
by this command is `CA-cert.pem`

```
openssl req -x509 -new -nodes -key CA-key.pem -sha256 -days 3650 -out CA-cert.pem
```

For Erigon node, generate a key pair:

```
openssl ecparam -name prime256v1 -genkey -noout -out erigon-key.pem
```

Also, generate one for the RPC daemon:

```
openssl ecparam -name prime256v1 -genkey -noout -out RPC-key.pem
```

Now create certificate signing request for Erigon key pair:

```
openssl req -new -key erigon-key.pem -out erigon.csr
```

And from this request, produce the certificate (signed by CA), proving that this key is now part of the "cluster of
trust"

```
openssl x509 -req -in erigon.csr -CA CA-cert.pem -CAkey CA-key.pem -CAcreateserial -out erigon.crt -days 3650 -sha256
```

Then, produce the certificate signing request for RPC daemon key pair:

```
openssl req -new -key RPC-key.pem -out RPC.csr
```

And from this request, produce the certificate (signed by CA), proving that this key is now part of the "cluster of
trust"

```
openssl x509 -req -in RPC.csr -CA CA-cert.pem -CAkey CA-key.pem -CAcreateserial -out RPC.crt -days 3650 -sha256
```

When this is all done, these three files need to be placed on the machine where Erigon is running: `CA-cert.pem`
, `erigon-key.pem`, `erigon.crt`. And Erigon needs to be run with these extra options:

```
--tls --tls.cacert CA-cert.pem --tls.key erigon-key.pem --tls.cert erigon.crt
```

On the RPC daemon machine, these three files need to be placed: `CA-cert.pem`, `RPC-key.pem`, and `RPC.crt`. And RPC
daemon needs to be started with these extra options:

```
--tls.key RPC-key.pem --tls.cacert CA-cert.pem --tls.cert RPC.crt
```

**WARNING** Normally, the "client side" (which in our case is RPC daemon), verifies that the host name of the server
matches the "Common Name" attribute of the "server" certificate. At this stage, this verification is turned off, and it
will be turned on again once we have updated the instruction above on how to properly generate certificates with "Common
Name".

When running Erigon instance in the Google Cloud, for example, you need to specify the **Internal IP** in
the `--private.api.addr` option. And, you will need to open the firewall on the port you are using, so that connection
to the Erigon instances can be made.

### Ethstats

This version of the RPC daemon is compatible with [ethstats-client](https://github.com/goerli/ethstats-client).

To run ethstats, run the RPC daemon remotely and open some of the APIs.

`./build/bin/rpcdaemon --private.api.addr=localhost:9090 --http.api=net,eth,web3`

Then update your `app.json` for ethstats-client like that:

```json
[
  {
    "name": "ethstats",
    "script": "app.js",
    "log_date_format": "YYYY-MM-DD HH:mm Z",
    "merge_logs": false,
    "watch": false,
    "max_restarts": 10,
    "exec_interpreter": "node",
    "exec_mode": "fork_mode",
    "env": {
      "NODE_ENV": "production",
      "RPC_HOST": "localhost",
      "RPC_PORT": "8545",
      "LISTENING_PORT": "30303",
      "INSTANCE_NAME": "Erigon node",
      "CONTACT_DETAILS": "<your twitter handle>",
      "WS_SERVER": "wss://ethstats.net/api",
      "WS_SECRET": "<put your secret key here>",
      "VERBOSITY": 2
    }
  }
]
```

Run ethstats-client through pm2 as usual.

You will see these warnings in the RPC daemon output, but they are expected

```
WARN [11-05|09:03:47.911] Served                                   conn=127.0.0.1:59753 method=eth_newBlockFilter reqid=5 t="21.194µs" err="the method eth_newBlockFilter does not exist/is not available"
WARN [11-05|09:03:47.911] Served                                   conn=127.0.0.1:59754 method=eth_newPendingTransactionFilter reqid=6 t="9.053µs"  err="the method eth_newPendingTransactionFilter does not exist/is not available"
```

### Allowing only specific methods (Allowlist)

In some cases you might want to only allow certain methods in the namespaces and hide others. That is possible
with `rpc.accessList` flag.

1. Create a file, say, `rules.json`

2. Add the following content

```json
{
  "allow": ["net_version", "web3_eth_getBlockByHash"]
}
```

3. Provide this file to the rpcdaemon using `--rpc.accessList` flag

```
> rpcdaemon --private.api.addr=localhost:9090 --http.api=eth,debug,net,web3 --rpc.accessList=rules.json
```

Now only these two methods are available.

### Clients getting timeout, but server load is low

In this case: increase default rate-limit - amount of requests server handle simultaneously - requests over this limit
will wait. Increase it - if your 'hot data' is small or have much RAM or see "request timeout" while server load is low.

```
./build/bin/erigon --private.api.addr=localhost:9090 --private.api.ratelimit=1024
```

### Server load too high

Reduce `--private.api.ratelimit`

### Read DB directly without Json-RPC/Graphql

[./../../docs/programmers_guide/db_faq.md](./../../docs/programmers_guide/db_faq.md)

### Faster Batch requests

Currently batch requests are spawn multiple goroutines and process all sub-requests in parallel. To limit impact of 1
huge batch to other users - added flag `--rpc.batch.concurrency` (default: 2). Increase it to process large batches
faster.

Known Issue: if at least 1 request is "streamable" (has parameter of type \*jsoniter.Stream) - then whole batch will
processed sequentially (on 1 goroutine).

## For Developers

### Code generation

`go.mod` stores right version of generators, use `make grpc` to install it and generate code (it also installs protoc
into ./build/bin folder).<|MERGE_RESOLUTION|>--- conflicted
+++ resolved
@@ -33,12 +33,8 @@
 
 ### Running locally
 
-<<<<<<< HEAD
-Run `rpcdaemon` on the same computer with Erigon. This is the default option because it uses Shared Memory access to Erigon's db -
-=======
 Run `rpcdaemon` on the same computer with Erigon. This is the default option because it uses Shared Memory access to
 Erigon's db -
->>>>>>> cf916078
 it's much faster than TCP access. Provide both `--datadir` and `--private.api.addr` flags:
 
 ```[bash]
@@ -240,11 +236,7 @@
 The following table shows the current implementation status of Erigon's RPC daemon.
 
 | Command                                    | Avail   | Notes                                                 |
-<<<<<<< HEAD
-| ------------------------------------------ | ------- | ----------------------------------------------------- |
-=======
 |--------------------------------------------|---------|-------------------------------------------------------|
->>>>>>> cf916078
 | admin_nodeInfo                             | Yes     |                                                       |
 | admin_peers                                | Yes     |                                                       |
 | admin_addPeer                              | Yes     |                                                       |
@@ -350,14 +342,11 @@
 | debug_traceTransaction                     | Yes     | Streaming (can handle huge results)                   |
 | debug_traceCall                            | Yes     | Streaming (can handle huge results)                   |
 | debug_traceCallMany                        | Yes     | Erigon Method PR#4567.                                |
-<<<<<<< HEAD
-=======
 | debug_setMemoryLimit                       | Yes     |                                                       |
 | debug_setGCPercent                         | Yes     |                                                       |
 | debug_freeOSMemory                         | Yes     |                                                       |
 | debug_gcStats                              | Yes     |                                                       |
 | debug_memStats                             | Yes     |                                                       |
->>>>>>> cf916078
 |                                            |         |                                                       |
 | trace_call                                 | Yes     |                                                       |
 | trace_callMany                             | Yes     |                                                       |
