// Copyright 2024 The Erigon Authors
// This file is part of Erigon.
//
// Erigon is free software: you can redistribute it and/or modify
// it under the terms of the GNU Lesser General Public License as published by
// the Free Software Foundation, either version 3 of the License, or
// (at your option) any later version.
//
// Erigon is distributed in the hope that it will be useful,
// but WITHOUT ANY WARRANTY; without even the implied warranty of
// MERCHANTABILITY or FITNESS FOR A PARTICULAR PURPOSE. See the
// GNU Lesser General Public License for more details.
//
// You should have received a copy of the GNU Lesser General Public License
// along with Erigon. If not, see <http://www.gnu.org/licenses/>.

package rpcdaemontest

import (
	"context"
	"crypto/ecdsa"
	"encoding/binary"
	"fmt"
	"math/big"
	"net"
	"testing"

	"github.com/holiman/uint256"
	"google.golang.org/grpc"
	"google.golang.org/grpc/credentials/insecure"
	"google.golang.org/grpc/test/bufconn"

	"github.com/erigontech/erigon-lib/common"
	"github.com/erigontech/erigon-lib/common/u256"
	"github.com/erigontech/erigon-lib/crypto"
	remote "github.com/erigontech/erigon-lib/gointerfaces/remoteproto"
	txpool "github.com/erigontech/erigon-lib/gointerfaces/txpoolproto"
	"github.com/erigontech/erigon-lib/log/v3"
	"github.com/erigontech/erigon/core"
	"github.com/erigontech/erigon/core/vm"
	"github.com/erigontech/erigon/db/kv"
	"github.com/erigontech/erigon/execution/abi/bind"
	"github.com/erigontech/erigon/execution/abi/bind/backends"
	"github.com/erigontech/erigon/execution/builder"
	"github.com/erigontech/erigon/execution/chain"
	"github.com/erigontech/erigon/execution/consensus"
	"github.com/erigontech/erigon/execution/consensus/ethash"
	"github.com/erigontech/erigon/execution/stages/mock"
	"github.com/erigontech/erigon/execution/types"
	"github.com/erigontech/erigon/rpc/jsonrpc/contracts"
	privateapi2 "github.com/erigontech/erigon/turbo/privateapi"
)

type testAddresses struct {
	key      *ecdsa.PrivateKey
	key1     *ecdsa.PrivateKey
	key2     *ecdsa.PrivateKey
	address  common.Address
	address1 common.Address
	address2 common.Address
}

func makeTestAddresses() testAddresses {
	var (
		key, _   = crypto.HexToECDSA("b71c71a67e1177ad4e901695e1b4b9ee17ae16c6668d313eac2f96dbcda3f291")
		key1, _  = crypto.HexToECDSA("49a7b37aa6f6645917e7b807e9d1c00d4fa71f18343b0d4122a4d2df64dd6fee")
		key2, _  = crypto.HexToECDSA("8a1f9a8f95be41cd7ccb6168179afb4504aefe388d1e14474d32c45c72ce7b7a")
		address  = crypto.PubkeyToAddress(key.PublicKey)
		address1 = crypto.PubkeyToAddress(key1.PublicKey)
		address2 = crypto.PubkeyToAddress(key2.PublicKey)
	)

	return testAddresses{
		key:      key,
		key1:     key1,
		key2:     key2,
		address:  address,
		address1: address1,
		address2: address2,
	}
}

func CreateTestSentry(t *testing.T) (*mock.MockSentry, *core.ChainPack, []*core.ChainPack) {
	addresses := makeTestAddresses()
	var (
		key      = addresses.key
		address  = addresses.address
		address1 = addresses.address1
		address2 = addresses.address2
	)

	var (
		gspec = &types.Genesis{
			Config: chain.TestChainConfig,
			Alloc: types.GenesisAlloc{
				address:  {Balance: big.NewInt(9000000000000000000)},
				address1: {Balance: big.NewInt(200000000000000000)},
				address2: {Balance: big.NewInt(300000000000000000)},
			},
			GasLimit: 10000000,
		}
	)
	m := mock.MockWithGenesis(t, gspec, key, false)

<<<<<<< HEAD
	contractBackend := backends.NewTestSimulatedBackendWithConfigAndMock(t, m, gspec.GasLimit)
	defer contractBackend.Close()
=======
	contractBackend := backends.NewTestSimulatedBackendWithConfig(t, m)
>>>>>>> 2357874c

	// Generate empty chain to have some orphaned blocks for tests
	orphanedChain, err := core.GenerateChain(m.ChainConfig, m.Genesis, m.Engine, m.DB, 5, func(i int, block *core.BlockGen) {
	})
	if err != nil {
		t.Fatal(err)
	}

	chain, err := getChainInstance(&addresses, m.ChainConfig, m.Genesis, m.Engine, m.DB, contractBackend)
	if err != nil {
		t.Fatal(err)
	}

	if err = m.InsertChain(orphanedChain); err != nil {
		t.Fatal(err)
	}
	if err = m.InsertChain(chain); err != nil {
		t.Fatal(err)
	}

	return m, chain, []*core.ChainPack{orphanedChain}
}

var chainInstance *core.ChainPack

func getChainInstance(
	addresses *testAddresses,
	config *chain.Config,
	parent *types.Block,
	engine consensus.Engine,
	db kv.TemporalRwDB,
	contractBackend *backends.SimulatedBackend,
) (*core.ChainPack, error) {
	var err error
	if chainInstance == nil {
		chainInstance, err = generateChain(addresses, config, parent, engine, db, contractBackend)
	}
	return chainInstance.Copy(), err
}

func generateChain(
	addresses *testAddresses,
	config *chain.Config,
	parent *types.Block,
	engine consensus.Engine,
	db kv.TemporalRwDB,
	contractBackend *backends.SimulatedBackend,
) (*core.ChainPack, error) {
	var (
		key      = addresses.key
		key1     = addresses.key1
		key2     = addresses.key2
		address  = addresses.address
		address1 = addresses.address1
		address2 = addresses.address2
		theAddr  = common.Address{1}
		chainId  = big.NewInt(1337)
		// this code generates a log
		signer = types.LatestSignerForChainID(nil)
	)

	transactOpts, _ := bind.NewKeyedTransactorWithChainID(key, chainId)
	transactOpts1, _ := bind.NewKeyedTransactorWithChainID(key1, chainId)
	transactOpts2, _ := bind.NewKeyedTransactorWithChainID(key2, chainId)
	var poly *contracts.Poly
	var tokenContract *contracts.Token

	// We generate the blocks without plain state because it's not supported in core.GenerateChain
	return core.GenerateChain(config, parent, engine, db, 11, func(i int, block *core.BlockGen) {
		var (
			txn types.Transaction
			txs []types.Transaction
			err error
		)

		ctx := context.Background()
		switch i {
		case 0:
			txn, err = types.SignTx(types.NewTransaction(0, theAddr, uint256.NewInt(1000000000000000), 21000, new(uint256.Int), nil), *signer, key)
			if err != nil {
				panic(err)
			}
			err = contractBackend.SendTransaction(ctx, txn)
			if err != nil {
				panic(err)
			}
		case 1:
			txn, err = types.SignTx(types.NewTransaction(1, theAddr, uint256.NewInt(1000000000000000), 21000, new(uint256.Int), nil), *signer, key)
			if err != nil {
				panic(err)
			}
			err = contractBackend.SendTransaction(ctx, txn)
			if err != nil {
				panic(err)
			}
		case 2:
			_, txn, tokenContract, err = contracts.DeployToken(transactOpts, contractBackend, address1)
		case 3:
			txn, err = tokenContract.Mint(transactOpts1, address2, big.NewInt(10))
		case 4:
			txn, err = tokenContract.Transfer(transactOpts2, address, big.NewInt(3))
		case 5:
			// Multiple transactions sending small amounts of ether to various accounts
			var j uint64
			var toAddr common.Address
			nonce := block.TxNonce(address)
			for j = 1; j <= 32; j++ {
				binary.BigEndian.PutUint64(toAddr[:], j)
				txn, err = types.SignTx(types.NewTransaction(nonce, toAddr, uint256.NewInt(1_000_000_000_000_000), 21000, new(uint256.Int), nil), *signer, key)
				if err != nil {
					panic(err)
				}
				err = contractBackend.SendTransaction(ctx, txn)
				if err != nil {
					panic(err)
				}
				txs = append(txs, txn)
				nonce++
			}
		case 6:
			_, txn, tokenContract, err = contracts.DeployToken(transactOpts, contractBackend, address1)
			if err != nil {
				panic(err)
			}
			txs = append(txs, txn)
			txn, err = tokenContract.Mint(transactOpts1, address2, big.NewInt(100))
			if err != nil {
				panic(err)
			}
			txs = append(txs, txn)
			// Multiple transactions sending small amounts of ether to various accounts
			var j uint64
			var toAddr common.Address
			for j = 1; j <= 32; j++ {
				binary.BigEndian.PutUint64(toAddr[:], j)
				txn, err = tokenContract.Transfer(transactOpts2, toAddr, big.NewInt(1))
				if err != nil {
					panic(err)
				}
				txs = append(txs, txn)
			}
		case 7:
			var toAddr common.Address
			nonce := block.TxNonce(address)
			binary.BigEndian.PutUint64(toAddr[:], 4)
			txn, err = types.SignTx(types.NewTransaction(nonce, toAddr, uint256.NewInt(1000000000000000), 21000, new(uint256.Int), nil), *signer, key)
			if err != nil {
				panic(err)
			}
			err = contractBackend.SendTransaction(ctx, txn)
			if err != nil {
				panic(err)
			}
			txs = append(txs, txn)
			binary.BigEndian.PutUint64(toAddr[:], 12)
			txn, err = tokenContract.Transfer(transactOpts2, toAddr, big.NewInt(1))
			if err != nil {
				panic(err)
			}
			txs = append(txs, txn)
		case 8:
			_, txn, poly, err = contracts.DeployPoly(transactOpts, contractBackend)
			if err != nil {
				panic(err)
			}
			txs = append(txs, txn)
		case 9:
			txn, err = poly.DeployAndDestruct(transactOpts, big.NewInt(0))
			if err != nil {
				panic(err)
			}
			txs = append(txs, txn)
		case 10:
			// Empty block
			break
		}

		if err != nil {
			panic(err)
		}
		if txs == nil && txn != nil {
			txs = append(txs, txn)
		}

		for _, txn := range txs {
			block.AddTx(txn)
		}
		contractBackend.Commit()
	})
}

type IsMiningMock struct{}

func (*IsMiningMock) IsMining() bool { return false }

func CreateTestGrpcConn(t *testing.T, m *mock.MockSentry) (context.Context, *grpc.ClientConn) { //nolint
	ctx, cancel := context.WithCancel(context.Background())

	apis := m.Engine.APIs(nil)
	if len(apis) < 1 {
		t.Fatal("couldn't instantiate Engine api")
	}

	ethashApi := apis[1].Service.(*ethash.API)
	server := grpc.NewServer()

	remote.RegisterETHBACKENDServer(server, privateapi2.NewEthBackendServer(ctx, nil, m.DB, m.Notifications,
		m.BlockReader, nil, log.New(), builder.NewLatestBlockBuiltStore(), nil))
	txpool.RegisterTxpoolServer(server, m.TxPoolGrpcServer)
	txpool.RegisterMiningServer(server, privateapi2.NewMiningServer(ctx, &IsMiningMock{}, ethashApi, m.Log))
	listener := bufconn.Listen(1024 * 1024)

	dialer := func() func(context.Context, string) (net.Conn, error) {
		go func() {
			if err := server.Serve(listener); err != nil {
				fmt.Printf("%v\n", err)
			}
		}()
		return func(context.Context, string) (net.Conn, error) {
			return listener.Dial()
		}
	}

	conn, err := grpc.DialContext(ctx, "", grpc.WithTransportCredentials(insecure.NewCredentials()), grpc.WithContextDialer(dialer()))
	if err != nil {
		t.Fatal(err)
	}
	t.Cleanup(func() {
		cancel()
		conn.Close()
		server.Stop()
	})
	return ctx, conn
}

func CreateTestSentryForTraces(t *testing.T) *mock.MockSentry {
	var (
		a0 = common.HexToAddress("0x00000000000000000000000000000000000000ff")
		a1 = common.HexToAddress("0x00000000000000000000000000000000000001ff")
		a2 = common.HexToAddress("0x00000000000000000000000000000000000002ff")
		// Generate a canonical chain to act as the main dataset

		// A sender who makes transactions, has some funds
		key, _  = crypto.HexToECDSA("b71c71a67e1177ad4e901695e1b4b9ee17ae16c6668d313eac2f96dbcda3f291")
		address = crypto.PubkeyToAddress(key.PublicKey)
		funds   = big.NewInt(1000000000)
		gspec   = &types.Genesis{
			Config: chain.TestChainConfig,
			Alloc: types.GenesisAlloc{
				address: {Balance: funds},
				// The address 0x00ff
				a0: {
					Code: []byte{
						byte(vm.CALLDATASIZE),
						byte(vm.PUSH1), 0x00,
						byte(vm.PUSH1), 0x00,
						byte(vm.CALLDATACOPY), // Copy all call data into memory
						byte(vm.CALLDATASIZE), // call data size becomes length of the return value
						byte(vm.PUSH1), 0x00,
						byte(vm.RETURN),
					},
					Nonce:   1,
					Balance: big.NewInt(0),
				},
				// The address 0x01ff
				a1: {
					Code: []byte{
						byte(vm.CALLDATASIZE),
						byte(vm.PUSH1), 0x00,
						byte(vm.PUSH1), 0x00,
						byte(vm.CALLDATACOPY), // Copy all call data into memory
						// Prepare arguments for the CALL
						byte(vm.CALLDATASIZE), // retLength == call data length
						byte(vm.PUSH1), 0x00,  // retOffset == 0
						byte(vm.PUSH1), 0x01, byte(vm.CALLDATASIZE), byte(vm.SUB), // argLength == call data length - 1
						byte(vm.PUSH1), 0x01, // argOffset == 1
						byte(vm.PUSH1), 0x00, // value == 0
						// take first byte from the input, shift 240 bits to the right, and add 0xff, to form the address
						byte(vm.PUSH1), 0x00, byte(vm.MLOAD), byte(vm.PUSH1), 240, byte(vm.SHR), byte(vm.PUSH1), 0xff, byte(vm.OR),
						byte(vm.GAS),
						byte(vm.CALL),
						byte(vm.RETURNDATASIZE), // return data size becomes length of the return value
						byte(vm.PUSH1), 0x00,
						byte(vm.RETURN),
					},
					Nonce:   1,
					Balance: big.NewInt(0),
				},
				// The address 0x02ff
				a2: {
					Code: []byte{
						byte(vm.CALLDATASIZE),
						byte(vm.PUSH1), 0x00,
						byte(vm.PUSH1), 0x00,
						byte(vm.CALLDATACOPY), // Copy all call data into memory
						// Prepare arguments for the CALL
						byte(vm.CALLDATASIZE), // retLength == call data length
						byte(vm.PUSH1), 0x00,  // retOffset == 0
						byte(vm.PUSH1), 0x01, byte(vm.CALLDATASIZE), byte(vm.SUB), // argLength == call data length - 1
						byte(vm.PUSH1), 0x01, // argOffset == 1
						byte(vm.PUSH1), 0x00, // value == 0
						// take first byte from the input, shift 240 bits to the right, and add 0xff, to form the address
						byte(vm.PUSH1), 0x00, byte(vm.MLOAD), byte(vm.PUSH1), 240, byte(vm.SHR), byte(vm.PUSH1), 0xff, byte(vm.OR),
						byte(vm.GAS),
						byte(vm.CALL),

						// Prepare arguments for the CALL
						byte(vm.RETURNDATASIZE), // retLength == call data length
						byte(vm.PUSH1), 0x00,    // retOffset == 0
						byte(vm.PUSH1), 0x01, byte(vm.RETURNDATASIZE), byte(vm.SUB), // argLength == call data length - 1
						byte(vm.PUSH1), 0x01, // argOffset == 1
						byte(vm.PUSH1), 0x00, // value == 0
						// take first byte from the input, shift 240 bits to the right, and add 0xff, to form the address
						byte(vm.PUSH1), 0x00, byte(vm.MLOAD), byte(vm.PUSH1), 240, byte(vm.SHR), byte(vm.PUSH1), 0xff, byte(vm.OR),
						byte(vm.GAS),
						byte(vm.CALL),

						byte(vm.RETURNDATASIZE), // return data size becomes length of the return value
						byte(vm.PUSH1), 0x00,
						byte(vm.RETURN),
					},
					Nonce:   1,
					Balance: big.NewInt(0),
				},
			},
		}
	)
	m := mock.MockWithGenesis(t, gspec, key, false)
	chain, err := core.GenerateChain(m.ChainConfig, m.Genesis, m.Engine, m.DB, 1, func(i int, b *core.BlockGen) {
		b.SetCoinbase(common.Address{1})
		// One transaction to AAAA
		tx, _ := types.SignTx(types.NewTransaction(0, a2,
			u256.Num0, 50000, u256.Num1, []byte{0x01, 0x00, 0x01, 0x00}), *types.LatestSignerForChainID(nil), key)
		b.AddTx(tx)
	})
	if err != nil {
		t.Fatalf("generate blocks: %v", err)
	}

	if err := m.InsertChain(chain); err != nil {
		t.Fatalf("failed to insert into chain: %v", err)
	}
	return m
}

func CreateTestSentryForTracesCollision(t *testing.T) *mock.MockSentry {
	var (
		// Generate a canonical chain to act as the main dataset
		// A sender who makes transactions, has some funds
		key, _    = crypto.HexToECDSA("b71c71a67e1177ad4e901695e1b4b9ee17ae16c6668d313eac2f96dbcda3f291")
		address   = crypto.PubkeyToAddress(key.PublicKey)
		funds     = big.NewInt(1000000000)
		bb        = common.HexToAddress("0x000000000000000000000000000000000000bbbb")
		aaStorage = make(map[common.Hash]common.Hash)          // Initial storage in AA
		aaCode    = []byte{byte(vm.PC), byte(vm.SELFDESTRUCT)} // Code for AA (simple selfdestruct)
	)
	// Populate two slots
	aaStorage[common.HexToHash("01")] = common.HexToHash("01")
	aaStorage[common.HexToHash("02")] = common.HexToHash("02")

	// The bb-code needs to CREATE2 the aa contract. It consists of
	// both initcode and deployment code
	// initcode:
	// 1. Set slots 3=3, 4=4,
	// 2. Return aaCode

	initCode := []byte{
		byte(vm.PUSH1), 0x3, // value
		byte(vm.PUSH1), 0x3, // location
		byte(vm.SSTORE),     // Set slot[3] = 3
		byte(vm.PUSH1), 0x4, // value
		byte(vm.PUSH1), 0x4, // location
		byte(vm.SSTORE), // Set slot[4] = 4
		// Slots are set, now return the code
		byte(vm.PUSH2), byte(vm.PC), byte(vm.SELFDESTRUCT), // Push code on stack
		byte(vm.PUSH1), 0x0, // memory start on stack
		byte(vm.MSTORE),
		// Code is now in memory.
		byte(vm.PUSH1), 0x2, // size
		byte(vm.PUSH1), byte(32 - 2), // offset
		byte(vm.RETURN),
	}
	if l := len(initCode); l > 32 {
		t.Fatalf("init code is too long for a pushx, need a more elaborate deployer")
	}
	bbCode := []byte{
		// Push initcode onto stack
		byte(vm.PUSH1) + byte(len(initCode)-1)}
	bbCode = append(bbCode, initCode...)
	bbCode = append(bbCode, []byte{
		byte(vm.PUSH1), 0x0, // memory start on stack
		byte(vm.MSTORE),
		byte(vm.PUSH1), 0x00, // salt
		byte(vm.PUSH1), byte(len(initCode)), // size
		byte(vm.PUSH1), byte(32 - len(initCode)), // offset
		byte(vm.PUSH1), 0x00, // endowment
		byte(vm.CREATE2),
	}...)

	initHash := crypto.Keccak256Hash(initCode)
	aa := types.CreateAddress2(bb, [32]byte{}, initHash[:])
	t.Logf("Destination address: %x\n", aa)

	gspec := &types.Genesis{
		Config: chain.TestChainConfig,
		Alloc: types.GenesisAlloc{
			address: {Balance: funds},
			// The address 0xAAAAA selfdestructs if called
			aa: {
				// Code needs to just selfdestruct
				Code:    aaCode,
				Nonce:   1,
				Balance: big.NewInt(0),
				Storage: aaStorage,
			},
			// The contract BB recreates AA
			bb: {
				Code:    bbCode,
				Balance: big.NewInt(1),
			},
			bb: {
				Code:    bbCode,
				Balance: big.NewInt(1),
			},
		},
	}
	m := mock.MockWithGenesis(t, gspec, key, false)
	chain, err := core.GenerateChain(m.ChainConfig, m.Genesis, m.Engine, m.DB, 1, func(i int, b *core.BlockGen) {
		b.SetCoinbase(common.Address{1})
		// One transaction to AA, to kill it
		tx, _ := types.SignTx(types.NewTransaction(0, aa,
			u256.Num0, 50000, u256.Num1, nil), *types.LatestSignerForChainID(nil), key)
		b.AddTx(tx)
		// One transaction to BB, to recreate AA
		tx, _ = types.SignTx(types.NewTransaction(1, bb,
			u256.Num0, 100000, u256.Num1, nil), *types.LatestSignerForChainID(nil), key)
		b.AddTx(tx)
		tx, _ = types.SignTx(types.NewTransaction(2, bb,
			u256.Num0, 100000, u256.Num1, nil), *types.LatestSignerForChainID(nil), key)
		b.AddTx(tx)
	})
	if err != nil {
		t.Fatalf("generate blocks: %v", err)
	}
	// Import the canonical chain
	if err := m.InsertChain(chain); err != nil {
		t.Fatalf("failed to insert into chain: %v", err)
	}

	fmt.Println(chain.Blocks[0].Transactions()[2].Hash().Hex())

	return m
}<|MERGE_RESOLUTION|>--- conflicted
+++ resolved
@@ -102,12 +102,7 @@
 	)
 	m := mock.MockWithGenesis(t, gspec, key, false)
 
-<<<<<<< HEAD
-	contractBackend := backends.NewTestSimulatedBackendWithConfigAndMock(t, m, gspec.GasLimit)
-	defer contractBackend.Close()
-=======
 	contractBackend := backends.NewTestSimulatedBackendWithConfig(t, m)
->>>>>>> 2357874c
 
 	// Generate empty chain to have some orphaned blocks for tests
 	orphanedChain, err := core.GenerateChain(m.ChainConfig, m.Genesis, m.Engine, m.DB, 5, func(i int, block *core.BlockGen) {
