// Copyright 2024 The Erigon Authors
// This file is part of Erigon.
//
// Erigon is free software: you can redistribute it and/or modify
// it under the terms of the GNU Lesser General Public License as published by
// the Free Software Foundation, either version 3 of the License, or
// (at your option) any later version.
//
// Erigon is distributed in the hope that it will be useful,
// but WITHOUT ANY WARRANTY; without even the implied warranty of
// MERCHANTABILITY or FITNESS FOR A PARTICULAR PURPOSE. See the
// GNU Lesser General Public License for more details.
//
// You should have received a copy of the GNU Lesser General Public License
// along with Erigon. If not, see <http://www.gnu.org/licenses/>.

package cli

import (
	"context"
	"crypto/rand"
	"errors"
	"fmt"
	"math/big"
	"net"
	"net/http"
	"net/url"
	"os"
	"path/filepath"
	"strings"
	"time"

	"github.com/spf13/cobra"
	"golang.org/x/sync/errgroup"
	"golang.org/x/sync/semaphore"
	"google.golang.org/grpc"
	grpcHealth "google.golang.org/grpc/health"
	"google.golang.org/grpc/health/grpc_health_v1"

	"github.com/erigontech/erigon-db/rawdb"
	"github.com/erigontech/erigon-lib/chain"
	"github.com/erigontech/erigon-lib/common"
	"github.com/erigontech/erigon-lib/common/datadir"
	"github.com/erigontech/erigon-lib/common/hexutil"
	"github.com/erigontech/erigon-lib/common/paths"
	"github.com/erigontech/erigon-lib/config3"
	"github.com/erigontech/erigon-lib/direct"
	"github.com/erigontech/erigon-lib/gointerfaces"
	"github.com/erigontech/erigon-lib/gointerfaces/grpcutil"
	remote "github.com/erigontech/erigon-lib/gointerfaces/remoteproto"
	txpool "github.com/erigontech/erigon-lib/gointerfaces/txpoolproto"
	"github.com/erigontech/erigon-lib/kv"
	"github.com/erigontech/erigon-lib/kv/kvcache"
	kv2 "github.com/erigontech/erigon-lib/kv/mdbx"
	"github.com/erigontech/erigon-lib/kv/remotedb"
	"github.com/erigontech/erigon-lib/kv/remotedbserver"
	"github.com/erigontech/erigon-lib/kv/temporal"
	"github.com/erigontech/erigon-lib/log/v3"
	libstate "github.com/erigontech/erigon-lib/state"
<<<<<<< HEAD
	ee "github.com/erigontech/erigon-lib/state/entity_extras"
=======
>>>>>>> cf916078
	"github.com/erigontech/erigon-lib/state/stats"
	"github.com/erigontech/erigon-lib/types"
	"github.com/erigontech/erigon/cmd/rpcdaemon/cli/httpcfg"
	"github.com/erigontech/erigon/cmd/rpcdaemon/graphql"
	"github.com/erigontech/erigon/cmd/rpcdaemon/health"
	"github.com/erigontech/erigon/cmd/rpcdaemon/rpcservices"
	"github.com/erigontech/erigon/cmd/utils"
	"github.com/erigontech/erigon/cmd/utils/flags"
	"github.com/erigontech/erigon/core"
	"github.com/erigontech/erigon/core/state"
	"github.com/erigontech/erigon/core/tracing"
	"github.com/erigontech/erigon/core/vm/evmtypes"
	"github.com/erigontech/erigon/eth/ethconfig"
	"github.com/erigontech/erigon/eth/ethconfig/features"
	"github.com/erigontech/erigon/execution/consensus"
	"github.com/erigontech/erigon/execution/consensus/aura"
	"github.com/erigontech/erigon/execution/consensus/ethash"
	"github.com/erigontech/erigon/execution/consensus/merge"
	"github.com/erigontech/erigon/node"
	"github.com/erigontech/erigon/node/nodecfg"
	"github.com/erigontech/erigon/polygon/bor"
	"github.com/erigontech/erigon/polygon/bor/borcfg"
	"github.com/erigontech/erigon/polygon/bor/valset"
	"github.com/erigontech/erigon/polygon/bridge"
	"github.com/erigontech/erigon/polygon/heimdall"
	"github.com/erigontech/erigon/rpc"
	"github.com/erigontech/erigon/rpc/rpccfg"
	"github.com/erigontech/erigon/rpc/rpchelper"
	"github.com/erigontech/erigon/turbo/debug"
	"github.com/erigontech/erigon/turbo/logging"
	"github.com/erigontech/erigon/turbo/services"
	"github.com/erigontech/erigon/turbo/snapshotsync/freezeblocks"

	// Force-load native and js packages, to trigger registration
	_ "github.com/erigontech/erigon/eth/tracers/js"
	_ "github.com/erigontech/erigon/eth/tracers/native"
)

var rootCmd = &cobra.Command{
	Use:   "rpcdaemon",
	Short: "rpcdaemon is JSON RPC server that connects to Erigon node for remote DB access",
}

var (
	stateCacheStr string
	polygonSync   bool
)

type HeimdallReader interface {
	Producers(ctx context.Context, blockNum uint64) (*valset.ValidatorSet, error)
	Close()
}

type BridgeReader interface {
	Events(ctx context.Context, blockNum uint64) ([]*types.Message, error)
	EventTxnLookup(ctx context.Context, borTxHash common.Hash) (uint64, bool, error)
	Close()
}

func RootCommand() (*cobra.Command, *httpcfg.HttpCfg) {
	utils.CobraFlags(rootCmd, debug.Flags, utils.MetricFlags, logging.Flags)

	cfg := &httpcfg.HttpCfg{Sync: ethconfig.Defaults.Sync, Enabled: true, StateCache: kvcache.DefaultCoherentConfig}
	rootCmd.PersistentFlags().StringVar(&cfg.PrivateApiAddr, "private.api.addr", "127.0.0.1:9090", "Erigon's components (txpool, rpcdaemon, sentry, downloader, ...) can be deployed as independent Processes on same/another server. Then components will connect to erigon by this internal grpc API. Example: 127.0.0.1:9090")
	rootCmd.PersistentFlags().StringVar(&cfg.DataDir, "datadir", "", "path to Erigon working directory")
	rootCmd.PersistentFlags().BoolVar(&cfg.GraphQLEnabled, "graphql", false, "enables graphql endpoint (disabled by default)")
	rootCmd.PersistentFlags().Uint64Var(&cfg.Gascap, "rpc.gascap", 50_000_000, "Sets a cap on gas that can be used in eth_call/estimateGas")
	rootCmd.PersistentFlags().Uint64Var(&cfg.MaxTraces, "trace.maxtraces", 200, "Sets a limit on traces that can be returned in trace_filter")
	rootCmd.PersistentFlags().BoolVar(&polygonSync, "polygon.sync", true, "Enable if Erigon has been synced using the new polygon sync component")

	rootCmd.PersistentFlags().StringVar(&cfg.RpcAllowListFilePath, utils.RpcAccessListFlag.Name, "", "Specify granular (method-by-method) API allowlist")
	rootCmd.PersistentFlags().UintVar(&cfg.RpcBatchConcurrency, utils.RpcBatchConcurrencyFlag.Name, 2, utils.RpcBatchConcurrencyFlag.Usage)
	rootCmd.PersistentFlags().BoolVar(&cfg.RpcStreamingDisable, utils.RpcStreamingDisableFlag.Name, false, utils.RpcStreamingDisableFlag.Usage)
	rootCmd.PersistentFlags().BoolVar(&cfg.DebugSingleRequest, utils.HTTPDebugSingleFlag.Name, false, utils.HTTPDebugSingleFlag.Usage)
	rootCmd.PersistentFlags().IntVar(&cfg.DBReadConcurrency, utils.DBReadConcurrencyFlag.Name, utils.DBReadConcurrencyFlag.Value, utils.DBReadConcurrencyFlag.Usage)
	rootCmd.PersistentFlags().BoolVar(&cfg.TraceCompatibility, "trace.compat", false, "Bug for bug compatibility with OE for trace_ routines")
	rootCmd.PersistentFlags().StringVar(&cfg.TxPoolApiAddr, "txpool.api.addr", "", "txpool api network address, for example: 127.0.0.1:9090 (default: use value of --private.api.addr)")

	rootCmd.PersistentFlags().StringVar(&stateCacheStr, "state.cache", "0MB", "Amount of data to store in StateCache (enabled if no --datadir set). Set 0 to disable StateCache. Defaults to 0MB RAM")
	rootCmd.PersistentFlags().BoolVar(&cfg.GRPCServerEnabled, "grpc", false, "Enable GRPC server")
	rootCmd.PersistentFlags().StringVar(&cfg.GRPCListenAddress, "grpc.addr", nodecfg.DefaultGRPCHost, "GRPC server listening interface")
	rootCmd.PersistentFlags().IntVar(&cfg.GRPCPort, "grpc.port", nodecfg.DefaultGRPCPort, "GRPC server listening port")
	rootCmd.PersistentFlags().BoolVar(&cfg.GRPCHealthCheckEnabled, "grpc.healthcheck", false, "Enable GRPC health check")
	rootCmd.PersistentFlags().Float64Var(&ethconfig.Defaults.RPCTxFeeCap, utils.RPCGlobalTxFeeCapFlag.Name, utils.RPCGlobalTxFeeCapFlag.Value, utils.RPCGlobalTxFeeCapFlag.Usage)
	rootCmd.PersistentFlags().StringVar(&cfg.TLSCertfile, "tls.cert", "", "certificate for client side TLS handshake for GRPC")
	rootCmd.PersistentFlags().StringVar(&cfg.TLSKeyFile, "tls.key", "", "key file for client side TLS handshake for GRPC")
	rootCmd.PersistentFlags().StringVar(&cfg.TLSCACert, "tls.cacert", "", "CA certificate for client side TLS handshake for GRPC")

	rootCmd.PersistentFlags().StringSliceVar(&cfg.API, "http.api", []string{"eth", "erigon"}, "API's offered over the RPC interface: eth,erigon,web3,net,debug,trace,txpool,db. Supported methods: https://github.com/erigontech/erigon/tree/main/cmd/rpcdaemon")

	rootCmd.PersistentFlags().BoolVar(&cfg.HttpServerEnabled, "http.enabled", true, "Enable HTTP server")
	rootCmd.PersistentFlags().StringVar(&cfg.HttpListenAddress, "http.addr", nodecfg.DefaultHTTPHost, "HTTP server listening interface")
	rootCmd.PersistentFlags().IntVar(&cfg.HttpPort, "http.port", nodecfg.DefaultHTTPPort, "HTTP server listening port")
	rootCmd.PersistentFlags().StringVar(&cfg.HttpURL, "http.url", "", "HTTP server listening url. will OVERRIDE http.addr and http.port. will NOT respect http paths. prefix supported are tcp, unix")
	rootCmd.PersistentFlags().StringSliceVar(&cfg.HttpCORSDomain, "http.corsdomain", []string{}, "Comma separated list of domains from which to accept cross origin requests (browser enforced)")
	rootCmd.PersistentFlags().StringSliceVar(&cfg.HttpVirtualHost, "http.vhosts", nodecfg.DefaultConfig.HTTPVirtualHosts, "Comma separated list of virtual hostnames from which to accept requests (server enforced). Accepts '*' wildcard.")
	rootCmd.PersistentFlags().BoolVar(&cfg.HttpCompression, "http.compression", true, "Enable http compression enabled by default. Use --http.compression=false to disable it")
	rootCmd.PersistentFlags().BoolVar(&cfg.WebsocketEnabled, "ws", false, "Enable Websockets - Same port as HTTP[S]")
	rootCmd.PersistentFlags().BoolVar(&cfg.WebsocketCompression, "ws.compression", true, "Enable Websocket compression (RFC 7692) enabled by default is Websockets is enabled. Use --ws.compression=false to disable it")
	rootCmd.PersistentFlags().IntVar(&cfg.WebsocketPort, "ws.port", nodecfg.DefaultWSPort, "rpc WebSocket server listening port")
	rootCmd.PersistentFlags().BoolVar(&cfg.HttpsServerEnabled, "https.enabled", false, "Enable HTTPS server")
	rootCmd.PersistentFlags().StringVar(&cfg.HttpsListenAddress, "https.addr", nodecfg.DefaultHTTPHost, "rpc HTTPS server listening interface")
	rootCmd.PersistentFlags().IntVar(&cfg.HttpsPort, "https.port", 0, "rpc HTTPS server listening port. default to http.port + 363 if not set")
	rootCmd.PersistentFlags().StringVar(&cfg.HttpsURL, "https.url", "", "rpc HTTPS server listening url. will OVERRIDE https.addr and https.port. will NOT respect paths. prefix supported are tcp, unix")
	rootCmd.PersistentFlags().StringVar(&cfg.HttpsCertfile, "https.cert", "", "certificate for rpc HTTPS server")
	rootCmd.PersistentFlags().StringVar(&cfg.HttpsKeyFile, "https.key", "", "key file for rpc HTTPS server")

	rootCmd.PersistentFlags().BoolVar(&cfg.SocketServerEnabled, "socket.enabled", false, "Enable IPC server")
	rootCmd.PersistentFlags().StringVar(&cfg.SocketListenUrl, "socket.url", "unix:///var/run/erigon.sock", "IPC server listening url. prefix supported are tcp, unix")

	rootCmd.PersistentFlags().BoolVar(&cfg.TraceRequests, utils.HTTPTraceFlag.Name, false, "Trace HTTP requests with INFO level")
	rootCmd.PersistentFlags().DurationVar(&cfg.HTTPTimeouts.ReadTimeout, "http.timeouts.read", rpccfg.DefaultHTTPTimeouts.ReadTimeout, "Maximum duration for reading the entire request, including the body.")
	rootCmd.PersistentFlags().DurationVar(&cfg.HTTPTimeouts.WriteTimeout, "http.timeouts.write", rpccfg.DefaultHTTPTimeouts.WriteTimeout, "Maximum duration before timing out writes of the response. It is reset whenever a new request's header is read")
	rootCmd.PersistentFlags().DurationVar(&cfg.HTTPTimeouts.IdleTimeout, "http.timeouts.idle", rpccfg.DefaultHTTPTimeouts.IdleTimeout, "Maximum amount of time to wait for the next request when keep-alives are enabled. If http.timeouts.idle is zero, the value of http.timeouts.read is used")
	rootCmd.PersistentFlags().DurationVar(&cfg.EvmCallTimeout, "rpc.evmtimeout", rpccfg.DefaultEvmCallTimeout, "Maximum amount of time to wait for the answer from EVM call.")
	rootCmd.PersistentFlags().DurationVar(&cfg.OverlayGetLogsTimeout, "rpc.overlay.getlogstimeout", rpccfg.DefaultOverlayGetLogsTimeout, "Maximum amount of time to wait for the answer from the overlay_getLogs call.")
	rootCmd.PersistentFlags().DurationVar(&cfg.OverlayReplayBlockTimeout, "rpc.overlay.replayblocktimeout", rpccfg.DefaultOverlayReplayBlockTimeout, "Maximum amount of time to wait for the answer to replay a single block when called from an overlay_getLogs call.")
	rootCmd.PersistentFlags().IntVar(&cfg.RpcFiltersConfig.RpcSubscriptionFiltersMaxLogs, "rpc.subscription.filters.maxlogs", rpchelper.DefaultFiltersConfig.RpcSubscriptionFiltersMaxLogs, "Maximum number of logs to store per subscription.")
	rootCmd.PersistentFlags().IntVar(&cfg.RpcFiltersConfig.RpcSubscriptionFiltersMaxHeaders, "rpc.subscription.filters.maxheaders", rpchelper.DefaultFiltersConfig.RpcSubscriptionFiltersMaxHeaders, "Maximum number of block headers to store per subscription.")
	rootCmd.PersistentFlags().IntVar(&cfg.RpcFiltersConfig.RpcSubscriptionFiltersMaxTxs, "rpc.subscription.filters.maxtxs", rpchelper.DefaultFiltersConfig.RpcSubscriptionFiltersMaxTxs, "Maximum number of transactions to store per subscription.")
	rootCmd.PersistentFlags().IntVar(&cfg.RpcFiltersConfig.RpcSubscriptionFiltersMaxAddresses, "rpc.subscription.filters.maxaddresses", rpchelper.DefaultFiltersConfig.RpcSubscriptionFiltersMaxAddresses, "Maximum number of addresses per subscription to filter logs by.")
	rootCmd.PersistentFlags().IntVar(&cfg.RpcFiltersConfig.RpcSubscriptionFiltersMaxTopics, "rpc.subscription.filters.maxtopics", rpchelper.DefaultFiltersConfig.RpcSubscriptionFiltersMaxTopics, "Maximum number of topics per subscription to filter logs by.")
	rootCmd.PersistentFlags().IntVar(&cfg.BatchLimit, utils.RpcBatchLimit.Name, utils.RpcBatchLimit.Value, utils.RpcBatchLimit.Usage)
	rootCmd.PersistentFlags().IntVar(&cfg.ReturnDataLimit, utils.RpcReturnDataLimit.Name, utils.RpcReturnDataLimit.Value, utils.RpcReturnDataLimit.Usage)
	rootCmd.PersistentFlags().BoolVar(&cfg.AllowUnprotectedTxs, utils.AllowUnprotectedTxs.Name, utils.AllowUnprotectedTxs.Value, utils.AllowUnprotectedTxs.Usage)
	rootCmd.PersistentFlags().Uint64Var(&cfg.OtsMaxPageSize, utils.OtsSearchMaxCapFlag.Name, utils.OtsSearchMaxCapFlag.Value, utils.OtsSearchMaxCapFlag.Usage)
	rootCmd.PersistentFlags().DurationVar(&cfg.RPCSlowLogThreshold, utils.RPCSlowFlag.Name, utils.RPCSlowFlag.Value, utils.RPCSlowFlag.Usage)
	rootCmd.PersistentFlags().IntVar(&cfg.WebsocketSubscribeLogsChannelSize, utils.WSSubscribeLogsChannelSize.Name, utils.WSSubscribeLogsChannelSize.Value, utils.WSSubscribeLogsChannelSize.Usage)

	if err := rootCmd.MarkPersistentFlagFilename("rpc.accessList", "json"); err != nil {
		panic(err)
	}
	if err := rootCmd.MarkPersistentFlagDirname("datadir"); err != nil {
		panic(err)
	}

	rootCmd.PersistentPreRunE = func(cmd *cobra.Command, args []string) error {

		err := cfg.StateCache.CacheSize.UnmarshalText([]byte(stateCacheStr))
		if err != nil {
			return fmt.Errorf("state.cache value of %v is not valid", stateCacheStr)
		}

		err = cfg.StateCache.CodeCacheSize.UnmarshalText([]byte(stateCacheStr))
		if err != nil {
			return fmt.Errorf("state.cache value of %v is not valid", stateCacheStr)
		}

		cfg.WithDatadir = cfg.DataDir != ""
		if cfg.WithDatadir {
			if cfg.DataDir == "" {
				cfg.DataDir = paths.DefaultDataDir()
			}
			var dataDir flags.DirectoryString
			dataDir.Set(cfg.DataDir)
			cfg.Dirs = datadir.New(string(dataDir))
		}
		if cfg.TxPoolApiAddr == "" {
			cfg.TxPoolApiAddr = cfg.PrivateApiAddr
		}
		return nil
	}
	rootCmd.PersistentPostRunE = func(cmd *cobra.Command, args []string) error {
		debug.Exit()
		return nil
	}

	cfg.StateCache.MetricsLabel = "rpc"

	return rootCmd, cfg
}

type StateChangesClient interface {
	StateChanges(ctx context.Context, in *remote.StateChangeRequest, opts ...grpc.CallOption) (remote.KV_StateChangesClient, error)
}

func subscribeToStateChangesLoop(ctx context.Context, client StateChangesClient, cache kvcache.Cache) {
	go func() {
		for {
			select {
			case <-ctx.Done():
				return
			default:
			}
			if err := subscribeToStateChanges(ctx, client, cache); err != nil {
				if grpcutil.IsRetryLater(err) || grpcutil.IsEndOfStream(err) {
					time.Sleep(3 * time.Second)
					continue
				}
				log.Warn("[rpcdaemon subscribeToStateChanges]", "err", err)
			}
		}
	}()
}

func subscribeToStateChanges(ctx context.Context, client StateChangesClient, cache kvcache.Cache) error {
	streamCtx, cancel := context.WithCancel(ctx)
	defer cancel()
	stream, err := client.StateChanges(streamCtx, &remote.StateChangeRequest{WithStorage: true, WithTransactions: false}, grpc.WaitForReady(true))
	if err != nil {
		return err
	}
	for req, err := stream.Recv(); ; req, err = stream.Recv() {
		if err != nil {
			return err
		}
		if req == nil {
			return nil
		}

		cache.OnNewBlock(req)
	}
}

func checkDbCompatibility(ctx context.Context, db kv.RoDB) error {
	// DB schema version compatibility check
	var compatErr error
	var compatTx kv.Tx
	if compatTx, compatErr = db.BeginRo(ctx); compatErr != nil {
		return fmt.Errorf("open Ro Tx for DB schema compability check: %w", compatErr)
	}
	defer compatTx.Rollback()
	major, minor, patch, ok, err := rawdb.ReadDBSchemaVersion(compatTx)
	if err != nil {
		return fmt.Errorf("read version for DB schema compability check: %w", err)
	}
	if ok {
		var compatible bool
		dbSchemaVersion := &kv.DBSchemaVersion
		if major != dbSchemaVersion.Major {
			compatible = false
		} else if minor != dbSchemaVersion.Minor {
			compatible = false
		} else {
			compatible = true
		}
		if !compatible {
			return fmt.Errorf("incompatible DB Schema versions: reader %d.%d.%d, database %d.%d.%d",
				dbSchemaVersion.Major, dbSchemaVersion.Minor, dbSchemaVersion.Patch,
				major, minor, patch)
		}
		log.Info("DB schemas compatible", "reader", fmt.Sprintf("%d.%d.%d", dbSchemaVersion.Major, dbSchemaVersion.Minor, dbSchemaVersion.Patch),
			"database", fmt.Sprintf("%d.%d.%d", major, minor, patch))
	}

	return nil
}

func EmbeddedServices(ctx context.Context,
	erigonDB kv.RoDB, stateCacheCfg kvcache.CoherentConfig,
	rpcFiltersConfig rpchelper.FiltersConfig,
	blockReader services.FullBlockReader, ethBackendServer remote.ETHBACKENDServer, txPoolServer txpool.TxpoolServer,
	miningServer txpool.MiningServer, stateDiffClient StateChangesClient,
	logger log.Logger,
) (eth rpchelper.ApiBackend, txPool txpool.TxpoolClient, mining txpool.MiningClient, stateCache kvcache.Cache, ff *rpchelper.Filters) {
	if stateCacheCfg.CacheSize > 0 {
		// notification about new blocks (state stream) doesn't work now inside erigon - because
		// erigon does send this stream to privateAPI (erigon with enabled rpc, still have enabled privateAPI).
		// without this state stream kvcache can't work and only slow-down things
		// ... adding back in place to see about the above statement
		stateCache = kvcache.New(stateCacheCfg)
	} else {
		stateCache = kvcache.NewDummy()
	}

	subscribeToStateChangesLoop(ctx, stateDiffClient, stateCache)

	directClient := direct.NewEthBackendClientDirect(ethBackendServer)

	eth = rpcservices.NewRemoteBackend(directClient, erigonDB, blockReader)

	txPool = direct.NewTxPoolClient(txPoolServer)
	mining = direct.NewMiningClient(miningServer)
	ff = rpchelper.New(ctx, rpcFiltersConfig, eth, txPool, mining, func() {}, logger)

	return
}

// RemoteServices - use when RPCDaemon run as independent process. Still it can use --datadir flag to enable
// `cfg.WithDatadir` (mode when it on 1 machine with Erigon)
func RemoteServices(ctx context.Context, cfg *httpcfg.HttpCfg, logger log.Logger, rootCancel context.CancelFunc) (
	db kv.TemporalRoDB, eth rpchelper.ApiBackend, txPool txpool.TxpoolClient, mining txpool.MiningClient,
	stateCache kvcache.Cache, blockReader services.FullBlockReader, engine consensus.EngineReader,
	ff *rpchelper.Filters, bridgeReader BridgeReader, heimdallReader HeimdallReader, err error) {
	if !cfg.WithDatadir && cfg.PrivateApiAddr == "" {
		return nil, nil, nil, nil, nil, nil, nil, ff, nil, nil, errors.New("either remote db or local db must be specified")
	}
	creds, err := grpcutil.TLS(cfg.TLSCACert, cfg.TLSCertfile, cfg.TLSKeyFile)
	if err != nil {
		return nil, nil, nil, nil, nil, nil, nil, ff, nil, nil, fmt.Errorf("open tls cert: %w", err)
	}
	conn, err := grpcutil.Connect(creds, cfg.PrivateApiAddr)
	if err != nil {
		return nil, nil, nil, nil, nil, nil, nil, ff, nil, nil, fmt.Errorf("could not connect to execution service privateApi: %w", err)
	}

	remoteBackendClient := remote.NewETHBACKENDClient(conn)
	remoteBridgeClient := remote.NewBridgeBackendClient(conn)
	remoteHeimdallClient := remote.NewHeimdallBackendClient(conn)
	remoteKvClient := remote.NewKVClient(conn)
	remoteKv, err := remotedb.NewRemote(gointerfaces.VersionFromProto(remotedbserver.KvServiceAPIVersion), logger, remoteKvClient).Open()
	if err != nil {
		return nil, nil, nil, nil, nil, nil, nil, ff, nil, nil, fmt.Errorf("could not connect to remoteKv: %w", err)
	}

	// Configure DB first
	var allSnapshots *freezeblocks.RoSnapshots
	var allBorSnapshots *heimdall.RoSnapshots
	onNewSnapshot := func() {}
	roTxLimit := int64(cfg.DBReadConcurrency)

	var cc *chain.Config

	var bridgeStore bridge.Store
	var heimdallStore heimdall.Store

	if cfg.WithDatadir {
		// Opening all databases in Accede and non-Readonly modes. Here is the motivation:
		// Rpcdaemon must provide 2 features:
		//     0. must not start on empty directory (which means when starting from scratch, erigon must be started first and some files downloaded)
		//     1. ability to start even if Erigon is down (to prevent cascade outage).
		//     2. don't create databases by itself - because it doesn't know right parameters (Erigon may have cli flags: pagesize, etc...)
		// Some databases (consensus, txpool, downloader) are woring in SafeNoSync mode - in this mode
		//    power-off may leave db in recoverable-non-consistent state. Such db can be recovered only if open in non-Readonly mode.
		// Accede mode preventing db-creation:
		//    at first start RpcDaemon may start earlier than Erigon
		//    Accede mode will check db existence (may wait with retries). It's ok to fail in this case - some supervisor will restart us.

		// using salt files as proxy for empty directory or not
<<<<<<< HEAD
		ok, err := ee.CheckSaltFilesExist(cfg.Dirs)
=======
		ok, err := libstate.CheckSaltFilesExist(cfg.Dirs)
>>>>>>> cf916078
		if err != nil {
			return nil, nil, nil, nil, nil, nil, nil, ff, nil, nil, err
		}
		if !ok {
<<<<<<< HEAD
			return nil, nil, nil, nil, nil, nil, nil, ff, nil, nil, ee.ErrCannotStartWithoutSaltFiles
=======
			return nil, nil, nil, nil, nil, nil, nil, ff, nil, nil, libstate.ErrCannotStartWithoutSaltFiles
>>>>>>> cf916078
		}

		logger.Warn("Opening chain db", "path", cfg.Dirs.Chaindata)
		limiter := semaphore.NewWeighted(roTxLimit)
		rawDB, err := kv2.New(kv.ChainDB, logger).RoTxsLimiter(limiter).Path(cfg.Dirs.Chaindata).Accede(true).Open(ctx)
		if err != nil {
			return nil, nil, nil, nil, nil, nil, nil, ff, nil, nil, err
		}
		if compatErr := checkDbCompatibility(ctx, rawDB); compatErr != nil {
			return nil, nil, nil, nil, nil, nil, nil, ff, nil, nil, compatErr
		}

		if err := rawDB.View(context.Background(), func(tx kv.Tx) error {
			genesisHash, err := rawdb.ReadCanonicalHash(tx, 0)
			if err != nil {
				return err
			}
			cc, err = core.ReadChainConfig(tx, genesisHash)
			if err != nil {
				return err
			}
			return nil
		}); err != nil {
			return nil, nil, nil, nil, nil, nil, nil, ff, nil, nil, err
		}
		if cc == nil {
			return nil, nil, nil, nil, nil, nil, nil, ff, nil, nil, errors.New("chain config not found in db. Need start erigon at least once on this db")
		}
		cfg.Snap.ChainName = cc.ChainName
		// Configure sapshots
		cfg.Sync, err = features.EnableSyncCfg(rawDB, cfg.Sync)
		if err != nil {
			return nil, nil, nil, nil, nil, nil, nil, ff, nil, nil, err
		}

		// this assumed the rpc deamon never runs with a downloader - if this is
		// not the case we'll need to adjust the defaults of the --no-downlaoder
		// flag to the faulse by default
		cfg.Snap.NoDownloader = true
		allSnapshots = freezeblocks.NewRoSnapshots(cfg.Snap, cfg.Dirs.Snap, 0, logger)
		allBorSnapshots = heimdall.NewRoSnapshots(cfg.Snap, cfg.Dirs.Snap, 0, logger)

		if polygonSync {
			heimdallStore = heimdall.NewSnapshotStore(heimdall.NewMdbxStore(logger, cfg.Dirs.DataDir, true, roTxLimit), allBorSnapshots)
			bridgeStore = bridge.NewSnapshotStore(bridge.NewMdbxStore(cfg.Dirs.DataDir, logger, true, roTxLimit), allBorSnapshots, cc.Bor)
		} else {
			bridgeStore = bridge.NewSnapshotStore(bridge.NewDbStore(rawDB), allBorSnapshots, cc.Bor)
			heimdallStore = heimdall.NewSnapshotStore(heimdall.NewDbStore(rawDB), allBorSnapshots)
		}

		blockReader = freezeblocks.NewBlockReader(allSnapshots, allBorSnapshots, heimdallStore, bridgeStore)
		txNumsReader := blockReader.TxnumReader(ctx)

		agg, err := libstate.NewAggregator(ctx, cfg.Dirs, config3.DefaultStepSize, rawDB, logger)
		if err != nil {
			return nil, nil, nil, nil, nil, nil, nil, ff, nil, nil, fmt.Errorf("create aggregator: %w", err)
		}
		if err = agg.ReloadSalt(); err != nil {
			return nil, nil, nil, nil, nil, nil, nil, ff, nil, nil, fmt.Errorf("agg ReloadSalt: %w", err)
		}
		// To povide good UX - immediatly can read snapshots after RPCDaemon start, even if Erigon is down
		// Erigon does store list of snapshots in db: means RPCDaemon can read this list now, but read by `remoteKvClient.Snapshots` after establish grpc connection

		//TODO - its probably better to use:  <-blockReader.Ready() here - but it depends how
		//this is called at a process level
		allSegmentsDownloadComplete, err := core.AllSegmentsDownloadCompleteFromDB(rawDB)
		if err != nil {
			return nil, nil, nil, nil, nil, nil, nil, nil, nil, nil, err
		}
		if allSegmentsDownloadComplete {
			allSnapshots.OptimisticalyOpenFolder()
			allBorSnapshots.OptimisticalyOpenFolder()

			allSnapshots.LogStat("remote")
			allBorSnapshots.LogStat("bor:remote")
			_ = agg.OpenFolder() //TODO: must use analog of `OptimisticReopenWithDB`

			rawDB.View(context.Background(), func(tx kv.Tx) error {
				aggTx := agg.BeginFilesRo()
				defer aggTx.Close()
				stats.LogStats(aggTx, tx, logger, func(endTxNumMinimax uint64) (uint64, error) {
<<<<<<< HEAD
					_, histBlockNumProgress, err := txNumsReader.FindBlockNum(tx, endTxNumMinimax)
=======
					histBlockNumProgress, _, err := txNumsReader.FindBlockNum(tx, endTxNumMinimax)
>>>>>>> cf916078
					return histBlockNumProgress, err
				})
				return nil
			})
		} else {
			logger.Debug("[rpc] download of segments not complete yet. please wait StageSnapshots to finish")
		}

		wg := errgroup.Group{}
		wg.SetLimit(1)
		onNewSnapshot = func() {
			wg.Go(func() (err error) {
				// don't block events processing by network communication
				logger.Info("on new snapshots triggered...")
				reply, err := remoteKvClient.Snapshots(ctx, &remote.SnapshotsRequest{}, grpc.WaitForReady(true))
				if err != nil {
					logger.Warn("[snapshots] reopen", "err", err)
					return nil
				}
				if err := allSnapshots.OpenList(reply.BlocksFiles, true); err != nil {
					logger.Error("[snapshots] reopen", "err", err)
				} else {
					allSnapshots.LogStat("reopen")
				}
				if err := allBorSnapshots.OpenList(reply.BlocksFiles, true); err != nil {
					logger.Error("[bor snapshots] reopen", "err", err)
				} else {
					allBorSnapshots.LogStat("bor:reopen")
				}

				if err = agg.ReloadSalt(); err != nil {
					return fmt.Errorf("agg ReloadSalt: %w", err)
				}
				if err = agg.OpenFolder(); err != nil {
					logger.Error("[snapshots] reopen", "err", err)
				} else {
					rawDB.View(context.Background(), func(tx kv.Tx) error {
						ac := agg.BeginFilesRo()
						defer ac.Close()
						stats.LogStats(ac, tx, logger, func(endTxNumMinimax uint64) (uint64, error) {
<<<<<<< HEAD
							_, histBlockNumProgress, err := txNumsReader.FindBlockNum(tx, endTxNumMinimax)
=======
							histBlockNumProgress, _, err := txNumsReader.FindBlockNum(tx, endTxNumMinimax)
>>>>>>> cf916078
							return histBlockNumProgress, err
						})
						return nil
					})
				}
				return nil
			})
		}
		onNewSnapshot()

		db, err = temporal.New(rawDB, agg)
		if err != nil {
			return nil, nil, nil, nil, nil, nil, nil, nil, nil, nil, err
		}
		stateCache = kvcache.NewDummy()
	}
	// If DB can't be configured - used PrivateApiAddr as remote DB
	if db == nil {
		db = remoteKv
	}

	if !cfg.WithDatadir {
		if cfg.StateCache.CacheSize > 0 {
			stateCache = kvcache.New(cfg.StateCache)
		} else {
			stateCache = kvcache.NewDummy()
		}
		logger.Info("if you run RPCDaemon on same machine with Erigon add --datadir option")
	}

	subscribeToStateChangesLoop(ctx, remoteKvClient, stateCache)

	txpoolConn := conn
	if cfg.TxPoolApiAddr != cfg.PrivateApiAddr {
		txpoolConn, err = grpcutil.Connect(creds, cfg.TxPoolApiAddr)
		if err != nil {
			return nil, nil, nil, nil, nil, nil, nil, ff, nil, nil, fmt.Errorf("could not connect to txpool api: %w", err)
		}
	}

	mining = txpool.NewMiningClient(txpoolConn)
	miningService := rpcservices.NewMiningService(mining)
	txPool = txpool.NewTxpoolClient(txpoolConn)
	txPoolService := rpcservices.NewTxPoolService(txPool)

	if !cfg.WithDatadir {
		blockReader = freezeblocks.NewRemoteBlockReader(remoteBackendClient)
	}

	remoteEth := rpcservices.NewRemoteBackend(remoteBackendClient, db, blockReader)
	blockReader = remoteEth
	eth = remoteEth

	var remoteCE *remoteConsensusEngine
	var remoteBridgeReader *bridge.RemoteReader
	var remoteHeimdallReader *heimdall.RemoteReader

	if cfg.WithDatadir {
		if cc != nil && cc.Bor != nil {
			if polygonSync {
				stateReceiverContractAddress := cc.Bor.StateReceiverContractAddress()

				bridgeConfig := bridge.ReaderConfig{
					Store:                        bridgeStore,
					Logger:                       logger,
					StateReceiverContractAddress: stateReceiverContractAddress,
					RoTxLimit:                    roTxLimit,
				}
				bridgeReader, err = bridge.AssembleReader(ctx, bridgeConfig)
				if err != nil {
					return nil, nil, nil, nil, nil, nil, nil, ff, nil, nil, err
				}

				heimdallConfig := heimdall.ReaderConfig{
					Store:     heimdallStore,
					BorConfig: cc.Bor.(*borcfg.BorConfig),
					Logger:    logger,
				}
				heimdallReader, err = heimdall.AssembleReader(ctx, heimdallConfig)
				if err != nil {
					return nil, nil, nil, nil, nil, nil, nil, ff, nil, nil, err
				}
			}

			// NOTE: bor_* RPCs are not fully supported when using polygon.sync (https://github.com/erigontech/erigon/issues/11171)
			var borKv kv.RoDB

			// bor (consensus) specific db
			borDbPath := filepath.Join(cfg.DataDir, "bor")
			logger.Warn("[rpc] Opening Bor db", "path", borDbPath)
			borKv, err = kv2.New(kv.ConsensusDB, logger).Path(borDbPath).Accede(true).Open(ctx)
			if err != nil {
				return nil, nil, nil, nil, nil, nil, nil, ff, nil, nil, err
			}
			// Skip the compatibility check, until we have a schema in erigon-lib
			engine = bor.NewRo(cc, borKv, blockReader, logger)
		} else if cc != nil && cc.Aura != nil {
			consensusDB, err := kv2.New(kv.ConsensusDB, logger).Path(filepath.Join(cfg.DataDir, "aura")).Accede(true).Open(ctx)
			if err != nil {
				return nil, nil, nil, nil, nil, nil, nil, ff, nil, nil, err
			}
			engine, err = aura.NewAuRa(cc.Aura, consensusDB)
			if err != nil {
				return nil, nil, nil, nil, nil, nil, nil, ff, nil, nil, err
			}
			if cc.TerminalTotalDifficulty != nil {
				engine = merge.New(engine.(consensus.Engine)) // the Merge
			}
		} else {
			engine = ethash.NewFaker()
			if cc.TerminalTotalDifficulty != nil {
				engine = merge.New(engine.(consensus.Engine)) // the Merge
			}
		}
	} else {
		if polygonSync {
			remoteBridgeReader = bridge.NewRemoteReader(remoteBridgeClient)
			bridgeReader = remoteBridgeReader

			remoteHeimdallReader = heimdall.NewRemoteReader(remoteHeimdallClient)
			heimdallReader = remoteHeimdallReader
		}

		remoteCE = &remoteConsensusEngine{}
		engine = remoteCE
	}

	go func() {
		if !remoteKv.EnsureVersionCompatibility() {
			rootCancel()
		}
		if !remoteEth.EnsureVersionCompatibility() {
			rootCancel()
		}
		if mining != nil && !miningService.EnsureVersionCompatibility() {
			rootCancel()
		}
		if !txPoolService.EnsureVersionCompatibility() {
			rootCancel()
		}
		if remoteBridgeReader != nil && !remoteBridgeReader.EnsureVersionCompatibility() {
			rootCancel()
		}
		if remoteHeimdallReader != nil && !remoteHeimdallReader.EnsureVersionCompatibility() {
			rootCancel()
		}
		if remoteCE != nil {
			if err := remoteCE.init(db, blockReader, remoteKvClient, logger); err != nil {
				logger.Error("Failed to initialize remote consensus engine", "err", err)
				rootCancel()
			}
		}
	}()

	ff = rpchelper.New(ctx, cfg.RpcFiltersConfig, eth, txPool, mining, onNewSnapshot, logger)
	return db, eth, txPool, mining, stateCache, blockReader, engine, ff, bridgeReader, heimdallReader, err
}
func StartRpcServer(ctx context.Context, cfg *httpcfg.HttpCfg, rpcAPI []rpc.API, logger log.Logger) error {
	if cfg.Enabled {
		return startRegularRpcServer(ctx, cfg, rpcAPI, logger)
	}

	return nil
}

func StartRpcServerWithJwtAuthentication(ctx context.Context, cfg *httpcfg.HttpCfg, rpcAPI []rpc.API, logger log.Logger) error {
	if len(rpcAPI) == 0 {
		return nil
	}
	engineInfo, err := startAuthenticatedRpcServer(cfg, rpcAPI, logger)
	if err != nil {
		return err
	}
	go stopAuthenticatedRpcServer(ctx, engineInfo, logger)
	return nil
}

func startRegularRpcServer(ctx context.Context, cfg *httpcfg.HttpCfg, rpcAPI []rpc.API, logger log.Logger) error {
	// register apis and create handler stack
	srv := rpc.NewServer(cfg.RpcBatchConcurrency, cfg.TraceRequests, cfg.DebugSingleRequest, cfg.RpcStreamingDisable, logger, cfg.RPCSlowLogThreshold)

	allowListForRPC, err := parseAllowListForRPC(cfg.RpcAllowListFilePath)
	if err != nil {
		return err
	}
	srv.SetAllowList(allowListForRPC)

	srv.SetBatchLimit(cfg.BatchLimit)

	defer srv.Stop()

	var defaultAPIList []rpc.API

	for _, api := range rpcAPI {
		if api.Namespace != "engine" {
			defaultAPIList = append(defaultAPIList, api)
		}
	}

	var apiFlags []string
	for _, flag := range cfg.API {
		if flag != "engine" {
			apiFlags = append(apiFlags, flag)
		}
	}

	if err := node.RegisterApisFromWhitelist(defaultAPIList, apiFlags, srv, false, logger); err != nil {
		return fmt.Errorf("could not start register RPC apis: %w", err)
	}

	info := []interface{}{
		"grpc", cfg.GRPCServerEnabled,
		"http", cfg.HttpServerEnabled,
		"ws", cfg.WebsocketEnabled,
	}

	if cfg.SocketServerEnabled {
		socketUrl, err := url.Parse(cfg.SocketListenUrl)
		if err != nil {
			return fmt.Errorf("malformatted socket url %s: %w", cfg.SocketListenUrl, err)
		}
		tcpListener, err := net.Listen(socketUrl.Scheme, socketUrl.Host+socketUrl.EscapedPath())
		if err != nil {
			return fmt.Errorf("could not start Socket Listener: %w", err)
		}
		defer tcpListener.Close()
		go func() {
			err := srv.ServeListener(tcpListener)
			if err != nil {
				if !errors.Is(err, net.ErrClosed) {
					logger.Error("Socket Listener Fatal Error", "err", err)
				}
			}
		}()
		info = append(info, "socket.url", socketUrl)
		logger.Info("Socket Endpoint opened", "url", socketUrl)
	}

	httpHandler := node.NewHTTPHandlerStack(srv, cfg.HttpCORSDomain, cfg.HttpVirtualHost, cfg.HttpCompression)
	var wsHandler http.Handler
	if cfg.WebsocketEnabled {
		wsHandler = srv.WebsocketHandler([]string{"*"}, nil, cfg.WebsocketCompression, logger)
	}
	graphQLHandler := graphql.CreateHandler(defaultAPIList)
	apiHandler, err := createHandler(cfg, defaultAPIList, httpHandler, wsHandler, graphQLHandler, nil)
	if err != nil {
		return err
	}

	// Separate Websocket handler if websocket port flag specified
	if cfg.WebsocketEnabled && cfg.WebsocketPort != cfg.HttpPort {
		wsEndpoint := fmt.Sprintf("tcp://%s:%d", cfg.HttpListenAddress, cfg.WebsocketPort)
		wsApiHandler := http.HandlerFunc(func(w http.ResponseWriter, r *http.Request) {
			if isWebsocket(r) {
				wsHandler.ServeHTTP(w, r)
			}
		})
		wsListener, wsAddr, err := node.StartHTTPEndpoint(wsEndpoint, &node.HttpEndpointConfig{Timeouts: cfg.HTTPTimeouts}, wsApiHandler)
		if err != nil {
			return fmt.Errorf("could not start separate Websocket RPC api at port %d: %w", cfg.WebsocketPort, err)
		}
		info = append(info, "websocket.url", wsAddr, "ws.compression", cfg.WebsocketCompression)
		defer func() {
			shutdownCtx, cancel := context.WithTimeout(context.Background(), 5*time.Second)
			defer cancel()
			_ = wsListener.Shutdown(shutdownCtx)
			logger.Info("HTTP endpoint closed", "url", wsAddr)
		}()
	}

	if cfg.HttpServerEnabled {
		httpEndpoint := fmt.Sprintf("tcp://%s:%d", cfg.HttpListenAddress, cfg.HttpPort)
		if cfg.HttpURL != "" {
			httpEndpoint = cfg.HttpURL
		}
		listener, httpAddr, err := node.StartHTTPEndpoint(httpEndpoint, &node.HttpEndpointConfig{
			Timeouts: cfg.HTTPTimeouts,
		}, apiHandler)
		if err != nil {
			return fmt.Errorf("could not start RPC api: %w", err)
		}
		info = append(info, "http.url", httpAddr, "http.compression", cfg.HttpCompression)
		defer func() {
			shutdownCtx, cancel := context.WithTimeout(context.Background(), 5*time.Second)
			defer cancel()
			_ = listener.Shutdown(shutdownCtx)
			logger.Info("HTTP endpoint closed", "url", httpAddr)

		}()
	}
	if cfg.HttpsURL != "" {
		cfg.HttpsServerEnabled = true
	}
	if cfg.HttpsServerEnabled {
		if cfg.HttpsPort == 0 {
			cfg.HttpsPort = cfg.HttpPort + 363
		}
		httpsEndpoint := fmt.Sprintf("tcp://%s:%d", cfg.HttpsListenAddress, cfg.HttpsPort)
		if cfg.HttpsURL != "" {
			httpsEndpoint = cfg.HttpsURL
		}
		listener, httpAddr, err := node.StartHTTPEndpoint(httpsEndpoint, &node.HttpEndpointConfig{
			Timeouts: cfg.HTTPTimeouts,
			HTTPS:    true,
			CertFile: cfg.HttpsCertfile,
			KeyFile:  cfg.HttpsKeyFile,
		}, apiHandler)
		if err != nil {
			return fmt.Errorf("could not start RPC api: %w", err)
		}
		info = append(info, "https.url", httpAddr)
		defer func() {
			shutdownCtx, cancel := context.WithTimeout(context.Background(), 5*time.Second)
			defer cancel()
			_ = listener.Shutdown(shutdownCtx)
			logger.Info("HTTPS endpoint closed", "url", httpAddr)
		}()
	}

	var (
		healthServer *grpcHealth.Server
		grpcServer   *grpc.Server
		grpcListener net.Listener
		grpcEndpoint string
	)
	if cfg.GRPCServerEnabled {
		grpcEndpoint = fmt.Sprintf("%s:%d", cfg.GRPCListenAddress, cfg.GRPCPort)
		if grpcListener, err = net.Listen("tcp", grpcEndpoint); err != nil {
			return fmt.Errorf("could not start GRPC listener: %w", err)
		}
		grpcServer = grpc.NewServer()
		if cfg.GRPCHealthCheckEnabled {
			healthServer = grpcHealth.NewServer()
			grpc_health_v1.RegisterHealthServer(grpcServer, healthServer)
		}
		go grpcServer.Serve(grpcListener)
		info = append(info, "grpc.port", cfg.GRPCPort)

		defer func() {
			if cfg.GRPCServerEnabled {
				if cfg.GRPCHealthCheckEnabled {
					healthServer.Shutdown()
				}
				grpcServer.GracefulStop()
				_ = grpcListener.Close()
				logger.Info("GRPC endpoint closed", "url", grpcEndpoint)
			}
		}()
	}

	logger.Info("[rpc] endpoint opened", info...)
	<-ctx.Done()
	logger.Info("[rpc] Exiting...")
	return nil
}

type engineInfo struct {
	Srv                *rpc.Server
	EngineSrv          *rpc.Server
	EngineListener     *http.Server
	EngineHttpEndpoint string
}

func startAuthenticatedRpcServer(cfg *httpcfg.HttpCfg, rpcAPI []rpc.API, logger log.Logger) (*engineInfo, error) {
	srv := rpc.NewServer(cfg.RpcBatchConcurrency, cfg.TraceRequests, cfg.DebugSingleRequest, cfg.RpcStreamingDisable, logger, cfg.RPCSlowLogThreshold)

	engineListener, engineSrv, engineHttpEndpoint, err := createEngineListener(cfg, rpcAPI, logger)
	if err != nil {
		return nil, fmt.Errorf("could not start RPC api for engine: %w", err)
	}
	return &engineInfo{Srv: srv, EngineSrv: engineSrv, EngineListener: engineListener, EngineHttpEndpoint: engineHttpEndpoint}, nil
}

func stopAuthenticatedRpcServer(ctx context.Context, engineInfo *engineInfo, logger log.Logger) {
	defer func() {
		engineInfo.Srv.Stop()
		if engineInfo.EngineSrv != nil {
			engineInfo.EngineSrv.Stop()
		}
		shutdownCtx, cancel := context.WithTimeout(context.Background(), 5*time.Second)
		defer cancel()

		if engineInfo.EngineListener != nil {
			_ = engineInfo.EngineListener.Shutdown(shutdownCtx)
			logger.Info("Engine HTTP endpoint close", "url", engineInfo.EngineHttpEndpoint)
		}
	}()
	<-ctx.Done()
	logger.Info("Exiting Engine...")
}

// isWebsocket checks the header of a http request for a websocket upgrade request.
func isWebsocket(r *http.Request) bool {
	return strings.EqualFold(r.Header.Get("Upgrade"), "websocket") &&
		strings.Contains(strings.ToLower(r.Header.Get("Connection")), "upgrade")
}

// ObtainJWTSecret loads the jwt-secret, either from the provided config,
// or from the default location. If neither of those are present, it generates
// a new secret and stores to the default location.
func ObtainJWTSecret(cfg *httpcfg.HttpCfg, logger log.Logger) ([]byte, error) {
	// try reading from file
	logger.Info("Reading JWT secret", "path", cfg.JWTSecretPath)
	// If we run the rpcdaemon and datadir is not specified we just use jwt.hex in current directory.
	if len(cfg.JWTSecretPath) == 0 {
		cfg.JWTSecretPath = "jwt.hex"
	}
	if data, err := os.ReadFile(cfg.JWTSecretPath); err == nil {
		jwtSecret := common.FromHex(strings.TrimSpace(string(data)))
		if len(jwtSecret) == 32 {
			return jwtSecret, nil
		}
		logger.Error("Invalid JWT secret", "path", cfg.JWTSecretPath, "length", len(jwtSecret))
		return nil, errors.New("invalid JWT secret")
	}
	// Need to generate one
	jwtSecret := make([]byte, 32)
	rand.Read(jwtSecret)

	if err := os.WriteFile(cfg.JWTSecretPath, []byte(hexutil.Encode(jwtSecret)), 0600); err != nil {
		return nil, err
	}
	logger.Info("Generated JWT secret", "path", cfg.JWTSecretPath)
	return jwtSecret, nil
}

func createHandler(cfg *httpcfg.HttpCfg, apiList []rpc.API, httpHandler http.Handler, wsHandler http.Handler, graphQLHandler http.Handler, jwtSecret []byte) (http.Handler, error) {
	var handler http.Handler = http.HandlerFunc(func(w http.ResponseWriter, r *http.Request) {
		if cfg.GraphQLEnabled && graphql.ProcessGraphQLcheckIfNeeded(graphQLHandler, w, r) {
			return
		}

		// adding a healthcheck here
		if health.ProcessHealthcheckIfNeeded(w, r, apiList) {
			return
		}
		if cfg.WebsocketEnabled && wsHandler != nil && isWebsocket(r) {
			wsHandler.ServeHTTP(w, r)
			return
		}

		if jwtSecret != nil && !rpc.CheckJwtSecret(w, r, jwtSecret) {
			return
		}

		httpHandler.ServeHTTP(w, r)
	})

	return handler, nil
}

func createEngineListener(cfg *httpcfg.HttpCfg, engineApi []rpc.API, logger log.Logger) (*http.Server, *rpc.Server, string, error) {
	engineHttpEndpoint := fmt.Sprintf("tcp://%s:%d", cfg.AuthRpcHTTPListenAddress, cfg.AuthRpcPort)

	engineSrv := rpc.NewServer(cfg.RpcBatchConcurrency, cfg.TraceRequests, cfg.DebugSingleRequest, true, logger, cfg.RPCSlowLogThreshold)

	if err := node.RegisterApisFromWhitelist(engineApi, nil, engineSrv, true, logger); err != nil {
		return nil, nil, "", fmt.Errorf("could not start register RPC engine api: %w", err)
	}

	jwtSecret, err := ObtainJWTSecret(cfg, logger)
	if err != nil {
		return nil, nil, "", err
	}

	wsHandler := engineSrv.WebsocketHandler([]string{"*"}, jwtSecret, cfg.WebsocketCompression, logger)

	engineHttpHandler := node.NewHTTPHandlerStack(engineSrv, nil /* authCors */, cfg.AuthRpcVirtualHost, cfg.HttpCompression)

	graphQLHandler := graphql.CreateHandler(engineApi)

	engineApiHandler, err := createHandler(cfg, engineApi, engineHttpHandler, wsHandler, graphQLHandler, jwtSecret)
	if err != nil {
		return nil, nil, "", err
	}

	engineListener, engineAddr, err := node.StartHTTPEndpoint(engineHttpEndpoint, &node.HttpEndpointConfig{
		Timeouts: cfg.AuthRpcTimeouts,
	}, engineApiHandler)
	if err != nil {
		return nil, nil, "", fmt.Errorf("could not start RPC api: %w", err)
	}

	engineInfo := []interface{}{"url", engineAddr}
	logger.Info("HTTP endpoint opened for Engine API", engineInfo...)

	return engineListener, engineSrv, engineAddr.String(), nil
}

var remoteConsensusEngineNotReadyErr = errors.New("remote consensus engine not ready")

type remoteConsensusEngine struct {
	engine consensus.Engine
}

var _ consensus.Engine = (*remoteConsensusEngine)(nil)

func (e *remoteConsensusEngine) HasEngine() bool {
	return e.engine != nil
}

func (e *remoteConsensusEngine) Engine() consensus.EngineReader {
	return e.engine
}

func (e *remoteConsensusEngine) validateEngineReady() error {
	if !e.HasEngine() {
		return remoteConsensusEngineNotReadyErr
	}

	return nil
}

// init - reasoning behind init is that we would like to initialise the remote consensus engine either post rpcdaemon
// service startup or in a background goroutine, so that we do not depend on the liveness of other services when
// starting up rpcdaemon and do not block startup (avoiding "cascade outage" scenario). In this case the DB dependency
// can be a remote DB service running on another machine.
func (e *remoteConsensusEngine) init(db kv.RoDB, blockReader services.FullBlockReader, remoteKV remote.KVClient, logger log.Logger) error {
	var cc *chain.Config

	if err := db.View(context.Background(), func(tx kv.Tx) error {
		genesisHash, err := rawdb.ReadCanonicalHash(tx, 0)
		if err != nil {
			return err
		}
		cc, err = core.ReadChainConfig(tx, genesisHash)
		if err != nil {
			return err
		}
		return nil
	}); err != nil {
		return err
	}

	// TODO(yperbasis): try to unify with CreateConsensusEngine
	var eng consensus.Engine
	if cc.Aura != nil {
		auraKv, err := remotedb.NewRemote(gointerfaces.VersionFromProto(remotedbserver.KvServiceAPIVersion), logger, remoteKV).
			WithBucketsConfig(kv.AuRaTablesCfg).
			Open()

		if err != nil {
			return err
		}

		eng, err = aura.NewRo(cc.Aura, auraKv)
		if err != nil {
			return err
		}
	} else if cc.Bor != nil {
		borKv, err := remotedb.NewRemote(gointerfaces.VersionFromProto(remotedbserver.KvServiceAPIVersion), logger, remoteKV).
			WithBucketsConfig(kv.BorTablesCfg).
			Open()

		if err != nil {
			return err
		}

		eng = bor.NewRo(cc, borKv, blockReader, logger)
	} else if cc.Clique != nil {
		return errors.New("clique remoteConsensusEngine is not supported")
	} else {
		eng = ethash.NewFaker()
	}

	if cc.TerminalTotalDifficulty == nil {
		e.engine = eng
	} else {
		e.engine = merge.New(eng)
	}
	return nil
}

func (e *remoteConsensusEngine) Author(header *types.Header) (common.Address, error) {
	if err := e.validateEngineReady(); err != nil {
		return common.Address{}, err
	}

	return e.engine.Author(header)
}

func (e *remoteConsensusEngine) IsServiceTransaction(sender common.Address, syscall consensus.SystemCall) bool {
	if err := e.validateEngineReady(); err != nil {
		panic(err)
	}

	return e.engine.IsServiceTransaction(sender, syscall)
}

func (e *remoteConsensusEngine) Type() chain.ConsensusName {
	if err := e.validateEngineReady(); err != nil {
		panic(err)
	}

	return e.engine.Type()
}

func (e *remoteConsensusEngine) CalculateRewards(config *chain.Config, header *types.Header, uncles []*types.Header, syscall consensus.SystemCall) ([]consensus.Reward, error) {
	if err := e.validateEngineReady(); err != nil {
		return nil, err
	}

	return e.engine.CalculateRewards(config, header, uncles, syscall)
}

func (e *remoteConsensusEngine) Close() error {
	if err := e.validateEngineReady(); err != nil {
		return err
	}

	return e.engine.Close()
}

func (e *remoteConsensusEngine) Initialize(config *chain.Config, chain consensus.ChainHeaderReader, header *types.Header, state *state.IntraBlockState, syscall consensus.SysCallCustom, logger log.Logger, tracer *tracing.Hooks) {
	if err := e.validateEngineReady(); err != nil {
		panic(err)
	}

	e.engine.Initialize(config, chain, header, state, syscall, logger, tracer)
}

func (e *remoteConsensusEngine) GetTransferFunc() evmtypes.TransferFunc {
	if err := e.validateEngineReady(); err != nil {
		panic(err)
	}

	return e.engine.GetTransferFunc()
}

func (e *remoteConsensusEngine) GetPostApplyMessageFunc() evmtypes.PostApplyMessageFunc {
	if err := e.validateEngineReady(); err != nil {
		panic(err)
	}

	return e.engine.GetPostApplyMessageFunc()
}

func (e *remoteConsensusEngine) VerifyHeader(_ consensus.ChainHeaderReader, _ *types.Header, _ bool) error {
	panic("remoteConsensusEngine.VerifyHeader not supported")
}

func (e *remoteConsensusEngine) VerifyUncles(_ consensus.ChainReader, _ *types.Header, _ []*types.Header) error {
	panic("remoteConsensusEngine.VerifyUncles not supported")
}

func (e *remoteConsensusEngine) Prepare(_ consensus.ChainHeaderReader, _ *types.Header, _ *state.IntraBlockState) error {
	panic("remoteConsensusEngine.Prepare not supported")
}

func (e *remoteConsensusEngine) Finalize(_ *chain.Config, _ *types.Header, _ *state.IntraBlockState, _ types.Transactions, _ []*types.Header, _ types.Receipts, _ []*types.Withdrawal, _ consensus.ChainReader, _ consensus.SystemCall, skipReceiptsEval bool, _ log.Logger) (types.Transactions, types.Receipts, types.FlatRequests, error) {
	panic("remoteConsensusEngine.Finalize not supported")
}

func (e *remoteConsensusEngine) FinalizeAndAssemble(_ *chain.Config, _ *types.Header, _ *state.IntraBlockState, _ types.Transactions, _ []*types.Header, _ types.Receipts, _ []*types.Withdrawal, _ consensus.ChainReader, _ consensus.SystemCall, _ consensus.Call, _ log.Logger) (*types.Block, types.Transactions, types.Receipts, types.FlatRequests, error) {
	panic("remoteConsensusEngine.FinalizeAndAssemble not supported")
}

func (e *remoteConsensusEngine) Seal(_ consensus.ChainHeaderReader, _ *types.BlockWithReceipts, _ chan<- *types.BlockWithReceipts, _ <-chan struct{}) error {
	panic("remoteConsensusEngine.Seal not supported")
}

func (e *remoteConsensusEngine) SealHash(_ *types.Header) common.Hash {
	panic("remoteConsensusEngine.SealHash not supported")
}

func (e *remoteConsensusEngine) CalcDifficulty(_ consensus.ChainHeaderReader, _ uint64, _ uint64, _ *big.Int, _ uint64, _ common.Hash, _ common.Hash, _ uint64) *big.Int {
	panic("remoteConsensusEngine.CalcDifficulty not supported")
}

func (e *remoteConsensusEngine) APIs(_ consensus.ChainHeaderReader) []rpc.API {
	panic("remoteConsensusEngine.APIs not supported")
}

func (e *remoteConsensusEngine) TxDependencies(header *types.Header) [][]int {
	panic("remoteConsensusEngine.TxDependencies not supported")
}<|MERGE_RESOLUTION|>--- conflicted
+++ resolved
@@ -57,10 +57,6 @@
 	"github.com/erigontech/erigon-lib/kv/temporal"
 	"github.com/erigontech/erigon-lib/log/v3"
 	libstate "github.com/erigontech/erigon-lib/state"
-<<<<<<< HEAD
-	ee "github.com/erigontech/erigon-lib/state/entity_extras"
-=======
->>>>>>> cf916078
 	"github.com/erigontech/erigon-lib/state/stats"
 	"github.com/erigontech/erigon-lib/types"
 	"github.com/erigontech/erigon/cmd/rpcdaemon/cli/httpcfg"
@@ -390,20 +386,12 @@
 		//    Accede mode will check db existence (may wait with retries). It's ok to fail in this case - some supervisor will restart us.
 
 		// using salt files as proxy for empty directory or not
-<<<<<<< HEAD
-		ok, err := ee.CheckSaltFilesExist(cfg.Dirs)
-=======
 		ok, err := libstate.CheckSaltFilesExist(cfg.Dirs)
->>>>>>> cf916078
 		if err != nil {
 			return nil, nil, nil, nil, nil, nil, nil, ff, nil, nil, err
 		}
 		if !ok {
-<<<<<<< HEAD
-			return nil, nil, nil, nil, nil, nil, nil, ff, nil, nil, ee.ErrCannotStartWithoutSaltFiles
-=======
 			return nil, nil, nil, nil, nil, nil, nil, ff, nil, nil, libstate.ErrCannotStartWithoutSaltFiles
->>>>>>> cf916078
 		}
 
 		logger.Warn("Opening chain db", "path", cfg.Dirs.Chaindata)
@@ -485,11 +473,7 @@
 				aggTx := agg.BeginFilesRo()
 				defer aggTx.Close()
 				stats.LogStats(aggTx, tx, logger, func(endTxNumMinimax uint64) (uint64, error) {
-<<<<<<< HEAD
-					_, histBlockNumProgress, err := txNumsReader.FindBlockNum(tx, endTxNumMinimax)
-=======
 					histBlockNumProgress, _, err := txNumsReader.FindBlockNum(tx, endTxNumMinimax)
->>>>>>> cf916078
 					return histBlockNumProgress, err
 				})
 				return nil
@@ -530,11 +514,7 @@
 						ac := agg.BeginFilesRo()
 						defer ac.Close()
 						stats.LogStats(ac, tx, logger, func(endTxNumMinimax uint64) (uint64, error) {
-<<<<<<< HEAD
-							_, histBlockNumProgress, err := txNumsReader.FindBlockNum(tx, endTxNumMinimax)
-=======
 							histBlockNumProgress, _, err := txNumsReader.FindBlockNum(tx, endTxNumMinimax)
->>>>>>> cf916078
 							return histBlockNumProgress, err
 						})
 						return nil
