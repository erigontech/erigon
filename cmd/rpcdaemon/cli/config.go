// Copyright 2024 The Erigon Authors
// This file is part of Erigon.
//
// Erigon is free software: you can redistribute it and/or modify
// it under the terms of the GNU Lesser General Public License as published by
// the Free Software Foundation, either version 3 of the License, or
// (at your option) any later version.
//
// Erigon is distributed in the hope that it will be useful,
// but WITHOUT ANY WARRANTY; without even the implied warranty of
// MERCHANTABILITY or FITNESS FOR A PARTICULAR PURPOSE. See the
// GNU Lesser General Public License for more details.
//
// You should have received a copy of the GNU Lesser General Public License
// along with Erigon. If not, see <http://www.gnu.org/licenses/>.

package cli

import (
	"context"
	"crypto/rand"
	"errors"
	"fmt"
	"math/big"
	"net"
	"net/http"
	"net/url"
	"os"
	"path/filepath"
	"strings"
	"time"

	"github.com/spf13/cobra"
	"golang.org/x/sync/errgroup"
	"golang.org/x/sync/semaphore"
	"google.golang.org/grpc"
	grpcHealth "google.golang.org/grpc/health"
	"google.golang.org/grpc/health/grpc_health_v1"

	"github.com/erigontech/erigon-lib/chain"
	libcommon "github.com/erigontech/erigon-lib/common"
	"github.com/erigontech/erigon-lib/common/datadir"
	"github.com/erigontech/erigon-lib/common/hexutil"
	"github.com/erigontech/erigon-lib/common/paths"
	"github.com/erigontech/erigon-lib/config3"
	"github.com/erigontech/erigon-lib/direct"
	"github.com/erigontech/erigon-lib/gointerfaces"
	"github.com/erigontech/erigon-lib/gointerfaces/grpcutil"
	remote "github.com/erigontech/erigon-lib/gointerfaces/remoteproto"
	txpool "github.com/erigontech/erigon-lib/gointerfaces/txpoolproto"
	"github.com/erigontech/erigon-lib/kv"
	"github.com/erigontech/erigon-lib/kv/kvcache"
	kv2 "github.com/erigontech/erigon-lib/kv/mdbx"
	"github.com/erigontech/erigon-lib/kv/rawdbv3"
	"github.com/erigontech/erigon-lib/kv/remotedb"
	"github.com/erigontech/erigon-lib/kv/remotedbserver"
	"github.com/erigontech/erigon-lib/kv/temporal"
	"github.com/erigontech/erigon-lib/log/v3"
	libstate "github.com/erigontech/erigon-lib/state"
	"github.com/erigontech/erigon/cmd/rpcdaemon/cli/httpcfg"
	"github.com/erigontech/erigon/cmd/rpcdaemon/graphql"
	"github.com/erigontech/erigon/cmd/rpcdaemon/health"
	"github.com/erigontech/erigon/cmd/rpcdaemon/rpcservices"
	"github.com/erigontech/erigon/cmd/utils"
	"github.com/erigontech/erigon/cmd/utils/flags"
	"github.com/erigontech/erigon/consensus"
	"github.com/erigontech/erigon/consensus/aura"
	"github.com/erigontech/erigon/consensus/ethash"
	"github.com/erigontech/erigon/consensus/merge"
	"github.com/erigontech/erigon/core/rawdb"
	"github.com/erigontech/erigon/core/state"
	"github.com/erigontech/erigon/core/tracing"
	"github.com/erigontech/erigon/core/types"
	"github.com/erigontech/erigon/core/vm/evmtypes"
	"github.com/erigontech/erigon/eth/ethconfig"
	"github.com/erigontech/erigon/node"
	"github.com/erigontech/erigon/node/nodecfg"
	"github.com/erigontech/erigon/polygon/bor"
	"github.com/erigontech/erigon/polygon/bor/borcfg"
	"github.com/erigontech/erigon/polygon/bor/valset"
	"github.com/erigontech/erigon/polygon/bridge"
	"github.com/erigontech/erigon/polygon/heimdall"
	"github.com/erigontech/erigon/rpc"
	"github.com/erigontech/erigon/rpc/rpccfg"
	"github.com/erigontech/erigon/turbo/debug"
	"github.com/erigontech/erigon/turbo/logging"
	"github.com/erigontech/erigon/turbo/rpchelper"
	"github.com/erigontech/erigon/turbo/services"
	"github.com/erigontech/erigon/turbo/snapshotsync/freezeblocks"

	// Force-load native and js packages, to trigger registration
	_ "github.com/erigontech/erigon/eth/tracers/js"
	_ "github.com/erigontech/erigon/eth/tracers/native"
)

var rootCmd = &cobra.Command{
	Use:   "rpcdaemon",
	Short: "rpcdaemon is JSON RPC server that connects to Erigon node for remote DB access",
}

var (
	stateCacheStr string
	polygonSync   bool
)

type HeimdallReader interface {
	Producers(ctx context.Context, blockNum uint64) (*valset.ValidatorSet, error)
	Close()
}

type BridgeReader interface {
	Events(ctx context.Context, blockNum uint64) ([]*types.Message, error)
	EventTxnLookup(ctx context.Context, borTxHash libcommon.Hash) (uint64, bool, error)
	Close()
}

func RootCommand() (*cobra.Command, *httpcfg.HttpCfg) {
	utils.CobraFlags(rootCmd, debug.Flags, utils.MetricFlags, logging.Flags)

	cfg := &httpcfg.HttpCfg{Sync: ethconfig.Defaults.Sync, Enabled: true, StateCache: kvcache.DefaultCoherentConfig}
	rootCmd.PersistentFlags().StringVar(&cfg.PrivateApiAddr, "private.api.addr", "127.0.0.1:9090", "Erigon's components (txpool, rpcdaemon, sentry, downloader, ...) can be deployed as independent Processes on same/another server. Then components will connect to erigon by this internal grpc API. Example: 127.0.0.1:9090")
	rootCmd.PersistentFlags().StringVar(&cfg.DataDir, "datadir", "", "path to Erigon working directory")
	rootCmd.PersistentFlags().BoolVar(&cfg.GraphQLEnabled, "graphql", false, "enables graphql endpoint (disabled by default)")
	rootCmd.PersistentFlags().Uint64Var(&cfg.Gascap, "rpc.gascap", 50_000_000, "Sets a cap on gas that can be used in eth_call/estimateGas")
	rootCmd.PersistentFlags().Uint64Var(&cfg.MaxTraces, "trace.maxtraces", 200, "Sets a limit on traces that can be returned in trace_filter")
	rootCmd.PersistentFlags().BoolVar(&polygonSync, "polygon.sync", true, "Enable if Erigon has been synced using the new polygon sync component")

	rootCmd.PersistentFlags().StringVar(&cfg.RpcAllowListFilePath, utils.RpcAccessListFlag.Name, "", "Specify granular (method-by-method) API allowlist")
	rootCmd.PersistentFlags().UintVar(&cfg.RpcBatchConcurrency, utils.RpcBatchConcurrencyFlag.Name, 2, utils.RpcBatchConcurrencyFlag.Usage)
	rootCmd.PersistentFlags().BoolVar(&cfg.RpcStreamingDisable, utils.RpcStreamingDisableFlag.Name, false, utils.RpcStreamingDisableFlag.Usage)
	rootCmd.PersistentFlags().BoolVar(&cfg.DebugSingleRequest, utils.HTTPDebugSingleFlag.Name, false, utils.HTTPDebugSingleFlag.Usage)
	rootCmd.PersistentFlags().IntVar(&cfg.DBReadConcurrency, utils.DBReadConcurrencyFlag.Name, utils.DBReadConcurrencyFlag.Value, utils.DBReadConcurrencyFlag.Usage)
	rootCmd.PersistentFlags().BoolVar(&cfg.TraceCompatibility, "trace.compat", false, "Bug for bug compatibility with OE for trace_ routines")
	rootCmd.PersistentFlags().StringVar(&cfg.TxPoolApiAddr, "txpool.api.addr", "", "txpool api network address, for example: 127.0.0.1:9090 (default: use value of --private.api.addr)")

	rootCmd.PersistentFlags().StringVar(&stateCacheStr, "state.cache", "0MB", "Amount of data to store in StateCache (enabled if no --datadir set). Set 0 to disable StateCache. Defaults to 0MB RAM")
	rootCmd.PersistentFlags().BoolVar(&cfg.GRPCServerEnabled, "grpc", false, "Enable GRPC server")
	rootCmd.PersistentFlags().StringVar(&cfg.GRPCListenAddress, "grpc.addr", nodecfg.DefaultGRPCHost, "GRPC server listening interface")
	rootCmd.PersistentFlags().IntVar(&cfg.GRPCPort, "grpc.port", nodecfg.DefaultGRPCPort, "GRPC server listening port")
	rootCmd.PersistentFlags().BoolVar(&cfg.GRPCHealthCheckEnabled, "grpc.healthcheck", false, "Enable GRPC health check")
	rootCmd.PersistentFlags().Float64Var(&ethconfig.Defaults.RPCTxFeeCap, utils.RPCGlobalTxFeeCapFlag.Name, utils.RPCGlobalTxFeeCapFlag.Value, utils.RPCGlobalTxFeeCapFlag.Usage)
	rootCmd.PersistentFlags().StringVar(&cfg.TLSCertfile, "tls.cert", "", "certificate for client side TLS handshake for GRPC")
	rootCmd.PersistentFlags().StringVar(&cfg.TLSKeyFile, "tls.key", "", "key file for client side TLS handshake for GRPC")
	rootCmd.PersistentFlags().StringVar(&cfg.TLSCACert, "tls.cacert", "", "CA certificate for client side TLS handshake for GRPC")

	rootCmd.PersistentFlags().StringSliceVar(&cfg.API, "http.api", []string{"eth", "erigon"}, "API's offered over the RPC interface: eth,erigon,web3,net,debug,trace,txpool,db. Supported methods: https://github.com/erigontech/erigon/tree/main/cmd/rpcdaemon")

	rootCmd.PersistentFlags().BoolVar(&cfg.HttpServerEnabled, "http.enabled", true, "enable http server")
	rootCmd.PersistentFlags().StringVar(&cfg.HttpListenAddress, "http.addr", nodecfg.DefaultHTTPHost, "HTTP server listening interface")
	rootCmd.PersistentFlags().IntVar(&cfg.HttpPort, "http.port", nodecfg.DefaultHTTPPort, "HTTP server listening port")
	rootCmd.PersistentFlags().StringVar(&cfg.HttpURL, "http.url", "", "HTTP server listening url. will OVERRIDE http.addr and http.port. will NOT respect http paths. prefix supported are tcp, unix")
	rootCmd.PersistentFlags().StringSliceVar(&cfg.HttpCORSDomain, "http.corsdomain", []string{}, "Comma separated list of domains from which to accept cross origin requests (browser enforced)")
	rootCmd.PersistentFlags().StringSliceVar(&cfg.HttpVirtualHost, "http.vhosts", nodecfg.DefaultConfig.HTTPVirtualHosts, "Comma separated list of virtual hostnames from which to accept requests (server enforced). Accepts '*' wildcard.")
	rootCmd.PersistentFlags().BoolVar(&cfg.HttpCompression, "http.compression", true, "Disable http compression")
	rootCmd.PersistentFlags().BoolVar(&cfg.WebsocketEnabled, "ws", false, "Enable Websockets - Same port as HTTP[S]")
	rootCmd.PersistentFlags().BoolVar(&cfg.WebsocketCompression, "ws.compression", false, "Enable Websocket compression (RFC 7692)")

	rootCmd.PersistentFlags().BoolVar(&cfg.HttpsServerEnabled, "https.enabled", false, "enable http server")
	rootCmd.PersistentFlags().StringVar(&cfg.HttpsListenAddress, "https.addr", nodecfg.DefaultHTTPHost, "rpc HTTPS server listening interface")
	rootCmd.PersistentFlags().IntVar(&cfg.HttpsPort, "https.port", 0, "rpc HTTPS server listening port. default to http+363 if not set")
	rootCmd.PersistentFlags().StringVar(&cfg.HttpsURL, "https.url", "", "rpc HTTPS server listening url. will OVERRIDE https.addr and https.port. will NOT respect paths. prefix supported are tcp, unix")
	rootCmd.PersistentFlags().StringVar(&cfg.HttpsCertfile, "https.cert", "", "certificate for rpc HTTPS server")
	rootCmd.PersistentFlags().StringVar(&cfg.HttpsKeyFile, "https.key", "", "key file for rpc HTTPS server")

	rootCmd.PersistentFlags().BoolVar(&cfg.SocketServerEnabled, "socket.enabled", false, "Enable IPC server")
	rootCmd.PersistentFlags().StringVar(&cfg.SocketListenUrl, "socket.url", "unix:///var/run/erigon.sock", "IPC server listening url. prefix supported are tcp, unix")

	rootCmd.PersistentFlags().BoolVar(&cfg.TraceRequests, utils.HTTPTraceFlag.Name, false, "Trace HTTP requests with INFO level")
	rootCmd.PersistentFlags().DurationVar(&cfg.HTTPTimeouts.ReadTimeout, "http.timeouts.read", rpccfg.DefaultHTTPTimeouts.ReadTimeout, "Maximum duration for reading the entire request, including the body.")
	rootCmd.PersistentFlags().DurationVar(&cfg.HTTPTimeouts.WriteTimeout, "http.timeouts.write", rpccfg.DefaultHTTPTimeouts.WriteTimeout, "Maximum duration before timing out writes of the response. It is reset whenever a new request's header is read")
	rootCmd.PersistentFlags().DurationVar(&cfg.HTTPTimeouts.IdleTimeout, "http.timeouts.idle", rpccfg.DefaultHTTPTimeouts.IdleTimeout, "Maximum amount of time to wait for the next request when keep-alives are enabled. If http.timeouts.idle is zero, the value of http.timeouts.read is used")
	rootCmd.PersistentFlags().DurationVar(&cfg.EvmCallTimeout, "rpc.evmtimeout", rpccfg.DefaultEvmCallTimeout, "Maximum amount of time to wait for the answer from EVM call.")
	rootCmd.PersistentFlags().DurationVar(&cfg.OverlayGetLogsTimeout, "rpc.overlay.getlogstimeout", rpccfg.DefaultOverlayGetLogsTimeout, "Maximum amount of time to wait for the answer from the overlay_getLogs call.")
	rootCmd.PersistentFlags().DurationVar(&cfg.OverlayReplayBlockTimeout, "rpc.overlay.replayblocktimeout", rpccfg.DefaultOverlayReplayBlockTimeout, "Maximum amount of time to wait for the answer to replay a single block when called from an overlay_getLogs call.")
	rootCmd.PersistentFlags().IntVar(&cfg.RpcFiltersConfig.RpcSubscriptionFiltersMaxLogs, "rpc.subscription.filters.maxlogs", rpchelper.DefaultFiltersConfig.RpcSubscriptionFiltersMaxLogs, "Maximum number of logs to store per subscription.")
	rootCmd.PersistentFlags().IntVar(&cfg.RpcFiltersConfig.RpcSubscriptionFiltersMaxHeaders, "rpc.subscription.filters.maxheaders", rpchelper.DefaultFiltersConfig.RpcSubscriptionFiltersMaxHeaders, "Maximum number of block headers to store per subscription.")
	rootCmd.PersistentFlags().IntVar(&cfg.RpcFiltersConfig.RpcSubscriptionFiltersMaxTxs, "rpc.subscription.filters.maxtxs", rpchelper.DefaultFiltersConfig.RpcSubscriptionFiltersMaxTxs, "Maximum number of transactions to store per subscription.")
	rootCmd.PersistentFlags().IntVar(&cfg.RpcFiltersConfig.RpcSubscriptionFiltersMaxAddresses, "rpc.subscription.filters.maxaddresses", rpchelper.DefaultFiltersConfig.RpcSubscriptionFiltersMaxAddresses, "Maximum number of addresses per subscription to filter logs by.")
	rootCmd.PersistentFlags().IntVar(&cfg.RpcFiltersConfig.RpcSubscriptionFiltersMaxTopics, "rpc.subscription.filters.maxtopics", rpchelper.DefaultFiltersConfig.RpcSubscriptionFiltersMaxTopics, "Maximum number of topics per subscription to filter logs by.")
	rootCmd.PersistentFlags().IntVar(&cfg.BatchLimit, utils.RpcBatchLimit.Name, utils.RpcBatchLimit.Value, utils.RpcBatchLimit.Usage)
	rootCmd.PersistentFlags().IntVar(&cfg.ReturnDataLimit, utils.RpcReturnDataLimit.Name, utils.RpcReturnDataLimit.Value, utils.RpcReturnDataLimit.Usage)
	rootCmd.PersistentFlags().BoolVar(&cfg.AllowUnprotectedTxs, utils.AllowUnprotectedTxs.Name, utils.AllowUnprotectedTxs.Value, utils.AllowUnprotectedTxs.Usage)
	rootCmd.PersistentFlags().IntVar(&cfg.MaxGetProofRewindBlockCount, utils.RpcMaxGetProofRewindBlockCount.Name, utils.RpcMaxGetProofRewindBlockCount.Value, utils.RpcMaxGetProofRewindBlockCount.Usage)
	rootCmd.PersistentFlags().Uint64Var(&cfg.OtsMaxPageSize, utils.OtsSearchMaxCapFlag.Name, utils.OtsSearchMaxCapFlag.Value, utils.OtsSearchMaxCapFlag.Usage)
	rootCmd.PersistentFlags().DurationVar(&cfg.RPCSlowLogThreshold, utils.RPCSlowFlag.Name, utils.RPCSlowFlag.Value, utils.RPCSlowFlag.Usage)
	rootCmd.PersistentFlags().IntVar(&cfg.WebsocketSubscribeLogsChannelSize, utils.WSSubscribeLogsChannelSize.Name, utils.WSSubscribeLogsChannelSize.Value, utils.WSSubscribeLogsChannelSize.Usage)

	if err := rootCmd.MarkPersistentFlagFilename("rpc.accessList", "json"); err != nil {
		panic(err)
	}
	if err := rootCmd.MarkPersistentFlagDirname("datadir"); err != nil {
		panic(err)
	}

	rootCmd.PersistentPreRunE = func(cmd *cobra.Command, args []string) error {

		err := cfg.StateCache.CacheSize.UnmarshalText([]byte(stateCacheStr))
		if err != nil {
			return fmt.Errorf("state.cache value of %v is not valid", stateCacheStr)
		}

		err = cfg.StateCache.CodeCacheSize.UnmarshalText([]byte(stateCacheStr))
		if err != nil {
			return fmt.Errorf("state.cache value of %v is not valid", stateCacheStr)
		}

		cfg.WithDatadir = cfg.DataDir != ""
		if cfg.WithDatadir {
			if cfg.DataDir == "" {
				cfg.DataDir = paths.DefaultDataDir()
			}
			var dataDir flags.DirectoryString
			dataDir.Set(cfg.DataDir)
			cfg.Dirs = datadir.New(string(dataDir))
		}
		if cfg.TxPoolApiAddr == "" {
			cfg.TxPoolApiAddr = cfg.PrivateApiAddr
		}
		return nil
	}
	rootCmd.PersistentPostRunE = func(cmd *cobra.Command, args []string) error {
		debug.Exit()
		return nil
	}

	cfg.StateCache.MetricsLabel = "rpc"

	return rootCmd, cfg
}

type StateChangesClient interface {
	StateChanges(ctx context.Context, in *remote.StateChangeRequest, opts ...grpc.CallOption) (remote.KV_StateChangesClient, error)
}

func subscribeToStateChangesLoop(ctx context.Context, client StateChangesClient, cache kvcache.Cache) {
	go func() {
		for {
			select {
			case <-ctx.Done():
				return
			default:
			}
			if err := subscribeToStateChanges(ctx, client, cache); err != nil {
				if grpcutil.IsRetryLater(err) || grpcutil.IsEndOfStream(err) {
					time.Sleep(3 * time.Second)
					continue
				}
				log.Warn("[rpcdaemon subscribeToStateChanges]", "err", err)
			}
		}
	}()
}

func subscribeToStateChanges(ctx context.Context, client StateChangesClient, cache kvcache.Cache) error {
	streamCtx, cancel := context.WithCancel(ctx)
	defer cancel()
	stream, err := client.StateChanges(streamCtx, &remote.StateChangeRequest{WithStorage: true, WithTransactions: false}, grpc.WaitForReady(true))
	if err != nil {
		return err
	}
	for req, err := stream.Recv(); ; req, err = stream.Recv() {
		if err != nil {
			return err
		}
		if req == nil {
			return nil
		}

		cache.OnNewBlock(req)
	}
}

func checkDbCompatibility(ctx context.Context, db kv.RoDB) error {
	// DB schema version compatibility check
	var compatErr error
	var compatTx kv.Tx
	if compatTx, compatErr = db.BeginRo(ctx); compatErr != nil {
		return fmt.Errorf("open Ro Tx for DB schema compability check: %w", compatErr)
	}
	defer compatTx.Rollback()
	major, minor, patch, ok, err := rawdb.ReadDBSchemaVersion(compatTx)
	if err != nil {
		return fmt.Errorf("read version for DB schema compability check: %w", compatErr)
	}
	if ok {
		var compatible bool
		dbSchemaVersion := &kv.DBSchemaVersion
		if major != dbSchemaVersion.Major {
			compatible = false
		} else if minor != dbSchemaVersion.Minor {
			compatible = false
		} else {
			compatible = true
		}
		if !compatible {
			return fmt.Errorf("incompatible DB Schema versions: reader %d.%d.%d, database %d.%d.%d",
				dbSchemaVersion.Major, dbSchemaVersion.Minor, dbSchemaVersion.Patch,
				major, minor, patch)
		}
		log.Info("DB schemas compatible", "reader", fmt.Sprintf("%d.%d.%d", dbSchemaVersion.Major, dbSchemaVersion.Minor, dbSchemaVersion.Patch),
			"database", fmt.Sprintf("%d.%d.%d", major, minor, patch))
	}

	return nil
}

func EmbeddedServices(ctx context.Context,
	erigonDB kv.RoDB, stateCacheCfg kvcache.CoherentConfig,
	rpcFiltersConfig rpchelper.FiltersConfig,
	blockReader services.FullBlockReader, ethBackendServer remote.ETHBACKENDServer, txPoolServer txpool.TxpoolServer,
	miningServer txpool.MiningServer, stateDiffClient StateChangesClient,
	logger log.Logger,
) (eth rpchelper.ApiBackend, txPool txpool.TxpoolClient, mining txpool.MiningClient, stateCache kvcache.Cache, ff *rpchelper.Filters) {
	if stateCacheCfg.CacheSize > 0 {
		// notification about new blocks (state stream) doesn't work now inside erigon - because
		// erigon does send this stream to privateAPI (erigon with enabled rpc, still have enabled privateAPI).
		// without this state stream kvcache can't work and only slow-down things
		// ... adding back in place to see about the above statement
		stateCache = kvcache.New(stateCacheCfg)
	} else {
		stateCache = kvcache.NewDummy()
	}

	subscribeToStateChangesLoop(ctx, stateDiffClient, stateCache)

	directClient := direct.NewEthBackendClientDirect(ethBackendServer)

	eth = rpcservices.NewRemoteBackend(directClient, erigonDB, blockReader)

	txPool = direct.NewTxPoolClient(txPoolServer)
	mining = direct.NewMiningClient(miningServer)
	ff = rpchelper.New(ctx, rpcFiltersConfig, eth, txPool, mining, func() {}, logger)

	return
}

// RemoteServices - use when RPCDaemon run as independent process. Still it can use --datadir flag to enable
// `cfg.WithDatadir` (mode when it on 1 machine with Erigon)
func RemoteServices(ctx context.Context, cfg *httpcfg.HttpCfg, logger log.Logger, rootCancel context.CancelFunc) (
	db kv.TemporalRoDB, eth rpchelper.ApiBackend, txPool txpool.TxpoolClient, mining txpool.MiningClient,
	stateCache kvcache.Cache, blockReader services.FullBlockReader, engine consensus.EngineReader,
	ff *rpchelper.Filters, bridgeReader BridgeReader, heimdallReader HeimdallReader, err error) {
	if !cfg.WithDatadir && cfg.PrivateApiAddr == "" {
		return nil, nil, nil, nil, nil, nil, nil, ff, nil, nil, errors.New("either remote db or local db must be specified")
	}
	creds, err := grpcutil.TLS(cfg.TLSCACert, cfg.TLSCertfile, cfg.TLSKeyFile)
	if err != nil {
		return nil, nil, nil, nil, nil, nil, nil, ff, nil, nil, fmt.Errorf("open tls cert: %w", err)
	}
	conn, err := grpcutil.Connect(creds, cfg.PrivateApiAddr)
	if err != nil {
		return nil, nil, nil, nil, nil, nil, nil, ff, nil, nil, fmt.Errorf("could not connect to execution service privateApi: %w", err)
	}

	remoteBackendClient := remote.NewETHBACKENDClient(conn)
	remoteBridgeClient := remote.NewBridgeBackendClient(conn)
	remoteHeimdallClient := remote.NewHeimdallBackendClient(conn)
	remoteKvClient := remote.NewKVClient(conn)
	remoteKv, err := remotedb.NewRemote(gointerfaces.VersionFromProto(remotedbserver.KvServiceAPIVersion), logger, remoteKvClient).Open()
	if err != nil {
		return nil, nil, nil, nil, nil, nil, nil, ff, nil, nil, fmt.Errorf("could not connect to remoteKv: %w", err)
	}

	// Configure DB first
	var allSnapshots *freezeblocks.RoSnapshots
	var allBorSnapshots *heimdall.RoSnapshots
	onNewSnapshot := func() {}
	roTxLimit := int64(cfg.DBReadConcurrency)

	var cc *chain.Config

	var bridgeStore bridge.Store
	var heimdallStore heimdall.Store

	if cfg.WithDatadir {
		// Opening all databases in Accede and non-Readonly modes. Here is the motivation:
		// Rpcdaemon must provide 2 features:
		//     1. ability to start even if Erigon is down (to prevent cascade outage).
		//     2. don't create databases by itself - because it doesn't know right parameters (Erigon may have cli flags: pagesize, etc...)
		// Some databases (consensus, txpool, downloader) are woring in SafeNoSync mode - in this mode
		//    power-off may leave db in recoverable-non-consistent state. Such db can be recovered only if open in non-Readonly mode.
		// Accede mode preventing db-creation:
		//    at first start RpcDaemon may start earlier than Erigon
		//    Accede mode will check db existence (may wait with retries). It's ok to fail in this case - some supervisor will restart us.
		logger.Warn("Opening chain db", "path", cfg.Dirs.Chaindata)
		limiter := semaphore.NewWeighted(roTxLimit)
		rawDB, err := kv2.New(kv.ChainDB, logger).RoTxsLimiter(limiter).Path(cfg.Dirs.Chaindata).Accede(true).Open(ctx)
		if err != nil {
			return nil, nil, nil, nil, nil, nil, nil, ff, nil, nil, err
		}
		if compatErr := checkDbCompatibility(ctx, rawDB); compatErr != nil {
			return nil, nil, nil, nil, nil, nil, nil, ff, nil, nil, compatErr
		}

		if err := rawDB.View(context.Background(), func(tx kv.Tx) error {
			genesisHash, err := rawdb.ReadCanonicalHash(tx, 0)
			if err != nil {
				return err
			}
			cc, err = rawdb.ReadChainConfig(tx, genesisHash)
			if err != nil {
				return err
			}
			return nil
		}); err != nil {
			return nil, nil, nil, nil, nil, nil, nil, ff, nil, nil, err
		}
		if cc == nil {
			return nil, nil, nil, nil, nil, nil, nil, ff, nil, nil, errors.New("chain config not found in db. Need start erigon at least once on this db")
		}

		// Configure sapshots

		snapCfg := cfg.Snap
		// this assumed the rpc deamon never runs with a downloader - if this is
		// not the case we'll need to adjust the defaults of the --no-downlaoder
		// flag to the faulse by default
		snapCfg.NoDownloader = true
		allSnapshots = freezeblocks.NewRoSnapshots(snapCfg, cfg.Dirs.Snap, 0, logger)
		allBorSnapshots = heimdall.NewRoSnapshots(snapCfg, cfg.Dirs.Snap, 0, logger)

		if polygonSync {
			heimdallStore = heimdall.NewSnapshotStore(heimdall.NewMdbxStore(logger, cfg.Dirs.DataDir, true, roTxLimit), allBorSnapshots)
			bridgeStore = bridge.NewSnapshotStore(bridge.NewMdbxStore(cfg.Dirs.DataDir, logger, true, roTxLimit), allBorSnapshots, cc.Bor)
		} else {
			bridgeStore = bridge.NewSnapshotStore(bridge.NewDbStore(rawDB), allBorSnapshots, cc.Bor)
			heimdallStore = heimdall.NewSnapshotStore(heimdall.NewDbStore(rawDB), allBorSnapshots)
		}

		blockReader = freezeblocks.NewBlockReader(allSnapshots, allBorSnapshots, heimdallStore, bridgeStore)
		txNumsReader := rawdbv3.TxNums.WithCustomReadTxNumFunc(freezeblocks.ReadTxNumFuncFromBlockReader(ctx, blockReader))

		agg, err := libstate.NewAggregator(ctx, cfg.Dirs, config3.DefaultStepSize, rawDB, logger)
		if err != nil {
			return nil, nil, nil, nil, nil, nil, nil, ff, nil, nil, fmt.Errorf("create aggregator: %w", err)
		}
		// To povide good UX - immediatly can read snapshots after RPCDaemon start, even if Erigon is down
		// Erigon does store list of snapshots in db: means RPCDaemon can read this list now, but read by `remoteKvClient.Snapshots` after establish grpc connection

		//TODO - its probably better to use:  <-blockReader.Ready() here - but it depends how
		//this is called at a process level
		allSegmentsDownloadComplete, err := rawdb.AllSegmentsDownloadCompleteFromDB(rawDB)
		if err != nil {
			return nil, nil, nil, nil, nil, nil, nil, nil, nil, nil, err
		}
		if allSegmentsDownloadComplete {
			allSnapshots.OptimisticalyOpenFolder()
			allBorSnapshots.OptimisticalyOpenFolder()

			allSnapshots.LogStat("remote")
			allBorSnapshots.LogStat("bor:remote")
			_ = agg.OpenFolder() //TODO: must use analog of `OptimisticReopenWithDB`

			rawDB.View(context.Background(), func(tx kv.Tx) error {
				aggTx := agg.BeginFilesRo()
				defer aggTx.Close()
				aggTx.LogStats(tx, func(endTxNumMinimax uint64) (uint64, error) {
					_, histBlockNumProgress, err := txNumsReader.FindBlockNum(tx, endTxNumMinimax)
					return histBlockNumProgress, err
				})
				return nil
			})
		} else {
			logger.Debug("[rpc] download of segments not complete yet. please wait StageSnapshots to finish")
		}

		wg := errgroup.Group{}
		wg.SetLimit(1)
		onNewSnapshot = func() {
			wg.Go(func() error { // don't block events processing by network communication
				reply, err := remoteKvClient.Snapshots(ctx, &remote.SnapshotsRequest{}, grpc.WaitForReady(true))
				if err != nil {
					logger.Warn("[snapshots] reopen", "err", err)
					return nil
				}
				if err := allSnapshots.OpenList(reply.BlocksFiles, true); err != nil {
					logger.Error("[snapshots] reopen", "err", err)
				} else {
					allSnapshots.LogStat("reopen")
				}
				if err := allBorSnapshots.OpenList(reply.BlocksFiles, true); err != nil {
					logger.Error("[bor snapshots] reopen", "err", err)
				} else {
					allBorSnapshots.LogStat("bor:reopen")
				}

				if err = agg.OpenFolder(); err != nil {
					logger.Error("[snapshots] reopen", "err", err)
				} else {
					rawDB.View(context.Background(), func(tx kv.Tx) error {
						ac := agg.BeginFilesRo()
						defer ac.Close()
						ac.LogStats(tx, func(endTxNumMinimax uint64) (uint64, error) {
							_, histBlockNumProgress, err := txNumsReader.FindBlockNum(tx, endTxNumMinimax)
							return histBlockNumProgress, err
						})
						return nil
					})
				}
				return nil
			})
		}
		onNewSnapshot()

		db, err = temporal.New(rawDB, agg)
		if err != nil {
			return nil, nil, nil, nil, nil, nil, nil, nil, nil, nil, err
		}
		stateCache = kvcache.NewDummy()
	}
	// If DB can't be configured - used PrivateApiAddr as remote DB
	if db == nil {
		db = remoteKv
	}

	if !cfg.WithDatadir {
		if cfg.StateCache.CacheSize > 0 {
			stateCache = kvcache.New(cfg.StateCache)
		} else {
			stateCache = kvcache.NewDummy()
		}
		logger.Info("if you run RPCDaemon on same machine with Erigon add --datadir option")
	}

	subscribeToStateChangesLoop(ctx, remoteKvClient, stateCache)

	txpoolConn := conn
	if cfg.TxPoolApiAddr != cfg.PrivateApiAddr {
		txpoolConn, err = grpcutil.Connect(creds, cfg.TxPoolApiAddr)
		if err != nil {
			return nil, nil, nil, nil, nil, nil, nil, ff, nil, nil, fmt.Errorf("could not connect to txpool api: %w", err)
		}
	}

	mining = txpool.NewMiningClient(txpoolConn)
	miningService := rpcservices.NewMiningService(mining)
	txPool = txpool.NewTxpoolClient(txpoolConn)
	txPoolService := rpcservices.NewTxPoolService(txPool)

	if !cfg.WithDatadir {
		blockReader = freezeblocks.NewRemoteBlockReader(remoteBackendClient)
	}

	remoteEth := rpcservices.NewRemoteBackend(remoteBackendClient, db, blockReader)
	blockReader = remoteEth
	eth = remoteEth

	var remoteCE *remoteConsensusEngine
	var remoteBridgeReader *bridge.RemoteReader
	var remoteHeimdallReader *heimdall.RemoteReader

	if cfg.WithDatadir {
		if cc != nil && cc.Bor != nil {
			if polygonSync {
				stateReceiverContractAddress := cc.Bor.StateReceiverContractAddress()

				bridgeConfig := bridge.ReaderConfig{
					Store:                        bridgeStore,
					Logger:                       logger,
					StateReceiverContractAddress: stateReceiverContractAddress,
					RoTxLimit:                    roTxLimit,
				}
				bridgeReader, err = bridge.AssembleReader(ctx, bridgeConfig)
				if err != nil {
					return nil, nil, nil, nil, nil, nil, nil, ff, nil, nil, err
				}

				heimdallConfig := heimdall.ReaderConfig{
					Store:     heimdallStore,
					BorConfig: cc.Bor.(*borcfg.BorConfig),
					Logger:    logger,
				}
				heimdallReader, err = heimdall.AssembleReader(ctx, heimdallConfig)
				if err != nil {
					return nil, nil, nil, nil, nil, nil, nil, ff, nil, nil, err
				}
			}

			// NOTE: bor_* RPCs are not fully supported when using polygon.sync (https://github.com/erigontech/erigon/issues/11171)
			var borKv kv.RoDB

			// bor (consensus) specific db
			borDbPath := filepath.Join(cfg.DataDir, "bor")
			logger.Warn("[rpc] Opening Bor db", "path", borDbPath)
			borKv, err = kv2.New(kv.ConsensusDB, logger).Path(borDbPath).Accede(true).Open(ctx)
			if err != nil {
				return nil, nil, nil, nil, nil, nil, nil, ff, nil, nil, err
			}
			// Skip the compatibility check, until we have a schema in erigon-lib
			engine = bor.NewRo(cc, borKv, blockReader, logger)
		} else if cc != nil && cc.Aura != nil {
			consensusDB, err := kv2.New(kv.ConsensusDB, logger).Path(filepath.Join(cfg.DataDir, "aura")).Accede(true).Open(ctx)
			if err != nil {
				return nil, nil, nil, nil, nil, nil, nil, ff, nil, nil, err
			}
			engine, err = aura.NewAuRa(cc.Aura, consensusDB)
			if err != nil {
				return nil, nil, nil, nil, nil, nil, nil, ff, nil, nil, err
			}
			if cc.TerminalTotalDifficulty != nil {
				engine = merge.New(engine.(consensus.Engine)) // the Merge
			}
		} else {
			engine = ethash.NewFaker()
			if cc.TerminalTotalDifficulty != nil {
				engine = merge.New(engine.(consensus.Engine)) // the Merge
			}
		}
	} else {
		if polygonSync {
			remoteBridgeReader = bridge.NewRemoteReader(remoteBridgeClient)
			bridgeReader = remoteBridgeReader

			remoteHeimdallReader = heimdall.NewRemoteReader(remoteHeimdallClient)
			heimdallReader = remoteHeimdallReader
		}

		remoteCE = &remoteConsensusEngine{}
		engine = remoteCE
	}

	go func() {
		if !remoteKv.EnsureVersionCompatibility() {
			rootCancel()
		}
		if !remoteEth.EnsureVersionCompatibility() {
			rootCancel()
		}
		if mining != nil && !miningService.EnsureVersionCompatibility() {
			rootCancel()
		}
		if !txPoolService.EnsureVersionCompatibility() {
			rootCancel()
		}
		if remoteBridgeReader != nil && !remoteBridgeReader.EnsureVersionCompatibility() {
			rootCancel()
		}
		if remoteHeimdallReader != nil && !remoteHeimdallReader.EnsureVersionCompatibility() {
			rootCancel()
		}
		if remoteCE != nil {
			if err := remoteCE.init(db, blockReader, remoteKvClient, logger); err != nil {
				logger.Error("Failed to initialize remote consensus engine", "err", err)
				rootCancel()
			}
		}
	}()

	ff = rpchelper.New(ctx, cfg.RpcFiltersConfig, eth, txPool, mining, onNewSnapshot, logger)
	return db, eth, txPool, mining, stateCache, blockReader, engine, ff, bridgeReader, heimdallReader, err
}

func StartRpcServer(ctx context.Context, cfg *httpcfg.HttpCfg, rpcAPI []rpc.API, logger log.Logger) (*rpc.Server, error) {
	if cfg.Enabled {
		return startRegularRpcServer(ctx, cfg, rpcAPI, logger)
	}

	return nil, nil
}

func StartRpcServerWithJwtAuthentication(ctx context.Context, cfg *httpcfg.HttpCfg, rpcAPI []rpc.API, logger log.Logger) error {
	if len(rpcAPI) == 0 {
		return nil
	}
	engineInfo, err := startAuthenticatedRpcServer(cfg, rpcAPI, logger)
	if err != nil {
		return err
	}
	go stopAuthenticatedRpcServer(ctx, engineInfo, logger)
	return nil
}

func startRegularRpcServer(ctx context.Context, cfg *httpcfg.HttpCfg, rpcAPI []rpc.API, logger log.Logger) (*rpc.Server, error) {
	// register apis and create handler stack
	srv := rpc.NewServer(cfg.RpcBatchConcurrency, cfg.TraceRequests, cfg.DebugSingleRequest, cfg.RpcStreamingDisable, logger, cfg.RPCSlowLogThreshold)

	allowListForRPC, err := parseAllowListForRPC(cfg.RpcAllowListFilePath)
	if err != nil {
		return nil, err
	}
	srv.SetAllowList(allowListForRPC)

	srv.SetBatchLimit(cfg.BatchLimit)

	defer srv.Stop()

	var defaultAPIList []rpc.API

	for _, api := range rpcAPI {
		if api.Namespace != "engine" {
			defaultAPIList = append(defaultAPIList, api)
		}
	}

	var apiFlags []string
	for _, flag := range cfg.API {
		if flag != "engine" {
			apiFlags = append(apiFlags, flag)
		}
	}

	if err := node.RegisterApisFromWhitelist(defaultAPIList, apiFlags, srv, false, logger); err != nil {
		return nil, fmt.Errorf("could not start register RPC apis: %w", err)
	}

	info := []interface{}{
		"ws", cfg.WebsocketEnabled,
		"ws.compression", cfg.WebsocketCompression, "grpc", cfg.GRPCServerEnabled,
	}

	if cfg.SocketServerEnabled {
		socketUrl, err := url.Parse(cfg.SocketListenUrl)
		if err != nil {
			return nil, fmt.Errorf("malformatted socket url %s: %w", cfg.SocketListenUrl, err)
		}
		tcpListener, err := net.Listen(socketUrl.Scheme, socketUrl.Host+socketUrl.EscapedPath())
		if err != nil {
			return nil, fmt.Errorf("could not start Socket Listener: %w", err)
		}
		defer tcpListener.Close()
		go func() {
			err := srv.ServeListener(tcpListener)
			if err != nil {
				if !errors.Is(err, net.ErrClosed) {
					logger.Error("Socket Listener Fatal Error", "err", err)
				}
			}
		}()
		info = append(info, "socket.url", socketUrl)
		logger.Info("Socket Endpoint opened", "url", socketUrl)
	}

	httpHandler := node.NewHTTPHandlerStack(srv, cfg.HttpCORSDomain, cfg.HttpVirtualHost, cfg.HttpCompression)
	var wsHandler http.Handler
	if cfg.WebsocketEnabled {
		wsHandler = srv.WebsocketHandler([]string{"*"}, nil, cfg.WebsocketCompression, logger)
	}
	graphQLHandler := graphql.CreateHandler(defaultAPIList)
	apiHandler, err := createHandler(cfg, defaultAPIList, httpHandler, wsHandler, graphQLHandler, nil)
	if err != nil {
		return nil, err
	}

	// Separate Websocket handler if websocket port flag specified
	if cfg.WebsocketEnabled && cfg.WebsocketPort != cfg.HttpPort {
		wsEndpoint := fmt.Sprintf("tcp://%s:%d", cfg.HttpListenAddress, cfg.WebsocketPort)
		wsApiHandler := http.HandlerFunc(func(w http.ResponseWriter, r *http.Request) {
			if isWebsocket(r) {
				wsHandler.ServeHTTP(w, r)
			}
		})
		wsListener, wsAddr, err := node.StartHTTPEndpoint(wsEndpoint, &node.HttpEndpointConfig{Timeouts: cfg.HTTPTimeouts}, wsApiHandler)
		if err != nil {
			return nil, fmt.Errorf("could not start separate Websocket RPC api at port %d: %w", cfg.WebsocketPort, err)
		}
		info = append(info, "websocket.url", wsAddr)
		defer func() {
			shutdownCtx, cancel := context.WithTimeout(context.Background(), 5*time.Second)
			defer cancel()
			_ = wsListener.Shutdown(shutdownCtx)
			logger.Info("HTTP endpoint closed", "url", wsAddr)
		}()
	}

	if cfg.HttpServerEnabled {
		httpEndpoint := fmt.Sprintf("tcp://%s:%d", cfg.HttpListenAddress, cfg.HttpPort)
		if cfg.HttpURL != "" {
			httpEndpoint = cfg.HttpURL
		}
		listener, httpAddr, err := node.StartHTTPEndpoint(httpEndpoint, &node.HttpEndpointConfig{
			Timeouts: cfg.HTTPTimeouts,
		}, apiHandler)
		if err != nil {
			return nil, fmt.Errorf("could not start RPC api: %w", err)
		}
		info = append(info, "http.url", httpAddr)
		defer func() {
			shutdownCtx, cancel := context.WithTimeout(context.Background(), 5*time.Second)
			defer cancel()
			_ = listener.Shutdown(shutdownCtx)
			logger.Info("HTTP endpoint closed", "url", httpAddr)
		}()
	}
	if cfg.HttpsURL != "" {
		cfg.HttpsServerEnabled = true
	}
	if cfg.HttpsServerEnabled {
		if cfg.HttpsPort == 0 {
			cfg.HttpsPort = cfg.HttpPort + 363
		}
		httpsEndpoint := fmt.Sprintf("tcp://%s:%d", cfg.HttpsListenAddress, cfg.HttpsPort)
		if cfg.HttpsURL != "" {
			httpsEndpoint = cfg.HttpsURL
		}
		listener, httpAddr, err := node.StartHTTPEndpoint(httpsEndpoint, &node.HttpEndpointConfig{
			Timeouts: cfg.HTTPTimeouts,
			HTTPS:    true,
			CertFile: cfg.HttpsCertfile,
			KeyFile:  cfg.HttpsKeyFile,
		}, apiHandler)
		if err != nil {
			return nil, fmt.Errorf("could not start RPC api: %w", err)
		}
		info = append(info, "https.url", httpAddr)
		defer func() {
			shutdownCtx, cancel := context.WithTimeout(context.Background(), 5*time.Second)
			defer cancel()
			_ = listener.Shutdown(shutdownCtx)
			logger.Info("HTTPS endpoint closed", "url", httpAddr)
		}()
	}

	var (
		healthServer *grpcHealth.Server
		grpcServer   *grpc.Server
		grpcListener net.Listener
		grpcEndpoint string
	)
	if cfg.GRPCServerEnabled {
		grpcEndpoint = fmt.Sprintf("%s:%d", cfg.GRPCListenAddress, cfg.GRPCPort)
		if grpcListener, err = net.Listen("tcp", grpcEndpoint); err != nil {
			return nil, fmt.Errorf("could not start GRPC listener: %w", err)
		}
		grpcServer = grpc.NewServer()
		if cfg.GRPCHealthCheckEnabled {
			healthServer = grpcHealth.NewServer()
			grpc_health_v1.RegisterHealthServer(grpcServer, healthServer)
		}
		go grpcServer.Serve(grpcListener)
		info = append(info, "grpc.port", cfg.GRPCPort)

		defer func() {
			if cfg.GRPCServerEnabled {
				if cfg.GRPCHealthCheckEnabled {
					healthServer.Shutdown()
				}
				grpcServer.GracefulStop()
				_ = grpcListener.Close()
				logger.Info("GRPC endpoint closed", "url", grpcEndpoint)
			}
		}()
	}

	logger.Info("[rpc] endpoint opened", info...)
	<-ctx.Done()
<<<<<<< HEAD
	logger.Info("Exiting...")
	return srv, nil
=======
	logger.Info("[rpc] Exiting...")
	return nil
>>>>>>> c0e59846
}

type engineInfo struct {
	Srv                *rpc.Server
	EngineSrv          *rpc.Server
	EngineListener     *http.Server
	EngineHttpEndpoint string
}

func startAuthenticatedRpcServer(cfg *httpcfg.HttpCfg, rpcAPI []rpc.API, logger log.Logger) (*engineInfo, error) {
	srv := rpc.NewServer(cfg.RpcBatchConcurrency, cfg.TraceRequests, cfg.DebugSingleRequest, cfg.RpcStreamingDisable, logger, cfg.RPCSlowLogThreshold)

	engineListener, engineSrv, engineHttpEndpoint, err := createEngineListener(cfg, rpcAPI, logger)
	if err != nil {
		return nil, fmt.Errorf("could not start RPC api for engine: %w", err)
	}
	return &engineInfo{Srv: srv, EngineSrv: engineSrv, EngineListener: engineListener, EngineHttpEndpoint: engineHttpEndpoint}, nil
}

func stopAuthenticatedRpcServer(ctx context.Context, engineInfo *engineInfo, logger log.Logger) {
	defer func() {
		engineInfo.Srv.Stop()
		if engineInfo.EngineSrv != nil {
			engineInfo.EngineSrv.Stop()
		}
		shutdownCtx, cancel := context.WithTimeout(context.Background(), 5*time.Second)
		defer cancel()

		if engineInfo.EngineListener != nil {
			_ = engineInfo.EngineListener.Shutdown(shutdownCtx)
			logger.Info("Engine HTTP endpoint close", "url", engineInfo.EngineHttpEndpoint)
		}
	}()
	<-ctx.Done()
	logger.Info("Exiting Engine...")
}

// isWebsocket checks the header of a http request for a websocket upgrade request.
func isWebsocket(r *http.Request) bool {
	return strings.EqualFold(r.Header.Get("Upgrade"), "websocket") &&
		strings.Contains(strings.ToLower(r.Header.Get("Connection")), "upgrade")
}

// ObtainJWTSecret loads the jwt-secret, either from the provided config,
// or from the default location. If neither of those are present, it generates
// a new secret and stores to the default location.
func ObtainJWTSecret(cfg *httpcfg.HttpCfg, logger log.Logger) ([]byte, error) {
	// try reading from file
	logger.Info("Reading JWT secret", "path", cfg.JWTSecretPath)
	// If we run the rpcdaemon and datadir is not specified we just use jwt.hex in current directory.
	if len(cfg.JWTSecretPath) == 0 {
		cfg.JWTSecretPath = "jwt.hex"
	}
	if data, err := os.ReadFile(cfg.JWTSecretPath); err == nil {
		jwtSecret := libcommon.FromHex(strings.TrimSpace(string(data)))
		if len(jwtSecret) == 32 {
			return jwtSecret, nil
		}
		logger.Error("Invalid JWT secret", "path", cfg.JWTSecretPath, "length", len(jwtSecret))
		return nil, errors.New("invalid JWT secret")
	}
	// Need to generate one
	jwtSecret := make([]byte, 32)
	rand.Read(jwtSecret)

	if err := os.WriteFile(cfg.JWTSecretPath, []byte(hexutil.Encode(jwtSecret)), 0600); err != nil {
		return nil, err
	}
	logger.Info("Generated JWT secret", "path", cfg.JWTSecretPath)
	return jwtSecret, nil
}

func createHandler(cfg *httpcfg.HttpCfg, apiList []rpc.API, httpHandler http.Handler, wsHandler http.Handler, graphQLHandler http.Handler, jwtSecret []byte) (http.Handler, error) {
	var handler http.Handler = http.HandlerFunc(func(w http.ResponseWriter, r *http.Request) {
		if cfg.GraphQLEnabled && graphql.ProcessGraphQLcheckIfNeeded(graphQLHandler, w, r) {
			return
		}

		// adding a healthcheck here
		if health.ProcessHealthcheckIfNeeded(w, r, apiList) {
			return
		}
		if cfg.WebsocketEnabled && wsHandler != nil && isWebsocket(r) {
			wsHandler.ServeHTTP(w, r)
			return
		}

		if jwtSecret != nil && !rpc.CheckJwtSecret(w, r, jwtSecret) {
			return
		}

		httpHandler.ServeHTTP(w, r)
	})

	return handler, nil
}

func createEngineListener(cfg *httpcfg.HttpCfg, engineApi []rpc.API, logger log.Logger) (*http.Server, *rpc.Server, string, error) {
	engineHttpEndpoint := fmt.Sprintf("tcp://%s:%d", cfg.AuthRpcHTTPListenAddress, cfg.AuthRpcPort)

	engineSrv := rpc.NewServer(cfg.RpcBatchConcurrency, cfg.TraceRequests, cfg.DebugSingleRequest, true, logger, cfg.RPCSlowLogThreshold)

	if err := node.RegisterApisFromWhitelist(engineApi, nil, engineSrv, true, logger); err != nil {
		return nil, nil, "", fmt.Errorf("could not start register RPC engine api: %w", err)
	}

	jwtSecret, err := ObtainJWTSecret(cfg, logger)
	if err != nil {
		return nil, nil, "", err
	}

	wsHandler := engineSrv.WebsocketHandler([]string{"*"}, jwtSecret, cfg.WebsocketCompression, logger)

	engineHttpHandler := node.NewHTTPHandlerStack(engineSrv, nil /* authCors */, cfg.AuthRpcVirtualHost, cfg.HttpCompression)

	graphQLHandler := graphql.CreateHandler(engineApi)

	engineApiHandler, err := createHandler(cfg, engineApi, engineHttpHandler, wsHandler, graphQLHandler, jwtSecret)
	if err != nil {
		return nil, nil, "", err
	}

	engineListener, engineAddr, err := node.StartHTTPEndpoint(engineHttpEndpoint, &node.HttpEndpointConfig{
		Timeouts: cfg.AuthRpcTimeouts,
	}, engineApiHandler)
	if err != nil {
		return nil, nil, "", fmt.Errorf("could not start RPC api: %w", err)
	}

	engineInfo := []interface{}{"url", engineAddr, "ws", true, "ws.compression", cfg.WebsocketCompression}
	logger.Info("HTTP endpoint opened for Engine API", engineInfo...)

	return engineListener, engineSrv, engineAddr.String(), nil
}

var remoteConsensusEngineNotReadyErr = errors.New("remote consensus engine not ready")

type remoteConsensusEngine struct {
	engine consensus.Engine
}

var _ consensus.Engine = (*remoteConsensusEngine)(nil)

func (e *remoteConsensusEngine) HasEngine() bool {
	return e.engine != nil
}

func (e *remoteConsensusEngine) Engine() consensus.EngineReader {
	return e.engine
}

func (e *remoteConsensusEngine) validateEngineReady() error {
	if !e.HasEngine() {
		return remoteConsensusEngineNotReadyErr
	}

	return nil
}

// init - reasoning behind init is that we would like to initialise the remote consensus engine either post rpcdaemon
// service startup or in a background goroutine, so that we do not depend on the liveness of other services when
// starting up rpcdaemon and do not block startup (avoiding "cascade outage" scenario). In this case the DB dependency
// can be a remote DB service running on another machine.
func (e *remoteConsensusEngine) init(db kv.RoDB, blockReader services.FullBlockReader, remoteKV remote.KVClient, logger log.Logger) error {
	var cc *chain.Config

	if err := db.View(context.Background(), func(tx kv.Tx) error {
		genesisHash, err := rawdb.ReadCanonicalHash(tx, 0)
		if err != nil {
			return err
		}
		cc, err = rawdb.ReadChainConfig(tx, genesisHash)
		if err != nil {
			return err
		}
		return nil
	}); err != nil {
		return err
	}

	// TODO(yperbasis): try to unify with CreateConsensusEngine
	var eng consensus.Engine
	if cc.Aura != nil {
		auraKv, err := remotedb.NewRemote(gointerfaces.VersionFromProto(remotedbserver.KvServiceAPIVersion), logger, remoteKV).
			WithBucketsConfig(kv.AuRaTablesCfg).
			Open()

		if err != nil {
			return err
		}

		eng, err = aura.NewRo(cc.Aura, auraKv)
		if err != nil {
			return err
		}
	} else if cc.Bor != nil {
		borKv, err := remotedb.NewRemote(gointerfaces.VersionFromProto(remotedbserver.KvServiceAPIVersion), logger, remoteKV).
			WithBucketsConfig(kv.BorTablesCfg).
			Open()

		if err != nil {
			return err
		}

		eng = bor.NewRo(cc, borKv, blockReader, logger)
	} else if cc.Clique != nil {
		return errors.New("clique remoteConsensusEngine is not supported")
	} else {
		eng = ethash.NewFaker()
	}

	if cc.TerminalTotalDifficulty == nil {
		e.engine = eng
	} else {
		e.engine = merge.New(eng)
	}
	return nil
}

func (e *remoteConsensusEngine) Author(header *types.Header) (libcommon.Address, error) {
	if err := e.validateEngineReady(); err != nil {
		return libcommon.Address{}, err
	}

	return e.engine.Author(header)
}

func (e *remoteConsensusEngine) IsServiceTransaction(sender libcommon.Address, syscall consensus.SystemCall) bool {
	if err := e.validateEngineReady(); err != nil {
		panic(err)
	}

	return e.engine.IsServiceTransaction(sender, syscall)
}

func (e *remoteConsensusEngine) Type() chain.ConsensusName {
	if err := e.validateEngineReady(); err != nil {
		panic(err)
	}

	return e.engine.Type()
}

func (e *remoteConsensusEngine) CalculateRewards(config *chain.Config, header *types.Header, uncles []*types.Header, syscall consensus.SystemCall) ([]consensus.Reward, error) {
	if err := e.validateEngineReady(); err != nil {
		return nil, err
	}

	return e.engine.CalculateRewards(config, header, uncles, syscall)
}

func (e *remoteConsensusEngine) Close() error {
	if err := e.validateEngineReady(); err != nil {
		return err
	}

	return e.engine.Close()
}

func (e *remoteConsensusEngine) Initialize(config *chain.Config, chain consensus.ChainHeaderReader, header *types.Header, state *state.IntraBlockState, syscall consensus.SysCallCustom, logger log.Logger, tracer *tracing.Hooks) {
	if err := e.validateEngineReady(); err != nil {
		panic(err)
	}

	e.engine.Initialize(config, chain, header, state, syscall, logger, tracer)
}

func (e *remoteConsensusEngine) GetTransferFunc() evmtypes.TransferFunc {
	if err := e.validateEngineReady(); err != nil {
		panic(err)
	}

	return e.engine.GetTransferFunc()
}

func (e *remoteConsensusEngine) GetPostApplyMessageFunc() evmtypes.PostApplyMessageFunc {
	if err := e.validateEngineReady(); err != nil {
		panic(err)
	}

	return e.engine.GetPostApplyMessageFunc()
}

func (e *remoteConsensusEngine) VerifyHeader(_ consensus.ChainHeaderReader, _ *types.Header, _ bool) error {
	panic("remoteConsensusEngine.VerifyHeader not supported")
}

func (e *remoteConsensusEngine) VerifyUncles(_ consensus.ChainReader, _ *types.Header, _ []*types.Header) error {
	panic("remoteConsensusEngine.VerifyUncles not supported")
}

func (e *remoteConsensusEngine) Prepare(_ consensus.ChainHeaderReader, _ *types.Header, _ *state.IntraBlockState) error {
	panic("remoteConsensusEngine.Prepare not supported")
}

func (e *remoteConsensusEngine) Finalize(_ *chain.Config, _ *types.Header, _ *state.IntraBlockState, _ types.Transactions, _ []*types.Header, _ types.Receipts, _ []*types.Withdrawal, _ consensus.ChainReader, _ consensus.SystemCall, skipReceiptsEval bool, _ log.Logger) (types.Transactions, types.Receipts, types.FlatRequests, error) {
	panic("remoteConsensusEngine.Finalize not supported")
}

func (e *remoteConsensusEngine) FinalizeAndAssemble(_ *chain.Config, _ *types.Header, _ *state.IntraBlockState, _ types.Transactions, _ []*types.Header, _ types.Receipts, _ []*types.Withdrawal, _ consensus.ChainReader, _ consensus.SystemCall, _ consensus.Call, _ log.Logger) (*types.Block, types.Transactions, types.Receipts, types.FlatRequests, error) {
	panic("remoteConsensusEngine.FinalizeAndAssemble not supported")
}

func (e *remoteConsensusEngine) Seal(_ consensus.ChainHeaderReader, _ *types.BlockWithReceipts, _ chan<- *types.BlockWithReceipts, _ <-chan struct{}) error {
	panic("remoteConsensusEngine.Seal not supported")
}

func (e *remoteConsensusEngine) SealHash(_ *types.Header) libcommon.Hash {
	panic("remoteConsensusEngine.SealHash not supported")
}

func (e *remoteConsensusEngine) CalcDifficulty(_ consensus.ChainHeaderReader, _ uint64, _ uint64, _ *big.Int, _ uint64, _ libcommon.Hash, _ libcommon.Hash, _ uint64) *big.Int {
	panic("remoteConsensusEngine.CalcDifficulty not supported")
}

func (e *remoteConsensusEngine) APIs(_ consensus.ChainHeaderReader) []rpc.API {
	panic("remoteConsensusEngine.APIs not supported")
}<|MERGE_RESOLUTION|>--- conflicted
+++ resolved
@@ -843,13 +843,8 @@
 
 	logger.Info("[rpc] endpoint opened", info...)
 	<-ctx.Done()
-<<<<<<< HEAD
-	logger.Info("Exiting...")
+	logger.Info("[rpc] Exiting...")
 	return srv, nil
-=======
-	logger.Info("[rpc] Exiting...")
-	return nil
->>>>>>> c0e59846
 }
 
 type engineInfo struct {
