// Copyright 2024 The Erigon Authors
// This file is part of Erigon.
//
// Erigon is free software: you can redistribute it and/or modify
// it under the terms of the GNU Lesser General Public License as published by
// the Free Software Foundation, either version 3 of the License, or
// (at your option) any later version.
//
// Erigon is distributed in the hope that it will be useful,
// but WITHOUT ANY WARRANTY; without even the implied warranty of
// MERCHANTABILITY or FITNESS FOR A PARTICULAR PURPOSE. See the
// GNU Lesser General Public License for more details.
//
// You should have received a copy of the GNU Lesser General Public License
// along with Erigon. If not, see <http://www.gnu.org/licenses/>.

package cli

import (
	"context"
	"crypto/rand"
	"errors"
	"fmt"
	"math/big"
	"net"
	"net/http"
	"net/url"
	"os"
	"path/filepath"
	"strings"
	"time"

	"github.com/spf13/cobra"
	"golang.org/x/sync/semaphore"
	"google.golang.org/grpc"
	grpcHealth "google.golang.org/grpc/health"
	"google.golang.org/grpc/health/grpc_health_v1"

	"github.com/erigontech/erigon-lib/chain"
	libcommon "github.com/erigontech/erigon-lib/common"
	"github.com/erigontech/erigon-lib/common/datadir"
	"github.com/erigontech/erigon-lib/common/hexutility"
	"github.com/erigontech/erigon-lib/config3"
	"github.com/erigontech/erigon-lib/direct"
	"github.com/erigontech/erigon-lib/gointerfaces"
	"github.com/erigontech/erigon-lib/gointerfaces/grpcutil"
	remote "github.com/erigontech/erigon-lib/gointerfaces/remoteproto"
	txpool "github.com/erigontech/erigon-lib/gointerfaces/txpoolproto"
	"github.com/erigontech/erigon-lib/kv"
	"github.com/erigontech/erigon-lib/kv/kvcache"
	kv2 "github.com/erigontech/erigon-lib/kv/mdbx"
	"github.com/erigontech/erigon-lib/kv/rawdbv3"
	"github.com/erigontech/erigon-lib/kv/remotedb"
	"github.com/erigontech/erigon-lib/kv/remotedbserver"
	"github.com/erigontech/erigon-lib/kv/temporal"
	"github.com/erigontech/erigon-lib/log/v3"
	libstate "github.com/erigontech/erigon-lib/state"
	"github.com/erigontech/erigon/cmd/rpcdaemon/cli/httpcfg"
	"github.com/erigontech/erigon/cmd/rpcdaemon/graphql"
	"github.com/erigontech/erigon/cmd/rpcdaemon/health"
	"github.com/erigontech/erigon/cmd/rpcdaemon/rpcservices"
	"github.com/erigontech/erigon/cmd/utils"
	"github.com/erigontech/erigon/cmd/utils/flags"
	"github.com/erigontech/erigon/common"
	"github.com/erigontech/erigon/common/paths"
	"github.com/erigontech/erigon/consensus"
	"github.com/erigontech/erigon/consensus/ethash"
	"github.com/erigontech/erigon/core/rawdb"
	"github.com/erigontech/erigon/core/state"
	"github.com/erigontech/erigon/core/types"
	"github.com/erigontech/erigon/core/vm/evmtypes"
	"github.com/erigontech/erigon/eth/ethconfig"
	"github.com/erigontech/erigon/node"
	"github.com/erigontech/erigon/node/nodecfg"
	"github.com/erigontech/erigon/polygon/bor"
	"github.com/erigontech/erigon/polygon/bor/borcfg"
	"github.com/erigontech/erigon/polygon/bor/valset"
	"github.com/erigontech/erigon/polygon/bridge"
	"github.com/erigontech/erigon/polygon/heimdall"
	"github.com/erigontech/erigon/rpc"
	"github.com/erigontech/erigon/rpc/rpccfg"
	"github.com/erigontech/erigon/turbo/debug"
	"github.com/erigontech/erigon/turbo/logging"
	"github.com/erigontech/erigon/turbo/rpchelper"
	"github.com/erigontech/erigon/turbo/services"
	"github.com/erigontech/erigon/turbo/snapshotsync/freezeblocks"

	// Force-load native and js packages, to trigger registration
	_ "github.com/erigontech/erigon/eth/tracers/js"
	_ "github.com/erigontech/erigon/eth/tracers/native"
)

var rootCmd = &cobra.Command{
	Use:   "rpcdaemon",
	Short: "rpcdaemon is JSON RPC server that connects to Erigon node for remote DB access",
}

var (
	stateCacheStr string
	polygonSync   bool
)

type HeimdallReader interface {
	Producers(ctx context.Context, blockNum uint64) (*valset.ValidatorSet, error)
	Close()
}

type BridgeReader interface {
	Events(ctx context.Context, blockNum uint64) ([]*types.Message, error)
	EventTxnLookup(ctx context.Context, borTxHash libcommon.Hash) (uint64, bool, error)
	Close()
}

func RootCommand() (*cobra.Command, *httpcfg.HttpCfg) {
	utils.CobraFlags(rootCmd, debug.Flags, utils.MetricFlags, logging.Flags)

	cfg := &httpcfg.HttpCfg{Sync: ethconfig.Defaults.Sync, Enabled: true, StateCache: kvcache.DefaultCoherentConfig}
	rootCmd.PersistentFlags().StringVar(&cfg.PrivateApiAddr, "private.api.addr", "127.0.0.1:9090", "Erigon's components (txpool, rpcdaemon, sentry, downloader, ...) can be deployed as independent Processes on same/another server. Then components will connect to erigon by this internal grpc API. Example: 127.0.0.1:9090")
	rootCmd.PersistentFlags().StringVar(&cfg.DataDir, "datadir", "", "path to Erigon working directory")
	rootCmd.PersistentFlags().BoolVar(&cfg.GraphQLEnabled, "graphql", false, "enables graphql endpoint (disabled by default)")
	rootCmd.PersistentFlags().Uint64Var(&cfg.Gascap, "rpc.gascap", 50_000_000, "Sets a cap on gas that can be used in eth_call/estimateGas")
	rootCmd.PersistentFlags().Uint64Var(&cfg.MaxTraces, "trace.maxtraces", 200, "Sets a limit on traces that can be returned in trace_filter")
	rootCmd.PersistentFlags().BoolVar(&polygonSync, "polygon.sync", false, "Enable if Erigon has been synced using the new polygon sync component")

	rootCmd.PersistentFlags().StringVar(&cfg.RpcAllowListFilePath, utils.RpcAccessListFlag.Name, "", "Specify granular (method-by-method) API allowlist")
	rootCmd.PersistentFlags().UintVar(&cfg.RpcBatchConcurrency, utils.RpcBatchConcurrencyFlag.Name, 2, utils.RpcBatchConcurrencyFlag.Usage)
	rootCmd.PersistentFlags().BoolVar(&cfg.RpcStreamingDisable, utils.RpcStreamingDisableFlag.Name, false, utils.RpcStreamingDisableFlag.Usage)
	rootCmd.PersistentFlags().BoolVar(&cfg.DebugSingleRequest, utils.HTTPDebugSingleFlag.Name, false, utils.HTTPDebugSingleFlag.Usage)
	rootCmd.PersistentFlags().IntVar(&cfg.DBReadConcurrency, utils.DBReadConcurrencyFlag.Name, utils.DBReadConcurrencyFlag.Value, utils.DBReadConcurrencyFlag.Usage)
	rootCmd.PersistentFlags().BoolVar(&cfg.TraceCompatibility, "trace.compat", false, "Bug for bug compatibility with OE for trace_ routines")
	rootCmd.PersistentFlags().StringVar(&cfg.TxPoolApiAddr, "txpool.api.addr", "", "txpool api network address, for example: 127.0.0.1:9090 (default: use value of --private.api.addr)")

	rootCmd.PersistentFlags().StringVar(&stateCacheStr, "state.cache", "0MB", "Amount of data to store in StateCache (enabled if no --datadir set). Set 0 to disable StateCache. Defaults to 0MB RAM")
	rootCmd.PersistentFlags().BoolVar(&cfg.GRPCServerEnabled, "grpc", false, "Enable GRPC server")
	rootCmd.PersistentFlags().StringVar(&cfg.GRPCListenAddress, "grpc.addr", nodecfg.DefaultGRPCHost, "GRPC server listening interface")
	rootCmd.PersistentFlags().IntVar(&cfg.GRPCPort, "grpc.port", nodecfg.DefaultGRPCPort, "GRPC server listening port")
	rootCmd.PersistentFlags().BoolVar(&cfg.GRPCHealthCheckEnabled, "grpc.healthcheck", false, "Enable GRPC health check")
	rootCmd.PersistentFlags().Float64Var(&ethconfig.Defaults.RPCTxFeeCap, utils.RPCGlobalTxFeeCapFlag.Name, utils.RPCGlobalTxFeeCapFlag.Value, utils.RPCGlobalTxFeeCapFlag.Usage)
	rootCmd.PersistentFlags().StringVar(&cfg.TLSCertfile, "tls.cert", "", "certificate for client side TLS handshake for GRPC")
	rootCmd.PersistentFlags().StringVar(&cfg.TLSKeyFile, "tls.key", "", "key file for client side TLS handshake for GRPC")
	rootCmd.PersistentFlags().StringVar(&cfg.TLSCACert, "tls.cacert", "", "CA certificate for client side TLS handshake for GRPC")

	rootCmd.PersistentFlags().StringSliceVar(&cfg.API, "http.api", []string{"eth", "erigon"}, "API's offered over the RPC interface: eth,erigon,web3,net,debug,trace,txpool,db. Supported methods: https://github.com/erigontech/erigon/tree/main/cmd/rpcdaemon")

	rootCmd.PersistentFlags().BoolVar(&cfg.HttpServerEnabled, "http.enabled", true, "enable http server")
	rootCmd.PersistentFlags().StringVar(&cfg.HttpListenAddress, "http.addr", nodecfg.DefaultHTTPHost, "HTTP server listening interface")
	rootCmd.PersistentFlags().IntVar(&cfg.HttpPort, "http.port", nodecfg.DefaultHTTPPort, "HTTP server listening port")
	rootCmd.PersistentFlags().StringVar(&cfg.HttpURL, "http.url", "", "HTTP server listening url. will OVERRIDE http.addr and http.port. will NOT respect http paths. prefix supported are tcp, unix")
	rootCmd.PersistentFlags().StringSliceVar(&cfg.HttpCORSDomain, "http.corsdomain", []string{}, "Comma separated list of domains from which to accept cross origin requests (browser enforced)")
	rootCmd.PersistentFlags().StringSliceVar(&cfg.HttpVirtualHost, "http.vhosts", nodecfg.DefaultConfig.HTTPVirtualHosts, "Comma separated list of virtual hostnames from which to accept requests (server enforced). Accepts '*' wildcard.")
	rootCmd.PersistentFlags().BoolVar(&cfg.HttpCompression, "http.compression", true, "Disable http compression")
	rootCmd.PersistentFlags().BoolVar(&cfg.WebsocketEnabled, "ws", false, "Enable Websockets - Same port as HTTP[S]")
	rootCmd.PersistentFlags().BoolVar(&cfg.WebsocketCompression, "ws.compression", false, "Enable Websocket compression (RFC 7692)")

	rootCmd.PersistentFlags().BoolVar(&cfg.HttpsServerEnabled, "https.enabled", false, "enable http server")
	rootCmd.PersistentFlags().StringVar(&cfg.HttpsListenAddress, "https.addr", nodecfg.DefaultHTTPHost, "rpc HTTPS server listening interface")
	rootCmd.PersistentFlags().IntVar(&cfg.HttpsPort, "https.port", 0, "rpc HTTPS server listening port. default to http+363 if not set")
	rootCmd.PersistentFlags().StringVar(&cfg.HttpsURL, "https.url", "", "rpc HTTPS server listening url. will OVERRIDE https.addr and https.port. will NOT respect paths. prefix supported are tcp, unix")
	rootCmd.PersistentFlags().StringVar(&cfg.HttpsCertfile, "https.cert", "", "certificate for rpc HTTPS server")
	rootCmd.PersistentFlags().StringVar(&cfg.HttpsKeyFile, "https.key", "", "key file for rpc HTTPS server")

	rootCmd.PersistentFlags().BoolVar(&cfg.SocketServerEnabled, "socket.enabled", false, "Enable IPC server")
	rootCmd.PersistentFlags().StringVar(&cfg.SocketListenUrl, "socket.url", "unix:///var/run/erigon.sock", "IPC server listening url. prefix supported are tcp, unix")

	rootCmd.PersistentFlags().BoolVar(&cfg.TraceRequests, utils.HTTPTraceFlag.Name, false, "Trace HTTP requests with INFO level")
	rootCmd.PersistentFlags().DurationVar(&cfg.HTTPTimeouts.ReadTimeout, "http.timeouts.read", rpccfg.DefaultHTTPTimeouts.ReadTimeout, "Maximum duration for reading the entire request, including the body.")
	rootCmd.PersistentFlags().DurationVar(&cfg.HTTPTimeouts.WriteTimeout, "http.timeouts.write", rpccfg.DefaultHTTPTimeouts.WriteTimeout, "Maximum duration before timing out writes of the response. It is reset whenever a new request's header is read")
	rootCmd.PersistentFlags().DurationVar(&cfg.HTTPTimeouts.IdleTimeout, "http.timeouts.idle", rpccfg.DefaultHTTPTimeouts.IdleTimeout, "Maximum amount of time to wait for the next request when keep-alives are enabled. If http.timeouts.idle is zero, the value of http.timeouts.read is used")
	rootCmd.PersistentFlags().DurationVar(&cfg.EvmCallTimeout, "rpc.evmtimeout", rpccfg.DefaultEvmCallTimeout, "Maximum amount of time to wait for the answer from EVM call.")
	rootCmd.PersistentFlags().DurationVar(&cfg.OverlayGetLogsTimeout, "rpc.overlay.getlogstimeout", rpccfg.DefaultOverlayGetLogsTimeout, "Maximum amount of time to wait for the answer from the overlay_getLogs call.")
	rootCmd.PersistentFlags().DurationVar(&cfg.OverlayReplayBlockTimeout, "rpc.overlay.replayblocktimeout", rpccfg.DefaultOverlayReplayBlockTimeout, "Maximum amount of time to wait for the answer to replay a single block when called from an overlay_getLogs call.")
	rootCmd.PersistentFlags().IntVar(&cfg.RpcFiltersConfig.RpcSubscriptionFiltersMaxLogs, "rpc.subscription.filters.maxlogs", rpchelper.DefaultFiltersConfig.RpcSubscriptionFiltersMaxLogs, "Maximum number of logs to store per subscription.")
	rootCmd.PersistentFlags().IntVar(&cfg.RpcFiltersConfig.RpcSubscriptionFiltersMaxHeaders, "rpc.subscription.filters.maxheaders", rpchelper.DefaultFiltersConfig.RpcSubscriptionFiltersMaxHeaders, "Maximum number of block headers to store per subscription.")
	rootCmd.PersistentFlags().IntVar(&cfg.RpcFiltersConfig.RpcSubscriptionFiltersMaxTxs, "rpc.subscription.filters.maxtxs", rpchelper.DefaultFiltersConfig.RpcSubscriptionFiltersMaxTxs, "Maximum number of transactions to store per subscription.")
	rootCmd.PersistentFlags().IntVar(&cfg.RpcFiltersConfig.RpcSubscriptionFiltersMaxAddresses, "rpc.subscription.filters.maxaddresses", rpchelper.DefaultFiltersConfig.RpcSubscriptionFiltersMaxAddresses, "Maximum number of addresses per subscription to filter logs by.")
	rootCmd.PersistentFlags().IntVar(&cfg.RpcFiltersConfig.RpcSubscriptionFiltersMaxTopics, "rpc.subscription.filters.maxtopics", rpchelper.DefaultFiltersConfig.RpcSubscriptionFiltersMaxTopics, "Maximum number of topics per subscription to filter logs by.")
	rootCmd.PersistentFlags().IntVar(&cfg.BatchLimit, utils.RpcBatchLimit.Name, utils.RpcBatchLimit.Value, utils.RpcBatchLimit.Usage)
	rootCmd.PersistentFlags().IntVar(&cfg.ReturnDataLimit, utils.RpcReturnDataLimit.Name, utils.RpcReturnDataLimit.Value, utils.RpcReturnDataLimit.Usage)
	rootCmd.PersistentFlags().BoolVar(&cfg.AllowUnprotectedTxs, utils.AllowUnprotectedTxs.Name, utils.AllowUnprotectedTxs.Value, utils.AllowUnprotectedTxs.Usage)
	rootCmd.PersistentFlags().IntVar(&cfg.MaxGetProofRewindBlockCount, utils.RpcMaxGetProofRewindBlockCount.Name, utils.RpcMaxGetProofRewindBlockCount.Value, utils.RpcMaxGetProofRewindBlockCount.Usage)
	rootCmd.PersistentFlags().Uint64Var(&cfg.OtsMaxPageSize, utils.OtsSearchMaxCapFlag.Name, utils.OtsSearchMaxCapFlag.Value, utils.OtsSearchMaxCapFlag.Usage)
	rootCmd.PersistentFlags().DurationVar(&cfg.RPCSlowLogThreshold, utils.RPCSlowFlag.Name, utils.RPCSlowFlag.Value, utils.RPCSlowFlag.Usage)
	rootCmd.PersistentFlags().IntVar(&cfg.WebsocketSubscribeLogsChannelSize, utils.WSSubscribeLogsChannelSize.Name, utils.WSSubscribeLogsChannelSize.Value, utils.WSSubscribeLogsChannelSize.Usage)

	if err := rootCmd.MarkPersistentFlagFilename("rpc.accessList", "json"); err != nil {
		panic(err)
	}
	if err := rootCmd.MarkPersistentFlagDirname("datadir"); err != nil {
		panic(err)
	}

	rootCmd.PersistentPreRunE = func(cmd *cobra.Command, args []string) error {

		err := cfg.StateCache.CacheSize.UnmarshalText([]byte(stateCacheStr))
		if err != nil {
			return fmt.Errorf("state.cache value of %v is not valid", stateCacheStr)
		}

		err = cfg.StateCache.CodeCacheSize.UnmarshalText([]byte(stateCacheStr))
		if err != nil {
			return fmt.Errorf("state.cache value of %v is not valid", stateCacheStr)
		}

		cfg.WithDatadir = cfg.DataDir != ""
		if cfg.WithDatadir {
			if cfg.DataDir == "" {
				cfg.DataDir = paths.DefaultDataDir()
			}
			var dataDir flags.DirectoryString
			dataDir.Set(cfg.DataDir)
			cfg.Dirs = datadir.New(string(dataDir))
		}
		if cfg.TxPoolApiAddr == "" {
			cfg.TxPoolApiAddr = cfg.PrivateApiAddr
		}
		return nil
	}
	rootCmd.PersistentPostRunE = func(cmd *cobra.Command, args []string) error {
		debug.Exit()
		return nil
	}

	cfg.StateCache.MetricsLabel = "rpc"

	return rootCmd, cfg
}

type StateChangesClient interface {
	StateChanges(ctx context.Context, in *remote.StateChangeRequest, opts ...grpc.CallOption) (remote.KV_StateChangesClient, error)
}

func subscribeToStateChangesLoop(ctx context.Context, client StateChangesClient, cache kvcache.Cache) {
	go func() {
		for {
			select {
			case <-ctx.Done():
				return
			default:
			}
			if err := subscribeToStateChanges(ctx, client, cache); err != nil {
				if grpcutil.IsRetryLater(err) || grpcutil.IsEndOfStream(err) {
					time.Sleep(3 * time.Second)
					continue
				}
				log.Warn("[rpcdaemon subscribeToStateChanges]", "err", err)
			}
		}
	}()
}

func subscribeToStateChanges(ctx context.Context, client StateChangesClient, cache kvcache.Cache) error {
	streamCtx, cancel := context.WithCancel(ctx)
	defer cancel()
	stream, err := client.StateChanges(streamCtx, &remote.StateChangeRequest{WithStorage: true, WithTransactions: false}, grpc.WaitForReady(true))
	if err != nil {
		return err
	}
	for req, err := stream.Recv(); ; req, err = stream.Recv() {
		if err != nil {
			return err
		}
		if req == nil {
			return nil
		}

		cache.OnNewBlock(req)
	}
}

func checkDbCompatibility(ctx context.Context, db kv.RoDB) error {
	// DB schema version compatibility check
	var compatErr error
	var compatTx kv.Tx
	if compatTx, compatErr = db.BeginRo(ctx); compatErr != nil {
		return fmt.Errorf("open Ro Tx for DB schema compability check: %w", compatErr)
	}
	defer compatTx.Rollback()
	major, minor, patch, ok, err := rawdb.ReadDBSchemaVersion(compatTx)
	if err != nil {
		return fmt.Errorf("read version for DB schema compability check: %w", compatErr)
	}
	if ok {
		var compatible bool
		dbSchemaVersion := &kv.DBSchemaVersion
		if major != dbSchemaVersion.Major {
			compatible = false
		} else if minor != dbSchemaVersion.Minor {
			compatible = false
		} else {
			compatible = true
		}
		if !compatible {
			return fmt.Errorf("incompatible DB Schema versions: reader %d.%d.%d, database %d.%d.%d",
				dbSchemaVersion.Major, dbSchemaVersion.Minor, dbSchemaVersion.Patch,
				major, minor, patch)
		}
		log.Info("DB schemas compatible", "reader", fmt.Sprintf("%d.%d.%d", dbSchemaVersion.Major, dbSchemaVersion.Minor, dbSchemaVersion.Patch),
			"database", fmt.Sprintf("%d.%d.%d", major, minor, patch))
	}

	return nil
}

func EmbeddedServices(ctx context.Context,
	erigonDB kv.RoDB, stateCacheCfg kvcache.CoherentConfig,
	rpcFiltersConfig rpchelper.FiltersConfig,
	blockReader services.FullBlockReader, ethBackendServer remote.ETHBACKENDServer, txPoolServer txpool.TxpoolServer,
	miningServer txpool.MiningServer, stateDiffClient StateChangesClient,
	logger log.Logger,
) (eth rpchelper.ApiBackend, txPool txpool.TxpoolClient, mining txpool.MiningClient, stateCache kvcache.Cache, ff *rpchelper.Filters, err error) {
	if stateCacheCfg.CacheSize > 0 {
		// notification about new blocks (state stream) doesn't work now inside erigon - because
		// erigon does send this stream to privateAPI (erigon with enabled rpc, still have enabled privateAPI).
		// without this state stream kvcache can't work and only slow-down things
		// ... adding back in place to see about the above statement
		stateCache = kvcache.New(stateCacheCfg)
	} else {
		stateCache = kvcache.NewDummy()
	}

	subscribeToStateChangesLoop(ctx, stateDiffClient, stateCache)

	directClient := direct.NewEthBackendClientDirect(ethBackendServer)

	eth = rpcservices.NewRemoteBackend(directClient, erigonDB, blockReader)

	txPool = direct.NewTxPoolClient(txPoolServer)
	mining = direct.NewMiningClient(miningServer)
	ff = rpchelper.New(ctx, rpcFiltersConfig, eth, txPool, mining, func() {}, logger)

	return
}

// RemoteServices - use when RPCDaemon run as independent process. Still it can use --datadir flag to enable
// `cfg.WithDatadir` (mode when it on 1 machine with Erigon)
func RemoteServices(ctx context.Context, cfg *httpcfg.HttpCfg, logger log.Logger, rootCancel context.CancelFunc) (
	db kv.RoDB, eth rpchelper.ApiBackend, txPool txpool.TxpoolClient, mining txpool.MiningClient,
	stateCache kvcache.Cache, blockReader services.FullBlockReader, engine consensus.EngineReader,
	ff *rpchelper.Filters, bridgeReader BridgeReader, heimdallReader HeimdallReader, err error) {
	if !cfg.WithDatadir && cfg.PrivateApiAddr == "" {
		return nil, nil, nil, nil, nil, nil, nil, ff, nil, nil, errors.New("either remote db or local db must be specified")
	}
	creds, err := grpcutil.TLS(cfg.TLSCACert, cfg.TLSCertfile, cfg.TLSKeyFile)
	if err != nil {
		return nil, nil, nil, nil, nil, nil, nil, ff, nil, nil, fmt.Errorf("open tls cert: %w", err)
	}
	conn, err := grpcutil.Connect(creds, cfg.PrivateApiAddr)
	if err != nil {
		return nil, nil, nil, nil, nil, nil, nil, ff, nil, nil, fmt.Errorf("could not connect to execution service privateApi: %w", err)
	}

	remoteBackendClient := remote.NewETHBACKENDClient(conn)
	remoteBridgeClient := remote.NewBridgeBackendClient(conn)
	remoteHeimdallClient := remote.NewHeimdallBackendClient(conn)
	remoteKvClient := remote.NewKVClient(conn)
	remoteKv, err := remotedb.NewRemote(gointerfaces.VersionFromProto(remotedbserver.KvServiceAPIVersion), logger, remoteKvClient).Open()
	if err != nil {
		return nil, nil, nil, nil, nil, nil, nil, ff, nil, nil, fmt.Errorf("could not connect to remoteKv: %w", err)
	}

	// Configure DB first
	var allSnapshots *freezeblocks.RoSnapshots
	var allBorSnapshots *heimdall.RoSnapshots
	onNewSnapshot := func() {}
	roTxLimit := int64(cfg.DBReadConcurrency)

	var cc *chain.Config

	var bridgeStore bridge.Store
	var heimdallStore heimdall.Store

	if cfg.WithDatadir {
		// Opening all databases in Accede and non-Readonly modes. Here is the motivation:
		// Rpcdaemon must provide 2 features:
		//     1. ability to start even if Erigon is down (to prevent cascade outage).
		//     2. don't create databases by itself - because it doesn't know right parameters (Erigon may have cli flags: pagesize, etc...)
		// Some databases (consensus, txpool, downloader) are woring in SafeNoSync mode - in this mode
		//    power-off may leave db in recoverable-non-consistent state. Such db can be recovered only if open in non-Readonly mode.
		// Accede mode preventing db-creation:
		//    at first start RpcDaemon may start earlier than Erigon
		//    Accede mode will check db existence (may wait with retries). It's ok to fail in this case - some supervisor will restart us.
		var rwKv kv.RwDB
		logger.Warn("Opening chain db", "path", cfg.Dirs.Chaindata)
		limiter := semaphore.NewWeighted(roTxLimit)
		rwKv, err = kv2.NewMDBX(logger).RoTxsLimiter(limiter).Path(cfg.Dirs.Chaindata).Accede().Open(ctx)
		if err != nil {
			return nil, nil, nil, nil, nil, nil, nil, ff, nil, nil, err
		}
		if compatErr := checkDbCompatibility(ctx, rwKv); compatErr != nil {
			return nil, nil, nil, nil, nil, nil, nil, ff, nil, nil, compatErr
		}
		db = rwKv

		if err := db.View(context.Background(), func(tx kv.Tx) error {
			genesisHash, err := rawdb.ReadCanonicalHash(tx, 0)
			if err != nil {
				return err
			}
			cc, err = rawdb.ReadChainConfig(tx, genesisHash)
			if err != nil {
				return err
			}
			return nil
		}); err != nil {
			return nil, nil, nil, nil, nil, nil, nil, ff, nil, nil, err
		}
		if cc == nil {
			return nil, nil, nil, nil, nil, nil, nil, ff, nil, nil, errors.New("chain config not found in db. Need start erigon at least once on this db")
		}

		// Configure sapshots
		allSnapshots = freezeblocks.NewRoSnapshots(cfg.Snap, cfg.Dirs.Snap, 0, logger)
		allBorSnapshots = heimdall.NewRoSnapshots(cfg.Snap, cfg.Dirs.Snap, 0, logger)

		if polygonSync {
			heimdallStore = heimdall.NewSnapshotStore(heimdall.NewMdbxStore(logger, cfg.Dirs.DataDir, roTxLimit), allBorSnapshots)
		} else {
			bridgeStore = bridge.NewSnapshotStore(bridge.NewDbStore(db), allBorSnapshots, cc.Bor)
			heimdallStore = heimdall.NewSnapshotStore(heimdall.NewDbStore(db), allBorSnapshots)
		}

		// To povide good UX - immediatly can read snapshots after RPCDaemon start, even if Erigon is down
		// Erigon does store list of snapshots in db: means RPCDaemon can read this list now, but read by `remoteKvClient.Snapshots` after establish grpc connection
		allSnapshots.OptimisticalyReopenFolder()
		allBorSnapshots.OptimisticalyReopenFolder()
		allSnapshots.LogStat("remote")
		allBorSnapshots.LogStat("bor:remote")
		blockReader = freezeblocks.NewBlockReader(allSnapshots, allBorSnapshots, heimdallStore, bridgeStore)
		txNumsReader := rawdbv3.TxNums.WithCustomReadTxNumFunc(freezeblocks.ReadTxNumFuncFromBlockReader(ctx, blockReader))

		agg, err := libstate.NewAggregator(ctx, cfg.Dirs, config3.HistoryV3AggregationStep, db, logger)
		if err != nil {
			return nil, nil, nil, nil, nil, nil, nil, ff, nil, nil, fmt.Errorf("create aggregator: %w", err)
		}
		_ = agg.OpenFolder() //TODO: must use analog of `OptimisticReopenWithDB`

		db.View(context.Background(), func(tx kv.Tx) error {
			aggTx := agg.BeginFilesRo()
			defer aggTx.Close()
			aggTx.LogStats(tx, func(endTxNumMinimax uint64) (uint64, error) {
				_, histBlockNumProgress, err := txNumsReader.FindBlockNum(tx, endTxNumMinimax)
				return histBlockNumProgress, err
			})
			return nil
		})
		onNewSnapshot = func() {
			go func() { // don't block events processing by network communication
				reply, err := remoteKvClient.Snapshots(ctx, &remote.SnapshotsRequest{}, grpc.WaitForReady(true))
				if err != nil {
					logger.Warn("[snapshots] reopen", "err", err)
					return
				}
				if err := allSnapshots.ReopenList(reply.BlocksFiles, true); err != nil {
					logger.Error("[snapshots] reopen", "err", err)
				} else {
					allSnapshots.LogStat("reopen")
				}
				if err := allBorSnapshots.ReopenList(reply.BlocksFiles, true); err != nil {
					logger.Error("[bor snapshots] reopen", "err", err)
				} else {
					allBorSnapshots.LogStat("bor:reopen")
				}

				//if err = agg.openList(reply.HistoryFiles, true); err != nil {
				if err = agg.OpenFolder(); err != nil {
					logger.Error("[snapshots] reopen", "err", err)
				} else {
					db.View(context.Background(), func(tx kv.Tx) error {
						ac := agg.BeginFilesRo()
						defer ac.Close()
						ac.LogStats(tx, func(endTxNumMinimax uint64) (uint64, error) {
							_, histBlockNumProgress, err := txNumsReader.FindBlockNum(tx, endTxNumMinimax)
							return histBlockNumProgress, err
						})
						return nil
					})
				}
			}()
		}
		onNewSnapshot()

		db, err = temporal.New(rwKv, agg)
		if err != nil {
			return nil, nil, nil, nil, nil, nil, nil, nil, nil, nil, err
		}
		stateCache = kvcache.NewDummy()
	}
	// If DB can't be configured - used PrivateApiAddr as remote DB
	if db == nil {
		db = remoteKv
	}

	if !cfg.WithDatadir {
		if cfg.StateCache.CacheSize > 0 {
			stateCache = kvcache.New(cfg.StateCache)
		} else {
			stateCache = kvcache.NewDummy()
		}
		logger.Info("if you run RPCDaemon on same machine with Erigon add --datadir option")
	}

	subscribeToStateChangesLoop(ctx, remoteKvClient, stateCache)

	txpoolConn := conn
	if cfg.TxPoolApiAddr != cfg.PrivateApiAddr {
		txpoolConn, err = grpcutil.Connect(creds, cfg.TxPoolApiAddr)
		if err != nil {
			return nil, nil, nil, nil, nil, nil, nil, ff, nil, nil, fmt.Errorf("could not connect to txpool api: %w", err)
		}
	}

	mining = txpool.NewMiningClient(txpoolConn)
	miningService := rpcservices.NewMiningService(mining)
	txPool = txpool.NewTxpoolClient(txpoolConn)
	txPoolService := rpcservices.NewTxPoolService(txPool)

	if !cfg.WithDatadir {
		blockReader = freezeblocks.NewRemoteBlockReader(remoteBackendClient)
	}

	remoteEth := rpcservices.NewRemoteBackend(remoteBackendClient, db, blockReader)
	blockReader = remoteEth
	eth = remoteEth

	var remoteCE *remoteConsensusEngine
	var remoteBridgeReader *bridge.RemoteReader
	var remoteHeimdallReader *heimdall.RemoteReader

	if cfg.WithDatadir {
		if cc != nil && cc.Bor != nil {
			if polygonSync {
				stateReceiverContractAddress := cc.Bor.StateReceiverContractAddress()

				bridgeConfig := bridge.ReaderConfig{
					Store:                        bridgeStore,
					Logger:                       logger,
					StateReceiverContractAddress: stateReceiverContractAddress,
					RoTxLimit:                    roTxLimit,
				}
				bridgeReader, err = bridge.AssembleReader(ctx, bridgeConfig)
				if err != nil {
					return nil, nil, nil, nil, nil, nil, nil, ff, nil, nil, err
				}

				heimdallConfig := heimdall.ReaderConfig{
<<<<<<< HEAD
					Store:                   heimdallStore,
					CalculateSprintNumberFn: cc.Bor.CalculateSprintNumber,
					Logger:                  logger,
=======
					Ctx:       ctx,
					BorConfig: cc.Bor.(*borcfg.BorConfig),
					DataDir:   cfg.DataDir,
					TempDir:   cfg.Dirs.Tmp,
					Logger:    logger,
					RoTxLimit: roTxLimit,
>>>>>>> 04f64394
				}
				heimdallReader, err = heimdall.AssembleReader(ctx, heimdallConfig)
				if err != nil {
					return nil, nil, nil, nil, nil, nil, nil, ff, nil, nil, err
				}
			}

			// NOTE: bor_* RPCs are not fully supported when using polygon.sync (https://github.com/erigontech/erigon/issues/11171)
			var borKv kv.RoDB

			// bor (consensus) specific db
			borDbPath := filepath.Join(cfg.DataDir, "bor")
			logger.Warn("[rpc] Opening Bor db", "path", borDbPath)
			borKv, err = kv2.NewMDBX(logger).Path(borDbPath).Label(kv.ConsensusDB).Accede().Open(ctx)
			if err != nil {
				return nil, nil, nil, nil, nil, nil, nil, ff, nil, nil, err
			}
			// Skip the compatibility check, until we have a schema in erigon-lib
			engine = bor.NewRo(cc, borKv, blockReader, logger)
		} else {
			engine = ethash.NewFaker()
		}
	} else {
		if polygonSync {
			remoteBridgeReader = bridge.NewRemoteReader(remoteBridgeClient)
			bridgeReader = remoteBridgeReader

			remoteHeimdallReader = heimdall.NewRemoteReader(remoteHeimdallClient)
			heimdallReader = remoteHeimdallReader
		}

		remoteCE = &remoteConsensusEngine{}
		engine = remoteCE
	}

	go func() {
		if !remoteKv.EnsureVersionCompatibility() {
			rootCancel()
		}
		if !remoteEth.EnsureVersionCompatibility() {
			rootCancel()
		}
		if mining != nil && !miningService.EnsureVersionCompatibility() {
			rootCancel()
		}
		if !txPoolService.EnsureVersionCompatibility() {
			rootCancel()
		}
		if remoteBridgeReader != nil && !remoteBridgeReader.EnsureVersionCompatibility() {
			rootCancel()
		}
		if remoteHeimdallReader != nil && !remoteHeimdallReader.EnsureVersionCompatibility() {
			rootCancel()
		}
		if remoteCE != nil {
			if !remoteCE.init(db, blockReader, remoteKvClient, logger) {
				rootCancel()
			}
		}
	}()

	ff = rpchelper.New(ctx, cfg.RpcFiltersConfig, eth, txPool, mining, onNewSnapshot, logger)
	return db, eth, txPool, mining, stateCache, blockReader, engine, ff, bridgeReader, heimdallReader, err
}

func StartRpcServer(ctx context.Context, cfg *httpcfg.HttpCfg, rpcAPI []rpc.API, logger log.Logger) error {
	if cfg.Enabled {
		return startRegularRpcServer(ctx, cfg, rpcAPI, logger)
	}

	return nil
}

func StartRpcServerWithJwtAuthentication(ctx context.Context, cfg *httpcfg.HttpCfg, rpcAPI []rpc.API, logger log.Logger) error {
	if len(rpcAPI) == 0 {
		return nil
	}
	engineInfo, err := startAuthenticatedRpcServer(cfg, rpcAPI, logger)
	if err != nil {
		return err
	}
	go stopAuthenticatedRpcServer(ctx, engineInfo, logger)
	return nil
}

func startRegularRpcServer(ctx context.Context, cfg *httpcfg.HttpCfg, rpcAPI []rpc.API, logger log.Logger) error {
	// register apis and create handler stack
	srv := rpc.NewServer(cfg.RpcBatchConcurrency, cfg.TraceRequests, cfg.DebugSingleRequest, cfg.RpcStreamingDisable, logger, cfg.RPCSlowLogThreshold)

	allowListForRPC, err := parseAllowListForRPC(cfg.RpcAllowListFilePath)
	if err != nil {
		return err
	}
	srv.SetAllowList(allowListForRPC)

	srv.SetBatchLimit(cfg.BatchLimit)

	defer srv.Stop()

	var defaultAPIList []rpc.API

	for _, api := range rpcAPI {
		if api.Namespace != "engine" {
			defaultAPIList = append(defaultAPIList, api)
		}
	}

	var apiFlags []string
	for _, flag := range cfg.API {
		if flag != "engine" {
			apiFlags = append(apiFlags, flag)
		}
	}

	if err := node.RegisterApisFromWhitelist(defaultAPIList, apiFlags, srv, false, logger); err != nil {
		return fmt.Errorf("could not start register RPC apis: %w", err)
	}

	info := []interface{}{
		"ws", cfg.WebsocketEnabled,
		"ws.compression", cfg.WebsocketCompression, "grpc", cfg.GRPCServerEnabled,
	}

	if cfg.SocketServerEnabled {
		socketUrl, err := url.Parse(cfg.SocketListenUrl)
		if err != nil {
			return fmt.Errorf("malformatted socket url %s: %w", cfg.SocketListenUrl, err)
		}
		tcpListener, err := net.Listen(socketUrl.Scheme, socketUrl.Host+socketUrl.EscapedPath())
		if err != nil {
			return fmt.Errorf("could not start Socket Listener: %w", err)
		}
		defer tcpListener.Close()
		go func() {
			err := srv.ServeListener(tcpListener)
			if err != nil {
				if !errors.Is(err, net.ErrClosed) {
					logger.Error("Socket Listener Fatal Error", "err", err)
				}
			}
		}()
		info = append(info, "socket.url", socketUrl)
		logger.Info("Socket Endpoint opened", "url", socketUrl)
	}

	httpHandler := node.NewHTTPHandlerStack(srv, cfg.HttpCORSDomain, cfg.HttpVirtualHost, cfg.HttpCompression)
	var wsHandler http.Handler
	if cfg.WebsocketEnabled {
		wsHandler = srv.WebsocketHandler([]string{"*"}, nil, cfg.WebsocketCompression, logger)
	}
	graphQLHandler := graphql.CreateHandler(defaultAPIList)
	apiHandler, err := createHandler(cfg, defaultAPIList, httpHandler, wsHandler, graphQLHandler, nil)
	if err != nil {
		return err
	}

	// Separate Websocket handler if websocket port flag specified
	if cfg.WebsocketEnabled && cfg.WebsocketPort != cfg.HttpPort {
		wsEndpoint := fmt.Sprintf("tcp://%s:%d", cfg.HttpListenAddress, cfg.WebsocketPort)
		wsApiHandler := http.HandlerFunc(func(w http.ResponseWriter, r *http.Request) {
			if isWebsocket(r) {
				wsHandler.ServeHTTP(w, r)
			}
		})
		wsListener, wsAddr, err := node.StartHTTPEndpoint(wsEndpoint, &node.HttpEndpointConfig{Timeouts: cfg.HTTPTimeouts}, wsApiHandler)
		if err != nil {
			return fmt.Errorf("could not start separate Websocket RPC api at port %d: %w", cfg.WebsocketPort, err)
		}
		info = append(info, "websocket.url", wsAddr)
		defer func() {
			shutdownCtx, cancel := context.WithTimeout(context.Background(), 5*time.Second)
			defer cancel()
			_ = wsListener.Shutdown(shutdownCtx)
			logger.Info("HTTP endpoint closed", "url", wsAddr)
		}()
	}

	if cfg.HttpServerEnabled {
		httpEndpoint := fmt.Sprintf("tcp://%s:%d", cfg.HttpListenAddress, cfg.HttpPort)
		if cfg.HttpURL != "" {
			httpEndpoint = cfg.HttpURL
		}
		listener, httpAddr, err := node.StartHTTPEndpoint(httpEndpoint, &node.HttpEndpointConfig{
			Timeouts: cfg.HTTPTimeouts,
		}, apiHandler)
		if err != nil {
			return fmt.Errorf("could not start RPC api: %w", err)
		}
		info = append(info, "http.url", httpAddr)
		defer func() {
			shutdownCtx, cancel := context.WithTimeout(context.Background(), 5*time.Second)
			defer cancel()
			_ = listener.Shutdown(shutdownCtx)
			logger.Info("HTTP endpoint closed", "url", httpAddr)
		}()
	}
	if cfg.HttpsURL != "" {
		cfg.HttpsServerEnabled = true
	}
	if cfg.HttpsServerEnabled {
		if cfg.HttpsPort == 0 {
			cfg.HttpsPort = cfg.HttpPort + 363
		}
		httpsEndpoint := fmt.Sprintf("tcp://%s:%d", cfg.HttpsListenAddress, cfg.HttpsPort)
		if cfg.HttpsURL != "" {
			httpsEndpoint = cfg.HttpsURL
		}
		listener, httpAddr, err := node.StartHTTPEndpoint(httpsEndpoint, &node.HttpEndpointConfig{
			Timeouts: cfg.HTTPTimeouts,
			HTTPS:    true,
			CertFile: cfg.HttpsCertfile,
			KeyFile:  cfg.HttpsKeyFile,
		}, apiHandler)
		if err != nil {
			return fmt.Errorf("could not start RPC api: %w", err)
		}
		info = append(info, "https.url", httpAddr)
		defer func() {
			shutdownCtx, cancel := context.WithTimeout(context.Background(), 5*time.Second)
			defer cancel()
			_ = listener.Shutdown(shutdownCtx)
			logger.Info("HTTPS endpoint closed", "url", httpAddr)
		}()
	}

	var (
		healthServer *grpcHealth.Server
		grpcServer   *grpc.Server
		grpcListener net.Listener
		grpcEndpoint string
	)
	if cfg.GRPCServerEnabled {
		grpcEndpoint = fmt.Sprintf("%s:%d", cfg.GRPCListenAddress, cfg.GRPCPort)
		if grpcListener, err = net.Listen("tcp", grpcEndpoint); err != nil {
			return fmt.Errorf("could not start GRPC listener: %w", err)
		}
		grpcServer = grpc.NewServer()
		if cfg.GRPCHealthCheckEnabled {
			healthServer = grpcHealth.NewServer()
			grpc_health_v1.RegisterHealthServer(grpcServer, healthServer)
		}
		go grpcServer.Serve(grpcListener)
		info = append(info, "grpc.port", cfg.GRPCPort)

		defer func() {
			if cfg.GRPCServerEnabled {
				if cfg.GRPCHealthCheckEnabled {
					healthServer.Shutdown()
				}
				grpcServer.GracefulStop()
				_ = grpcListener.Close()
				logger.Info("GRPC endpoint closed", "url", grpcEndpoint)
			}
		}()
	}

	logger.Info("JsonRpc endpoint opened", info...)
	<-ctx.Done()
	logger.Info("Exiting...")
	return nil
}

type engineInfo struct {
	Srv                *rpc.Server
	EngineSrv          *rpc.Server
	EngineListener     *http.Server
	EngineHttpEndpoint string
}

func startAuthenticatedRpcServer(cfg *httpcfg.HttpCfg, rpcAPI []rpc.API, logger log.Logger) (*engineInfo, error) {
	srv := rpc.NewServer(cfg.RpcBatchConcurrency, cfg.TraceRequests, cfg.DebugSingleRequest, cfg.RpcStreamingDisable, logger, cfg.RPCSlowLogThreshold)

	engineListener, engineSrv, engineHttpEndpoint, err := createEngineListener(cfg, rpcAPI, logger)
	if err != nil {
		return nil, fmt.Errorf("could not start RPC api for engine: %w", err)
	}
	return &engineInfo{Srv: srv, EngineSrv: engineSrv, EngineListener: engineListener, EngineHttpEndpoint: engineHttpEndpoint}, nil
}

func stopAuthenticatedRpcServer(ctx context.Context, engineInfo *engineInfo, logger log.Logger) {
	defer func() {
		engineInfo.Srv.Stop()
		if engineInfo.EngineSrv != nil {
			engineInfo.EngineSrv.Stop()
		}
		shutdownCtx, cancel := context.WithTimeout(context.Background(), 5*time.Second)
		defer cancel()

		if engineInfo.EngineListener != nil {
			_ = engineInfo.EngineListener.Shutdown(shutdownCtx)
			logger.Info("Engine HTTP endpoint close", "url", engineInfo.EngineHttpEndpoint)
		}
	}()
	<-ctx.Done()
	logger.Info("Exiting Engine...")
}

// isWebsocket checks the header of a http request for a websocket upgrade request.
func isWebsocket(r *http.Request) bool {
	return strings.EqualFold(r.Header.Get("Upgrade"), "websocket") &&
		strings.Contains(strings.ToLower(r.Header.Get("Connection")), "upgrade")
}

// ObtainJWTSecret loads the jwt-secret, either from the provided config,
// or from the default location. If neither of those are present, it generates
// a new secret and stores to the default location.
func ObtainJWTSecret(cfg *httpcfg.HttpCfg, logger log.Logger) ([]byte, error) {
	// try reading from file
	logger.Info("Reading JWT secret", "path", cfg.JWTSecretPath)
	// If we run the rpcdaemon and datadir is not specified we just use jwt.hex in current directory.
	if len(cfg.JWTSecretPath) == 0 {
		cfg.JWTSecretPath = "jwt.hex"
	}
	if data, err := os.ReadFile(cfg.JWTSecretPath); err == nil {
		jwtSecret := common.FromHex(strings.TrimSpace(string(data)))
		if len(jwtSecret) == 32 {
			return jwtSecret, nil
		}
		logger.Error("Invalid JWT secret", "path", cfg.JWTSecretPath, "length", len(jwtSecret))
		return nil, errors.New("invalid JWT secret")
	}
	// Need to generate one
	jwtSecret := make([]byte, 32)
	rand.Read(jwtSecret)

	if err := os.WriteFile(cfg.JWTSecretPath, []byte(hexutility.Encode(jwtSecret)), 0600); err != nil {
		return nil, err
	}
	logger.Info("Generated JWT secret", "path", cfg.JWTSecretPath)
	return jwtSecret, nil
}

func createHandler(cfg *httpcfg.HttpCfg, apiList []rpc.API, httpHandler http.Handler, wsHandler http.Handler, graphQLHandler http.Handler, jwtSecret []byte) (http.Handler, error) {
	var handler http.Handler = http.HandlerFunc(func(w http.ResponseWriter, r *http.Request) {
		if cfg.GraphQLEnabled && graphql.ProcessGraphQLcheckIfNeeded(graphQLHandler, w, r) {
			return
		}

		// adding a healthcheck here
		if health.ProcessHealthcheckIfNeeded(w, r, apiList) {
			return
		}
		if cfg.WebsocketEnabled && wsHandler != nil && isWebsocket(r) {
			wsHandler.ServeHTTP(w, r)
			return
		}

		if jwtSecret != nil && !rpc.CheckJwtSecret(w, r, jwtSecret) {
			return
		}

		httpHandler.ServeHTTP(w, r)
	})

	return handler, nil
}

func createEngineListener(cfg *httpcfg.HttpCfg, engineApi []rpc.API, logger log.Logger) (*http.Server, *rpc.Server, string, error) {
	engineHttpEndpoint := fmt.Sprintf("tcp://%s:%d", cfg.AuthRpcHTTPListenAddress, cfg.AuthRpcPort)

	engineSrv := rpc.NewServer(cfg.RpcBatchConcurrency, cfg.TraceRequests, cfg.DebugSingleRequest, true, logger, cfg.RPCSlowLogThreshold)

	if err := node.RegisterApisFromWhitelist(engineApi, nil, engineSrv, true, logger); err != nil {
		return nil, nil, "", fmt.Errorf("could not start register RPC engine api: %w", err)
	}

	jwtSecret, err := ObtainJWTSecret(cfg, logger)
	if err != nil {
		return nil, nil, "", err
	}

	wsHandler := engineSrv.WebsocketHandler([]string{"*"}, jwtSecret, cfg.WebsocketCompression, logger)

	engineHttpHandler := node.NewHTTPHandlerStack(engineSrv, nil /* authCors */, cfg.AuthRpcVirtualHost, cfg.HttpCompression)

	graphQLHandler := graphql.CreateHandler(engineApi)

	engineApiHandler, err := createHandler(cfg, engineApi, engineHttpHandler, wsHandler, graphQLHandler, jwtSecret)
	if err != nil {
		return nil, nil, "", err
	}

	engineListener, engineAddr, err := node.StartHTTPEndpoint(engineHttpEndpoint, &node.HttpEndpointConfig{
		Timeouts: cfg.AuthRpcTimeouts,
	}, engineApiHandler)
	if err != nil {
		return nil, nil, "", fmt.Errorf("could not start RPC api: %w", err)
	}

	engineInfo := []interface{}{"url", engineAddr, "ws", true, "ws.compression", cfg.WebsocketCompression}
	logger.Info("HTTP endpoint opened for Engine API", engineInfo...)

	return engineListener, engineSrv, engineAddr.String(), nil
}

var remoteConsensusEngineNotReadyErr = errors.New("remote consensus engine not ready")

type remoteConsensusEngine struct {
	engine consensus.Engine
}

func (e *remoteConsensusEngine) HasEngine() bool {
	return e.engine != nil
}

func (e *remoteConsensusEngine) Engine() consensus.EngineReader {
	return e.engine
}

func (e *remoteConsensusEngine) validateEngineReady() error {
	if !e.HasEngine() {
		return remoteConsensusEngineNotReadyErr
	}

	return nil
}

// init - reasoning behind init is that we would like to initialise the remote consensus engine either post rpcdaemon
// service startup or in a background goroutine, so that we do not depend on the liveness of other services when
// starting up rpcdaemon and do not block startup (avoiding "cascade outage" scenario). In this case the DB dependency
// can be a remote DB service running on another machine.
func (e *remoteConsensusEngine) init(db kv.RoDB, blockReader services.FullBlockReader, remoteKV remote.KVClient, logger log.Logger) bool {
	var cc *chain.Config

	if err := db.View(context.Background(), func(tx kv.Tx) error {
		genesisHash, err := rawdb.ReadCanonicalHash(tx, 0)
		if err != nil {
			return err
		}
		cc, err = rawdb.ReadChainConfig(tx, genesisHash)
		if err != nil {
			return err
		}
		return nil
	}); err != nil {
		return false
	}

	if cc.Bor != nil {
		borKv, err := remotedb.NewRemote(gointerfaces.VersionFromProto(remotedbserver.KvServiceAPIVersion), logger, remoteKV).
			WithBucketsConfig(kv.BorTablesCfg).
			Open()

		if err != nil {
			return false
		}

		e.engine = bor.NewRo(cc, borKv, blockReader, logger)
	} else {
		e.engine = ethash.NewFaker()
	}

	return true
}

func (e *remoteConsensusEngine) Author(header *types.Header) (libcommon.Address, error) {
	if err := e.validateEngineReady(); err != nil {
		return libcommon.Address{}, err
	}

	return e.engine.Author(header)
}

func (e *remoteConsensusEngine) IsServiceTransaction(sender libcommon.Address, syscall consensus.SystemCall) bool {
	if err := e.validateEngineReady(); err != nil {
		panic(err)
	}

	return e.engine.IsServiceTransaction(sender, syscall)
}

func (e *remoteConsensusEngine) Type() chain.ConsensusName {
	if err := e.validateEngineReady(); err != nil {
		panic(err)
	}

	return e.engine.Type()
}

func (e *remoteConsensusEngine) CalculateRewards(config *chain.Config, header *types.Header, uncles []*types.Header, syscall consensus.SystemCall) ([]consensus.Reward, error) {
	if err := e.validateEngineReady(); err != nil {
		return nil, err
	}

	return e.engine.CalculateRewards(config, header, uncles, syscall)
}

func (e *remoteConsensusEngine) Close() error {
	if err := e.validateEngineReady(); err != nil {
		return err
	}

	return e.engine.Close()
}

func (e *remoteConsensusEngine) Initialize(config *chain.Config, chain consensus.ChainHeaderReader, header *types.Header, state *state.IntraBlockState, syscall consensus.SysCallCustom, logger log.Logger) {
	if err := e.validateEngineReady(); err != nil {
		panic(err)
	}

	e.engine.Initialize(config, chain, header, state, syscall, logger, nil)
}

func (e *remoteConsensusEngine) GetTransferFunc() evmtypes.TransferFunc {
	if err := e.validateEngineReady(); err != nil {
		panic(err)
	}

	return e.engine.GetTransferFunc()
}

func (e *remoteConsensusEngine) GetPostApplyMessageFunc() evmtypes.PostApplyMessageFunc {
	if err := e.validateEngineReady(); err != nil {
		panic(err)
	}

	return e.engine.GetPostApplyMessageFunc()
}

func (e *remoteConsensusEngine) VerifyHeader(_ consensus.ChainHeaderReader, _ *types.Header, _ bool) error {
	panic("remoteConsensusEngine.VerifyHeader not supported")
}

func (e *remoteConsensusEngine) VerifyUncles(_ consensus.ChainReader, _ *types.Header, _ []*types.Header) error {
	panic("remoteConsensusEngine.VerifyUncles not supported")
}

func (e *remoteConsensusEngine) Prepare(_ consensus.ChainHeaderReader, _ *types.Header, _ *state.IntraBlockState) error {
	panic("remoteConsensusEngine.Prepare not supported")
}

func (e *remoteConsensusEngine) Finalize(_ *chain.Config, _ *types.Header, _ *state.IntraBlockState, _ types.Transactions, _ []*types.Header, _ types.Receipts, _ []*types.Withdrawal, _ consensus.ChainReader, _ consensus.SystemCall, _ log.Logger) (types.Transactions, types.Receipts, types.Requests, error) {
	panic("remoteConsensusEngine.Finalize not supported")
}

func (e *remoteConsensusEngine) FinalizeAndAssemble(_ *chain.Config, _ *types.Header, _ *state.IntraBlockState, _ types.Transactions, _ []*types.Header, _ types.Receipts, _ []*types.Withdrawal, _ consensus.ChainReader, _ consensus.SystemCall, _ consensus.Call, _ log.Logger) (*types.Block, types.Transactions, types.Receipts, error) {
	panic("remoteConsensusEngine.FinalizeAndAssemble not supported")
}

func (e *remoteConsensusEngine) Seal(_ consensus.ChainHeaderReader, _ *types.BlockWithReceipts, _ chan<- *types.BlockWithReceipts, _ <-chan struct{}) error {
	panic("remoteConsensusEngine.Seal not supported")
}

func (e *remoteConsensusEngine) SealHash(_ *types.Header) libcommon.Hash {
	panic("remoteConsensusEngine.SealHash not supported")
}

func (e *remoteConsensusEngine) CalcDifficulty(_ consensus.ChainHeaderReader, _ uint64, _ uint64, _ *big.Int, _ uint64, _ libcommon.Hash, _ libcommon.Hash, _ uint64) *big.Int {
	panic("remoteConsensusEngine.CalcDifficulty not supported")
}

func (e *remoteConsensusEngine) APIs(_ consensus.ChainHeaderReader) []rpc.API {
	panic("remoteConsensusEngine.APIs not supported")
}<|MERGE_RESOLUTION|>--- conflicted
+++ resolved
@@ -543,18 +543,9 @@
 				}
 
 				heimdallConfig := heimdall.ReaderConfig{
-<<<<<<< HEAD
-					Store:                   heimdallStore,
-					CalculateSprintNumberFn: cc.Bor.CalculateSprintNumber,
-					Logger:                  logger,
-=======
-					Ctx:       ctx,
+					Store:     heimdallStore,
 					BorConfig: cc.Bor.(*borcfg.BorConfig),
-					DataDir:   cfg.DataDir,
-					TempDir:   cfg.Dirs.Tmp,
 					Logger:    logger,
-					RoTxLimit: roTxLimit,
->>>>>>> 04f64394
 				}
 				heimdallReader, err = heimdall.AssembleReader(ctx, heimdallConfig)
 				if err != nil {
