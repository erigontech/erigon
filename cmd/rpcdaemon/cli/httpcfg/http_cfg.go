--- conflicted
+++ resolved
@@ -50,10 +50,7 @@
 	HTTPTimeouts             rpccfg.HTTPTimeouts
 	AuthRpcTimeouts          rpccfg.HTTPTimeouts
 	EvmCallTimeout           time.Duration
-<<<<<<< HEAD
 	InternalCL               bool
-=======
 	LogDirVerbosity          string
 	LogDirPath               string
->>>>>>> d6de913a
 }