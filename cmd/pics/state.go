package main

import (
	"bytes"
	"context"
	"encoding/binary"
	"fmt"
	"math/big"
	"os"
	"os/exec"
	"path/filepath"
	"runtime"
	"sort"
	"strings"

	"github.com/holiman/uint256"

	"github.com/ledgerwatch/turbo-geth/accounts/abi/bind"
	"github.com/ledgerwatch/turbo-geth/accounts/abi/bind/backends"
	"github.com/ledgerwatch/turbo-geth/cmd/pics/contracts"
	"github.com/ledgerwatch/turbo-geth/common"
	"github.com/ledgerwatch/turbo-geth/common/dbutils"
	"github.com/ledgerwatch/turbo-geth/consensus/ethash"
	"github.com/ledgerwatch/turbo-geth/consensus/process"
	"github.com/ledgerwatch/turbo-geth/core"
	"github.com/ledgerwatch/turbo-geth/core/rawdb"
	"github.com/ledgerwatch/turbo-geth/core/state"
	"github.com/ledgerwatch/turbo-geth/core/types"
	"github.com/ledgerwatch/turbo-geth/core/vm"
	"github.com/ledgerwatch/turbo-geth/crypto"
	"github.com/ledgerwatch/turbo-geth/eth/stagedsync"
	"github.com/ledgerwatch/turbo-geth/ethdb"
	"github.com/ledgerwatch/turbo-geth/params"
	"github.com/ledgerwatch/turbo-geth/turbo/trie"
	"github.com/ledgerwatch/turbo-geth/visual"
)

func constructCodeMap(tds *state.TrieDbState) (map[common.Hash][]byte, error) {
	codeMap := make(map[common.Hash][]byte)
	if err := tds.Database().Walk(dbutils.CodeBucket, make([]byte, 32), 0, func(k, v []byte) (bool, error) {
		codeMap[common.BytesToHash(k)] = common.CopyBytes(v)
		return true, nil
	}); err != nil {
		return nil, err
	}
	return codeMap, nil
}

/*func statePicture(t *trie.Trie, number int, keyCompression int, codeCompressed bool, valCompressed bool,
	quadTrie bool, quadColors bool, highlights [][]byte) (*trie.Trie, error) {
	filename := fmt.Sprintf("state_%d.dot", number)
	f, err := os.Create(filename)
	if err != nil {
		return nil, err
	}
	indexColors := visual.HexIndexColors
	fontColors := visual.HexFontColors
	if quadTrie {
		t = trie.HexToQuad(t)
	}
	if quadColors {
		indexColors = visual.QuadIndexColors
		fontColors = visual.QuadFontColors
	}
	visual.StartGraph(f, false)
	trie.Visual(t, f, &trie.VisualOpts{
		Highlights:     highlights,
		IndexColors:    indexColors,
		FontColors:     fontColors,
		Values:         true,
		CutTerminals:   keyCompression,
		CodeCompressed: codeCompressed,
		ValCompressed:  valCompressed,
		ValHex:         true,
	})
	visual.EndGraph(f)
	if err := f.Close(); err != nil {
		return nil, err
	}
	//nolint:gosec
	cmd := exec.Command("dot", "-Tpng:gd", "-o"+dot2png(filename), filename)
	if output, err := cmd.CombinedOutput(); err != nil {
		fmt.Printf("error: %v, output: %s\n", err, output)
	}
	return t, nil
}*/

func keyTape(t *trie.Trie, number int) error {
	filename := fmt.Sprintf("state_%d.dot", number)
	f, err := os.Create(filename)
	if err != nil {
		return err
	}
	visual.StartGraph(f, false)
	fk := trie.FullKeys(t)
	sort.Strings(fk)
	for i, key := range fk {
		if len(key) == 129 {
			visual.Vertical(f, []byte(key), 0, fmt.Sprintf("q_%x", key), visual.QuadIndexColors, visual.QuadFontColors, 110)
		} else {
			visual.Vertical(f, []byte(key[128:]), 0, fmt.Sprintf("q_%x", key), visual.QuadIndexColors, visual.QuadFontColors, 100)
		}
		visual.Circle(f, fmt.Sprintf("e_%d", i), "...", false)
		fmt.Fprintf(f,
			`q_%x -> e_%d;
`, key, i)
	}
	visual.EndGraph(f)
	if err := f.Close(); err != nil {
		return err
	}
	//nolint:gosec
	cmd := exec.Command("dot", "-Tpng:gd", "-o"+dot2png(filename), filename)
	if output, err := cmd.CombinedOutput(); err != nil {
		fmt.Printf("error: %v, output: %s\n", err, output)
	}
	return nil
}

var bucketLabels = map[string]string{
	dbutils.BlockReceiptsPrefix:         "Receipts",
	dbutils.Log:                         "Event Logs",
	dbutils.AccountsHistoryBucket:       "History Of Accounts",
	dbutils.StorageHistoryBucket:        "History Of Storage",
	dbutils.HeaderPrefix:                "Headers",
	dbutils.BlockBodyPrefix:             "Block Bodies",
	dbutils.HeaderNumberPrefix:          "Header Numbers",
	dbutils.TxLookupPrefix:              "Transaction Index",
	dbutils.CodeBucket:                  "Code Of Contracts",
	dbutils.Senders:                     "Senders",
	dbutils.SyncStageProgress:           "Sync Progress",
	dbutils.PlainStateBucket:            "Plain State",
	dbutils.CurrentStateBucket:          "Hashed State",
	dbutils.IntermediateTrieHashBucket:  "Intermediate Hashes",
	dbutils.SyncStageUnwind:             "Unwind",
	dbutils.PlainAccountChangeSetBucket: "Account Changes",
	dbutils.PlainStorageChangeSetBucket: "Storage Changes",
	dbutils.IncarnationMapBucket:        "Incarnations",
	dbutils.Senders:                     "Transaction Senders",
}

/*dbutils.PlainContractCodeBucket,
dbutils.CodeBucket,
dbutils.AccountsHistoryBucket,
dbutils.StorageHistoryBucket,
dbutils.TxLookupPrefix,*/

func hexPalette() error {
	filename := "hex_palette.dot"
	f, err := os.Create(filename)
	if err != nil {
		return err
	}
	visual.StartGraph(f, true)
	p := common.FromHex("0x000102030405060708090a0b0c0d0e0f")
	visual.Horizontal(f, p, len(p), "p", visual.HexIndexColors, visual.HexFontColors, 0)
	visual.EndGraph(f)
	if err := f.Close(); err != nil {
		return err
	}
	//nolint:gosec
	cmd := exec.Command("dot", "-Tpng:gd", "-o"+dot2png(filename), filename)
	if output, err := cmd.CombinedOutput(); err != nil {
		fmt.Printf("error: %v, output: %s\n", err, output)
	}
	return nil
}

func stateDatabaseComparison(first ethdb.KV, second ethdb.KV, number int) error {
	filename := fmt.Sprintf("changes_%d.dot", number)
	f, err := os.Create(filename)
	if err != nil {
		return err
	}
	i := 0
	visual.StartGraph(f, true)
	m := make(map[string][]int)
	noValues := make(map[int]struct{})
	perBucketFiles := make(map[string]*os.File)

	if err = second.View(context.Background(), func(readTx ethdb.Tx) error {
		return first.View(context.Background(), func(firstTx ethdb.Tx) error {
			for bucketName := range bucketLabels {
				bucketName := bucketName
				c := readTx.Cursor(bucketName)
				if err2 := ethdb.ForEach(c, func(k, v []byte) (bool, error) {
					if firstV, _ := firstTx.GetOne(bucketName, k); firstV != nil && bytes.Equal(v, firstV) {
						// Skip the record that is the same as in the first Db
						return true, nil
					}
					// Produce pair of nodes
					keyKeyBytes := &trie.Keybytes{
						Data:        k,
						Odd:         false,
						Terminating: false,
					}
					valKeyBytes := &trie.Keybytes{
						Data:        v,
						Odd:         false,
						Terminating: false,
					}
					val := valKeyBytes.ToHex()
					key := keyKeyBytes.ToHex()
					var f1 *os.File
					var ok bool
					if f1, ok = perBucketFiles[bucketName]; !ok {
						f1, err = os.Create(fmt.Sprintf("changes_%d_%s.dot", number, strings.ReplaceAll(bucketLabels[bucketName], " ", "")))
						if err != nil {
							return false, err
						}
						visual.StartGraph(f1, true)
						var clusterLabel string
						var ok bool
						if clusterLabel, ok = bucketLabels[bucketName]; !ok {
							clusterLabel = bucketName
						}
						visual.StartCluster(f1, 0, clusterLabel)
						perBucketFiles[bucketName] = f1
					}
					visual.Horizontal(f1, key, len(key), fmt.Sprintf("k_%d", i), visual.HexIndexColors, visual.HexFontColors, 0)
					if len(val) > 0 {
						if len(val) > 64 {
							visual.HexBox(f1, fmt.Sprintf("v_%d", i), val, 64, false /*compresses*/, true /*highlighted*/)
						} else {
							visual.Horizontal(f1, val, len(val), fmt.Sprintf("v_%d", i), visual.HexIndexColors, visual.HexFontColors, 0)
						}
						// Produce edge
						fmt.Fprintf(f1, "k_%d -> v_%d;\n", i, i)
					} else {
						noValues[i] = struct{}{}
					}
					visual.Horizontal(f, key, 0, fmt.Sprintf("k_%d", i), visual.HexIndexColors, visual.HexFontColors, 0)
					if len(val) > 0 {
						if len(val) > 64 {
							visual.HexBox(f, fmt.Sprintf("v_%d", i), val, 64, false /*compressed*/, false /*highlighted*/)
						} else {
							visual.Horizontal(f, val, 0, fmt.Sprintf("v_%d", i), visual.HexIndexColors, visual.HexFontColors, 0)
						}
						// Produce edge
						fmt.Fprintf(f, "k_%d -> v_%d;\n", i, i)
					} else {
						noValues[i] = struct{}{}
					}
					lst := m[bucketName]
					lst = append(lst, i)
					m[bucketName] = lst
					i++
					return true, nil
				}); err2 != nil {
					return err2
				}
			}
			return nil
		})
	}); err != nil {
		return err
	}
	n := 0
	for prefix, lst := range m {
		var clusterLabel string
		var ok bool
		if clusterLabel, ok = bucketLabels[prefix]; !ok {
			clusterLabel = prefix
		}
		if len(lst) == 0 {
			continue
		}
		visual.StartCluster(f, n, clusterLabel)
		for _, item := range lst {
			if _, ok1 := noValues[item]; ok1 {
				fmt.Fprintf(f, "k_%d;", item)
			} else {
				fmt.Fprintf(f, "k_%d;v_%d;", item, item)
			}
		}
		fmt.Fprintf(f, "\n")
		visual.EndCluster(f)
		n++
	}
	visual.EndGraph(f)
	if err := f.Close(); err != nil {
		return err
	}
	//nolint:gosec
	cmd := exec.Command("dot", "-Tpng:gd", "-o"+dot2png(filename), filename)
	if output, err := cmd.CombinedOutput(); err != nil {
		fmt.Printf("error: %v, output: %s\n", err, output)
	}
	for _, f1 := range perBucketFiles {
		fmt.Fprintf(f1, "\n")
		visual.EndCluster(f1)
		visual.EndGraph(f1)
		if err := f1.Close(); err != nil {
			return err
		}
		//nolint:gosec
		cmd := exec.Command("dot", "-Tpng:gd", "-o"+dot2png(f1.Name()), f1.Name())
		if output, err := cmd.CombinedOutput(); err != nil {
			fmt.Printf("error: %v, output: %s\n", err, output)
		}
	}
	return nil
}

func dot2png(dotFileName string) string {
	return strings.TrimSuffix(dotFileName, filepath.Ext(dotFileName)) + ".png"
}

func initialState1() error {
	fmt.Printf("Initial state 1\n")
	// Configure and generate a sample block chain
	db := ethdb.NewMemDatabase()
	defer db.Close()
	kv := db.KV()
	var (
		key, _   = crypto.HexToECDSA("b71c71a67e1177ad4e901695e1b4b9ee17ae16c6668d313eac2f96dbcda3f291")
		key1, _  = crypto.HexToECDSA("49a7b37aa6f6645917e7b807e9d1c00d4fa71f18343b0d4122a4d2df64dd6fee")
		key2, _  = crypto.HexToECDSA("8a1f9a8f95be41cd7ccb6168179afb4504aefe388d1e14474d32c45c72ce7b7a")
		address  = crypto.PubkeyToAddress(key.PublicKey)
		address1 = crypto.PubkeyToAddress(key1.PublicKey)
		address2 = crypto.PubkeyToAddress(key2.PublicKey)
		theAddr  = common.Address{1}
		gspec    = &core.Genesis{
			Config: params.AllEthashProtocolChanges,
			Alloc: core.GenesisAlloc{
				address:  {Balance: big.NewInt(9000000000000000000)},
				address1: {Balance: big.NewInt(200000000000000000)},
				address2: {Balance: big.NewInt(300000000000000000)},
			},
		}
		// this code generates a log
		signer = types.HomesteadSigner{}
	)
	// Create intermediate hash bucket since it is mandatory now
	_, genesisHash, _, err := core.SetupGenesisBlock(db, gspec, true, false)
	if err != nil {
		return err
	}
	genesis := rawdb.ReadBlock(db, genesisHash, 0)
	if err != nil {
		return err
	}
	genesisDb := db.MemCopy()
	defer genesisDb.Close()

	engine := ethash.NewFaker()

	contractBackend := backends.NewSimulatedBackendWithConfig(gspec.Alloc, gspec.Config, gspec.GasLimit)
	defer contractBackend.Close()
	transactOpts := bind.NewKeyedTransactor(key)
	transactOpts1 := bind.NewKeyedTransactor(key1)
	transactOpts2 := bind.NewKeyedTransactor(key2)

	var tokenContract *contracts.Token
	// We generate the blocks without plainstant because it's not supported in core.GenerateChain
	blocks, _, err := core.GenerateChain(gspec.Config, genesis, engine, genesisDb, 8, func(i int, block *core.BlockGen) {
		var (
			tx  *types.Transaction
			txs []*types.Transaction
		)

		ctx := gspec.Config.WithEIPsFlags(context.Background(), block.Number())
		switch i {
		case 0:
			tx, err = types.SignTx(types.NewTransaction(0, theAddr, uint256.NewInt().SetUint64(1000000000000000), 21000, new(uint256.Int), nil), signer, key)
			err = contractBackend.SendTransaction(ctx, tx)
			if err != nil {
				panic(err)
			}
		case 1:
			tx, err = types.SignTx(types.NewTransaction(1, theAddr, uint256.NewInt().SetUint64(1000000000000000), 21000, new(uint256.Int), nil), signer, key)
			err = contractBackend.SendTransaction(ctx, tx)
			if err != nil {
				panic(err)
			}
		case 2:
			_, tx, tokenContract, err = contracts.DeployToken(transactOpts, contractBackend, address1)
		case 3:
			tx, err = tokenContract.Mint(transactOpts1, address2, big.NewInt(10))
		case 4:
			tx, err = tokenContract.Transfer(transactOpts2, address, big.NewInt(3))
		case 5:
			// Muliple transactions sending small amounts of ether to various accounts
			var j uint64
			var toAddr common.Address
			nonce := block.TxNonce(address)
			for j = 1; j <= 32; j++ {
				binary.BigEndian.PutUint64(toAddr[:], j)
				tx, err = types.SignTx(types.NewTransaction(nonce, toAddr, uint256.NewInt().SetUint64(1000000000000000), 21000, new(uint256.Int), nil), signer, key)
				if err != nil {
					panic(err)
				}
				err = contractBackend.SendTransaction(ctx, tx)
				if err != nil {
					panic(err)
				}
				txs = append(txs, tx)
				nonce++
			}
		case 6:
			_, tx, tokenContract, err = contracts.DeployToken(transactOpts, contractBackend, address1)
			if err != nil {
				panic(err)
			}
			txs = append(txs, tx)
			tx, err = tokenContract.Mint(transactOpts1, address2, big.NewInt(100))
			if err != nil {
				panic(err)
			}
			txs = append(txs, tx)
			// Muliple transactions sending small amounts of ether to various accounts
			var j uint64
			var toAddr common.Address
			for j = 1; j <= 32; j++ {
				binary.BigEndian.PutUint64(toAddr[:], j)
				tx, err = tokenContract.Transfer(transactOpts2, toAddr, big.NewInt(1))
				if err != nil {
					panic(err)
				}
				txs = append(txs, tx)
			}
		case 7:
			var toAddr common.Address
			nonce := block.TxNonce(address)
			binary.BigEndian.PutUint64(toAddr[:], 4)
			tx, err = types.SignTx(types.NewTransaction(nonce, toAddr, uint256.NewInt().SetUint64(1000000000000000), 21000, new(uint256.Int), nil), signer, key)
			if err != nil {
				panic(err)
			}
			err = contractBackend.SendTransaction(ctx, tx)
			if err != nil {
				panic(err)
			}
			txs = append(txs, tx)
			binary.BigEndian.PutUint64(toAddr[:], 12)
			tx, err = tokenContract.Transfer(transactOpts2, toAddr, big.NewInt(1))
			if err != nil {
				panic(err)
			}
			txs = append(txs, tx)
		}

		if err != nil {
			panic(err)
		}
		if txs == nil && tx != nil {
			txs = append(txs, tx)
		}

		for _, tx := range txs {
			block.AddTx(tx)
		}
		contractBackend.Commit()
	}, true)
	if err != nil {
		return err
	}
	db.Close()
	// We reset the DB and use the generated blocks
	db = ethdb.NewMemDatabase()
	kv = db.KV()
	snapshotDB := db.MemCopy()

	_, _, _, err = core.SetupGenesisBlock(db, gspec, true, false)
	if err != nil {
		return err
	}
	engine = ethash.NewFaker()

	if err != nil {
		return err
	}

	txCacher := core.NewTxSenderCacher(runtime.NumCPU())
	blockchain, err := core.NewBlockChain(db, nil, gspec.Config, engine, vm.Config{}, nil, txCacher)
	if err != nil {
		return err
	}
	defer blockchain.Stop()
	blockchain.EnableReceipts(true)

	if err = hexPalette(); err != nil {
		return err
	}

	/*if _, err = statePicture(t, 0, 0, false, false, false, false, nil); err != nil {
		return err
	}

	if _, err = statePicture(t, 1, 48, false, false, false, false, nil); err != nil {
		return err
	}*/

	if err = stateDatabaseComparison(snapshotDB.KV(), kv, 0); err != nil {
		return err
	}

	snapshotDB.Close()

	// BLOCK 1
	snapshotDB = db.MemCopy()
<<<<<<< HEAD
	exit := make(chan struct{})
	eng := process.NewConsensusProcess(engine, gspec.Config, exit)
	defer close(exit)
	if err = stagedsync.InsertBlockInStages(db, gspec.Config, eng, blocks[0], blockchain); err != nil {
=======

	if _, err = stagedsync.InsertBlockInStages(db, gspec.Config, &vm.Config{}, engine, blocks[0], true /* rootCheck */); err != nil {
>>>>>>> 9db5debc
		return err
	}

	if err = stateDatabaseComparison(snapshotDB.KV(), kv, 1); err != nil {
		return err
	}
	snapshotDB.Close()
	/*if _, err = statePicture(t, 2, 48, false, false, false, false, nil); err != nil {
		return err
	}*/

	// BLOCK 2
	snapshotDB = db.MemCopy()
<<<<<<< HEAD
	if err = stagedsync.InsertBlockInStages(db, gspec.Config, eng, blocks[1], blockchain); err != nil {
=======
	if _, err = stagedsync.InsertBlockInStages(db, gspec.Config, &vm.Config{}, engine, blocks[1], true /* rootCheck */); err != nil {
>>>>>>> 9db5debc
		return err
	}

	if err = stateDatabaseComparison(snapshotDB.KV(), kv, 2); err != nil {
		return err
	}
	snapshotDB.Close()
	/*if _, err = statePicture(t, 3, 48, false, false, false, false, nil); err != nil {
		return err
	}*/
	// BLOCK 3
	snapshotDB = db.MemCopy()

<<<<<<< HEAD
	if err = stagedsync.InsertBlockInStages(db, gspec.Config, eng, blocks[2], blockchain); err != nil {
=======
	if _, err = stagedsync.InsertBlockInStages(db, gspec.Config, &vm.Config{}, engine, blocks[2], true /* rootCheck */); err != nil {
>>>>>>> 9db5debc
		return err
	}

	if err = stateDatabaseComparison(snapshotDB.KV(), kv, 3); err != nil {
		return err
	}
	snapshotDB.Close()
	/*
		if _, err = statePicture(t, 4, 48, false, false, false, false, nil); err != nil {
			return err
		}
		if _, err = statePicture(t, 5, 48, true, false, false, false, nil); err != nil {
			return err
		}
		if _, err = statePicture(t, 6, 48, true, true, false, false, nil); err != nil {
			return err
		}
	*/
	// BLOCK 4
	snapshotDB = db.MemCopy()

<<<<<<< HEAD
	if err = stagedsync.InsertBlockInStages(db, gspec.Config, eng, blocks[3], blockchain); err != nil {
=======
	if _, err = stagedsync.InsertBlockInStages(db, gspec.Config, &vm.Config{}, engine, blocks[3], true /* rootCheck */); err != nil {
>>>>>>> 9db5debc
		return err
	}

	if err = stateDatabaseComparison(snapshotDB.KV(), kv, 4); err != nil {
		return err
	}
	snapshotDB.Close()
	/*if _, err = statePicture(t, 7, 48, true, true, false, false, nil); err != nil {
		return err
	}*/

	// BLOCK 5
	snapshotDB = db.MemCopy()

<<<<<<< HEAD
	if err = stagedsync.InsertBlockInStages(db, gspec.Config, eng, blocks[4], blockchain); err != nil {
=======
	if _, err = stagedsync.InsertBlockInStages(db, gspec.Config, &vm.Config{}, engine, blocks[4], true /* rootCheck */); err != nil {
>>>>>>> 9db5debc
		return err
	}

	if err = stateDatabaseComparison(snapshotDB.KV(), kv, 5); err != nil {
		return err
	}
	snapshotDB.Close()
	/*
		if _, err = statePicture(t, 8, 54, true, true, false, false, nil); err != nil {
			return err
		}
	*/

	// BLOCK 6
	snapshotDB = db.MemCopy()

<<<<<<< HEAD
	if err = stagedsync.InsertBlockInStages(db, gspec.Config, eng, blocks[5], blockchain); err != nil {
=======
	if _, err = stagedsync.InsertBlockInStages(db, gspec.Config, &vm.Config{}, engine, blocks[5], true /* rootCheck */); err != nil {
>>>>>>> 9db5debc
		return err
	}

	if err = stateDatabaseComparison(snapshotDB.KV(), kv, 6); err != nil {
		return err
	}
	snapshotDB.Close()

	/*
		if _, err = statePicture(t, 9, 54, true, true, false, false, nil); err != nil {
			return err
		}
		if _, err = statePicture(t, 10, 110, true, true, true, true, nil); err != nil {
			return err
		}
	*/

	// BLOCK 7
	snapshotDB = db.MemCopy()

<<<<<<< HEAD
	if err = stagedsync.InsertBlockInStages(db, gspec.Config, eng, blocks[6], blockchain); err != nil {
=======
	if _, err = stagedsync.InsertBlockInStages(db, gspec.Config, &vm.Config{}, engine, blocks[6], true /* rootCheck */); err != nil {
>>>>>>> 9db5debc
		return err
	}

	if err = stateDatabaseComparison(snapshotDB.KV(), kv, 7); err != nil {
		return err
	}
	snapshotDB.Close()
	// _, err = statePicture(t, 11, 110, true, true, true, true, nil)
	if err != nil {
		return err
	}

	// tds.SetResolveReads(true)
	// BLOCK 8
	snapshotDB = db.MemCopy()

<<<<<<< HEAD
	if err = stagedsync.InsertBlockInStages(db, gspec.Config, eng, blocks[7], blockchain); err != nil {
=======
	if _, err = stagedsync.InsertBlockInStages(db, gspec.Config, &vm.Config{}, engine, blocks[7], true /* rootCheck */); err != nil {
>>>>>>> 9db5debc
		return err
	}

	if err = stateDatabaseComparison(snapshotDB.KV(), kv, 8); err != nil {
		return err
	}
	snapshotDB.Close()
	/*
		if _, err = statePicture(t, 12, 110, true, true, true, true, nil); err != nil {
			return err
		}

		rl := trie.NewRetainList(0)
		touches, storageTouches := tds.ExtractTouches()
		var touchQuads = make([][]byte, len(touches))
		for _, touch := range touches {
			touchQuad := trie.KeyToQuad(touch)
			rl.AddHex(touchQuad)
			touchQuads = append(touchQuads, touchQuad)
		}
		for _, touch := range storageTouches {
			touchQuad := trie.KeyToQuad(touch)
			rl.AddHex(touchQuad)
			touchQuads = append(touchQuads, touchQuad)
		}

		var witness *trie.Witness

		if witness, err = quadTrie.ExtractWitness(false, rl); err != nil {
			return err
		}

		var witnessTrie *trie.Trie

		if witnessTrie, err = trie.BuildTrieFromWitness(witness, false, false); err != nil {
			return err
		}
		if _, err = statePicture(witnessTrie, 13, 110, true, true, false, true, touchQuads); err != nil {
			return err
		}

		if err = keyTape(witnessTrie, 14); err != nil {
			return err
		}

		// Repeat the block witness illustration, but without any highlighted keys
		if _, err = statePicture(witnessTrie, 15, 110, true, true, false, true, nil); err != nil {
			return err
		}
	*/

	kv2 := ethdb.NewMemDatabase().KV()
	defer kv2.Close()
	if err = stateDatabaseComparison(kv2, kv, 9); err != nil {
		return err
	}
	return nil
}<|MERGE_RESOLUTION|>--- conflicted
+++ resolved
@@ -499,15 +499,11 @@
 
 	// BLOCK 1
 	snapshotDB = db.MemCopy()
-<<<<<<< HEAD
 	exit := make(chan struct{})
 	eng := process.NewConsensusProcess(engine, gspec.Config, exit)
 	defer close(exit)
-	if err = stagedsync.InsertBlockInStages(db, gspec.Config, eng, blocks[0], blockchain); err != nil {
-=======
-
-	if _, err = stagedsync.InsertBlockInStages(db, gspec.Config, &vm.Config{}, engine, blocks[0], true /* rootCheck */); err != nil {
->>>>>>> 9db5debc
+
+	if _, err = stagedsync.InsertBlockInStages(db, gspec.Config, &vm.Config{}, eng, blocks[0], true /* rootCheck */); err != nil {
 		return err
 	}
 
@@ -521,11 +517,7 @@
 
 	// BLOCK 2
 	snapshotDB = db.MemCopy()
-<<<<<<< HEAD
-	if err = stagedsync.InsertBlockInStages(db, gspec.Config, eng, blocks[1], blockchain); err != nil {
-=======
-	if _, err = stagedsync.InsertBlockInStages(db, gspec.Config, &vm.Config{}, engine, blocks[1], true /* rootCheck */); err != nil {
->>>>>>> 9db5debc
+	if _, err = stagedsync.InsertBlockInStages(db, gspec.Config, &vm.Config{}, eng, blocks[1], true /* rootCheck */); err != nil {
 		return err
 	}
 
@@ -539,11 +531,7 @@
 	// BLOCK 3
 	snapshotDB = db.MemCopy()
 
-<<<<<<< HEAD
-	if err = stagedsync.InsertBlockInStages(db, gspec.Config, eng, blocks[2], blockchain); err != nil {
-=======
-	if _, err = stagedsync.InsertBlockInStages(db, gspec.Config, &vm.Config{}, engine, blocks[2], true /* rootCheck */); err != nil {
->>>>>>> 9db5debc
+	if _, err = stagedsync.InsertBlockInStages(db, gspec.Config, &vm.Config{}, eng, blocks[2], true /* rootCheck */); err != nil {
 		return err
 	}
 
@@ -565,11 +553,7 @@
 	// BLOCK 4
 	snapshotDB = db.MemCopy()
 
-<<<<<<< HEAD
-	if err = stagedsync.InsertBlockInStages(db, gspec.Config, eng, blocks[3], blockchain); err != nil {
-=======
-	if _, err = stagedsync.InsertBlockInStages(db, gspec.Config, &vm.Config{}, engine, blocks[3], true /* rootCheck */); err != nil {
->>>>>>> 9db5debc
+	if _, err = stagedsync.InsertBlockInStages(db, gspec.Config, &vm.Config{}, eng, blocks[3], true /* rootCheck */); err != nil {
 		return err
 	}
 
@@ -584,11 +568,7 @@
 	// BLOCK 5
 	snapshotDB = db.MemCopy()
 
-<<<<<<< HEAD
-	if err = stagedsync.InsertBlockInStages(db, gspec.Config, eng, blocks[4], blockchain); err != nil {
-=======
-	if _, err = stagedsync.InsertBlockInStages(db, gspec.Config, &vm.Config{}, engine, blocks[4], true /* rootCheck */); err != nil {
->>>>>>> 9db5debc
+	if _, err = stagedsync.InsertBlockInStages(db, gspec.Config, &vm.Config{}, eng, blocks[4], true /* rootCheck */); err != nil {
 		return err
 	}
 
@@ -605,11 +585,7 @@
 	// BLOCK 6
 	snapshotDB = db.MemCopy()
 
-<<<<<<< HEAD
-	if err = stagedsync.InsertBlockInStages(db, gspec.Config, eng, blocks[5], blockchain); err != nil {
-=======
-	if _, err = stagedsync.InsertBlockInStages(db, gspec.Config, &vm.Config{}, engine, blocks[5], true /* rootCheck */); err != nil {
->>>>>>> 9db5debc
+	if _, err = stagedsync.InsertBlockInStages(db, gspec.Config, &vm.Config{}, eng, blocks[5], true /* rootCheck */); err != nil {
 		return err
 	}
 
@@ -630,11 +606,7 @@
 	// BLOCK 7
 	snapshotDB = db.MemCopy()
 
-<<<<<<< HEAD
-	if err = stagedsync.InsertBlockInStages(db, gspec.Config, eng, blocks[6], blockchain); err != nil {
-=======
-	if _, err = stagedsync.InsertBlockInStages(db, gspec.Config, &vm.Config{}, engine, blocks[6], true /* rootCheck */); err != nil {
->>>>>>> 9db5debc
+	if _, err = stagedsync.InsertBlockInStages(db, gspec.Config, &vm.Config{}, eng, blocks[6], true /* rootCheck */); err != nil {
 		return err
 	}
 
@@ -651,11 +623,7 @@
 	// BLOCK 8
 	snapshotDB = db.MemCopy()
 
-<<<<<<< HEAD
-	if err = stagedsync.InsertBlockInStages(db, gspec.Config, eng, blocks[7], blockchain); err != nil {
-=======
-	if _, err = stagedsync.InsertBlockInStages(db, gspec.Config, &vm.Config{}, engine, blocks[7], true /* rootCheck */); err != nil {
->>>>>>> 9db5debc
+	if _, err = stagedsync.InsertBlockInStages(db, gspec.Config, &vm.Config{}, eng, blocks[7], true /* rootCheck */); err != nil {
 		return err
 	}
 
