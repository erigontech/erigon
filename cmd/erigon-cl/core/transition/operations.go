--- conflicted
+++ resolved
@@ -249,7 +249,6 @@
 			s.state.AddInactivityScore(0)
 		}
 		return nil
-<<<<<<< HEAD
 	}
 	// Increase the balance if exists already
 	return s.state.IncreaseBalance(int(validatorIndex), amount)
@@ -386,55 +385,4 @@
 	if err != nil {
 		return false, err
 	}
-	return isValidIndexedAttestation(s.state, indexedAttestation)
-=======
-	}
-	// Increase the balance if exists already
-	return s.state.IncreaseBalance(int(validatorIndex), amount)
-
-}
-
-// ProcessVoluntaryExit takes a voluntary exit and applies state transition.
-func (s *StateTransistor) ProcessVoluntaryExit(signedVoluntaryExit *cltypes.SignedVoluntaryExit) error {
-	// Sanity checks so that we know it is good.
-	voluntaryExit := signedVoluntaryExit.VolunaryExit
-	currentEpoch := s.state.Epoch()
-	validator, err := s.state.ValidatorAt(int(voluntaryExit.ValidatorIndex))
-	if err != nil {
-		return err
-	}
-	if !validator.Active(currentEpoch) {
-		return errors.New("ProcessVoluntaryExit: validator is not active")
-	}
-	if validator.ExitEpoch != s.beaconConfig.FarFutureEpoch {
-		return errors.New("ProcessVoluntaryExit: another exit for the same validator is already getting processed")
-	}
-	if currentEpoch < voluntaryExit.Epoch {
-		return errors.New("ProcessVoluntaryExit: exit is happening in the future")
-	}
-	if currentEpoch < validator.ActivationEpoch+s.beaconConfig.ShardCommitteePeriod {
-		return errors.New("ProcessVoluntaryExit: exit is happening too fast")
-	}
-
-	// We can skip it in some instances if we want to optimistically sync up.
-	if !s.noValidate {
-		domain, err := s.state.GetDomain(s.beaconConfig.DomainVoluntaryExit, voluntaryExit.Epoch)
-		if err != nil {
-			return err
-		}
-		signingRoot, err := fork.ComputeSigningRoot(voluntaryExit, domain)
-		if err != nil {
-			return err
-		}
-		valid, err := bls.Verify(signedVoluntaryExit.Signature[:], signingRoot[:], validator.PublicKey[:])
-		if err != nil {
-			return err
-		}
-		if !valid {
-			return errors.New("ProcessVoluntaryExit: BLS verification failed")
-		}
-	}
-	// Do the exit (same process in slashing).
-	return s.state.InitiateValidatorExit(voluntaryExit.ValidatorIndex)
->>>>>>> 2975ca57
-}+	return isValidIndexedAttestation(s.state, indexedAttestation)