package main

import (
	"fmt"
	"os"
	"path/filepath"
	"time"

	"github.com/ledgerwatch/erigon-lib/chain/snapcfg"
	"github.com/ledgerwatch/erigon-lib/common/background"
	"github.com/ledgerwatch/erigon-lib/common/datadir"
	"github.com/ledgerwatch/erigon-lib/downloader/snaptype"
	"github.com/ledgerwatch/erigon-lib/kv/mdbx"
	"github.com/ledgerwatch/erigon/cmd/hack/tool/fromdb"
	"github.com/ledgerwatch/erigon/turbo/debug"
	"github.com/ledgerwatch/erigon/turbo/snapshotsync/freezeblocks"
	"github.com/ledgerwatch/log/v3"
	"github.com/urfave/cli/v2"
	"golang.org/x/sync/errgroup"
)

// Build snapshot indexes for given snapshot files.
// Sample usage:
// build_idx --datadir erigon-1 --snapshot_path /snapshots/v1-000000-000500-headers.seg,/snapshots/v1-000500-001000-headers.seg

func main() {

	app := &cli.App{
		Flags: []cli.Flag{
			&cli.StringFlag{
				Name:  "datadir",
				Value: "./dev",
				Usage: "node data directory",
			},
			&cli.StringSliceFlag{
				Name:  "snapshot_path",
				Usage: "pathname of the snapshot file",
			},
		},
		Action: func(cCtx *cli.Context) error {
			return buildIndex(cCtx, cCtx.String("datadir"), cCtx.StringSlice("snapshot_path"), 0)
		},
	}

	if err := app.Run(os.Args); err != nil {
		log.Crit(err.Error())
	}
}

func FindIf(segments []snaptype.FileInfo, predicate func(snaptype.FileInfo) bool) (snaptype.FileInfo, bool) {
	for _, segment := range segments {
		if predicate(segment) {
			return segment, true
		}
	}
	return snaptype.FileInfo{}, false // Return zero value and false if not found
}

func buildIndex(cliCtx *cli.Context, dataDir string, snapshotPaths []string, minBlock uint64) error {
	logger, _, err := debug.Setup(cliCtx, true /* rootLogger */)
	if err != nil {
		return err
	}
	logLevel := log.LvlInfo

	ps := background.NewProgressSet()

	workers := 4
	g, ctx := errgroup.WithContext(cliCtx.Context)
	g.SetLimit(workers)

	dirs := datadir.New(dataDir)

	chainDB := mdbx.NewMDBX(logger).Path(dirs.Chaindata).MustOpen()
	defer chainDB.Close()

	chainConfig := fromdb.ChainConfig(chainDB)

	segments, _, err := freezeblocks.Segments(dirs.Snap, snapcfg.KnownCfg(chainConfig.ChainName, 0).Version, minBlock)
	if err != nil {
		return err
	}

	fmt.Printf("Building indexes:\n- dataDir: %s\n- snapshots: %s\n", dataDir, snapshotPaths)
	start := time.Now()

	for _, snapshotPath := range snapshotPaths {
		segment, found := FindIf(segments, func(s snaptype.FileInfo) bool {
			return s.Path == snapshotPath
		})
		if !found {
			return fmt.Errorf("segment %s not found", snapshotPath)
		}

		switch segment.T {
		case snaptype.Headers:
			g.Go(func() error {
				jobProgress := &background.Progress{}
				ps.Add(jobProgress)
				defer ps.Delete(jobProgress)
<<<<<<< HEAD
				return freezeblocks.HeadersIdx(ctx, chainConfig, segment.Path, segment.Version, segment.From, dirs.Tmp, jobProgress, logLevel, logger)
=======
				return freezeblocks.HeadersIdx(ctx, segment.Path, segment.From, dirs.Tmp, jobProgress, logLevel, logger)
>>>>>>> df0699a1
			})
		case snaptype.Bodies:
			g.Go(func() error {
				jobProgress := &background.Progress{}
				ps.Add(jobProgress)
				defer ps.Delete(jobProgress)
				return freezeblocks.BodiesIdx(ctx, segment.Path, segment.From, dirs.Tmp, jobProgress, logLevel, logger)
			})
		case snaptype.Transactions:
			g.Go(func() error {
				jobProgress := &background.Progress{}
				ps.Add(jobProgress)
				defer ps.Delete(jobProgress)
				dir, _ := filepath.Split(segment.Path)
				return freezeblocks.TransactionsIdx(ctx, chainConfig, segment.Version, segment.From, segment.To, dir, dirs.Tmp, jobProgress, logLevel, logger)
			})
		}
	}

	if err := g.Wait(); err != nil {
		return err
	}

	elapsed := time.Since(start)
	fmt.Printf("Indexes for %d snapshots built in %d ms\n", len(snapshotPaths), elapsed.Milliseconds())

	return nil
}<|MERGE_RESOLUTION|>--- conflicted
+++ resolved
@@ -98,11 +98,7 @@
 				jobProgress := &background.Progress{}
 				ps.Add(jobProgress)
 				defer ps.Delete(jobProgress)
-<<<<<<< HEAD
-				return freezeblocks.HeadersIdx(ctx, chainConfig, segment.Path, segment.Version, segment.From, dirs.Tmp, jobProgress, logLevel, logger)
-=======
-				return freezeblocks.HeadersIdx(ctx, segment.Path, segment.From, dirs.Tmp, jobProgress, logLevel, logger)
->>>>>>> df0699a1
+				return freezeblocks.HeadersIdx(ctx, segment.Path, segment.Version, segment.From, dirs.Tmp, jobProgress, logLevel, logger)
 			})
 		case snaptype.Bodies:
 			g.Go(func() error {
