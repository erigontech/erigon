/*
   Copyright 2022 Erigon-Lightclient contributors
   Licensed under the Apache License, Version 2.0 (the "License");
   you may not use this file except in compliance with the License.
   You may obtain a copy of the License at
       http://www.apache.org/licenses/LICENSE-2.0
   Unless required by applicable law or agreed to in writing, software
   distributed under the License is distributed on an "AS IS" BASIS,
   WITHOUT WARRANTIES OR CONDITIONS OF ANY KIND, either express or implied.
   See the License for the specific language governing permissions and
   limitations under the License.
*/

package main

import (
	"context"
	"encoding/hex"
	"time"

	"github.com/ledgerwatch/erigon/cmd/lightclient/clparams"
	"github.com/ledgerwatch/erigon/cmd/lightclient/sentinel"
	"github.com/ledgerwatch/erigon/cmd/lightclient/sentinel/proto/p2p"
	"github.com/ledgerwatch/log/v3"
)

var (
	defaultIpAddr  = "127.0.0.1" // Localhost
	defaultPort    = 8080
	defaultTcpPort = uint(9000)
)

func main() {
	log.Root().SetHandler(log.LvlFilterHandler(log.LvlInfo, log.StderrHandler))
	discCfg, genesisCfg, networkCfg, beaconCfg, err := clparams.GetConfigsByNetwork(clparams.MainnetNetwork)
	if err != nil {
		log.Error("error", "err", err)
		return
	}
	sent, err := sentinel.New(context.Background(), &sentinel.SentinelConfig{
		IpAddr:         defaultIpAddr,
		Port:           defaultPort,
		TCPPort:        defaultTcpPort,
		DiscoverConfig: *discCfg,
		GenesisConfig:  &genesisCfg,
		NetworkConfig:  &networkCfg,
		BeaconConfig:   &beaconCfg,
	})
	if err != nil {
		log.Error("error", "err", err)
		return
	}
	if err := sent.Start(); err != nil {
		log.Error("failed to start sentinel", "err", err)
		return
	}
	log.Info("Sentinel started", "enr", sent.String())
	logInterval := time.NewTicker(5 * time.Second)
	sendReqInterval := time.NewTicker(10 * time.Second)

	for {
		select {
		case <-logInterval.C:
			log.Info("[Lighclient] Networking Report", "peers", sent.GetPeersCount())
<<<<<<< HEAD
		case <-sendReqInterval.C:
			if _, err := sent.SendPingReqV1(); err != nil {
				log.Warn("failed to send ping request", "err", err)
			}
			if _, err := sent.SendMetadataReqV1(); err != nil {
				log.Warn("failed to send metadata request", "err", err)
			}
=======
		case blockPacket := <-sent.GossipChannel(sentinel.BeaconBlockTopic):
			u := blockPacket.(*p2p.SignedBeaconBlockBellatrix)
			log.Info("[Gossip] beacon_block",
				"Slot", u.Block.Slot,
				"Signature", hex.EncodeToString(u.Signature[:]),
				"graffiti", string(u.Block.Body.Graffiti[:]),
				"eth1_blockhash", hex.EncodeToString(u.Block.Body.Eth1Data.BlockHash[:]),
				"stateRoot", hex.EncodeToString(u.Block.StateRoot[:]),
				"parentRoot", hex.EncodeToString(u.Block.ParentRoot[:]),
				"proposerIdx", u.Block.ProposerIndex,
			)
>>>>>>> fba6efb1
		default:
			time.Sleep(100 * time.Millisecond)
		}
	}
}<|MERGE_RESOLUTION|>--- conflicted
+++ resolved
@@ -62,7 +62,6 @@
 		select {
 		case <-logInterval.C:
 			log.Info("[Lighclient] Networking Report", "peers", sent.GetPeersCount())
-<<<<<<< HEAD
 		case <-sendReqInterval.C:
 			if _, err := sent.SendPingReqV1(); err != nil {
 				log.Warn("failed to send ping request", "err", err)
@@ -70,7 +69,6 @@
 			if _, err := sent.SendMetadataReqV1(); err != nil {
 				log.Warn("failed to send metadata request", "err", err)
 			}
-=======
 		case blockPacket := <-sent.GossipChannel(sentinel.BeaconBlockTopic):
 			u := blockPacket.(*p2p.SignedBeaconBlockBellatrix)
 			log.Info("[Gossip] beacon_block",
@@ -82,7 +80,6 @@
 				"parentRoot", hex.EncodeToString(u.Block.ParentRoot[:]),
 				"proposerIdx", u.Block.ProposerIndex,
 			)
->>>>>>> fba6efb1
 		default:
 			time.Sleep(100 * time.Millisecond)
 		}
