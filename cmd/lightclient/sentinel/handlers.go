/*
   Copyright 2022 Erigon-Lightclient contributors
   Licensed under the Apache License, Version 2.0 (the "License");
   you may not use this file except in compliance with the License.
   You may obtain a copy of the License at
       http://www.apache.org/licenses/LICENSE-2.0
   Unless required by applicable law or agreed to in writing, software
   distributed under the License is distributed on an "AS IS" BASIS,
   WITHOUT WARRANTIES OR CONDITIONS OF ANY KIND, either express or implied.
   See the License for the specific language governing permissions and
   limitations under the License.
*/

package sentinel

import (
	"github.com/ledgerwatch/log/v3"
	"github.com/libp2p/go-libp2p/core/network"
	"github.com/libp2p/go-libp2p/core/protocol"
	ssz "github.com/prysmaticlabs/fastssz"
)

var ProtocolPrefix = "/eth2/beacon_chain/req"

<<<<<<< HEAD
var handlers map[protocol.ID]network.StreamHandler = map[protocol.ID]network.StreamHandler{
	protocol.ID(ProtocolPrefix + "/ping/1/ssz_snappy"): pingHandler,
	// protocol.ID(ProtocolPrefix + "/status/1/ssz_snappy"):                 statusHandler,
	// protocol.ID(ProtocolPrefix + "/goodbye/1/ssz_snappy"):                goodbyeHandler,
	// protocol.ID(ProtocolPrefix + "/beacon_blocks_by_range/1/ssz_snappy"): blocksByRangeHandler,
	// protocol.ID(ProtocolPrefix + "/beacon_blocks_by_root/1/ssz_snappy"):  beaconBlocksByRootHandler,
	// protocol.ID(ProtocolPrefix + "/metadata/1/ssz_snappy"):               metadataHandler,
}

func setDeadLines(stream network.Stream) {
	if err := stream.SetReadDeadline(time.Now().Add(clparams.TtfbTimeout)); err != nil {
		log.Error("failed to set stream read dead line", "err", err)
	}
	if err := stream.SetWriteDeadline(time.Now().Add(clparams.RespTimeout)); err != nil {
		log.Error("failed to set stream write dead line", "err", err)
=======
func getHandlers(s *Sentinel) map[protocol.ID]network.StreamHandler {
	return map[protocol.ID]network.StreamHandler{
		protocol.ID(ProtocolPrefix + "/ping/1/ssz_snappy"):                   s.pingHandler,
		protocol.ID(ProtocolPrefix + "/status/1/ssz_snappy"):                 s.statusHandler,
		protocol.ID(ProtocolPrefix + "/goodbye/1/ssz_snappy"):                s.goodbyeHandler,
		protocol.ID(ProtocolPrefix + "/beacon_blocks_by_range/1/ssz_snappy"): s.blocksByRangeHandler,
		protocol.ID(ProtocolPrefix + "/beacon_blocks_by_root/1/ssz_snappy"):  s.beaconBlocksByRootHandler,
		protocol.ID(ProtocolPrefix + "/metadata/1/ssz_snappy"):               s.metadataHandler,
>>>>>>> 49aeb539
	}
}

func (s *Sentinel) pingHandler(stream network.Stream) {
	pingBytes := make([]byte, 8)
	n, err := stream.Read(pingBytes)
	if err != nil {
		log.Warn("handler crashed", "err", err)
		return
	}
	if n != 8 {
		log.Warn("Invalid ping received")
		return
	}
	log.Info("[Lightclient] Received", "ping", ssz.UnmarshallUint64(pingBytes))
	// Send it back
	n, err = stream.Write(pingBytes)
	if err != nil {
		log.Warn("handler crashed", "err", err)
		return
	}
	if n != 8 {
		log.Warn("Could not send Ping")
	}
}

func (s *Sentinel) statusHandler(stream network.Stream) {

	log.Info("Got status request")
}

func (s *Sentinel) goodbyeHandler(stream network.Stream) {
	goodByeBytes := make([]byte, 8)
	n, err := stream.Read(goodByeBytes)
	if err == network.ErrReset {
		// Handle data race.
		return
	}
	if err != nil {
		log.Warn("Goodbye handler crashed", "err", err)
		return
	}

	if n != 8 {
		log.Warn("Invalid goodbye message received")
		return
	}

	log.Info("[Lightclient] Received", "goodbye", ssz.UnmarshallUint64(goodByeBytes))
	n, err = stream.Write(goodByeBytes)
	if err == network.ErrReset {
		// We disconnected prior so this error can be ignored.
		return
	}
	if err != nil {
		log.Warn("Goodbye handler crashed", "err", err)
		return
	}

	if n != 8 {
		log.Warn("Could not send Goodbye")
	}

	s.peers.DisconnectPeer(stream.Conn().RemotePeer())
}

func (s *Sentinel) blocksByRangeHandler(stream network.Stream) {
	log.Info("Got block by range handler call")
}

func (s *Sentinel) beaconBlocksByRootHandler(stream network.Stream) {
	log.Info("Got beacon block by root handler call")
}

func (s *Sentinel) metadataHandler(stream network.Stream) {
	log.Info("Got metadata handler call")
}

func (s *Sentinel) setupHandlers() {
	for id, handler := range getHandlers(s) {
		s.host.SetStreamHandler(id, handler)
	}
}<|MERGE_RESOLUTION|>--- conflicted
+++ resolved
@@ -22,23 +22,6 @@
 
 var ProtocolPrefix = "/eth2/beacon_chain/req"
 
-<<<<<<< HEAD
-var handlers map[protocol.ID]network.StreamHandler = map[protocol.ID]network.StreamHandler{
-	protocol.ID(ProtocolPrefix + "/ping/1/ssz_snappy"): pingHandler,
-	// protocol.ID(ProtocolPrefix + "/status/1/ssz_snappy"):                 statusHandler,
-	// protocol.ID(ProtocolPrefix + "/goodbye/1/ssz_snappy"):                goodbyeHandler,
-	// protocol.ID(ProtocolPrefix + "/beacon_blocks_by_range/1/ssz_snappy"): blocksByRangeHandler,
-	// protocol.ID(ProtocolPrefix + "/beacon_blocks_by_root/1/ssz_snappy"):  beaconBlocksByRootHandler,
-	// protocol.ID(ProtocolPrefix + "/metadata/1/ssz_snappy"):               metadataHandler,
-}
-
-func setDeadLines(stream network.Stream) {
-	if err := stream.SetReadDeadline(time.Now().Add(clparams.TtfbTimeout)); err != nil {
-		log.Error("failed to set stream read dead line", "err", err)
-	}
-	if err := stream.SetWriteDeadline(time.Now().Add(clparams.RespTimeout)); err != nil {
-		log.Error("failed to set stream write dead line", "err", err)
-=======
 func getHandlers(s *Sentinel) map[protocol.ID]network.StreamHandler {
 	return map[protocol.ID]network.StreamHandler{
 		protocol.ID(ProtocolPrefix + "/ping/1/ssz_snappy"):                   s.pingHandler,
@@ -47,7 +30,6 @@
 		protocol.ID(ProtocolPrefix + "/beacon_blocks_by_range/1/ssz_snappy"): s.blocksByRangeHandler,
 		protocol.ID(ProtocolPrefix + "/beacon_blocks_by_root/1/ssz_snappy"):  s.beaconBlocksByRootHandler,
 		protocol.ID(ProtocolPrefix + "/metadata/1/ssz_snappy"):               s.metadataHandler,
->>>>>>> 49aeb539
 	}
 }
 
