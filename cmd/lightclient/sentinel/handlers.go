/*
   Copyright 2022 Erigon-Lightclient contributors
   Licensed under the Apache License, Version 2.0 (the "License");
   you may not use this file except in compliance with the License.
   You may obtain a copy of the License at
       http://www.apache.org/licenses/LICENSE-2.0
   Unless required by applicable law or agreed to in writing, software
   distributed under the License is distributed on an "AS IS" BASIS,
   WITHOUT WARRANTIES OR CONDITIONS OF ANY KIND, either express or implied.
   See the License for the specific language governing permissions and
   limitations under the License.
*/

package sentinel

import (
	"encoding/hex"
	"reflect"
	"strings"

	"github.com/ledgerwatch/erigon/cmd/lightclient/sentinel/proto"
	"github.com/ledgerwatch/erigon/cmd/lightclient/sentinel/proto/p2p"
	"github.com/ledgerwatch/erigon/cmd/lightclient/sentinel/proto/ssz_snappy"

	"github.com/ledgerwatch/log/v3"
	"github.com/libp2p/go-libp2p/core/network"
	"github.com/libp2p/go-libp2p/core/protocol"
)

var ProtocolPrefix = "/eth2/beacon_chain/req"

func getHandlers(s *Sentinel) map[protocol.ID]network.StreamHandler {
	return map[protocol.ID]network.StreamHandler{
		protocol.ID(ProtocolPrefix + "/ping/1/ssz_snappy"):                   curryStreamHandler(ssz_snappy.NewStreamCodec, pingHandler),
		protocol.ID(ProtocolPrefix + "/status/1/ssz_snappy"):                 curryStreamHandler(ssz_snappy.NewStreamCodec, statusHandler),
		protocol.ID(ProtocolPrefix + "/goodbye/1/ssz_snappy"):                curryStreamHandler(ssz_snappy.NewStreamCodec, s.goodbyeHandler),
		protocol.ID(ProtocolPrefix + "/metadata/1/ssz_snappy"):               curryStreamHandler(ssz_snappy.NewStreamCodec, metadataHandler),
		protocol.ID(ProtocolPrefix + "/beacon_blocks_by_range/1/ssz_snappy"): s.blocksByRangeHandler,
		protocol.ID(ProtocolPrefix + "/beacon_blocks_by_root/1/ssz_snappy"):  s.beaconBlocksByRootHandler,
	}
}

<<<<<<< HEAD
func (s *Sentinel) pingHandler(stream network.Stream) {
	pingBytes := make([]byte, 8)
	n, err := stream.Read(pingBytes)
	if err != nil {
		log.Debug("handler crashed", "err", err)
		return
	}
	if n != 8 {
		log.Debug("Invalid ping received")
		return
	}
	log.Trace("[Lightclient] Received", "ping", ssz.UnmarshallUint64(pingBytes))
	// Send it back
	n, err = stream.Write(pingBytes)
	if err != nil {
		log.Debug("handler crashed", "err", err)
		return
	}
	if n != 8 {
		log.Debug("Could not send Ping")
=======
// curryStreamHandler converts a func(ctx *proto.StreamContext, dat proto.Packet) error to func(network.Stream)
// this allows us to write encoding non specific type safe handler without performance overhead
func curryStreamHandler[T proto.Packet](newcodec func(network.Stream) proto.StreamCodec, fn func(ctx *proto.StreamContext, v T) error) func(network.Stream) {
	return func(s network.Stream) {
		sd := newcodec(s)
		var t T
		val := t.Clone().(T)
		ctx, err := sd.Decode(val)
		if err != nil {
			// the stream reset error is ignored, because
			if !strings.Contains(err.Error(), "stream reset") {
				log.Warn("fail to decode packet", "err", err, "path", ctx.Protocol, "pkt", reflect.TypeOf(val))
			}
			return
		}
		err = fn(ctx, val)
		if err != nil {
			log.Warn("failed handling packet", "err", err, "path", ctx.Protocol, "pkt", reflect.TypeOf(val))
			return
		}
		log.Info("[ReqResp] Req->Host", "from", ctx.Stream.ID(), "endpount", ctx.Protocol, "msg", val)
	}
}

// type safe handlers which all have access to the original stream & decompressed data
// ping handler
func pingHandler(ctx *proto.StreamContext, dat *p2p.Ping) error {
	// since packets are just structs, they can be resent with no issue
	_, err := ctx.Codec.WritePacket(dat)
	if err != nil {
		return err
>>>>>>> 9f6fd488
	}
	return nil
}

// TODO: respond with proper metadata
func metadataHandler(ctx *proto.StreamContext, dat *proto.EmptyPacket) error {
	return nil
}

<<<<<<< HEAD
func (s *Sentinel) goodbyeHandler(stream network.Stream) {
	goodByeBytes := make([]byte, 8)
	n, err := stream.Read(goodByeBytes)
	if err == network.ErrReset {
		// Handle data race.
		return
	}
	if err != nil {
		log.Debug("Goodbye handler crashed", "err", err)
		return
	}

	if n != 8 {
		log.Debug("Invalid goodbye message received")
		return
	}

	log.Trace("[Lightclient] Received", "goodbye", ssz.UnmarshallUint64(goodByeBytes))
	n, err = stream.Write(goodByeBytes)
	if err == network.ErrReset {
		// We disconnected prior so this error can be ignored.
		return
	}
	if err != nil {
		log.Debug("Goodbye handler crashed", "err", err)
		return
	}

	if n != 8 {
		log.Debug("Could not send Goodbye")
	}

	s.peers.DisconnectPeer(stream.Conn().RemotePeer())
=======
func statusHandler(ctx *proto.StreamContext, dat *p2p.Status) error {
	log.Info("[ReqResp] Status",
		"epoch", dat.FinalizedEpoch,
		"final root", hexb(dat.FinalizedRoot),
		"head root", hexb(dat.HeadRoot),
		"head slot", dat.HeadSlot,
		"fork digest", hexb(dat.ForkDigest),
	)
	return nil
}

func hexb(b []byte) string {
	return hex.EncodeToString(b)
}

func (s *Sentinel) goodbyeHandler(ctx *proto.StreamContext, dat *p2p.Goodbye) error {
	//log.Info("[Lightclient] Received", "goodbye", dat.Reason)
	_, err := ctx.Codec.WritePacket(dat)
	if err != nil {
		return err
	}
	s.peers.DisconnectPeer(ctx.Stream.Conn().RemotePeer())
	return nil
>>>>>>> 9f6fd488
}

func (s *Sentinel) blocksByRangeHandler(stream network.Stream) {
	log.Info("Got block by range handler call")
}

func (s *Sentinel) beaconBlocksByRootHandler(stream network.Stream) {
	log.Info("Got beacon block by root handler call")
}

func (s *Sentinel) setupHandlers() {
	for id, handler := range getHandlers(s) {
		s.host.SetStreamHandler(id, handler)
	}
}<|MERGE_RESOLUTION|>--- conflicted
+++ resolved
@@ -40,28 +40,6 @@
 	}
 }
 
-<<<<<<< HEAD
-func (s *Sentinel) pingHandler(stream network.Stream) {
-	pingBytes := make([]byte, 8)
-	n, err := stream.Read(pingBytes)
-	if err != nil {
-		log.Debug("handler crashed", "err", err)
-		return
-	}
-	if n != 8 {
-		log.Debug("Invalid ping received")
-		return
-	}
-	log.Trace("[Lightclient] Received", "ping", ssz.UnmarshallUint64(pingBytes))
-	// Send it back
-	n, err = stream.Write(pingBytes)
-	if err != nil {
-		log.Debug("handler crashed", "err", err)
-		return
-	}
-	if n != 8 {
-		log.Debug("Could not send Ping")
-=======
 // curryStreamHandler converts a func(ctx *proto.StreamContext, dat proto.Packet) error to func(network.Stream)
 // this allows us to write encoding non specific type safe handler without performance overhead
 func curryStreamHandler[T proto.Packet](newcodec func(network.Stream) proto.StreamCodec, fn func(ctx *proto.StreamContext, v T) error) func(network.Stream) {
@@ -73,16 +51,16 @@
 		if err != nil {
 			// the stream reset error is ignored, because
 			if !strings.Contains(err.Error(), "stream reset") {
-				log.Warn("fail to decode packet", "err", err, "path", ctx.Protocol, "pkt", reflect.TypeOf(val))
+				log.Debug("fail to decode packet", "err", err, "path", ctx.Protocol, "pkt", reflect.TypeOf(val))
 			}
 			return
 		}
 		err = fn(ctx, val)
 		if err != nil {
-			log.Warn("failed handling packet", "err", err, "path", ctx.Protocol, "pkt", reflect.TypeOf(val))
+			log.Debug("failed handling packet", "err", err, "path", ctx.Protocol, "pkt", reflect.TypeOf(val))
 			return
 		}
-		log.Info("[ReqResp] Req->Host", "from", ctx.Stream.ID(), "endpount", ctx.Protocol, "msg", val)
+		log.Trace("[ReqResp] Req->Host", "from", ctx.Stream.ID(), "endpoint", ctx.Protocol, "msg", val)
 	}
 }
 
@@ -93,7 +71,6 @@
 	_, err := ctx.Codec.WritePacket(dat)
 	if err != nil {
 		return err
->>>>>>> 9f6fd488
 	}
 	return nil
 }
@@ -103,41 +80,6 @@
 	return nil
 }
 
-<<<<<<< HEAD
-func (s *Sentinel) goodbyeHandler(stream network.Stream) {
-	goodByeBytes := make([]byte, 8)
-	n, err := stream.Read(goodByeBytes)
-	if err == network.ErrReset {
-		// Handle data race.
-		return
-	}
-	if err != nil {
-		log.Debug("Goodbye handler crashed", "err", err)
-		return
-	}
-
-	if n != 8 {
-		log.Debug("Invalid goodbye message received")
-		return
-	}
-
-	log.Trace("[Lightclient] Received", "goodbye", ssz.UnmarshallUint64(goodByeBytes))
-	n, err = stream.Write(goodByeBytes)
-	if err == network.ErrReset {
-		// We disconnected prior so this error can be ignored.
-		return
-	}
-	if err != nil {
-		log.Debug("Goodbye handler crashed", "err", err)
-		return
-	}
-
-	if n != 8 {
-		log.Debug("Could not send Goodbye")
-	}
-
-	s.peers.DisconnectPeer(stream.Conn().RemotePeer())
-=======
 func statusHandler(ctx *proto.StreamContext, dat *p2p.Status) error {
 	log.Info("[ReqResp] Status",
 		"epoch", dat.FinalizedEpoch,
@@ -161,7 +103,6 @@
 	}
 	s.peers.DisconnectPeer(ctx.Stream.Conn().RemotePeer())
 	return nil
->>>>>>> 9f6fd488
 }
 
 func (s *Sentinel) blocksByRangeHandler(stream network.Stream) {
