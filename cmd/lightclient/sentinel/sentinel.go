/*
   Copyright 2022 Erigon-Lightclient contributors
   Licensed under the Apache License, Version 2.0 (the "License");
   you may not use this file except in compliance with the License.
   You may obtain a copy of the License at
       http://www.apache.org/licenses/LICENSE-2.0
   Unless required by applicable law or agreed to in writing, software
   distributed under the License is distributed on an "AS IS" BASIS,
   WITHOUT WARRANTIES OR CONDITIONS OF ANY KIND, either express or implied.
   See the License for the specific language governing permissions and
   limitations under the License.
*/

package sentinel

import (
	"context"
	"crypto/ecdsa"
	"fmt"
	"net"

	"github.com/ledgerwatch/erigon/cmd/lightclient/fork"
	"github.com/ledgerwatch/erigon/cmd/lightclient/rpc/lightrpc"
	"github.com/ledgerwatch/erigon/cmd/lightclient/sentinel/communication"
	"github.com/ledgerwatch/erigon/cmd/lightclient/sentinel/handlers"
	"github.com/ledgerwatch/erigon/cmd/lightclient/sentinel/peers"
<<<<<<< HEAD
	"github.com/ledgerwatch/erigon/crypto"
=======
>>>>>>> d566d4af
	"github.com/ledgerwatch/erigon/p2p/discover"
	"github.com/ledgerwatch/erigon/p2p/enode"
	"github.com/ledgerwatch/erigon/p2p/enr"
	"github.com/ledgerwatch/log/v3"
	"github.com/libp2p/go-libp2p"
	pubsub "github.com/libp2p/go-libp2p-pubsub"
	pubsub_pb "github.com/libp2p/go-libp2p-pubsub/pb"
	"github.com/libp2p/go-libp2p/core/host"
	"github.com/libp2p/go-libp2p/p2p/protocol/identify"
	"github.com/pkg/errors"
)

type Sentinel struct {
	started  bool
	listener *discover.UDPv5 // this is us in the network.
	ctx      context.Context
	host     host.Host
	cfg      *SentinelConfig
	peers    *peers.Peers

	discoverConfig discover.Config
	pubsub         *pubsub.PubSub
	subManager     *GossipManager
}

func (s *Sentinel) createLocalNode(
	privKey *ecdsa.PrivateKey,
	ipAddr net.IP,
	udpPort, tcpPort int,
) (*enode.LocalNode, error) {
	db, err := enode.OpenDB("")
	if err != nil {
		return nil, errors.Wrap(err, "could not open node's peer database")
	}
	localNode := enode.NewLocalNode(db, privKey)

	ipEntry := enr.IP(ipAddr)
	udpEntry := enr.UDP(udpPort)
	tcpEntry := enr.TCP(tcpPort)

	localNode.Set(ipEntry)
	localNode.Set(udpEntry)
	localNode.Set(tcpEntry)

	localNode.SetFallbackIP(ipAddr)
	localNode.SetFallbackUDP(udpPort)
	s.setupENR(localNode)

	return localNode, nil
}

func (s *Sentinel) createListener() (*discover.UDPv5, error) {
	var (
		ipAddr  = s.cfg.IpAddr
		port    = s.cfg.Port
		discCfg = s.discoverConfig
	)

	ip := net.ParseIP(ipAddr)
	if ip.To4() == nil {
		return nil, fmt.Errorf("IPV4 address not provided instead %s was provided", ipAddr)
	}

	var bindIP net.IP
	var networkVersion string

	// check for our network version
	switch {
	// if we have 16 byte and 4 byte representation then we are in using udp6
	case ip.To16() != nil && ip.To4() == nil:
		bindIP = net.IPv6zero
		networkVersion = "udp6"
		// only 4 bytes then we are using udp4
	case ip.To4() != nil:
		bindIP = net.IPv4zero
		networkVersion = "udp4"
	default:
		return nil, fmt.Errorf("bad ip address provided, %s was provided", ipAddr)
	}

	udpAddr := &net.UDPAddr{
		IP:   bindIP,
		Port: port,
	}
	conn, err := net.ListenUDP(networkVersion, udpAddr)
	if err != nil {
		return nil, err
	}

	localNode, err := s.createLocalNode(discCfg.PrivateKey, ip, port, int(s.cfg.TCPPort))
	if err != nil {
		return nil, err
	}

	// Start stream handlers
	handlers.NewConsensusHandlers(s.host, s.peers).Start()

	net, err := discover.ListenV5(s.ctx, conn, localNode, discCfg)
	if err != nil {
		return nil, err
	}
	return net, err
}

func (s *Sentinel) pubsubOptions() []pubsub.Option {
	pubsubQueueSize := 600
	gsp := pubsub.DefaultGossipSubParams()
	psOpts := []pubsub.Option{
		pubsub.WithMessageSignaturePolicy(pubsub.StrictNoSign),
		pubsub.WithMessageIdFn(func(pmsg *pubsub_pb.Message) string {
			return fork.MsgID(pmsg, s.cfg.NetworkConfig, s.cfg.BeaconConfig, s.cfg.GenesisConfig)
		}),
		pubsub.WithNoAuthor(),
		pubsub.WithSubscriptionFilter(nil),
		pubsub.WithPeerOutboundQueueSize(pubsubQueueSize),
		pubsub.WithMaxMessageSize(int(s.cfg.NetworkConfig.GossipMaxSize)),
		pubsub.WithValidateQueueSize(pubsubQueueSize),
		pubsub.WithGossipSubParams(gsp),
	}
	return psOpts
}

// This is just one of the examples from the libp2p repository.
func New(
	ctx context.Context,
	cfg *SentinelConfig,
) (*Sentinel, error) {
	s := &Sentinel{
		ctx: ctx,
		cfg: cfg,
	}

	// Setup discovery
	var enodes []*enode.Node
	for _, bootnode := range cfg.NetworkConfig.BootNodes {
		newNode, err := enode.Parse(enode.ValidSchemes, bootnode)
		if err != nil {
			return nil, err
		}
		enodes = append(enodes, newNode)
	}
	privateKey, err := crypto.GenerateKey()
	if err != nil {
		return nil, err
	}
	s.discoverConfig = discover.Config{
		PrivateKey: privateKey,
		Bootnodes:  enodes,
	}

	opts, err := buildOptions(cfg, s)
	if err != nil {
		return nil, err
	}

	host, err := libp2p.New(opts...)
	if err != nil {
		return nil, err
	}

	host.RemoveStreamHandler(identify.IDDelta)
	s.host = host
	s.peers = peers.New(s.host)

	s.pubsub, err = pubsub.NewGossipSub(s.ctx, s.host, s.pubsubOptions()...)
	if err != nil {
		return nil, fmt.Errorf("[Sentinel] failed to subscribe to gossip err=%w", err)
	}

	return s, nil
}

func (s *Sentinel) RecvGossip() <-chan *communication.GossipContext {
	return s.subManager.Recv()
}

func (s *Sentinel) Start(
// potentially we can put the req/resp handler here as well?
) error {
	if s.started {
		log.Warn("Sentinel already running")
	}
	var err error
	s.listener, err = s.createListener()
	if err != nil {
		return fmt.Errorf("failed creating sentinel listener err=%w", err)
	}
	if err := s.connectToBootnodes(); err != nil {
		return fmt.Errorf("failed to connect to bootnodes err=%w", err)
	}
	go s.listenForPeers()
	s.subManager = NewGossipManager(s.ctx)
	return nil
}

func (s *Sentinel) String() string {
	return s.listener.Self().String()
}

func (s *Sentinel) HasTooManyPeers() bool {
	return s.GetPeersCount() >= peers.DefaultMaxPeers
}

func (s *Sentinel) GetPeersCount() int {
	return len(s.host.Network().Peers())
}

func RunSentinelService(client lightrpc.LightclientClient, cfg *SentinelConfig) {
	ctx := context.Background()
	sent, err := New(context.Background(), cfg)
	if err != nil {
		log.Error("error", "err", err)
		return
	}
	if err := sent.Start(); err != nil {
		log.Error("failed to start sentinel", "err", err)
		return
	}
	gossip_topics := []GossipTopic{
		BeaconBlockSsz,
		LightClientFinalityUpdateSsz,
		LightClientOptimisticUpdateSsz,
	}
	for _, v := range gossip_topics {
		// now lets separately connect to the gossip topics. this joins the room
		subscriber, err := sent.SubscribeGossip(v)
		if err != nil {
			log.Error("failed to start sentinel", "err", err)
		}
		// actually start the subscription, ala listening and sending packets to the sentinel recv channel
		err = subscriber.Listen()
		if err != nil {
			log.Error("failed to start sentinel", "err", err)
		}
	}
	log.Info("Sentinel started", "enr", sent.String())
	for {
		select {
		case <-ctx.Done():
			return
		case pkt := <-sent.RecvGossip():
			switch u := pkt.Packet.(type) {
			case *lightrpc.SignedBeaconBlockBellatrix:
				if _, err := client.NotifyBeaconBlock(context.Background(), u); err != nil {
					panic(err)
				}
			}
		}
	}
}

func RunSentinelServiceInternally(client lightrpc.LightclientServer, cfg *SentinelConfig) {
	ctx := context.Background()
	sent, err := New(context.Background(), cfg)
	if err != nil {
		log.Error("error", "err", err)
		return
	}
	if err := sent.Start(); err != nil {
		log.Error("failed to start sentinel", "err", err)
		return
	}
	gossip_topics := []GossipTopic{
		BeaconBlockSsz,
		LightClientFinalityUpdateSsz,
		LightClientOptimisticUpdateSsz,
	}
	for _, v := range gossip_topics {
		// now lets separately connect to the gossip topics. this joins the room
		subscriber, err := sent.SubscribeGossip(v)
		if err != nil {
			log.Error("failed to start sentinel", "err", err)
		}
		// actually start the subscription, ala listening and sending packets to the sentinel recv channel
		err = subscriber.Listen()
		if err != nil {
			log.Error("failed to start sentinel", "err", err)
		}
	}
	log.Info("Sentinel started", "enr", sent.String())
	for {
		select {
		case <-ctx.Done():
			return
		case pkt := <-sent.RecvGossip():
			switch u := pkt.Packet.(type) {
			case *lightrpc.SignedBeaconBlockBellatrix:
				if _, err := client.NotifyBeaconBlock(context.Background(), u); err != nil {
					panic(err)
				}
			}
		}
	}
}<|MERGE_RESOLUTION|>--- conflicted
+++ resolved
@@ -24,10 +24,7 @@
 	"github.com/ledgerwatch/erigon/cmd/lightclient/sentinel/communication"
 	"github.com/ledgerwatch/erigon/cmd/lightclient/sentinel/handlers"
 	"github.com/ledgerwatch/erigon/cmd/lightclient/sentinel/peers"
-<<<<<<< HEAD
 	"github.com/ledgerwatch/erigon/crypto"
-=======
->>>>>>> d566d4af
 	"github.com/ledgerwatch/erigon/p2p/discover"
 	"github.com/ledgerwatch/erigon/p2p/enode"
 	"github.com/ledgerwatch/erigon/p2p/enr"
@@ -161,13 +158,13 @@
 	}
 
 	// Setup discovery
-	var enodes []*enode.Node
-	for _, bootnode := range cfg.NetworkConfig.BootNodes {
+	enodes := make([]*enode.Node, len(cfg.NetworkConfig.BootNodes))
+	for i, bootnode := range cfg.NetworkConfig.BootNodes {
 		newNode, err := enode.Parse(enode.ValidSchemes, bootnode)
 		if err != nil {
 			return nil, err
 		}
-		enodes = append(enodes, newNode)
+		enodes[i] = newNode
 	}
 	privateKey, err := crypto.GenerateKey()
 	if err != nil {
