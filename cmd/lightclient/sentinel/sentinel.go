/*
   Copyright 2022 Erigon-Lightclient contributors
   Licensed under the Apache License, Version 2.0 (the "License");
   you may not use this file except in compliance with the License.
   You may obtain a copy of the License at
       http://www.apache.org/licenses/LICENSE-2.0
   Unless required by applicable law or agreed to in writing, software
   distributed under the License is distributed on an "AS IS" BASIS,
   WITHOUT WARRANTIES OR CONDITIONS OF ANY KIND, either express or implied.
   See the License for the specific language governing permissions and
   limitations under the License.
*/

package sentinel

import (
	"context"
	"crypto/ecdsa"
	"fmt"
	"net"

	"github.com/ledgerwatch/erigon/cmd/lightclient/sentinel/peers"
	"github.com/ledgerwatch/erigon/p2p/discover"
	"github.com/ledgerwatch/erigon/p2p/enode"
	"github.com/ledgerwatch/erigon/p2p/enr"
	"github.com/ledgerwatch/log/v3"
	"github.com/libp2p/go-libp2p"
	pubsub "github.com/libp2p/go-libp2p-pubsub"
	"github.com/libp2p/go-libp2p/core/host"
	"github.com/libp2p/go-libp2p/p2p/protocol/identify"
	"github.com/pkg/errors"
)

<<<<<<< HEAD
=======
var disconnectPeerCh = make(chan peer.ID)

>>>>>>> c28b1d23
type Sentinel struct {
	started  bool
	listener *discover.UDPv5 // this is us in the network.
	ctx      context.Context
	host     host.Host
	cfg      SentinelConfig
	peers    *peers.Peers
	pubsub   *pubsub.PubSub
}

func (s *Sentinel) createLocalNode(
	privKey *ecdsa.PrivateKey,
	ipAddr net.IP,
	udpPort, tcpPort int,
) (*enode.LocalNode, error) {
	db, err := enode.OpenDB("")
	if err != nil {
		return nil, errors.Wrap(err, "could not open node's peer database")
	}
	localNode := enode.NewLocalNode(db, privKey)

	ipEntry := enr.IP(ipAddr)
	udpEntry := enr.UDP(udpPort)
	tcpEntry := enr.TCP(tcpPort)

	localNode.Set(ipEntry)
	localNode.Set(udpEntry)
	localNode.Set(tcpEntry)

	localNode.SetFallbackIP(ipAddr)
	localNode.SetFallbackUDP(udpPort)
	s.setupENR(localNode)

	return localNode, nil
}

func (s *Sentinel) createListener() (*discover.UDPv5, error) {
	var (
		ipAddr  = s.cfg.IpAddr
		port    = s.cfg.Port
		discCfg = s.cfg.DiscoverConfig
	)

	ip := net.ParseIP(ipAddr)
	if ip.To4() == nil {
		return nil, fmt.Errorf("IPV4 address not provided instead %s was provided", ipAddr)
	}

	var bindIP net.IP
	var networkVersion string

	// check for our network version
	switch {
	// if we have 16 byte and 4 byte representation then we are in using udp6
	case ip.To16() != nil && ip.To4() == nil:
		bindIP = net.IPv6zero
		networkVersion = "udp6"
		// only 4 bytes then we are using udp4
	case ip.To4() != nil:
		bindIP = net.IPv4zero
		networkVersion = "udp4"
	default:
		return nil, fmt.Errorf("bad ip address provided, %s was provided", ipAddr)
	}

	udpAddr := &net.UDPAddr{
		IP:   bindIP,
		Port: port,
	}
	conn, err := net.ListenUDP(networkVersion, udpAddr)
	if err != nil {
		return nil, err
	}

	localNode, err := s.createLocalNode(discCfg.PrivateKey, ip, port, int(s.cfg.TCPPort))
	if err != nil {
		return nil, err
	}
	s.setupHandlers()

	net, err := discover.ListenV5(s.ctx, conn, localNode, discCfg)
	if err != nil {
		return nil, err
	}

<<<<<<< HEAD
=======
	go func() {
	Loop:
		for {
			select {
			case <-s.ctx.Done():
				close(disconnectPeerCh)
				break Loop
			case pid := <-disconnectPeerCh:
				s.peers.DisconnectPeer(pid)
			}
		}
	}()

>>>>>>> c28b1d23
	return net, err
}

func (s *Sentinel) pubsubOptions() []pubsub.Option {
	pubsubQueueSize := 600
	psOpts := []pubsub.Option{
		pubsub.WithMessageSignaturePolicy(pubsub.StrictNoSign),
		pubsub.WithNoAuthor(),
		pubsub.WithSubscriptionFilter(nil),
		pubsub.WithPeerOutboundQueueSize(pubsubQueueSize),
		pubsub.WithMaxMessageSize(int(s.cfg.NetworkConfig.GossipMaxSize)),
		pubsub.WithValidateQueueSize(pubsubQueueSize),
		pubsub.WithGossipSubParams(pubsub.DefaultGossipSubParams()),
	}
	return psOpts
}

// This is just one of the examples from the libp2p repository.
func New(ctx context.Context, cfg SentinelConfig) (*Sentinel, error) {
	s := &Sentinel{
		ctx: ctx,
		cfg: cfg,
	}

	opts, err := buildOptions(cfg, s)
	if err != nil {
		return nil, err
	}

	host, err := libp2p.New(opts...)
	if err != nil {
		return nil, err
	}

	host.RemoveStreamHandler(identify.IDDelta)
	s.host = host
	s.peers = peers.New(s.host)

	return s, nil
}

func (s *Sentinel) Start() error {
	if s.started {
		log.Warn("Sentinel already running")
	}

	var err error
	s.listener, err = s.createListener()
	if err != nil {
		return fmt.Errorf("failed creating sentinel listener err=%s", err)
	}
	if err := s.connectToBootnodes(); err != nil {
		return fmt.Errorf("failed to connect to bootnodes err=%s", err)
	}
	go s.listenForPeers()

	return nil
}

func (s *Sentinel) String() string {
	return s.listener.Self().String()
}

func (s *Sentinel) HasTooManyPeers() bool {
	return s.GetPeersCount() >= peers.DefaultMaxPeers
}

func (s *Sentinel) GetPeersCount() int {
	return len(s.host.Network().Peers())
}<|MERGE_RESOLUTION|>--- conflicted
+++ resolved
@@ -31,11 +31,6 @@
 	"github.com/pkg/errors"
 )
 
-<<<<<<< HEAD
-=======
-var disconnectPeerCh = make(chan peer.ID)
-
->>>>>>> c28b1d23
 type Sentinel struct {
 	started  bool
 	listener *discover.UDPv5 // this is us in the network.
@@ -120,23 +115,6 @@
 	if err != nil {
 		return nil, err
 	}
-
-<<<<<<< HEAD
-=======
-	go func() {
-	Loop:
-		for {
-			select {
-			case <-s.ctx.Done():
-				close(disconnectPeerCh)
-				break Loop
-			case pid := <-disconnectPeerCh:
-				s.peers.DisconnectPeer(pid)
-			}
-		}
-	}()
-
->>>>>>> c28b1d23
 	return net, err
 }
 
