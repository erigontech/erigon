--- conflicted
+++ resolved
@@ -20,6 +20,7 @@
 	"net"
 	"sync"
 
+	"github.com/ledgerwatch/erigon/cmd/lightclient/lightclient"
 	"github.com/ledgerwatch/erigon/cmd/lightclient/sentinel/peers"
 	"github.com/ledgerwatch/erigon/cmd/lightclient/sentinel/proto/p2p"
 	"github.com/ledgerwatch/erigon/p2p/discover"
@@ -40,19 +41,14 @@
 	host     host.Host
 	cfg      SentinelConfig
 	peers    *peers.Peers
-<<<<<<< HEAD
-	pubsub   *pubsub.PubSub
-
-	state *LightState
-=======
-
+
+	state                *lightclient.LightState
 	pubsub               *pubsub.PubSub
 	subscribedTopics     map[string]*pubsub.Topic
 	runningSubscriptions map[string]*pubsub.Subscription
 
 	subscribedTopicLock      sync.Mutex
 	runningSubscriptionsLock sync.Mutex
->>>>>>> 93add6ca
 }
 
 func (s *Sentinel) createLocalNode(
@@ -170,10 +166,8 @@
 	host.RemoveStreamHandler(identify.IDDelta)
 	s.host = host
 	s.peers = peers.New(s.host)
-<<<<<<< HEAD
 	//TODO: populate with data from config
-	s.state = NewLightState(ctx, &p2p.LightClientBootstrap{}, [32]byte{})
-=======
+	s.state = lightclient.NewLightState(ctx, &p2p.LightClientBootstrap{}, [32]byte{})
 
 	gossipSubscription, err := pubsub.NewGossipSub(s.ctx, s.host, s.pubsubOptions()...)
 	if err != nil {
@@ -181,7 +175,6 @@
 	}
 
 	s.pubsub = gossipSubscription
->>>>>>> 93add6ca
 	return s, nil
 }
 
