/*
   Copyright 2022 Erigon-Lightclient contributors
   Licensed under the Apache License, Version 2.0 (the "License");
   you may not use this file except in compliance with the License.
   You may obtain a copy of the License at
       http://www.apache.org/licenses/LICENSE-2.0
   Unless required by applicable law or agreed to in writing, software
   distributed under the License is distributed on an "AS IS" BASIS,
   WITHOUT WARRANTIES OR CONDITIONS OF ANY KIND, either express or implied.
   See the License for the specific language governing permissions and
   limitations under the License.
*/

package handlers

import (
	"github.com/ledgerwatch/erigon/cmd/lightclient/rpc/lightrpc"
	"github.com/ledgerwatch/erigon/cmd/lightclient/sentinel/communication/ssz_snappy"
	"github.com/ledgerwatch/erigon/cmd/lightclient/sentinel/peers"

	"github.com/ledgerwatch/log/v3"
	"github.com/libp2p/go-libp2p/core/host"
	"github.com/libp2p/go-libp2p/core/network"
	"github.com/libp2p/go-libp2p/core/protocol"
)

type ConsensusHandlers struct {
	handlers   map[protocol.ID]network.StreamHandler
	host       host.Host
	peers      *peers.Peers
	metadataV1 *lightrpc.MetadataV1
}

<<<<<<< HEAD
const SuccessfullResponsePrefix byte = 0x00

func NewConsensusHandlers(host host.Host, peers *peers.Peers) *ConsensusHandlers {
=======
func NewConsensusHandlers(host host.Host, peers *peers.Peers, metadataV1 *lightrpc.MetadataV1) *ConsensusHandlers {
>>>>>>> 6a553372
	c := &ConsensusHandlers{
		peers:      peers,
		host:       host,
		metadataV1: metadataV1,
	}
	c.handlers = map[protocol.ID]network.StreamHandler{
		protocol.ID(PingProtocolV1):               curryStreamHandler(ssz_snappy.NewStreamCodec, pingHandler),
		protocol.ID(StatusProtocolV1):             curryStreamHandler(ssz_snappy.NewStreamCodec, statusHandler),
		protocol.ID(GoodbyeProtocolV1):            curryStreamHandler(ssz_snappy.NewStreamCodec, c.goodbyeHandler),
		protocol.ID(MedataProtocolV1):             curryStreamHandler(ssz_snappy.NewStreamCodec, c.metadataHandlerV1),
		protocol.ID(BeaconBlockByRangeProtocolV1): c.blocksByRangeHandler,
		protocol.ID(BeaconBlockByRootProtocolV1):  c.beaconBlocksByRootHandler,
	}
	return c
}

func (c *ConsensusHandlers) blocksByRangeHandler(stream network.Stream) {
	log.Info("Got block by range handler call")
}

func (c *ConsensusHandlers) beaconBlocksByRootHandler(stream network.Stream) {
	log.Info("Got beacon block by root handler call")
}

func (c *ConsensusHandlers) Start() {
	for id, handler := range c.handlers {
		c.host.SetStreamHandler(id, handler)
	}
}<|MERGE_RESOLUTION|>--- conflicted
+++ resolved
@@ -31,13 +31,9 @@
 	metadataV1 *lightrpc.MetadataV1
 }
 
-<<<<<<< HEAD
-const SuccessfullResponsePrefix byte = 0x00
+const SuccessfullResponsePrefix = 0x00
 
-func NewConsensusHandlers(host host.Host, peers *peers.Peers) *ConsensusHandlers {
-=======
 func NewConsensusHandlers(host host.Host, peers *peers.Peers, metadataV1 *lightrpc.MetadataV1) *ConsensusHandlers {
->>>>>>> 6a553372
 	c := &ConsensusHandlers{
 		peers:      peers,
 		host:       host,
