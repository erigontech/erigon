package flags

import "github.com/urfave/cli/v2"

var LightClientDefaultFlags = []cli.Flag{
	&LightClientPort,
	&LightClientAddr,
	&LightClientTcpPort,
	&LightClientVerbosity,
	&LightClientChain,
	&LightClientServerAddr,
	&LightClientServerPort,
	&LightClientServerProtocol,
	&LightClientDiscovery,
<<<<<<< HEAD
<<<<<<< HEAD
	&ChaindataFlag,
=======
>>>>>>> 878967894 (Upgrade urfave/cli to v2 (#6047))
=======
	&ChaindataFlag,
>>>>>>> 487ea4e5
}<|MERGE_RESOLUTION|>--- conflicted
+++ resolved
@@ -12,12 +12,5 @@
 	&LightClientServerPort,
 	&LightClientServerProtocol,
 	&LightClientDiscovery,
-<<<<<<< HEAD
-<<<<<<< HEAD
 	&ChaindataFlag,
-=======
->>>>>>> 878967894 (Upgrade urfave/cli to v2 (#6047))
-=======
-	&ChaindataFlag,
->>>>>>> 487ea4e5
 }