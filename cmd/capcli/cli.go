// Copyright 2024 The Erigon Authors
// This file is part of Erigon.
//
// Erigon is free software: you can redistribute it and/or modify
// it under the terms of the GNU Lesser General Public License as published by
// the Free Software Foundation, either version 3 of the License, or
// (at your option) any later version.
//
// Erigon is distributed in the hope that it will be useful,
// but WITHOUT ANY WARRANTY; without even the implied warranty of
// MERCHANTABILITY or FITNESS FOR A PARTICULAR PURPOSE. See the
// GNU Lesser General Public License for more details.
//
// You should have received a copy of the GNU Lesser General Public License
// along with Erigon. If not, see <http://www.gnu.org/licenses/>.

package main

import (
	"context"
	"encoding/binary"
	"encoding/json"
	"errors"
	"fmt"
	"github.com/erigontech/erigon/db/snaptype"
	"io"
	"math"
	"net/http"
	"net/url"
	"os"
	"runtime"
	"strconv"
	"strings"
	"time"

	"github.com/spf13/afero"
	"google.golang.org/grpc"

	"github.com/erigontech/erigon-lib/common"
	"github.com/erigontech/erigon-lib/estimate"
	"github.com/erigontech/erigon-lib/gointerfaces/sentinelproto"
	"github.com/erigontech/erigon-lib/log/v3"
	"github.com/erigontech/erigon-lib/metrics"
	"github.com/erigontech/erigon/cl/antiquary"
	"github.com/erigontech/erigon/cl/beacon/synced_data"
	"github.com/erigontech/erigon/cl/clparams"
	"github.com/erigontech/erigon/cl/clparams/initial_state"
	"github.com/erigontech/erigon/cl/cltypes"
	"github.com/erigontech/erigon/cl/fork"
	"github.com/erigontech/erigon/cl/persistence/beacon_indicies"
	"github.com/erigontech/erigon/cl/persistence/format/snapshot_format"
	"github.com/erigontech/erigon/cl/persistence/format/snapshot_format/getters"
	state_accessors "github.com/erigontech/erigon/cl/persistence/state"
	"github.com/erigontech/erigon/cl/persistence/state/historical_states_reader"
	"github.com/erigontech/erigon/cl/phase1/core/checkpoint_sync"
	"github.com/erigontech/erigon/cl/phase1/core/state"
	"github.com/erigontech/erigon/cl/phase1/network"
	"github.com/erigontech/erigon/cl/phase1/stages"
	"github.com/erigontech/erigon/cl/rpc"
	"github.com/erigontech/erigon/cl/utils"
	"github.com/erigontech/erigon/cl/utils/bls"
	"github.com/erigontech/erigon/cl/utils/eth_clock"
	"github.com/erigontech/erigon/cmd/caplin/caplin1"
	"github.com/erigontech/erigon/db/datadir"
	"github.com/erigontech/erigon/db/kv"
	"github.com/erigontech/erigon/db/snapshotsync"
	"github.com/erigontech/erigon/db/snapshotsync/freezeblocks"
	"github.com/erigontech/erigon/eth/ethconfig"
	"github.com/erigontech/erigon/turbo/debug"
)

var CLI struct {
	Chain                     Chain                     `cmd:"" help:"download the entire chain from reqresp network"`
	DumpSnapshots             DumpSnapshots             `cmd:"" help:"generate caplin snapshots"`
	CheckSnapshots            CheckSnapshots            `cmd:"" help:"check snapshot folder against content of chain data"`
	LoopSnapshots             LoopSnapshots             `cmd:"" help:"loop over snapshots"`
	RetrieveHistoricalState   RetrieveHistoricalState   `cmd:"" help:"retrieve historical state from db"`
	ChainEndpoint             ChainEndpoint             `cmd:"" help:"chain endpoint"`
	ArchiveSanitizer          ArchiveSanitizer          `cmd:"" help:"archive sanitizer"`
	BenchmarkNode             BenchmarkNode             `cmd:"" help:"benchmark node"`
	BlobArchiveStoreCheck     BlobArchiveStoreCheck     `cmd:"" help:"blob archive store check"`
	DumpBlobsSnapshots        DumpBlobsSnapshots        `cmd:"" help:"dump blobs snapshots"`
	CheckBlobsSnapshots       CheckBlobsSnapshots       `cmd:"" help:"check blobs snapshots"`
	CheckBlobsSnapshotsCount  CheckBlobsSnapshotsCount  `cmd:"" help:"check blobs snapshots count"`
	DumpBlobsSnapshotsToStore DumpBlobsSnapshotsToStore `cmd:"" help:"dump blobs snapshots to store"`
	DumpStateSnapshots        DumpStateSnapshots        `cmd:"" help:"dump state snapshots"`
	MakeDepositArgs           MakeDepositArgs           `cmd:"" help:"make deposit args"`
}

type chainCfg struct {
	Chain string `help:"chain" default:"mainnet"`
}

func (c *chainCfg) configs() (beaconConfig *clparams.BeaconChainConfig, err error) {
	_, beaconConfig, _, err = clparams.GetConfigsByNetworkName(c.Chain)
	return
}

type outputFolder struct {
	Datadir string `help:"datadir" default:"~/.local/share/erigon" type:"existingdir"`
}

type withSentinel struct {
	Sentinel string `help:"sentinel url" default:"localhost:7777"`
}

type withPPROF struct {
	Pprof bool `help:"enable pprof" default:"false"`
}

func (w *withPPROF) withProfile() {
	if w.Pprof {
		debug.StartPProf("localhost:6060", metrics.Setup("localhost:6060", log.Root()))
	}
}

func (w *withSentinel) connectSentinel() (sentinelproto.SentinelClient, error) {
	// YOLO message size
	gconn, err := grpc.Dial(w.Sentinel, grpc.WithInsecure(), grpc.WithDefaultCallOptions(grpc.MaxCallRecvMsgSize(math.MaxInt)))
	if err != nil {
		return nil, err
	}
	return sentinelproto.NewSentinelClient(gconn), nil
}

func openFs(fsName string, path string) (afero.Fs, error) {
	return afero.NewBasePathFs(afero.NewBasePathFs(afero.NewOsFs(), fsName), path), nil
}

type Chain struct {
	chainCfg
	withSentinel
	outputFolder
}

func (c *Chain) Run(ctx *Context) error {
	s, err := c.withSentinel.connectSentinel()
	if err != nil {
		return err
	}

	_, beaconConfig, networkType, err := clparams.GetConfigsByNetworkName(c.Chain)
	if err != nil {
		return err
	}
	log.Root().SetHandler(log.LvlFilterHandler(log.LvlInfo, log.StderrHandler))
	log.Info("Started chain download", "chain", c.Chain)

	dirs := datadir.New(c.Datadir)

	freezingCfg := ethconfig.Defaults.Snapshot
	freezingCfg.ChainName = c.Chain
	csn := freezeblocks.NewCaplinSnapshots(freezingCfg, beaconConfig, dirs, log.Root())
	bs, err := checkpoint_sync.NewRemoteCheckpointSync(beaconConfig, networkType).GetLatestBeaconState(ctx)
	if err != nil {
		return err
	}

	ethClock := eth_clock.NewEthereumClock(bs.GenesisTime(), bs.GenesisValidatorsRoot(), beaconConfig)
	db, blobStorage, err := caplin1.OpenCaplinDatabase(ctx, beaconConfig, ethClock, dirs.CaplinIndexing, dirs.CaplinBlobs, nil, false, 0)
	if err != nil {
		return err
	}
	defer db.Close()

	beacon := rpc.NewBeaconRpcP2P(ctx, s, beaconConfig, ethClock, nil)

	bRoot, err := bs.BlockRoot()
	if err != nil {
		return err
	}

	if err := db.Update(ctx, func(tx kv.RwTx) error {
		return beacon_indicies.WriteHighestFinalized(tx, bs.Slot())
	}); err != nil {
		return err
	}

	err = beacon.SetStatus(
		ethClock.GenesisValidatorsRoot(),
		beaconConfig.GenesisEpoch,
		ethClock.GenesisValidatorsRoot(),
		beaconConfig.GenesisSlot)
	if err != nil {
		return err
	}

	downloader := network.NewBackwardBeaconDownloader(ctx, beacon, nil, nil, db)
<<<<<<< HEAD
	defer downloader.Close()

	cfg := stages.StageHistoryReconstruction(downloader, antiquary.NewAntiquary(ctx, nil, nil, nil, nil, dirs, nil, nil, nil, nil, nil, nil, nil, false, false, false, false, nil), csn, db, nil, beaconConfig, clparams.CaplinConfig{}, true, bRoot, bs.Slot(), "/tmp", 300*time.Millisecond, nil, nil, blobStorage, log.Root())
=======
	cfg := stages.StageHistoryReconstruction(downloader, antiquary.NewAntiquary(ctx, nil, nil, nil, nil, dirs, nil, nil, nil, nil, nil, nil, nil, false, false, false, false, nil), csn, db, nil, beaconConfig, clparams.CaplinConfig{}, true, bRoot, bs.Slot(), "/tmp", 300*time.Millisecond, nil, nil, blobStorage, log.Root(), nil)
>>>>>>> 0ec845af
	return stages.SpawnStageHistoryDownload(cfg, ctx, log.Root())
}

type ChainEndpoint struct {
	Endpoint string `help:"endpoint" default:""`
	chainCfg
	outputFolder
}

func retrieveAndSanitizeBlockFromRemoteEndpoint(ctx context.Context, beaconConfig *clparams.BeaconChainConfig, uri string, expectedBlockRoot *common.Hash) (*cltypes.SignedBeaconBlock, error) {
	log.Debug("[Checkpoint Sync] Requesting beacon block", "uri", uri)
	req, err := http.NewRequestWithContext(ctx, http.MethodGet, uri, nil)
	if err != nil {
		return nil, err
	}

	req.Header.Set("Accept", "application/octet-stream")
	if err != nil {
		return nil, fmt.Errorf("checkpoint sync request failed %s", err)
	}
	r, err := http.DefaultClient.Do(req)
	if err != nil {
		return nil, err
	}
	defer func() {
		err = r.Body.Close()
	}()
	if r.StatusCode != http.StatusOK {
		return nil, fmt.Errorf("checkpoint sync failed, bad status code %d", r.StatusCode)
	}
	marshaled, err := io.ReadAll(r.Body)
	if err != nil {
		return nil, fmt.Errorf("checkpoint sync read failed %s", err)
	}
	if len(marshaled) < 108 {
		return nil, errors.New("read failed, too short")
	}
	currentSlot := binary.LittleEndian.Uint64(marshaled[100:108])
	v := beaconConfig.GetCurrentStateVersion(currentSlot / beaconConfig.SlotsPerEpoch)

	block := cltypes.NewSignedBeaconBlock(beaconConfig, v)
	err = block.DecodeSSZ(marshaled, int(v))
	if err != nil {
		return nil, fmt.Errorf("checkpoint sync decode failed %s", err)
	}
	if expectedBlockRoot != nil {
		has, err := block.Block.HashSSZ()
		if err != nil {
			return nil, fmt.Errorf("checkpoint sync decode failed %s", err)
		}
		if has != *expectedBlockRoot {
			return nil, fmt.Errorf("checkpoint sync decode failed, unexpected block root %s", has)
		}
	}
	return block, nil
}

func (c *ChainEndpoint) Run(ctx *Context) error {
	_, beaconConfig, ntype, err := clparams.GetConfigsByNetworkName(c.Chain)
	if err != nil {
		return err
	}
	log.Root().SetHandler(log.LvlFilterHandler(log.LvlInfo, log.StderrHandler))
	// Get latest state
	checkPointSyncer := checkpoint_sync.NewRemoteCheckpointSync(beaconConfig, ntype)
	bs, err := checkPointSyncer.GetLatestBeaconState(ctx)
	if err != nil {
		return err
	}
	ethClock := eth_clock.NewEthereumClock(bs.GenesisTime(), bs.GenesisValidatorsRoot(), beaconConfig)

	dirs := datadir.New(c.Datadir)
	db, _, err := caplin1.OpenCaplinDatabase(ctx, beaconConfig, ethClock, dirs.CaplinIndexing, dirs.CaplinBlobs, nil, false, 0)
	if err != nil {
		return err
	}
	defer db.Close()

	baseUri, err := url.JoinPath(c.Endpoint, "eth/v2/beacon/blocks")
	if err != nil {
		return err
	}
	log.Info("Hooked", "uri", baseUri)
	// Let's fetch the head first
	currentBlock, err := retrieveAndSanitizeBlockFromRemoteEndpoint(ctx, beaconConfig, baseUri+"/head", nil)
	if err != nil {
		return fmt.Errorf("failed to retrieve head: %w, uri: %s", err, baseUri+"/head")
	}
	currentRoot, err := currentBlock.Block.HashSSZ()
	if err != nil {
		return err
	}
	tx, err := db.BeginRw(ctx)
	if err != nil {
		return err
	}
	defer tx.Rollback()

	log.Info("Starting with", "root", common.Hash(currentRoot), "slot", currentBlock.Block.Slot)
	currentRoot = currentBlock.Block.ParentRoot
	if err := beacon_indicies.WriteBeaconBlockAndIndicies(ctx, tx, currentBlock, true); err != nil {
		return err
	}
	if err := tx.Commit(); err != nil {
		return err
	}
	previousLogBlock := currentBlock.Block.Slot

	logInterval := time.NewTicker(30 * time.Second)
	defer logInterval.Stop()

	loopStep := func() (bool, error) {
		tx, err := db.BeginRw(ctx)
		if err != nil {
			return false, err
		}
		defer tx.Rollback()

		stringifiedRoot := common.Bytes2Hex(currentRoot[:])
		// Let's fetch the head first
		currentBlock, err := retrieveAndSanitizeBlockFromRemoteEndpoint(ctx, beaconConfig, fmt.Sprintf("%s/0x%s", baseUri, stringifiedRoot), (*common.Hash)(&currentRoot))
		if err != nil {
			return false, fmt.Errorf("failed to retrieve block: %w, uri: %s", err, fmt.Sprintf("%s/0x%s", baseUri, stringifiedRoot))
		}
		currentRoot, err = currentBlock.Block.HashSSZ()
		if err != nil {
			return false, err
		}
		if err := beacon_indicies.WriteBeaconBlockAndIndicies(ctx, tx, currentBlock, true); err != nil {
			return false, err
		}
		currentRoot = currentBlock.Block.ParentRoot
		currentSlot := currentBlock.Block.Slot
		// it will stop if we end finding a gap or if we reach the maxIterations
		for {
			// check if the expected root is in db
			slot, err := beacon_indicies.ReadBlockSlotByBlockRoot(tx, currentRoot)
			if err != nil {
				return false, err
			}
			if slot == nil || *slot == 0 {
				break
			}
			if err := beacon_indicies.MarkRootCanonical(ctx, tx, *slot, currentRoot); err != nil {
				return false, err
			}
			currentRoot, err = beacon_indicies.ReadParentBlockRoot(ctx, tx, currentRoot)
			if err != nil {
				return false, err
			}
		}
		if err := tx.Commit(); err != nil {
			return false, err
		}
		select {
		case <-logInterval.C:
			// up to 2 decimal places
			rate := float64(previousLogBlock-currentSlot) / 30
			log.Info("Successfully processed", "slot", currentSlot, "blk/sec", fmt.Sprintf("%.2f", rate))
			previousLogBlock = currentBlock.Block.Slot
		case <-ctx.Done():
		default:
		}
		return currentSlot != 0, nil
	}
	var keepGoing bool
	for keepGoing, err = loopStep(); keepGoing && err == nil; keepGoing, err = loopStep() {
		if !keepGoing {
			break
		}
	}

	return err
}

type DumpSnapshots struct {
	chainCfg
	outputFolder

	To uint64 `name:"to" help:"slot to dump"`
}

func (c *DumpSnapshots) Run(ctx *Context) error {
	_, beaconConfig, _, err := clparams.GetConfigsByNetworkName(c.Chain)
	if err != nil {
		return err
	}
	log.Root().SetHandler(log.LvlFilterHandler(log.LvlDebug, log.StderrHandler))
	log.Info("Started chain download", "chain", c.Chain)

	dirs := datadir.New(c.Datadir)
	log.Root().SetHandler(log.LvlFilterHandler(log.LvlInfo, log.StderrHandler))

	db, _, err := caplin1.OpenCaplinDatabase(ctx, beaconConfig, nil, dirs.CaplinIndexing, dirs.CaplinBlobs, nil, false, 0)
	if err != nil {
		return err
	}
	var to uint64
	db.View(ctx, func(tx kv.Tx) (err error) {
		if c.To == 0 {
			to, err = beacon_indicies.ReadHighestFinalized(tx)
			return
		}
		to = c.To
		return
	})

	salt, err := snaptype.GetIndexSalt(dirs.Snap, log.Root())

	if err != nil {
		return err
	}

	return freezeblocks.DumpBeaconBlocks(ctx, db, 0, to, salt, dirs, estimate.CompressSnapshot.Workers(), log.LvlInfo, log.Root())
}

type CheckSnapshots struct {
	chainCfg
	outputFolder
	withPPROF
}

func (c *CheckSnapshots) Run(ctx *Context) error {
	_, beaconConfig, _, err := clparams.GetConfigsByNetworkName(c.Chain)
	if err != nil {
		return err
	}
	c.withProfile()
	log.Root().SetHandler(log.LvlFilterHandler(log.LvlDebug, log.StderrHandler))
	log.Info("Started the checking process", "chain", c.Chain, "datadir", c.Datadir)
	log.Root().SetHandler(log.LvlFilterHandler(log.LvlInfo, log.StderrHandler))

	dirs := datadir.New(c.Datadir)

	db, _, err := caplin1.OpenCaplinDatabase(ctx, beaconConfig, nil, dirs.CaplinIndexing, dirs.CaplinBlobs, nil, false, 0)
	if err != nil {
		return err
	}
	var to uint64
	tx, err := db.BeginRo(ctx)
	if err != nil {
		return err
	}
	defer tx.Rollback()

	to, err = beacon_indicies.ReadHighestFinalized(tx)
	if err != nil {
		return err
	}

	to = (to / snaptype.CaplinMergeLimit) * snaptype.CaplinMergeLimit

	freezingCfg := ethconfig.Defaults.Snapshot
	freezingCfg.ChainName = c.Chain
	csn := freezeblocks.NewCaplinSnapshots(freezingCfg, beaconConfig, dirs, log.Root())
	if err := csn.OpenFolder(); err != nil {
		return err
	}

	genesisHeader, _, _, err := csn.ReadHeader(0)
	if err != nil {
		return err
	}

	if genesisHeader == nil {
		log.Warn("beaconIndices up to", "block", to, "caplinSnapIndexMax", csn.IndicesMax())
		return errors.New("genesis header is nil")
	}
	previousBlockRoot, err := genesisHeader.Header.HashSSZ()
	if err != nil {
		return err
	}
	previousBlockSlot := genesisHeader.Header.Slot
	for i := uint64(1); i < to; i++ {
		if min(0, i-320) > previousBlockSlot {
			return fmt.Errorf("snapshot %d has invalid slot", i)
		}
		// Checking of snapshots is a chain contiguity problem
		currentHeader, _, _, err := csn.ReadHeader(i)
		if err != nil {
			return err
		}
		if currentHeader == nil {
			continue
		}
		if currentHeader.Header.ParentRoot != previousBlockRoot {
			return fmt.Errorf("snapshot %d has invalid parent root", i)
		}
		previousBlockRoot, err = currentHeader.Header.HashSSZ()
		if err != nil {
			return err
		}
		previousBlockSlot = currentHeader.Header.Slot
		if i%2000 == 0 {
			log.Info("Successfully checked", "slot", i)
		}
	}
	return nil
}

type LoopSnapshots struct {
	chainCfg
	outputFolder
	withPPROF

	Slot uint64 `name:"slot" help:"slot to check"`
}

func (c *LoopSnapshots) Run(ctx *Context) error {
	c.withProfile()

	_, beaconConfig, _, err := clparams.GetConfigsByNetworkName(c.Chain)
	if err != nil {
		return err
	}
	log.Root().SetHandler(log.LvlFilterHandler(log.LvlDebug, log.StderrHandler))
	log.Info("Started the checking process", "chain", c.Chain)

	dirs := datadir.New(c.Datadir)
	log.Root().SetHandler(log.LvlFilterHandler(log.LvlInfo, log.StderrHandler))

	db, _, err := caplin1.OpenCaplinDatabase(ctx, beaconConfig, nil, dirs.CaplinIndexing, dirs.CaplinBlobs, nil, false, 0)
	if err != nil {
		return err
	}
	var to uint64
	tx, err := db.BeginRo(ctx)
	if err != nil {
		return err
	}
	defer tx.Rollback()

	to, err = beacon_indicies.ReadHighestFinalized(tx)
	if err != nil {
		return err
	}

	to = (to / snaptype.CaplinMergeLimit) * snaptype.CaplinMergeLimit

	freezingCfg := ethconfig.Defaults.Snapshot
	freezingCfg.ChainName = c.Chain
	csn := freezeblocks.NewCaplinSnapshots(freezingCfg, beaconConfig, dirs, log.Root())
	if err := csn.OpenFolder(); err != nil {
		return err
	}

	br := &snapshot_format.MockBlockReader{}
	snReader := freezeblocks.NewBeaconSnapshotReader(csn, br, beaconConfig)
	start := time.Now()
	for i := c.Slot; i < to; i++ {
		snReader.ReadBlockBySlot(ctx, tx, i)
	}
	log.Info("Successfully checked", "slot", c.Slot, "time", time.Since(start))
	return nil
}

type RetrieveHistoricalState struct {
	chainCfg
	outputFolder
	withPPROF
	CompareFile string `help:"compare file" default:""`
	CompareSlot uint64 `help:"compare slot" default:"0"`
	Out         string `help:"output file" default:""`
}

func (r *RetrieveHistoricalState) Run(ctx *Context) error {
	vt := state_accessors.NewStaticValidatorTable()
	_, beaconConfig, t, err := clparams.GetConfigsByNetworkName(r.Chain)
	if err != nil {
		return err
	}
	dirs := datadir.New(r.Datadir)
	db, _, err := caplin1.OpenCaplinDatabase(ctx, beaconConfig, nil, dirs.CaplinIndexing, dirs.CaplinBlobs, nil, false, 0)
	if err != nil {
		return err
	}
	log.Root().SetHandler(log.LvlFilterHandler(log.LvlDebug, log.StderrHandler))

	tx, err := db.BeginRo(ctx)
	if err != nil {
		return err
	}
	defer tx.Rollback()

	freezingCfg := ethconfig.Defaults.Snapshot
	freezingCfg.ChainName = r.Chain
	allSnapshots := freezeblocks.NewRoSnapshots(freezingCfg, dirs.Snap, log.Root())
	if err := allSnapshots.OpenFolder(); err != nil {
		return err
	}
	if err := state_accessors.ReadValidatorsTable(tx, vt); err != nil {
		return err
	}

	blockReader := freezeblocks.NewBlockReader(allSnapshots, nil)
	eth1Getter := getters.NewExecutionSnapshotReader(ctx, blockReader, db)
	eth1Getter.SetBeaconChainConfig(beaconConfig)
	csn := freezeblocks.NewCaplinSnapshots(freezingCfg, beaconConfig, dirs, log.Root())
	if err := csn.OpenFolder(); err != nil {
		return err
	}
	snr := freezeblocks.NewBeaconSnapshotReader(csn, eth1Getter, beaconConfig)
	gSpot, err := initial_state.GetGenesisState(t)
	if err != nil {
		return err
	}

	snTypes := snapshotsync.MakeCaplinStateSnapshotsTypes(db)
	stateSn := snapshotsync.NewCaplinStateSnapshots(freezingCfg, beaconConfig, dirs, snTypes, log.Root())
	if err := stateSn.OpenFolder(); err != nil {
		return err
	}
	if _, err := antiquary.FillStaticValidatorsTableIfNeeded(ctx, log.Root(), stateSn, vt); err != nil {
		return err
	}

	bs, err := checkpoint_sync.NewRemoteCheckpointSync(beaconConfig, t).GetLatestBeaconState(ctx)
	if err != nil {
		return err
	}
	sn := synced_data.NewSyncedDataManager(beaconConfig, true)
	sn.OnHeadState(bs)

	r.withPPROF.withProfile()
	hr := historical_states_reader.NewHistoricalStatesReader(beaconConfig, snr, vt, gSpot, stateSn, sn)
	start := time.Now()
	haveState, err := hr.ReadHistoricalState(ctx, tx, r.CompareSlot)
	if err != nil {
		return err
	}
	endTime := time.Since(start)
	hRoot, err := haveState.HashSSZ()
	if err != nil {
		return err
	}
	log.Info("Got state", "slot", haveState.Slot(), "root", common.Hash(hRoot), "elapsed", endTime)

	if err := haveState.InitBeaconState(); err != nil {
		return err
	}

	v := haveState.Version()
	// encode and decode the state
	enc, err := haveState.EncodeSSZ(nil)
	if err != nil {
		return err
	}
	haveState = state.New(beaconConfig)
	if err := haveState.DecodeSSZ(enc, int(v)); err != nil {
		return err
	}
	if r.Out != "" {
		// create file
		if err := os.WriteFile(r.Out, enc, 0644); err != nil {
			return err
		}
	}

	hRoot, err = haveState.HashSSZ()
	if err != nil {
		return err
	}
	if r.CompareFile == "" {
		return nil
	}
	// Read the content of CompareFile in a []byte  without afero
	rawBytes, err := os.ReadFile(r.CompareFile)
	if err != nil {
		return err
	}
	// Decode the []byte into a state
	wantState := state.New(beaconConfig)
	if err := wantState.DecodeSSZ(rawBytes, int(haveState.Version())); err != nil {
		return err
	}
	wRoot, err := wantState.HashSSZ()
	if err != nil {
		return err
	}
	if hRoot != wRoot {
		haveState.PrintLeaves()
		wantState.PrintLeaves()
		for i := 0; i < haveState.ValidatorLength(); i++ {
			haveState.ValidatorSet().Get(i)
			// Compare each field
			if haveState.ValidatorSet().Get(i).PublicKey() != wantState.ValidatorSet().Get(i).PublicKey() {
				log.Error("PublicKey mismatch", "index", i, "have", haveState.ValidatorSet().Get(i).PublicKey(), "want", wantState.ValidatorSet().Get(i).PublicKey())
			}
			if haveState.ValidatorSet().Get(i).WithdrawalCredentials() != wantState.ValidatorSet().Get(i).WithdrawalCredentials() {
				log.Error("WithdrawalCredentials mismatch", "index", i, "have", haveState.ValidatorSet().Get(i).WithdrawalCredentials(), "want", wantState.ValidatorSet().Get(i).WithdrawalCredentials())
			}
			if haveState.ValidatorSet().Get(i).EffectiveBalance() != wantState.ValidatorSet().Get(i).EffectiveBalance() {
				log.Error("EffectiveBalance mismatch", "index", i, "have", haveState.ValidatorSet().Get(i).EffectiveBalance(), "want", wantState.ValidatorSet().Get(i).EffectiveBalance())
			}
			if haveState.ValidatorSet().Get(i).Slashed() != wantState.ValidatorSet().Get(i).Slashed() {
				log.Error("Slashed mismatch", "index", i, "have", haveState.ValidatorSet().Get(i).Slashed(), "want", wantState.ValidatorSet().Get(i).Slashed())
			}
			if haveState.ValidatorSet().Get(i).ActivationEligibilityEpoch() != wantState.ValidatorSet().Get(i).ActivationEligibilityEpoch() {
				log.Error("ActivationEligibilityEpoch mismatch", "index", i, "have", haveState.ValidatorSet().Get(i).ActivationEligibilityEpoch(), "want", wantState.ValidatorSet().Get(i).ActivationEligibilityEpoch())
			}
			if haveState.ValidatorSet().Get(i).ActivationEpoch() != wantState.ValidatorSet().Get(i).ActivationEpoch() {
				log.Error("ActivationEpoch mismatch", "index", i, "have", haveState.ValidatorSet().Get(i).ActivationEpoch(), "want", wantState.ValidatorSet().Get(i).ActivationEpoch())
			}
			if haveState.ValidatorSet().Get(i).ExitEpoch() != wantState.ValidatorSet().Get(i).ExitEpoch() {
				log.Error("ExitEpoch mismatch", "index", i, "have", haveState.ValidatorSet().Get(i).ExitEpoch(), "want", wantState.ValidatorSet().Get(i).ExitEpoch())
			}
			if haveState.ValidatorSet().Get(i).WithdrawableEpoch() != wantState.ValidatorSet().Get(i).WithdrawableEpoch() {
				log.Error("WithdrawableEpoch mismatch", "index", i, "have", haveState.ValidatorSet().Get(i).WithdrawableEpoch(), "want", wantState.ValidatorSet().Get(i).WithdrawableEpoch())
			}
		}
		return fmt.Errorf("state mismatch: got %s, want %s", common.Hash(hRoot), common.Hash(wRoot))
	}
	return nil
}

type ArchiveSanitizer struct {
	chainCfg
	outputFolder
	BeaconApiURL string `help:"beacon api url" default:"http://localhost:5555"`
	IntervalSlot uint64 `help:"interval slot" default:"19"` // odd number so that we can test many potential cases.
	StartSlot    uint64 `help:"start slot" default:"0"`
	FaultOut     string `help:"fault out" default:""`
}

func getHead(beaconApiURL string) (uint64, error) {
	headResponse := map[string]interface{}{}
	req, err := http.NewRequest("GET", beaconApiURL+"/eth/v2/debug/beacon/heads", nil)
	if err != nil {
		return 0, err
	}
	client := &http.Client{}
	resp, err := client.Do(req)
	if err != nil {
		return 0, err
	}
	defer resp.Body.Close()
	if err := json.NewDecoder(resp.Body).Decode(&headResponse); err != nil {
		return 0, err
	}
	data := headResponse["data"].([]interface{})
	if len(data) == 0 {
		return 0, errors.New("no head found")
	}
	head := data[0].(map[string]interface{})
	slotStr, ok := head["slot"].(string)
	if !ok {
		return 0, errors.New("no slot found")
	}
	slot, err := strconv.ParseUint(slotStr, 10, 64)
	if err != nil {
		return 0, err
	}
	return slot, nil
}

func getStateRootAtSlot(beaconApiURL string, slot uint64) (common.Hash, error) {
	response := map[string]interface{}{}
	req, err := http.NewRequest("GET", fmt.Sprintf("%s/eth/v1/beacon/states/%d/root", beaconApiURL, slot), nil)
	if err != nil {
		return common.Hash{}, err
	}
	client := &http.Client{}
	resp, err := client.Do(req)
	if err != nil {
		return common.Hash{}, err
	}
	if resp.StatusCode == http.StatusNotFound {
		return common.Hash{}, nil
	}
	defer resp.Body.Close()
	if err := json.NewDecoder(resp.Body).Decode(&response); err != nil {
		return common.Hash{}, err
	}
	data := response["data"].(map[string]interface{})
	if len(data) == 0 {
		return common.Hash{}, errors.New("no head found")
	}
	rootStr := data["root"].(string)

	return common.HexToHash(rootStr), nil
}

func getBeaconState(ctx context.Context, beaconConfig *clparams.BeaconChainConfig, uri string, slot uint64) (*state.CachingBeaconState, error) {
	log.Info("[Checkpoint Sync] Requesting beacon state", "uri", uri)
	req, err := http.NewRequestWithContext(ctx, http.MethodGet, uri, nil)
	if err != nil {
		return nil, err
	}

	req.Header.Set("Accept", "application/octet-stream")
	if err != nil {
		return nil, fmt.Errorf("checkpoint sync request failed %s", err)
	}
	r, err := http.DefaultClient.Do(req)
	if err != nil {
		return nil, err
	}
	defer func() {
		err = r.Body.Close()
	}()
	if r.StatusCode != http.StatusOK {
		return nil, fmt.Errorf("checkpoint sync failed, bad status code %d", r.StatusCode)
	}
	marshaled, err := io.ReadAll(r.Body)
	if err != nil {
		return nil, fmt.Errorf("checkpoint sync read failed %s", err)
	}

	epoch := slot / beaconConfig.SlotsPerEpoch

	beaconState := state.New(beaconConfig)
	err = beaconState.DecodeSSZ(marshaled, int(beaconConfig.GetCurrentStateVersion(epoch)))
	if err != nil {
		return nil, fmt.Errorf("checkpoint sync decode failed %s", err)
	}
	return beaconState, nil
}

func (a *ArchiveSanitizer) Run(ctx *Context) error {
	_, beaconConfig, _, err := clparams.GetConfigsByNetworkName(a.Chain)
	if err != nil {
		return err
	}
	log.Root().SetHandler(log.LvlFilterHandler(log.LvlDebug, log.StderrHandler))

	// retrieve the head slot first through /eth/v2/debug/beacon/heads
	headSlot, err := getHead(a.BeaconApiURL)
	if err != nil {
		return err
	}
	for i := a.StartSlot; i < headSlot; i += a.IntervalSlot {
		// retrieve the state root at slot i and skip if not found (can happen)
		stateRoot, err := getStateRootAtSlot(a.BeaconApiURL, i)
		if err != nil {
			return err
		}
		if stateRoot == (common.Hash{}) {
			continue
		}
		state, err := getBeaconState(ctx, beaconConfig, fmt.Sprintf("%s/eth/v2/debug/beacon/states/%d", a.BeaconApiURL, i), i)
		if err != nil {
			return err
		}
		stateRoot2, err := state.HashSSZ()
		if err != nil {
			return err
		}
		if stateRoot != stateRoot2 {
			if a.FaultOut != "" {
				enc, err := state.EncodeSSZ(nil)
				if err != nil {
					return err
				}
				if err := os.WriteFile(a.FaultOut, enc, 0644); err != nil {
					return err
				}
			}
			return fmt.Errorf("state mismatch at slot %d: got %x, want %x", i, stateRoot2, stateRoot)
		}
		log.Info("State at slot", "slot", i, "root", stateRoot)
	}
	return nil
}

type BenchmarkNode struct {
	chainCfg
	BaseURL  string `help:"base url" default:"http://localhost:5555"`
	Endpoint string `help:"endpoint" default:"/eth/v1/beacon/states/{slot}/validators"`
	OutCSV   string `help:"output csv" default:""`
	Accept   string `help:"accept" default:"application/json"`
	Head     bool   `help:"head" default:"false"`
	Method   string `help:"method" default:"GET"`
	Body     string `help:"body" default:"{}"`
}

func (b *BenchmarkNode) Run(ctx *Context) error {
	_, beaconConfig, _, err := clparams.GetConfigsByNetworkName(b.Chain)
	if err != nil {
		return err
	}
	log.Root().SetHandler(log.LvlFilterHandler(log.LvlDebug, log.StderrHandler))

	// retrieve the head slot first through /eth/v2/debug/beacon/heads
	headSlot, err := getHead(b.BaseURL)
	if err != nil {
		return err
	}
	startSlot := 0
	interval := 20_000
	if b.Head {
		startSlot = int(headSlot) - 20
		interval = 1
	}
	// make a csv file
	f, err := os.Create(b.OutCSV)
	if err != nil {
		return err
	}
	defer f.Close()
	_, err = f.WriteString("slot,elapsed\n")
	if err != nil {
		return err
	}

	for i := uint64(startSlot); i < headSlot; i += uint64(interval) {
		uri := b.BaseURL + b.Endpoint
		uri = strings.Replace(uri, "{slot}", strconv.FormatUint(i, 10), 1)
		uri = strings.Replace(uri, "{epoch}", strconv.FormatUint(i/beaconConfig.SlotsPerEpoch, 10), 1)
		elapsed, err := timeRequest(uri, b.Accept, b.Method, b.Body)
		if err != nil {
			log.Warn("Failed to benchmark", "error", err, "uri", uri)
			continue
		}
		_, err = f.WriteString(fmt.Sprintf("%d,%d\n", i, elapsed.Milliseconds()))
		if err != nil {
			return err
		}
		log.Info("Benchmarked", "slot", i, "elapsed", elapsed, "uri", uri)
	}
	return nil
}

func timeRequest(uri, accept, method, body string) (time.Duration, error) {
	req, err := http.NewRequest(method, uri, nil)
	if err != nil {
		return 0, err
	}
	if method == "POST" {
		req.Body = io.NopCloser(strings.NewReader(body))
	}
	req.Header.Set("Accept", accept)
	start := time.Now()
	r, err := http.DefaultClient.Do(req)
	if err != nil {
		return 0, err
	}
	defer r.Body.Close()
	if r.StatusCode != http.StatusOK {
		return 0, fmt.Errorf("bad status code %d", r.StatusCode)
	}
	_, err = io.ReadAll(r.Body) // we wait for the body to be read
	if err != nil {
		return 0, err
	}
	return time.Since(start), nil
}

type BlobArchiveStoreCheck struct {
	chainCfg
	outputFolder
	FromSlot uint64 `help:"from slot" default:"0"`
}

func (b *BlobArchiveStoreCheck) Run(ctx *Context) error {

	_, beaconConfig, _, err := clparams.GetConfigsByNetworkName(b.Chain)
	if err != nil {
		return err
	}
	log.Root().SetHandler(log.LvlFilterHandler(log.LvlInfo, log.StderrHandler))
	log.Info("Started archive node checking", "chain", b.Chain)

	dirs := datadir.New(b.Datadir)

	db, blobStorage, err := caplin1.OpenCaplinDatabase(ctx, beaconConfig, nil, dirs.CaplinIndexing, dirs.CaplinBlobs, nil, false, 0)
	if err != nil {
		return err
	}
	defer db.Close()

	freezingCfg := ethconfig.Defaults.Snapshot
	freezingCfg.ChainName = b.Chain
	csn := freezeblocks.NewCaplinSnapshots(freezingCfg, beaconConfig, dirs, log.Root())
	if err := csn.OpenFolder(); err != nil {
		return err
	}
	snr := freezeblocks.NewBeaconSnapshotReader(csn, nil, beaconConfig)

	targetSlot := beaconConfig.DenebForkEpoch * beaconConfig.SlotsPerEpoch
	tx, err := db.BeginRo(ctx)
	if err != nil {
		return err
	}
	defer tx.Rollback()
	for i := b.FromSlot; i >= targetSlot; i-- {
		blk, err := snr.ReadBlindedBlockBySlot(ctx, tx, i)
		if err != nil {
			return err
		}
		if blk == nil {
			continue
		}
		if blk.Version() < clparams.DenebVersion {
			continue
		}
		if blk.Block.Slot%10_000 == 0 {
			log.Info("Checking slot", "slot", blk.Block.Slot)
		}
		blockRoot, err := blk.Block.HashSSZ()
		if err != nil {
			return err
		}

		haveBlobs, err := blobStorage.KzgCommitmentsCount(ctx, blockRoot)
		if err != nil {
			return err
		}
		if haveBlobs != uint32(blk.Block.Body.BlobKzgCommitments.Len()) {
			if err := blobStorage.RemoveBlobSidecars(ctx, i, blockRoot); err != nil {
				return err
			}
			log.Warn("Slot", "slot", i, "have", haveBlobs, "want", blk.Block.Body.BlobKzgCommitments.Len())
		}
	}
	log.Info("Blob archive store check passed")
	return nil
}

type DumpBlobsSnapshots struct {
	chainCfg
	outputFolder

	To uint64 `name:"to" help:"slot to dump"`
}

func (c *DumpBlobsSnapshots) Run(ctx *Context) error {
	_, beaconConfig, _, err := clparams.GetConfigsByNetworkName(c.Chain)
	if err != nil {
		return err
	}
	log.Root().SetHandler(log.LvlFilterHandler(log.LvlDebug, log.StderrHandler))
	log.Info("Started chain download", "chain", c.Chain)

	dirs := datadir.New(c.Datadir)
	log.Root().SetHandler(log.LvlFilterHandler(log.LvlInfo, log.StderrHandler))

	db, blobStorage, err := caplin1.OpenCaplinDatabase(ctx, beaconConfig, nil, dirs.CaplinIndexing, dirs.CaplinBlobs, nil, false, 0)
	if err != nil {
		return err
	}
	var to uint64
	db.View(ctx, func(tx kv.Tx) (err error) {
		if c.To == 0 {
			to, err = beacon_indicies.ReadHighestFinalized(tx)
			return
		}
		to = c.To
		return
	})
	from := ((beaconConfig.DenebForkEpoch * beaconConfig.SlotsPerEpoch) / snaptype.CaplinMergeLimit) * snaptype.CaplinMergeLimit

	salt, err := snaptype.GetIndexSalt(dirs.Snap, log.Root())

	if err != nil {
		return err
	}

	return freezeblocks.DumpBlobsSidecar(ctx, blobStorage, db, from, to, salt, dirs, estimate.CompressSnapshot.Workers(), nil, log.LvlInfo, log.Root())
}

type CheckBlobsSnapshots struct {
	chainCfg
	outputFolder
	withPPROF
}

func (c *CheckBlobsSnapshots) Run(ctx *Context) error {
	_, beaconConfig, _, err := clparams.GetConfigsByNetworkName(c.Chain)
	if err != nil {
		return err
	}
	c.withProfile()
	log.Root().SetHandler(log.LvlFilterHandler(log.LvlDebug, log.StderrHandler))
	log.Info("Started the checking process", "chain", c.Chain)
	dirs := datadir.New(c.Datadir)
	log.Root().SetHandler(log.LvlFilterHandler(log.LvlInfo, log.StderrHandler))

	db, blobStorage, err := caplin1.OpenCaplinDatabase(ctx, beaconConfig, nil, dirs.CaplinIndexing, dirs.CaplinBlobs, nil, false, 0)
	if err != nil {
		return err
	}
	tx, err := db.BeginRo(ctx)
	if err != nil {
		return err
	}
	defer tx.Rollback()

	freezingCfg := ethconfig.Defaults.Snapshot
	freezingCfg.ChainName = c.Chain
	csn := freezeblocks.NewCaplinSnapshots(freezingCfg, beaconConfig, dirs, log.Root())
	if err := csn.OpenFolder(); err != nil {
		return err
	}
	to := csn.FrozenBlobs()

	for i := beaconConfig.SlotsPerEpoch*beaconConfig.DenebForkEpoch + 1; i < to; i++ {
		sds, err := csn.ReadBlobSidecars(i)
		if err != nil {
			return err
		}
		blockRoot, err := beacon_indicies.ReadCanonicalBlockRoot(tx, i)
		if err != nil {
			return err
		}

		haveSds, _, err := blobStorage.ReadBlobSidecars(ctx, i, blockRoot)
		if err != nil {
			return err
		}
		for i, sd := range sds {
			if sd.Blob != haveSds[i].Blob {
				return fmt.Errorf("slot %d: blob %d mismatch", i, i)
			}
		}
		if i%2000 == 0 {
			log.Info("Successfully checked", "slot", i)
		}
	}
	return nil
}

type CheckBlobsSnapshotsCount struct {
	chainCfg
	outputFolder
	withPPROF
	From           uint64 `name:"from" help:"from slot" default:"0"`
	CheckNeedRegen bool   `name:"check-need-regen" help:"check if blobs need regen"`
}

func (c *CheckBlobsSnapshotsCount) Run(ctx *Context) error {
	_, beaconConfig, _, err := clparams.GetConfigsByNetworkName(c.Chain)
	if err != nil {
		return err
	}
	c.withProfile()
	log.Root().SetHandler(log.LvlFilterHandler(log.LvlDebug, log.StderrHandler))
	log.Info("Started the checking process", "chain", c.Chain)
	dirs := datadir.New(c.Datadir)
	log.Root().SetHandler(log.LvlFilterHandler(log.LvlInfo, log.StderrHandler))

	db, _, err := caplin1.OpenCaplinDatabase(ctx, beaconConfig, nil, dirs.CaplinIndexing, dirs.CaplinBlobs, nil, false, 0)
	if err != nil {
		return err
	}
	tx, err := db.BeginRo(ctx)
	if err != nil {
		return err
	}
	defer tx.Rollback()

	freezingCfg := ethconfig.Defaults.Snapshot
	freezingCfg.ChainName = c.Chain
	csn := freezeblocks.NewCaplinSnapshots(freezingCfg, beaconConfig, dirs, log.Root())
	if err := csn.OpenFolder(); err != nil {
		return err
	}
	to := csn.FrozenBlobs()
	snr := freezeblocks.NewBeaconSnapshotReader(csn, nil, beaconConfig)
	start := max(beaconConfig.SlotsPerEpoch*beaconConfig.DenebForkEpoch+1, c.From)
	slotsToRegen := map[uint64]struct{}{}
	for i := start; i < to; i++ {
		sds, err := csn.ReadBlobSidecars(i)
		if err != nil {
			return err
		}

		bBlock, err := snr.ReadBlindedBlockBySlot(ctx, tx, i)
		if err != nil {
			return err
		}
		if bBlock == nil {
			continue
		}
		if len(sds) != bBlock.Block.Body.BlobKzgCommitments.Len() {
			if !c.CheckNeedRegen {
				return fmt.Errorf("slot %d: blob count mismatch, have %d, want %d", i, len(sds), bBlock.Block.Body.BlobKzgCommitments.Len())
			}
			log.Warn("Slot", "slot", i, "have", len(sds), "want", bBlock.Block.Body.BlobKzgCommitments.Len())
			slotsToRegen[i] = struct{}{}
		}
		if i%2000 == 0 {
			log.Info("Successfully checked", "slot", i)
		}
	}
	if c.CheckNeedRegen {
		for slot := range slotsToRegen {
			log.Info("The following slot need to be regenerated", "slot", slot)
		}
	}
	return nil
}

type DumpBlobsSnapshotsToStore struct {
	chainCfg
	outputFolder
	withPPROF
}

func (c *DumpBlobsSnapshotsToStore) Run(ctx *Context) error {
	_, beaconConfig, _, err := clparams.GetConfigsByNetworkName(c.Chain)
	if err != nil {
		return err
	}
	c.withProfile()
	log.Root().SetHandler(log.LvlFilterHandler(log.LvlDebug, log.StderrHandler))
	log.Info("Started the dumping process", "chain", c.Chain)
	dirs := datadir.New(c.Datadir)
	log.Root().SetHandler(log.LvlFilterHandler(log.LvlInfo, log.StderrHandler))

	db, blobStore, err := caplin1.OpenCaplinDatabase(ctx, beaconConfig, nil, dirs.CaplinIndexing, dirs.CaplinBlobs, nil, false, 0)
	if err != nil {
		return err
	}
	tx, err := db.BeginRo(ctx)
	if err != nil {
		return err
	}
	defer tx.Rollback()

	freezingCfg := ethconfig.Defaults.Snapshot
	freezingCfg.ChainName = c.Chain
	csn := freezeblocks.NewCaplinSnapshots(freezingCfg, beaconConfig, dirs, log.Root())
	if err := csn.OpenFolder(); err != nil {
		return err
	}
	to := csn.FrozenBlobs()
	start := max(beaconConfig.SlotsPerEpoch * beaconConfig.DenebForkEpoch)
	for i := start; i < to; i++ {
		sds, err := csn.ReadBlobSidecars(i)
		if err != nil {
			return err
		}
		blockRoot, err := beacon_indicies.ReadCanonicalBlockRoot(tx, i)
		if err != nil {
			return err
		}
		if blockRoot == (common.Hash{}) {
			continue
		}
		if err := blobStore.WriteBlobSidecars(ctx, blockRoot, sds); err != nil {
			return err
		}
		if i%2000 == 0 {
			log.Info("Successfully dumped", "slot", i)
		}
	}

	return nil
}

type DumpStateSnapshots struct {
	chainCfg
	outputFolder
	To       uint64 `name:"to" help:"slot to dump"`
	StepSize uint64 `name:"step-size" help:"step size" default:"10000"`
}

func (c *DumpStateSnapshots) Run(ctx *Context) error {
	_, beaconConfig, _, err := clparams.GetConfigsByNetworkName(c.Chain)
	if err != nil {
		return err
	}
	log.Root().SetHandler(log.LvlFilterHandler(log.LvlDebug, log.StderrHandler))
	log.Info("Started chain download", "chain", c.Chain)

	dirs := datadir.New(c.Datadir)
	log.Root().SetHandler(log.LvlFilterHandler(log.LvlInfo, log.StderrHandler))

	db, _, err := caplin1.OpenCaplinDatabase(ctx, beaconConfig, nil, dirs.CaplinIndexing, dirs.CaplinBlobs, nil, false, 0)
	if err != nil {
		return err
	}
	var to uint64
	db.View(ctx, func(tx kv.Tx) (err error) {
		if c.To == 0 {
			to, err = state_accessors.GetStateProcessingProgress(tx)
			return
		}
		to = c.To
		return
	})

	freezingCfg := ethconfig.Defaults.Snapshot
	freezingCfg.ChainName = c.Chain

	salt, err := snaptype.GetIndexSalt(dirs.Snap, log.Root())

	if err != nil {
		return err
	}
	snTypes := snapshotsync.MakeCaplinStateSnapshotsTypes(db)
	stateSn := snapshotsync.NewCaplinStateSnapshots(freezingCfg, beaconConfig, dirs, snTypes, log.Root())
	if err := stateSn.OpenFolder(); err != nil {
		return err
	}
	r, _ := stateSn.Get(kv.BlockRoot, 999424)
	fmt.Printf("%x\n", r)

	if err := stateSn.DumpCaplinState(ctx, stateSn.BlocksAvailable(), to, c.StepSize, salt, dirs, runtime.NumCPU(), log.LvlInfo, log.Root()); err != nil {
		return err
	}
	if err := stateSn.OpenFolder(); err != nil {
		return err
	}
	r, _ = stateSn.Get(kv.BlockRoot, 999424)
	fmt.Printf("%x\n", r)

	return nil
}

type MakeDepositArgs struct {
	PrivateKey         string `name:"private-key" help:"private key to use for signing deposit" default:""`
	WithdrawalAddress  string `name:"withdrawal-address" help:"withdrawal address to use for deposit" default:""`
	AmountEth          uint64 `name:"amount-eth" help:"amount of ETH to deposit" default:"32"`                                     // in ETH
	DomainDeposit      string `name:"domain-deposit" help:"domain for deposit signature" default:"0x03000000"`                     // 0x03000000 for mainnet
	GenesisForkVersion string `name:"genesis-fork-version" help:"genesis fork version for deposit signature" default:"0x00000000"` // 0x00000000 for mainnet
}

func (m *MakeDepositArgs) Run(ctx *Context) error {

	var privateKeyBls *bls.PrivateKey
	if m.PrivateKey == "" {
		var err error
		privateKeyBls, err = bls.GenerateKey()
		if err != nil {
			return fmt.Errorf("failed to generate private key: %w", err)
		}
	} else {
		var err error
		privateKeyBls, err = bls.NewPrivateKeyFromBytes(common.Hex2Bytes(m.PrivateKey))
		if err != nil {
			return fmt.Errorf("failed to create private key from bytes: %w", err)
		}
	}
	withdrawalAddress := common.HexToAddress(m.WithdrawalAddress)
	if withdrawalAddress == (common.Address{}) {
		return fmt.Errorf("invalid withdrawal address: %s", m.WithdrawalAddress)
	}

	publicKey := privateKeyBls.PublicKey()
	if publicKey == nil {
		return errors.New("failed to get public key from private key")
	}
	// get the public key in compressed bytes format
	publicKey48 := common.Bytes48(bls.CompressPublicKey(publicKey))
	// amount in gwei
	amountGwei := m.AmountEth * 1_000_000_000

	var credentials common.Hash
	credentials[0] = 0x2
	copy(credentials[1:], make([]byte, 11))
	copy(credentials[12:], withdrawalAddress[:])

	var genesisForkVersion clparams.ConfigForkVersion
	var genesisForkVersion4 common.Bytes4

	if err := genesisForkVersion4.UnmarshalText([]byte(m.GenesisForkVersion)); err != nil {
		return fmt.Errorf("failed to parse genesis fork version: %w", err)
	}
	genesisForkVersion = clparams.ConfigForkVersion(utils.Bytes4ToUint32(genesisForkVersion4))

	deposit := &cltypes.DepositData{
		PubKey:                publicKey48,
		WithdrawalCredentials: credentials,
		Amount:                amountGwei,
		// Signature:             nil, // will be set later
	}

	// trim 0x prefix if present
	if len(m.DomainDeposit) > 2 && m.DomainDeposit[:2] == "0x" {
		m.DomainDeposit = m.DomainDeposit[2:]
	}

	domainDeposit := common.Hex2Bytes(m.DomainDeposit)

	domain, err := fork.ComputeDomain(
		domainDeposit,
		utils.Uint32ToBytes4(uint32(genesisForkVersion)),
		[32]byte{},
	)

	if err != nil {
		return fmt.Errorf("failed to compute domain: %w", err)
	}

	depositMessageRootForSigning, err := deposit.MessageHash()
	if err != nil {
		return err
	}

	messageToSign := utils.Sha256(depositMessageRootForSigning[:], domain)

	signature := privateKeyBls.Sign(messageToSign[:])
	signatureBytes := signature.Bytes()

	var signature96 common.Bytes96
	if len(signatureBytes) != 96 {
		return fmt.Errorf("signature length is not 96 bytes, got %d bytes", len(signatureBytes))
	}
	copy(signature96[:], signatureBytes)
	deposit.Signature = signature96

	depositTreeRoot, err := deposit.HashSSZ()
	if err != nil {
		return fmt.Errorf("failed to compute deposit tree root: %w", err)
	}

	privateKey := privateKeyBls.Bytes()

	// Print all the details in json format
	depositDetails := map[string]interface{}{
		"deposit":           deposit,
		"deposit_tree_root": common.Hash(depositTreeRoot),
		"private_key":       "0x" + common.Bytes2Hex(privateKey),
	}

	depositJSON, err := json.MarshalIndent(depositDetails, "", "  ")
	if err != nil {
		return fmt.Errorf("failed to marshal deposit details to JSON: %w", err)
	}
	fmt.Println(string(depositJSON))
	return nil
}<|MERGE_RESOLUTION|>--- conflicted
+++ resolved
@@ -22,7 +22,6 @@
 	"encoding/json"
 	"errors"
 	"fmt"
-	"github.com/erigontech/erigon/db/snaptype"
 	"io"
 	"math"
 	"net/http"
@@ -32,6 +31,8 @@
 	"strconv"
 	"strings"
 	"time"
+
+	"github.com/erigontech/erigon/db/snaptype"
 
 	"github.com/spf13/afero"
 	"google.golang.org/grpc"
@@ -54,9 +55,6 @@
 	"github.com/erigontech/erigon/cl/persistence/state/historical_states_reader"
 	"github.com/erigontech/erigon/cl/phase1/core/checkpoint_sync"
 	"github.com/erigontech/erigon/cl/phase1/core/state"
-	"github.com/erigontech/erigon/cl/phase1/network"
-	"github.com/erigontech/erigon/cl/phase1/stages"
-	"github.com/erigontech/erigon/cl/rpc"
 	"github.com/erigontech/erigon/cl/utils"
 	"github.com/erigontech/erigon/cl/utils/bls"
 	"github.com/erigontech/erigon/cl/utils/eth_clock"
@@ -70,7 +68,6 @@
 )
 
 var CLI struct {
-	Chain                     Chain                     `cmd:"" help:"download the entire chain from reqresp network"`
 	DumpSnapshots             DumpSnapshots             `cmd:"" help:"generate caplin snapshots"`
 	CheckSnapshots            CheckSnapshots            `cmd:"" help:"check snapshot folder against content of chain data"`
 	LoopSnapshots             LoopSnapshots             `cmd:"" help:"loop over snapshots"`
@@ -127,75 +124,6 @@
 	return afero.NewBasePathFs(afero.NewBasePathFs(afero.NewOsFs(), fsName), path), nil
 }
 
-type Chain struct {
-	chainCfg
-	withSentinel
-	outputFolder
-}
-
-func (c *Chain) Run(ctx *Context) error {
-	s, err := c.withSentinel.connectSentinel()
-	if err != nil {
-		return err
-	}
-
-	_, beaconConfig, networkType, err := clparams.GetConfigsByNetworkName(c.Chain)
-	if err != nil {
-		return err
-	}
-	log.Root().SetHandler(log.LvlFilterHandler(log.LvlInfo, log.StderrHandler))
-	log.Info("Started chain download", "chain", c.Chain)
-
-	dirs := datadir.New(c.Datadir)
-
-	freezingCfg := ethconfig.Defaults.Snapshot
-	freezingCfg.ChainName = c.Chain
-	csn := freezeblocks.NewCaplinSnapshots(freezingCfg, beaconConfig, dirs, log.Root())
-	bs, err := checkpoint_sync.NewRemoteCheckpointSync(beaconConfig, networkType).GetLatestBeaconState(ctx)
-	if err != nil {
-		return err
-	}
-
-	ethClock := eth_clock.NewEthereumClock(bs.GenesisTime(), bs.GenesisValidatorsRoot(), beaconConfig)
-	db, blobStorage, err := caplin1.OpenCaplinDatabase(ctx, beaconConfig, ethClock, dirs.CaplinIndexing, dirs.CaplinBlobs, nil, false, 0)
-	if err != nil {
-		return err
-	}
-	defer db.Close()
-
-	beacon := rpc.NewBeaconRpcP2P(ctx, s, beaconConfig, ethClock, nil)
-
-	bRoot, err := bs.BlockRoot()
-	if err != nil {
-		return err
-	}
-
-	if err := db.Update(ctx, func(tx kv.RwTx) error {
-		return beacon_indicies.WriteHighestFinalized(tx, bs.Slot())
-	}); err != nil {
-		return err
-	}
-
-	err = beacon.SetStatus(
-		ethClock.GenesisValidatorsRoot(),
-		beaconConfig.GenesisEpoch,
-		ethClock.GenesisValidatorsRoot(),
-		beaconConfig.GenesisSlot)
-	if err != nil {
-		return err
-	}
-
-	downloader := network.NewBackwardBeaconDownloader(ctx, beacon, nil, nil, db)
-<<<<<<< HEAD
-	defer downloader.Close()
-
-	cfg := stages.StageHistoryReconstruction(downloader, antiquary.NewAntiquary(ctx, nil, nil, nil, nil, dirs, nil, nil, nil, nil, nil, nil, nil, false, false, false, false, nil), csn, db, nil, beaconConfig, clparams.CaplinConfig{}, true, bRoot, bs.Slot(), "/tmp", 300*time.Millisecond, nil, nil, blobStorage, log.Root())
-=======
-	cfg := stages.StageHistoryReconstruction(downloader, antiquary.NewAntiquary(ctx, nil, nil, nil, nil, dirs, nil, nil, nil, nil, nil, nil, nil, false, false, false, false, nil), csn, db, nil, beaconConfig, clparams.CaplinConfig{}, true, bRoot, bs.Slot(), "/tmp", 300*time.Millisecond, nil, nil, blobStorage, log.Root(), nil)
->>>>>>> 0ec845af
-	return stages.SpawnStageHistoryDownload(cfg, ctx, log.Root())
-}
-
 type ChainEndpoint struct {
 	Endpoint string `help:"endpoint" default:""`
 	chainCfg
