package main

import (
	"context"
	"fmt"
	"math"
	"strings"
	"time"

	"github.com/ledgerwatch/erigon/turbo/debug"

	lg "github.com/anacrolix/log"
	"github.com/ledgerwatch/erigon-lib/direct"
	downloader3 "github.com/ledgerwatch/erigon-lib/downloader"
	"github.com/ledgerwatch/erigon-lib/metrics"
	state2 "github.com/ledgerwatch/erigon-lib/state"

	"github.com/c2h5oh/datasize"
	"github.com/ledgerwatch/erigon-lib/chain/snapcfg"
	libcommon "github.com/ledgerwatch/erigon-lib/common"
	"github.com/ledgerwatch/erigon-lib/downloader"

	"github.com/ledgerwatch/erigon/cl/abstract"
	"github.com/ledgerwatch/erigon/cl/antiquary"
	"github.com/ledgerwatch/erigon/cl/clparams"
	"github.com/ledgerwatch/erigon/cl/cltypes"
	persistence2 "github.com/ledgerwatch/erigon/cl/persistence"
	"github.com/ledgerwatch/erigon/cmd/caplin/caplin1"
	"github.com/ledgerwatch/erigon/eth/ethconfig"
	"github.com/ledgerwatch/erigon/params"
	"github.com/ledgerwatch/erigon/turbo/snapshotsync"
	"github.com/ledgerwatch/erigon/turbo/snapshotsync/freezeblocks"

	"github.com/ledgerwatch/erigon-lib/common/datadir"
	"github.com/ledgerwatch/erigon-lib/downloader/downloadercfg"
	"github.com/ledgerwatch/erigon-lib/downloader/snaptype"
	"github.com/ledgerwatch/erigon-lib/kv"
	"github.com/ledgerwatch/erigon-lib/kv/mdbx"
	"github.com/ledgerwatch/erigon/cl/persistence"
	"github.com/ledgerwatch/erigon/cl/persistence/beacon_indicies"
	"github.com/ledgerwatch/erigon/cl/persistence/db_config"
	"github.com/ledgerwatch/erigon/cl/persistence/format/snapshot_format"
	"github.com/ledgerwatch/erigon/cl/phase1/core"
	"github.com/ledgerwatch/erigon/cl/phase1/core/state"
	"github.com/ledgerwatch/erigon/cl/phase1/network"
	"github.com/ledgerwatch/erigon/cl/phase1/stages"
	"github.com/ledgerwatch/erigon/cl/rpc"
	"github.com/ledgerwatch/erigon/cl/sentinel/peers"
	"github.com/ledgerwatch/erigon/cl/transition/impl/eth2"
	"github.com/ledgerwatch/erigon/cl/transition/machine"
	"github.com/ledgerwatch/erigon/cl/utils"

	"github.com/jedib0t/go-pretty/v6/progress"
	"github.com/ledgerwatch/erigon-lib/gointerfaces/sentinel"
	"github.com/ledgerwatch/log/v3"
	"github.com/spf13/afero"
	"golang.org/x/sync/errgroup"
	"google.golang.org/grpc"
)

var CLI struct {
	Migrate Migrate `cmd:"" help:"migrate from one state to another"`

	Blocks Blocks `cmd:"" help:"download blocks from reqresp network"`
	Epochs Epochs `cmd:"" help:"download epochs from reqresp network"`

	Chain             Chain             `cmd:"" help:"download the entire chain from reqresp network"`
	DumpSnapshots     DumpSnapshots     `cmd:"" help:"generate caplin snapshots"`
	CheckSnapshots    CheckSnapshots    `cmd:"" help:"check snapshot folder against content of chain data"`
	DownloadSnapshots DownloadSnapshots `cmd:"" help:"download snapshots from webseed"`
	LoopSnapshots     LoopSnapshots     `cmd:"" help:"loop over snapshots"`
}

type chainCfg struct {
	Chain string `help:"chain" default:"mainnet"`
}

func (c *chainCfg) configs() (beaconConfig *clparams.BeaconChainConfig, genesisConfig *clparams.GenesisConfig, err error) {
	genesisConfig, _, beaconConfig, _, err = clparams.GetConfigsByNetworkName(c.Chain)
	return
}

type outputFolder struct {
	Datadir string `help:"datadir" default:"~/.local/share/erigon" type:"existingdir"`
}

type withSentinel struct {
	Sentinel string `help:"sentinel url" default:"localhost:7777"`
}

type withPPROF struct {
	Pprof bool `help:"enable pprof" default:"false"`
}

func (w *withPPROF) withProfile() {
	if w.Pprof {
		debug.StartPProf("localhost:6060", metrics.Setup("localhost:6060", log.Root()))
	}
}

func (w *withSentinel) connectSentinel() (sentinel.SentinelClient, error) {
	// YOLO message size
	gconn, err := grpc.Dial(w.Sentinel, grpc.WithInsecure(), grpc.WithDefaultCallOptions(grpc.MaxCallRecvMsgSize(math.MaxInt)))
	if err != nil {
		return nil, err
	}
	return sentinel.NewSentinelClient(gconn), nil
}

func openFs(fsName string, path string) (afero.Fs, error) {
	return afero.NewBasePathFs(afero.NewBasePathFs(afero.NewOsFs(), fsName), path), nil
}

type Blocks struct {
	chainCfg
	outputFolder
	withSentinel

	FromBlock int `arg:"" name:"from" default:"0"`
	ToBlock   int `arg:"" name:"to" default:"-1"`
}

func (b *Blocks) Run(ctx *Context) error {
	s, err := b.withSentinel.connectSentinel()
	if err != nil {
		return err
	}
	beaconConfig, genesisConfig, err := b.configs()
	if err != nil {
		return err
	}

	beacon := rpc.NewBeaconRpcP2P(ctx, s, beaconConfig, genesisConfig)
	err = beacon.SetStatus(
		genesisConfig.GenesisValidatorRoot,
		beaconConfig.GenesisEpoch,
		genesisConfig.GenesisValidatorRoot,
		beaconConfig.GenesisSlot)
	if err != nil {
		return err
	}

	if b.ToBlock < 0 {
		b.ToBlock = int(utils.GetCurrentSlot(genesisConfig.GenesisTime, beaconConfig.SecondsPerSlot))
	}

	resp, _, err := beacon.SendBeaconBlocksByRangeReq(ctx, uint64(b.FromBlock), uint64(b.ToBlock))
	if err != nil {
		return fmt.Errorf("error get beacon blocks: %w", err)
	}
	aferoFS, err := openFs(b.Datadir, "caplin/beacon")
	if err != nil {
		return err
	}

	db := mdbx.MustOpen("caplin/db")
	if err != nil {
		return err
	}
	defer db.Close()

	tx, err := db.BeginRw(ctx)
	if err != nil {
		return err
	}
	defer tx.Rollback()
	beaconDB := persistence2.NewBeaconChainDatabaseFilesystem(persistence2.NewAferoRawBlockSaver(aferoFS, beaconConfig), nil, beaconConfig)
	for _, vv := range resp {
		err := beaconDB.WriteBlock(ctx, tx, vv, true)
		if err != nil {
			return err
		}
	}
	return nil
}

type Epochs struct {
	chainCfg
	outputFolder
	withSentinel

	Concurrency int `help:"number of epochs to ask concurrently for" name:"concurrency" short:"c" default:"4"`

	FromEpoch int `arg:"" name:"from" default:"0"`
	ToEpoch   int `arg:"" name:"to" default:"-1"`
}

func (b *Epochs) Run(cctx *Context) error {
	ctx := cctx.Context
	s, err := b.withSentinel.connectSentinel()
	if err != nil {
		return err
	}
	beaconConfig, genesisConfig, err := b.configs()
	if err != nil {
		return err
	}

	aferoFS, err := openFs(b.Datadir, "caplin/beacon")
	if err != nil {
		return err
	}

	beaconDB := persistence.NewBeaconChainDatabaseFilesystem(persistence.NewAferoRawBlockSaver(aferoFS, beaconConfig), nil, beaconConfig)

	beacon := rpc.NewBeaconRpcP2P(ctx, s, beaconConfig, genesisConfig)
	rpcSource := persistence2.NewBeaconRpcSource(beacon)

	err = beacon.SetStatus(
		genesisConfig.GenesisValidatorRoot,
		beaconConfig.GenesisEpoch,
		genesisConfig.GenesisValidatorRoot,
		beaconConfig.GenesisSlot)
	if err != nil {
		return err
	}

	if b.ToEpoch < 0 {
		b.ToEpoch = int(utils.GetCurrentEpoch(genesisConfig.GenesisTime, beaconConfig.SecondsPerSlot, beaconConfig.SlotsPerEpoch))
	}

	ctx, cn := context.WithCancel(ctx)
	defer cn()
	egg, ctx := errgroup.WithContext(ctx)

	totalEpochs := (b.ToEpoch - b.FromEpoch + 1)
	pw := progress.NewWriter()
	pw.SetTrackerLength(50)
	pw.SetMessageWidth(24)
	pw.SetStyle(progress.StyleDefault)
	pw.SetUpdateFrequency(time.Millisecond * 100)
	pw.SetTrackerPosition(progress.PositionRight)
	pw.Style().Visibility.Percentage = true
	pw.Style().Visibility.Speed = true
	pw.Style().Visibility.Value = true
	pw.Style().Visibility.ETA = true
	pw.Style().Visibility.ETAOverall = false
	pw.Style().Visibility.Tracker = true
	pw.Style().Visibility.TrackerOverall = false
	pw.Style().Visibility.SpeedOverall = true
	pw.Style().Options.Separator = ""

	go pw.Render()

	total := int64(uint64(totalEpochs) * beaconConfig.SlotsPerEpoch)
	tk := &progress.Tracker{
		Message: fmt.Sprintf("downloading %d blocks", total),
		Total:   total,
		Units:   progress.UnitsDefault,
	}
	pw.AppendTracker(tk)
	tk.UpdateTotal(total)

	egg.SetLimit(b.Concurrency)

	db := mdbx.MustOpen("caplin/db")
	if err != nil {
		return err
	}
	defer db.Close()

	tx, err := db.BeginRw(ctx)
	if err != nil {
		return err
	}
	defer tx.Rollback()
	defer cn()
	for i := b.FromEpoch; i <= b.ToEpoch; i = i + 1 {
		ii := i
		egg.Go(func() error {
			var blocks *peers.PeeredObject[[]*cltypes.SignedBeaconBlock]
			for {
				blocks, err = rpcSource.GetRange(ctx, tx, uint64(ii)*beaconConfig.SlotsPerEpoch, beaconConfig.SlotsPerEpoch)
				if err != nil {
					log.Error("dl error", "err", err, "epoch", ii)
				} else {
					break
				}
			}
			for _, v := range blocks.Data {
				tk.Increment(1)
				_, _ = beaconDB, v
				err := beaconDB.WriteBlock(ctx, tx, v, true)
				if err != nil {
					return err
				}
			}
			return nil
		})
	}
	err = egg.Wait()
	if err != nil {
		return err
	}
	tk.MarkAsDone()
	return tx.Commit()
}

type Migrate struct {
	outputFolder
	chainCfg

	State  string   `arg:"" help:"state to start from (file or later url to checkpoint)"`
	Blocks []string `arg:"" name:"blocks" help:"blocks to migrate, in order" type:"path"`
}

func resolveState(source string, chain chainCfg) (abstract.BeaconState, error) {
	beaconConfig, _, err := chain.configs()
	if err != nil {
		return nil, err
	}
	s := state.New(beaconConfig)
	switch {
	default:
		var stateByte []byte
		if _, stateByte, err = clparams.ParseGenesisSSZToGenesisConfig(
			source,
			beaconConfig.GetCurrentStateVersion(0)); err != nil {
			return nil, err
		}
		if s.DecodeSSZ(stateByte, int(beaconConfig.GetCurrentStateVersion(0))); err != nil {
			return nil, err
		}
		return s, nil
	case strings.HasPrefix(strings.ToLower(source), "http://"), strings.HasPrefix(strings.ToLower(source), "https://"):
	}
	return nil, fmt.Errorf("unknown state format: '%s'", source)
}

func (m *Migrate) getBlock(ctx *Context, block string) (*cltypes.SignedBeaconBlock, error) {
	afs := afero.NewOsFs()

	bts, err := afero.ReadFile(afs, block)
	if err != nil {
		return nil, err
	}
	b, _, err := m.chainCfg.configs()
	if err != nil {
		return nil, err
	}
	blk := cltypes.NewSignedBeaconBlock(b)
	err = blk.DecodeSSZ(bts, 0)
	if err != nil {
		return nil, err
	}

	return blk, nil
}

func (m *Migrate) Run(ctx *Context) error {
	state, err := resolveState(m.State, m.chainCfg)
	if err != nil {
		return err
	}
	// get the machine
	cl := &eth2.Impl{}

	// TODO: two queues for download and transition
	for _, v := range m.Blocks {
		blk, err := m.getBlock(ctx, v)
		if err != nil {
			return err
		}
		err = machine.TransitionState(cl, state, blk)
		if err != nil {
			return err
		}
	}
	return nil
}

type Chain struct {
	chainCfg
	withSentinel
	outputFolder
}

func (c *Chain) Run(ctx *Context) error {
	s, err := c.withSentinel.connectSentinel()
	if err != nil {
		return err
	}

	genesisConfig, _, beaconConfig, networkType, err := clparams.GetConfigsByNetworkName(c.Chain)
	if err != nil {
		return err
	}
	log.Root().SetHandler(log.LvlFilterHandler(log.LvlInfo, log.StderrHandler))
	log.Info("Started chain download", "chain", c.Chain)

	dirs := datadir.New(c.Datadir)
	csn := freezeblocks.NewCaplinSnapshots(ethconfig.BlocksFreezing{}, dirs.Snap, log.Root())

	rawDB := persistence.AferoRawBeaconBlockChainFromOsPath(beaconConfig, dirs.CaplinHistory)
	beaconDB, db, err := caplin1.OpenCaplinDatabase(ctx, db_config.DatabaseConfiguration{PruneDepth: math.MaxUint64}, beaconConfig, rawDB, dirs.CaplinIndexing, nil, false)
	if err != nil {
		return err
	}
	defer db.Close()

	beacon := rpc.NewBeaconRpcP2P(ctx, s, beaconConfig, genesisConfig)

	bs, err := core.RetrieveBeaconState(ctx, beaconConfig, genesisConfig, clparams.GetCheckpointSyncEndpoint(networkType))
	if err != nil {
		return err
	}

	bRoot, err := bs.BlockRoot()
	if err != nil {
		return err
	}

	if err := db.Update(ctx, func(tx kv.RwTx) error {
		return beacon_indicies.WriteHighestFinalized(tx, bs.Slot())
	}); err != nil {
		return err
	}

	err = beacon.SetStatus(
		genesisConfig.GenesisValidatorRoot,
		beaconConfig.GenesisEpoch,
		genesisConfig.GenesisValidatorRoot,
		beaconConfig.GenesisSlot)
	if err != nil {
		return err
	}

	downloader := network.NewBackwardBeaconDownloader(ctx, beacon, db)
	cfg := stages.StageHistoryReconstruction(downloader, antiquary.NewAntiquary(ctx, nil, dirs, nil, nil, nil, nil, nil, nil), csn, beaconDB, db, nil, genesisConfig, beaconConfig, true, true, bRoot, bs.Slot(), "/tmp", log.Root())
	return stages.SpawnStageHistoryDownload(cfg, ctx, log.Root())
}

type DumpSnapshots struct {
	chainCfg
	outputFolder
}

func (c *DumpSnapshots) Run(ctx *Context) error {
	_, _, beaconConfig, _, err := clparams.GetConfigsByNetworkName(c.Chain)
	if err != nil {
		return err
	}
	log.Root().SetHandler(log.LvlFilterHandler(log.LvlDebug, log.StderrHandler))
	log.Info("Started chain download", "chain", c.Chain)

	dirs := datadir.New(c.Datadir)
	log.Root().SetHandler(log.LvlFilterHandler(log.LvlInfo, log.StderrHandler))

	rawDB := persistence.AferoRawBeaconBlockChainFromOsPath(beaconConfig, dirs.CaplinHistory)
	beaconDB, db, err := caplin1.OpenCaplinDatabase(ctx, db_config.DatabaseConfiguration{PruneDepth: math.MaxUint64}, beaconConfig, rawDB, dirs.CaplinIndexing, nil, false)
	if err != nil {
		return err
	}
	var to uint64
	db.View(ctx, func(tx kv.Tx) (err error) {
		to, err = beacon_indicies.ReadHighestFinalized(tx)
		return
	})

	return freezeblocks.DumpBeaconBlocks(ctx, db, beaconDB, 0, to, snaptype.Erigon2RecentMergeLimit, dirs.Tmp, dirs.Snap, 8, log.LvlInfo, log.Root())
}

type CheckSnapshots struct {
	chainCfg
	outputFolder
	withPPROF

	Slot uint64 `name:"slot" help:"slot to check"`
}

func (c *CheckSnapshots) Run(ctx *Context) error {
	_, _, beaconConfig, _, err := clparams.GetConfigsByNetworkName(c.Chain)
	if err != nil {
		return err
	}
	c.withProfile()
	log.Root().SetHandler(log.LvlFilterHandler(log.LvlDebug, log.StderrHandler))
	log.Info("Started the checking process", "chain", c.Chain)
	dirs := datadir.New(c.Datadir)
	log.Root().SetHandler(log.LvlFilterHandler(log.LvlInfo, log.StderrHandler))

	rawDB := persistence.AferoRawBeaconBlockChainFromOsPath(beaconConfig, dirs.CaplinHistory)
	beaconDB, db, err := caplin1.OpenCaplinDatabase(ctx, db_config.DatabaseConfiguration{PruneDepth: math.MaxUint64}, beaconConfig, rawDB, dirs.CaplinIndexing, nil, false)
	if err != nil {
		return err
	}
	var to uint64
	tx, err := db.BeginRo(ctx)
	if err != nil {
		return err
	}
	defer tx.Rollback()

	to, err = beacon_indicies.ReadHighestFinalized(tx)
	if err != nil {
		return err
	}

	to = (to / snaptype.Erigon2RecentMergeLimit) * snaptype.Erigon2RecentMergeLimit

	csn := freezeblocks.NewCaplinSnapshots(ethconfig.BlocksFreezing{}, dirs.Snap, log.Root())
	if err := csn.ReopenFolder(); err != nil {
		return err
	}

	br := &snapshot_format.MockBlockReader{}
	snReader := freezeblocks.NewBeaconSnapshotReader(csn, br, beaconConfig)
	for i := c.Slot; i < to; i++ {
		// Read the original canonical slot
		data, err := beaconDB.GetBlock(ctx, tx, i)
		if err != nil {
			return err
		}
		if data == nil {
			continue
		}
		blk := data.Data
		if blk == nil {
			continue
		}
		// first thing if the block is bellatrix update the mock block reader
		if blk.Version() >= clparams.BellatrixVersion {
			br.Block = blk.Block.Body.ExecutionPayload
		}
		blk2, err := snReader.ReadBlock(i)
		if err != nil {
			log.Error("Error detected in decoding snapshots", "err", err, "slot", i)
			return nil
		}
		if blk2 == nil {
			log.Error("Block not found in snapshot", "slot", i)
			return nil
		}

		hash1, _ := blk.Block.HashSSZ()
		hash2, _ := blk2.Block.HashSSZ()
		if hash1 != hash2 {
			log.Error("Mismatching blocks", "slot", i, "gotSlot", blk2.Block.Slot, "datadir", libcommon.Hash(hash1), "snapshot", libcommon.Hash(hash2))
			return nil
		}
		header, _, _, err := snReader.ReadHeader(i)
		if err != nil {
			return err
		}
		hash3, _ := header.Header.HashSSZ()
		if hash3 != hash2 {
			log.Error("Mismatching blocks", "slot", i, "gotSlot", blk2.Block.Slot, "datadir", libcommon.Hash(hash1), "snapshot", libcommon.Hash(hash3))
			return nil
		}
		log.Info("Successfully checked", "slot", i)
	}
	return nil
}

type LoopSnapshots struct {
	chainCfg
	outputFolder
	withPPROF

	Slot uint64 `name:"slot" help:"slot to check"`
}

func (c *LoopSnapshots) Run(ctx *Context) error {
	c.withProfile()

	_, _, beaconConfig, _, err := clparams.GetConfigsByNetworkName(c.Chain)
	if err != nil {
		return err
	}
	log.Root().SetHandler(log.LvlFilterHandler(log.LvlDebug, log.StderrHandler))
	log.Info("Started the checking process", "chain", c.Chain)

	dirs := datadir.New(c.Datadir)
	log.Root().SetHandler(log.LvlFilterHandler(log.LvlInfo, log.StderrHandler))

	rawDB := persistence.AferoRawBeaconBlockChainFromOsPath(beaconConfig, dirs.CaplinHistory)
	_, db, err := caplin1.OpenCaplinDatabase(ctx, db_config.DatabaseConfiguration{PruneDepth: math.MaxUint64}, beaconConfig, rawDB, dirs.CaplinIndexing, nil, false)
	if err != nil {
		return err
	}
	var to uint64
	tx, err := db.BeginRo(ctx)
	if err != nil {
		return err
	}
	defer tx.Rollback()

	to, err = beacon_indicies.ReadHighestFinalized(tx)
	if err != nil {
		return err
	}

	to = (to / snaptype.Erigon2RecentMergeLimit) * snaptype.Erigon2RecentMergeLimit

	csn := freezeblocks.NewCaplinSnapshots(ethconfig.BlocksFreezing{}, dirs.Snap, log.Root())
	if err := csn.ReopenFolder(); err != nil {
		return err
	}

	br := &snapshot_format.MockBlockReader{}
	snReader := freezeblocks.NewBeaconSnapshotReader(csn, br, beaconConfig)
	start := time.Now()
	for i := c.Slot; i < to; i++ {
		snReader.ReadBlock(i)
	}
	log.Info("Successfully checked", "slot", c.Slot, "time", time.Since(start))
	return nil
}

type DownloadSnapshots struct {
	chainCfg
	outputFolder
}

func (d *DownloadSnapshots) Run(ctx *Context) error {
	webSeeds := snapcfg.KnownWebseeds[d.Chain]
	dirs := datadir.New(d.Datadir)

	_, _, beaconConfig, _, err := clparams.GetConfigsByNetworkName(d.Chain)
	if err != nil {
		return err
	}

	rawDB := persistence.AferoRawBeaconBlockChainFromOsPath(beaconConfig, dirs.CaplinHistory)

	log.Root().SetHandler(log.LvlFilterHandler(log.LvlDebug, log.StderrHandler))

	_, db, err := caplin1.OpenCaplinDatabase(ctx, db_config.DatabaseConfiguration{PruneDepth: math.MaxUint64}, beaconConfig, rawDB, dirs.CaplinIndexing, nil, false)
	if err != nil {
		return err
	}
	tx, err := db.BeginRw(ctx)
	if err != nil {
		return err
	}
	defer tx.Rollback()
	downloadRate, err := datasize.ParseString("16mb")
	if err != nil {
		return err
	}

	uploadRate, err := datasize.ParseString("0mb")
	if err != nil {
		return err
	}
	version := "erigon: " + params.VersionWithCommit(params.GitCommit)

	downloaderCfg, err := downloadercfg.New(dirs, version, lg.Info, downloadRate, uploadRate, 42069, 10, 3, nil, webSeeds, d.Chain)
	if err != nil {
		return err
	}
	downloaderCfg.DownloadTorrentFilesFromWebseed = true
<<<<<<< HEAD
	downlo, err := downloader.New(ctx, downloaderCfg, dirs, log.Root(), log.LvlInfo)
	if err != nil {
		return err
	}
	s, err := state2.NewAggregatorV3(ctx, dirs, 200000, db, log.Root())
=======
	downlo, err := downloader.New(ctx, downloaderCfg, dirs, log.Root(), log.LvlInfo, true)
	if err != nil {
		return err
	}
	s, err := state2.NewAggregatorV3(ctx, dirs.Tmp, dirs.Tmp, 200000, db, log.Root())
>>>>>>> 957a94e5
	if err != nil {
		return err
	}
	downlo.MainLoopInBackground(false)
	bittorrentServer, err := downloader3.NewGrpcServer(downlo)
	if err != nil {
		return fmt.Errorf("new server: %w", err)
	}
	return snapshotsync.WaitForDownloader("CapCliDownloader", ctx, false, snapshotsync.OnlyCaplin, s, tx, freezeblocks.NewBlockReader(freezeblocks.NewRoSnapshots(ethconfig.NewSnapCfg(false, false, false), dirs.Snap, log.Root()), freezeblocks.NewBorRoSnapshots(ethconfig.NewSnapCfg(false, false, false), dirs.Snap, log.Root())), nil, params.ChainConfigByChainName(d.Chain), direct.NewDownloaderClient(bittorrentServer))
}<|MERGE_RESOLUTION|>--- conflicted
+++ resolved
@@ -650,19 +650,11 @@
 		return err
 	}
 	downloaderCfg.DownloadTorrentFilesFromWebseed = true
-<<<<<<< HEAD
-	downlo, err := downloader.New(ctx, downloaderCfg, dirs, log.Root(), log.LvlInfo)
-	if err != nil {
-		return err
-	}
-	s, err := state2.NewAggregatorV3(ctx, dirs, 200000, db, log.Root())
-=======
 	downlo, err := downloader.New(ctx, downloaderCfg, dirs, log.Root(), log.LvlInfo, true)
 	if err != nil {
 		return err
 	}
 	s, err := state2.NewAggregatorV3(ctx, dirs.Tmp, dirs.Tmp, 200000, db, log.Root())
->>>>>>> 957a94e5
 	if err != nil {
 		return err
 	}
