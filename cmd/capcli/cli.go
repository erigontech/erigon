--- conflicted
+++ resolved
@@ -261,11 +261,7 @@
 	}
 	log.Info("Hooked", "uri", baseUri)
 	// Let's fetch the head first
-<<<<<<< HEAD
 	currentBlock, err := retrieveAndSanitizeBlockFromRemoteEndpoint(ctx, beaconConfig, fmt.Sprintf("%s/head", baseUri), nil)
-=======
-	currentBlock, err := core.RetrieveBlock(ctx, beaconConfig, baseUri+"/head", nil)
->>>>>>> cddadda9
 	if err != nil {
 		return fmt.Errorf("failed to retrieve head: %w, uri: %s", err, baseUri+"/head")
 	}
