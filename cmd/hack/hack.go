--- conflicted
+++ resolved
@@ -905,8 +905,6 @@
 	*/
 }
 
-<<<<<<< HEAD
-=======
 func dbSlice(chaindata string, prefix []byte) {
 	db, err := bolt.Open(chaindata, 0600, &bolt.Options{ReadOnly: true})
 	check(err)
@@ -932,22 +930,11 @@
 	check(err)
 }
 
->>>>>>> 508d4976
 func testResolve(chaindata string) {
 	startTime := time.Now()
 	ethDb, err := ethdb.NewBoltDatabase(chaindata)
 	check(err)
 	defer ethDb.Close()
-<<<<<<< HEAD
-	bc, err := core.NewBlockChain(ethDb, nil, params.MainnetChainConfig, ethash.NewFaker(), vm.Config{}, nil)
-	check(err)
-	currentBlock := bc.CurrentBlock()
-	currentBlockNr := currentBlock.NumberU64()
-	fmt.Printf("Current block number: %d\n", currentBlockNr)
-	fmt.Printf("Current block root hash: %x\n", currentBlock.Root())
-	prevBlock := bc.GetBlockByNumber(currentBlockNr - 2)
-	fmt.Printf("Prev block root hash: %x\n", prevBlock.Root())
-=======
 	//bc, err := core.NewBlockChain(ethDb, nil, params.MainnetChainConfig, ethash.NewFaker(), vm.Config{}, nil)
 	//check(err)
 	/*
@@ -959,7 +946,6 @@
 		fmt.Printf("Prev block root hash: %x\n", prevBlock.Root())
 	*/
 	currentBlockNr := 4155652
->>>>>>> 508d4976
 	var contract []byte
 	//contract := common.FromHex("0x578e1f34346cb1067347b2ad256ada250b7853de763bd54110271a39e0cd52750000000000000000")
 	r := trie.NewResolver(10, true, 10000000)
