--- conflicted
+++ resolved
@@ -1174,10 +1174,6 @@
 	ethDb, err := ethdb.NewBoltDatabase(chaindata)
 	check(err)
 	secKey := crypto.Keccak256(account[:])
-<<<<<<< HEAD
-	v, _ := ethDb.Get(dbutils.CurrentStateBucket, secKey)
-=======
->>>>>>> 59f997a6
 	var a accounts.Account
 	ok, err := rawdb.ReadAccount(ethDb, common.BytesToHash(secKey), &a)
 	if err != nil {
@@ -1220,10 +1216,6 @@
 func fixAccount(chaindata string, addrHash common.Hash, storageRoot common.Hash) {
 	ethDb, err := ethdb.NewBoltDatabase(chaindata)
 	check(err)
-<<<<<<< HEAD
-	v, _ := ethDb.Get(dbutils.CurrentStateBucket, addrHash[:])
-=======
->>>>>>> 59f997a6
 	var a accounts.Account
 	if ok, err := rawdb.ReadAccount(ethDb, addrHash, &a); err != nil {
 		panic(err)
@@ -1231,16 +1223,9 @@
 		panic("acc not found")
 	}
 	a.Root = storageRoot
-<<<<<<< HEAD
-	v = make([]byte, a.EncodingLengthForStorage())
-	a.EncodeForStorage(v)
-	err = ethDb.Put(dbutils.CurrentStateBucket, addrHash[:], v)
-	check(err)
-=======
 	if err := rawdb.WriteAccount(ethDb, addrHash, a); err != nil {
 		panic(err)
 	}
->>>>>>> 59f997a6
 }
 
 func nextIncarnation(chaindata string, addrHash common.Hash) {
