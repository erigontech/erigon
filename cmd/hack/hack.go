--- conflicted
+++ resolved
@@ -1075,13 +1075,8 @@
 	switch name {
 	case "mainnet":
 		chainConfig = params.MainnetChainConfig
-<<<<<<< HEAD
-	case "ropsten":
-		chainConfig = params.RopstenChainConfig
 	case "shandong":
 		chainConfig = params.ShandongChainConfig
-=======
->>>>>>> 9d20045a
 	case "sepolia":
 		chainConfig = params.SepoliaChainConfig
 	case "rinkeby":
