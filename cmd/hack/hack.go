package main

import (
	"bufio"
	"bytes"
	"context"
	"encoding/binary"
	"flag"
	"fmt"
	"io/ioutil"
	"math/big"
	"os"
	"os/signal"
	"runtime"
	"runtime/pprof"
	"sort"
	"strings"
	"syscall"
	"time"

	"github.com/RoaringBitmap/roaring/roaring64"
	"github.com/holiman/uint256"
	"github.com/ledgerwatch/erigon-lib/kv"
	"github.com/ledgerwatch/erigon-lib/kv/mdbx"
	"github.com/ledgerwatch/erigon/consensus/ethash"
	"github.com/ledgerwatch/erigon/consensus/misc"
	"github.com/ledgerwatch/erigon/core"
	"github.com/ledgerwatch/erigon/ethdb/cbor"
	"github.com/ledgerwatch/erigon/params"
	"github.com/wcharczuk/go-chart/v2"

	hackdb "github.com/ledgerwatch/erigon/cmd/hack/db"
	"github.com/ledgerwatch/erigon/cmd/hack/flow"
	"github.com/ledgerwatch/erigon/cmd/hack/tool"
	"github.com/ledgerwatch/erigon/common"
	"github.com/ledgerwatch/erigon/common/changeset"
	"github.com/ledgerwatch/erigon/common/dbutils"
	"github.com/ledgerwatch/erigon/common/paths"
	"github.com/ledgerwatch/erigon/core/rawdb"
	"github.com/ledgerwatch/erigon/core/state"
	"github.com/ledgerwatch/erigon/core/types"
	"github.com/ledgerwatch/erigon/core/types/accounts"
	"github.com/ledgerwatch/erigon/core/vm"
	"github.com/ledgerwatch/erigon/eth/stagedsync"
	"github.com/ledgerwatch/erigon/eth/stagedsync/stages"
	"github.com/ledgerwatch/erigon/ethdb"
	"github.com/ledgerwatch/erigon/migrations"
	"github.com/ledgerwatch/erigon/rlp"
	"github.com/ledgerwatch/erigon/turbo/trie"
	"github.com/ledgerwatch/log/v3"
)

var (
	verbosity  = flag.Uint("verbosity", 3, "Logging verbosity: 0=silent, 1=error, 2=warn, 3=info, 4=debug, 5=detail (default 3)")
	action     = flag.String("action", "", "action to execute")
	cpuprofile = flag.String("cpuprofile", "", "write cpu profile `file`")
	rewind     = flag.Int("rewind", 1, "rewind to given number of blocks")
	block      = flag.Int("block", 1, "specifies a block number for operation")
	blockTotal = flag.Int("blocktotal", 1, "specifies a total amount of blocks to process")
	account    = flag.String("account", "0x", "specifies account to investigate")
	name       = flag.String("name", "", "name to add to the file names")
	chaindata  = flag.String("chaindata", "chaindata", "path to the chaindata database file")
	bucket     = flag.String("bucket", "", "bucket in the database")
	hash       = flag.String("hash", "0x00", "image for preimage or state root for testBlockHashes action")
)

func readData(filename string) (blocks []float64, hours []float64, dbsize []float64, trienodes []float64, heap []float64) {
	err := chart.ReadLines(filename, func(line string) error {
		parts := strings.Split(line, ",")
		blocks = append(blocks, tool.ParseFloat64(strings.Trim(parts[0], " ")))
		hours = append(hours, tool.ParseFloat64(strings.Trim(parts[1], " ")))
		dbsize = append(dbsize, tool.ParseFloat64(strings.Trim(parts[2], " ")))
		trienodes = append(trienodes, tool.ParseFloat64(strings.Trim(parts[3], " ")))
		heap = append(heap, tool.ParseFloat64(strings.Trim(parts[4], " ")))
		return nil
	})
	if err != nil {
		fmt.Println(err.Error())
	}
	return
}

func notables() []chart.GridLine {
	return []chart.GridLine{
		{Value: 1.0},
		{Value: 2.0},
		{Value: 3.0},
		{Value: 4.0},
		{Value: 5.0},
		{Value: 6.0},
	}
}

func days() []chart.GridLine {
	return []chart.GridLine{
		{Value: 24.0},
		{Value: 48.0},
		{Value: 72.0},
		{Value: 96.0},
		{Value: 120.0},
		{Value: 144.0},
		{Value: 168.0},
		{Value: 192.0},
		{Value: 216.0},
		{Value: 240.0},
		{Value: 264.0},
		{Value: 288.0},
	}
}

func mychart() {
	blocks, hours, dbsize, trienodes, heap := readData("bolt.csv")
	blocks0, hours0, dbsize0, _, _ := readData("badger.csv")
	mainSeries := &chart.ContinuousSeries{
		Name: "Cumulative sync time (bolt)",
		Style: chart.Style{
			StrokeColor: chart.ColorBlue,
			FillColor:   chart.ColorBlue.WithAlpha(100),
		},
		XValues: blocks,
		YValues: hours,
	}
	badgerSeries := &chart.ContinuousSeries{
		Name: "Cumulative sync time (badger)",
		Style: chart.Style{
			StrokeColor: chart.ColorRed,
			FillColor:   chart.ColorRed.WithAlpha(100),
		},
		XValues: blocks0,
		YValues: hours0,
	}
	dbsizeSeries := &chart.ContinuousSeries{
		Name: "Database size (bolt)",
		Style: chart.Style{

			StrokeColor: chart.ColorBlack,
		},
		YAxis:   chart.YAxisSecondary,
		XValues: blocks,
		YValues: dbsize,
	}
	dbsizeSeries0 := &chart.ContinuousSeries{
		Name: "Database size (badger)",
		Style: chart.Style{

			StrokeColor: chart.ColorOrange,
		},
		YAxis:   chart.YAxisSecondary,
		XValues: blocks,
		YValues: dbsize0,
	}

	graph1 := chart.Chart{
		Width:  1280,
		Height: 720,
		Background: chart.Style{
			Padding: chart.Box{
				Top: 50,
			},
		},
		YAxis: chart.YAxis{
			Name:      "Elapsed time",
			NameStyle: chart.Shown(),
			Style:     chart.Shown(),
			TickStyle: chart.Style{
				TextRotationDegrees: 45.0,
			},
			ValueFormatter: func(v interface{}) string {
				return fmt.Sprintf("%d h", int(v.(float64)))
			},
			GridMajorStyle: chart.Style{

				StrokeColor: chart.ColorBlue,
				StrokeWidth: 1.0,
			},
			GridLines: days(),
		},
		YAxisSecondary: chart.YAxis{
			NameStyle: chart.Shown(),
			Style:     chart.Shown(),
			TickStyle: chart.Style{
				TextRotationDegrees: 45.0,
			},
			ValueFormatter: func(v interface{}) string {
				return fmt.Sprintf("%d G", int(v.(float64)))
			},
		},
		XAxis: chart.XAxis{
			Name:  "Blocks, million",
			Style: chart.Style{},
			ValueFormatter: func(v interface{}) string {
				return fmt.Sprintf("%.3fm", v.(float64))
			},
			GridMajorStyle: chart.Style{

				StrokeColor: chart.ColorAlternateGray,
				StrokeWidth: 1.0,
			},
			GridLines: notables(),
		},
		Series: []chart.Series{
			mainSeries,
			badgerSeries,
			dbsizeSeries,
			dbsizeSeries0,
		},
	}

	graph1.Elements = []chart.Renderable{chart.LegendThin(&graph1)}

	buffer := bytes.NewBuffer([]byte{})
	err := graph1.Render(chart.PNG, buffer)
	tool.Check(err)
	err = ioutil.WriteFile("chart1.png", buffer.Bytes(), 0644)
	tool.Check(err)

	heapSeries := &chart.ContinuousSeries{
		Name: "Allocated heap",
		Style: chart.Style{

			StrokeColor: chart.ColorYellow,
			FillColor:   chart.ColorYellow.WithAlpha(100),
		},
		XValues: blocks,
		YValues: heap,
	}
	trienodesSeries := &chart.ContinuousSeries{
		Name: "Trie nodes",
		Style: chart.Style{

			StrokeColor: chart.ColorGreen,
		},
		YAxis:   chart.YAxisSecondary,
		XValues: blocks,
		YValues: trienodes,
	}
	graph2 := chart.Chart{
		Width:  1280,
		Height: 720,
		Background: chart.Style{
			Padding: chart.Box{
				Top: 50,
			},
		},
		YAxis: chart.YAxis{
			Name:      "Allocated heap",
			NameStyle: chart.Shown(),
			Style:     chart.Shown(),
			TickStyle: chart.Style{
				TextRotationDegrees: 45.0,
			},
			ValueFormatter: func(v interface{}) string {
				return fmt.Sprintf("%.1f G", v.(float64))
			},
			GridMajorStyle: chart.Style{

				StrokeColor: chart.ColorYellow,
				StrokeWidth: 1.0,
			},
			GridLines: days(),
		},
		YAxisSecondary: chart.YAxis{
			NameStyle: chart.Shown(),
			Style:     chart.Shown(),
			TickStyle: chart.Style{
				TextRotationDegrees: 45.0,
			},
			ValueFormatter: func(v interface{}) string {
				return fmt.Sprintf("%.1f m", v.(float64))
			},
		},
		XAxis: chart.XAxis{
			Name:  "Blocks, million",
			Style: chart.Style{},
			ValueFormatter: func(v interface{}) string {
				return fmt.Sprintf("%.3fm", v.(float64))
			},
			GridMajorStyle: chart.Style{

				StrokeColor: chart.ColorAlternateGray,
				StrokeWidth: 1.0,
			},
			GridLines: notables(),
		},
		Series: []chart.Series{
			heapSeries,
			trienodesSeries,
		},
	}

	graph2.Elements = []chart.Renderable{chart.LegendThin(&graph2)}
	buffer.Reset()
	err = graph2.Render(chart.PNG, buffer)
	tool.Check(err)
	err = ioutil.WriteFile("chart2.png", buffer.Bytes(), 0644)
	tool.Check(err)
}

func bucketStats(chaindata string) error {
	/*
		ethDb := mdbx.MustOpen(chaindata)
		defer ethDb.Close()

		var bucketList []string
		if err1 := ethDb.View(context.Background(), func(txa kv.Tx) error {
			if bl, err := txa.(kv.BucketMigrator).ListBuckets(); err == nil {
				bucketList = bl
			} else {
				return err
			}
			return nil
		}); err1 != nil {
			ethDb.Close()
			return err1
		}
		fmt.Printf(",BranchPageN,LeafPageN,OverflowN,Entries\n")
		switch db := ethDb.(type) {
		case *mdbx.MdbxKV:
			type MdbxStat interface {
				BucketStat(name string) (*mdbx.Stat, error)
			}

			if err := db.View(context.Background(), func(tx kv.Tx) error {
				for _, bucket := range bucketList {
					bs, statErr := tx.(MdbxStat).BucketStat(bucket)
					tool.Check(statErr)
					fmt.Printf("%s,%d,%d,%d,%d\n", bucket,
						bs.BranchPages, bs.LeafPages, bs.OverflowPages, bs.Entries)
				}
				bs, statErr := tx.(MdbxStat).BucketStat("freelist")
				tool.Check(statErr)
				fmt.Printf("%s,%d,%d,%d,%d\n", "freelist", bs.BranchPages, bs.LeafPages, bs.OverflowPages, bs.Entries)
				return nil
			}); err != nil {
				panic(err)
			}
		}
	*/
	return nil
}

func readTrieLog() ([]float64, map[int][]float64, []float64) {
	data, err := ioutil.ReadFile("dust/hack.log")
	tool.Check(err)
	thresholds := []float64{}
	counts := map[int][]float64{}
	for i := 2; i <= 16; i++ {
		counts[i] = []float64{}
	}
	shorts := []float64{}
	lines := bytes.Split(data, []byte("\n"))
	for _, line := range lines {
		if bytes.HasPrefix(line, []byte("Threshold:")) {
			tokens := bytes.Split(line, []byte(" "))
			if len(tokens) == 23 {
				wei := tool.ParseFloat64(string(tokens[1]))
				thresholds = append(thresholds, wei)
				for i := 2; i <= 16; i++ {
					pair := bytes.Split(tokens[i+3], []byte(":"))
					counts[i] = append(counts[i], tool.ParseFloat64(string(pair[1])))
				}
				pair := bytes.Split(tokens[21], []byte(":"))
				shorts = append(shorts, tool.ParseFloat64(string(pair[1])))
			}
		}
	}
	return thresholds, counts, shorts
}

func trieChart() {
	thresholds, counts, shorts := readTrieLog()
	fmt.Printf("%d %d %d\n", len(thresholds), len(counts), len(shorts))
	shortsSeries := &chart.ContinuousSeries{
		Name: "Short nodes",
		Style: chart.Style{

			StrokeColor: chart.ColorBlue,
			FillColor:   chart.ColorBlue.WithAlpha(100),
		},
		XValues: thresholds,
		YValues: shorts,
	}
	countSeries := make(map[int]*chart.ContinuousSeries)
	for i := 2; i <= 16; i++ {
		countSeries[i] = &chart.ContinuousSeries{
			Name: fmt.Sprintf("%d-nodes", i),
			Style: chart.Style{

				StrokeColor: chart.GetAlternateColor(i),
			},
			XValues: thresholds,
			YValues: counts[i],
		}
	}
	xaxis := &chart.XAxis{
		Name:  "Dust theshold",
		Style: chart.Style{},
		ValueFormatter: func(v interface{}) string {
			return fmt.Sprintf("%d wei", int(v.(float64)))
		},
		GridMajorStyle: chart.Style{

			StrokeColor: chart.DefaultStrokeColor,
			StrokeWidth: 1.0,
		},
		Range: &chart.ContinuousRange{
			Min: thresholds[0],
			Max: thresholds[len(thresholds)-1],
		},
		Ticks: []chart.Tick{
			{Value: 0.0, Label: "0"},
			{Value: 1.0, Label: "wei"},
			{Value: 10.0, Label: "10"},
			{Value: 100.0, Label: "100"},
			{Value: 1e3, Label: "1e3"},
			{Value: 1e4, Label: "1e4"},
			{Value: 1e5, Label: "1e5"},
			{Value: 1e6, Label: "1e6"},
			{Value: 1e7, Label: "1e7"},
			{Value: 1e8, Label: "1e8"},
			{Value: 1e9, Label: "1e9"},
			{Value: 1e10, Label: "1e10"},
			//{1e15, "finney"},
			//{1e18, "ether"},
		},
	}

	graph3 := chart.Chart{
		Width:  1280,
		Height: 720,
		Background: chart.Style{
			Padding: chart.Box{
				Top: 50,
			},
		},
		XAxis: *xaxis,
		YAxis: chart.YAxis{
			Name:      "Node count",
			NameStyle: chart.Shown(),
			Style:     chart.Shown(),
			TickStyle: chart.Style{
				TextRotationDegrees: 45.0,
			},
			ValueFormatter: func(v interface{}) string {
				return fmt.Sprintf("%dm", int(v.(float64)/1e6))
			},
			GridMajorStyle: chart.Style{

				StrokeColor: chart.DefaultStrokeColor,
				StrokeWidth: 1.0,
			},
		},
		Series: []chart.Series{
			shortsSeries,
		},
	}
	graph3.Elements = []chart.Renderable{chart.LegendThin(&graph3)}
	buffer := bytes.NewBuffer([]byte{})
	err := graph3.Render(chart.PNG, buffer)
	tool.Check(err)
	err = ioutil.WriteFile("chart3.png", buffer.Bytes(), 0644)
	tool.Check(err)
	graph4 := chart.Chart{
		Width:  1280,
		Height: 720,
		Background: chart.Style{
			Padding: chart.Box{
				Top: 50,
			},
		},
		XAxis: *xaxis,
		YAxis: chart.YAxis{
			Name:      "Node count",
			NameStyle: chart.Shown(),
			Style:     chart.Shown(),
			TickStyle: chart.Style{
				TextRotationDegrees: 45.0,
			},
			ValueFormatter: func(v interface{}) string {
				return fmt.Sprintf("%.2fm", v.(float64)/1e6)
			},
			GridMajorStyle: chart.Style{

				StrokeColor: chart.DefaultStrokeColor,
				StrokeWidth: 1.0,
			},
		},
		Series: []chart.Series{
			countSeries[2],
			countSeries[3],
		},
	}
	graph4.Elements = []chart.Renderable{chart.LegendThin(&graph4)}
	buffer = bytes.NewBuffer([]byte{})
	err = graph4.Render(chart.PNG, buffer)
	tool.Check(err)
	err = ioutil.WriteFile("chart4.png", buffer.Bytes(), 0644)
	tool.Check(err)
	graph5 := chart.Chart{
		Width:  1280,
		Height: 720,
		Background: chart.Style{
			Padding: chart.Box{
				Top: 50,
			},
		},
		XAxis: *xaxis,
		YAxis: chart.YAxis{
			Name:      "Node count",
			NameStyle: chart.Shown(),
			Style:     chart.Shown(),
			TickStyle: chart.Style{
				TextRotationDegrees: 45.0,
			},
			ValueFormatter: func(v interface{}) string {
				return fmt.Sprintf("%.2fk", v.(float64)/1e3)
			},
			GridMajorStyle: chart.Style{

				StrokeColor: chart.DefaultStrokeColor,
				StrokeWidth: 1.0,
			},
		},
		Series: []chart.Series{
			countSeries[4],
			countSeries[5],
			countSeries[6],
			countSeries[7],
			countSeries[8],
			countSeries[9],
			countSeries[10],
			countSeries[11],
			countSeries[12],
			countSeries[13],
			countSeries[14],
			countSeries[15],
			countSeries[16],
		},
	}
	graph5.Elements = []chart.Renderable{chart.LegendThin(&graph5)}
	buffer = bytes.NewBuffer([]byte{})
	err = graph5.Render(chart.PNG, buffer)
	tool.Check(err)
	err = ioutil.WriteFile("chart5.png", buffer.Bytes(), 0644)
	tool.Check(err)
}

func dbSlice(chaindata string, bucket string, prefix []byte) {
	db := mdbx.MustOpen(chaindata)
	defer db.Close()
	if err := db.View(context.Background(), func(tx kv.Tx) error {
		c, err := tx.Cursor(bucket)
		if err != nil {
			return err
		}
		for k, v, err := c.Seek(prefix); k != nil && bytes.HasPrefix(k, prefix); k, v, err = c.Next() {
			if err != nil {
				return err
			}
			fmt.Printf("db.Put([]byte(\"%s\"), common.FromHex(\"%x\"), common.FromHex(\"%x\"))\n", bucket, k, v)
		}
		return nil
	}); err != nil {
		panic(err)
	}
}

func hashFile() {
	f, err := os.Open("/Users/alexeyakhunov/mygit/go-ethereum/geth.log")
	tool.Check(err)
	defer f.Close()
	w, err := os.Create("/Users/alexeyakhunov/mygit/go-ethereum/geth_read.log")
	tool.Check(err)
	defer w.Close()
	scanner := bufio.NewScanner(f)
	count := 0
	for scanner.Scan() {
		line := scanner.Text()
		if strings.HasPrefix(line, "ResolveWithDb") || strings.HasPrefix(line, "Error") ||
			strings.HasPrefix(line, "0000000000000000000000000000000000000000000000000000000000000000") ||
			strings.HasPrefix(line, "ERROR") || strings.HasPrefix(line, "tc{") {
			fmt.Printf("%d %s\n", count, line)
			count++
		} else if count == 66 {
			w.WriteString(line)
			w.WriteString("\n")
		}
	}
	fmt.Printf("%d lines scanned\n", count)
}

func rlpIndices() {
	keybuf := new(bytes.Buffer)
	for i := 0; i < 512; i++ {
		keybuf.Reset()
		rlp.Encode(keybuf, uint(i))
		fmt.Printf("Encoding of %d is %x\n", i, keybuf.Bytes())
	}
}

func printFullNodeRLPs() {
	trie.FullNode1()
	trie.FullNode2()
	trie.FullNode3()
	trie.FullNode4()
	trie.ShortNode1()
	trie.ShortNode2()
	trie.Hash1()
	trie.Hash2()
	trie.Hash3()
	trie.Hash4()
	trie.Hash5()
	trie.Hash6()
	trie.Hash7()
}

// Searches 1000 blocks from the given one to try to find the one with the given state root hash
func testBlockHashes(chaindata string, block int, stateRoot common.Hash) {
	ethDb := mdbx.MustOpen(chaindata)
	defer ethDb.Close()
	tool.Check(ethDb.View(context.Background(), func(tx kv.Tx) error {
		blocksToSearch := 10000000
		for i := uint64(block); i < uint64(block+blocksToSearch); i++ {
			hash, err := rawdb.ReadCanonicalHash(tx, i)
			if err != nil {
				panic(err)
			}
			header := rawdb.ReadHeader(tx, hash, i)
			if header.Root == stateRoot || stateRoot == (common.Hash{}) {
				fmt.Printf("\n===============\nCanonical hash for %d: %x\n", i, hash)
				fmt.Printf("Header.Root: %x\n", header.Root)
				fmt.Printf("Header.TxHash: %x\n", header.TxHash)
				fmt.Printf("Header.UncleHash: %x\n", header.UncleHash)
			}
		}
		return nil
	}))
}

func printCurrentBlockNumber(chaindata string) {
	ethDb := mdbx.MustOpen(chaindata)
	defer ethDb.Close()
	ethDb.View(context.Background(), func(tx kv.Tx) error {
		hash := rawdb.ReadHeadBlockHash(tx)
		number := rawdb.ReadHeaderNumber(tx, hash)
		fmt.Printf("Block number: %d\n", *number)
		return nil
	})
}

func printTxHashes() {
	db := mdbx.MustOpen(paths.DefaultDataDir() + "/geth/chaindata")
	defer db.Close()
	if err := db.View(context.Background(), func(tx kv.Tx) error {
		for b := uint64(0); b < uint64(100000); b++ {
			hash, err := rawdb.ReadCanonicalHash(tx, b)
			tool.Check(err)
			block := rawdb.ReadBlock(tx, hash, b)
			if block == nil {
				break
			}
			for _, tx := range block.Transactions() {
				fmt.Printf("%x\n", tx.Hash())
			}
		}
		return nil
	}); err != nil {
		panic(err)
	}
}

func readTrie(filename string) *trie.Trie {
	f, err := os.Open(filename)
	tool.Check(err)
	defer f.Close()
	t, err := trie.Load(f)
	tool.Check(err)
	return t
}

func invTree(wrong, right, diff string, name string) {
	fmt.Printf("Reading trie...\n")
	t1 := readTrie(fmt.Sprintf("%s_%s.txt", wrong, name))
	fmt.Printf("Root hash: %x\n", t1.Hash())
	fmt.Printf("Reading trie 2...\n")
	t2 := readTrie(fmt.Sprintf("%s_%s.txt", right, name))
	fmt.Printf("Root hash: %x\n", t2.Hash())
	c, err := os.Create(fmt.Sprintf("%s_%s.txt", diff, name))
	tool.Check(err)
	defer c.Close()
	t1.PrintDiff(t2, c)
}

func readAccount(chaindata string, account common.Address) error {
	db := mdbx.MustOpen(chaindata)
	defer db.Close()

	tx, txErr := db.BeginRo(context.Background())
	if txErr != nil {
		return txErr
	}
	defer tx.Rollback()

	a, err := state.NewPlainStateReader(tx).ReadAccountData(account)
	if err != nil {
		return err
	} else if a == nil {
		return fmt.Errorf("acc not found")
	}
	fmt.Printf("CodeHash:%x\nIncarnation:%d\n", a.CodeHash, a.Incarnation)

	c, err := tx.Cursor(kv.PlainState)
	if err != nil {
		return err
	}
	for k, v, e := c.Seek(account.Bytes()); k != nil && e == nil; k, v, e = c.Next() {
		if e != nil {
			return e
		}
		if !bytes.HasPrefix(k, account.Bytes()) {
			break
		}
		fmt.Printf("%x => %x\n", k, v)
	}
	return nil
}

func nextIncarnation(chaindata string, addrHash common.Hash) {
	ethDb := mdbx.MustOpen(chaindata)
	defer ethDb.Close()
	var found bool
	var incarnationBytes [common.IncarnationLength]byte
	startkey := make([]byte, common.HashLength+common.IncarnationLength+common.HashLength)
	var fixedbits = 8 * common.HashLength
	copy(startkey, addrHash[:])
	tool.Check(ethDb.View(context.Background(), func(tx kv.Tx) error {
		c, err := tx.Cursor(kv.HashedStorage)
		if err != nil {
			return err
		}
		defer c.Close()
		return ethdb.Walk(c, startkey, fixedbits, func(k, v []byte) (bool, error) {
			fmt.Printf("Incarnation(z): %d\n", 0)
			copy(incarnationBytes[:], k[common.HashLength:])
			found = true
			return false, nil
		})
	}))
	if found {
		fmt.Printf("Incarnation: %d\n", (binary.BigEndian.Uint64(incarnationBytes[:]))+1)
		return
	}
	fmt.Printf("Incarnation(f): %d\n", state.FirstContractIncarnation)
}

func repairCurrent() {
	historyDb := mdbx.MustOpen("/Volumes/tb4/erigon/ropsten/geth/chaindata")
	defer historyDb.Close()
	currentDb := mdbx.MustOpen("statedb")
	defer currentDb.Close()
	tool.Check(historyDb.Update(context.Background(), func(tx kv.RwTx) error {
		return tx.ClearBucket(kv.HashedStorage)
	}))
	tool.Check(historyDb.Update(context.Background(), func(tx kv.RwTx) error {
		newB, err := tx.RwCursor(kv.HashedStorage)
		if err != nil {
			return err
		}
		count := 0
		if err := currentDb.View(context.Background(), func(ctx kv.Tx) error {
			c, err := ctx.Cursor(kv.HashedStorage)
			if err != nil {
				return err
			}
			for k, v, err := c.First(); k != nil; k, v, err = c.Next() {
				if err != nil {
					return err
				}
				tool.Check(newB.Put(k, v))
				count++
				if count == 10000 {
					fmt.Printf("Copied %d storage items\n", count)
				}
			}
			return nil
		}); err != nil {
			return err
		}
		return nil
	}))
}

func dumpStorage() {
	db := mdbx.MustOpen(paths.DefaultDataDir() + "/geth/chaindata")
	defer db.Close()
	if err := db.View(context.Background(), func(tx kv.Tx) error {
		return tx.ForEach(kv.StorageHistory, nil, func(k, v []byte) error {
			fmt.Printf("%x %x\n", k, v)
			return nil
		})
	}); err != nil {
		panic(err)
	}
}

func printBucket(chaindata string) {
	db := mdbx.MustOpen(chaindata)
	defer db.Close()
	f, err := os.Create("bucket.txt")
	tool.Check(err)
	defer f.Close()
	fb := bufio.NewWriter(f)
	defer fb.Flush()
	if err := db.View(context.Background(), func(tx kv.Tx) error {
		c, err := tx.Cursor(kv.StorageHistory)
		if err != nil {
			return err
		}
		for k, v, err := c.First(); k != nil; k, v, err = c.Next() {
			if err != nil {
				return err
			}
			fmt.Fprintf(fb, "%x %x\n", k, v)
		}
		return nil
	}); err != nil {
		panic(err)
	}
}

func ValidateTxLookups2(chaindata string) {
	db := mdbx.MustOpen(chaindata)
	defer db.Close()
	startTime := time.Now()
	sigs := make(chan os.Signal, 1)
	interruptCh := make(chan bool, 1)
	signal.Notify(sigs, syscall.SIGINT, syscall.SIGTERM)
	go func() {
		<-sigs
		interruptCh <- true
	}()
	var blockNum uint64 = 1
	validateTxLookups2(db, blockNum, interruptCh)
	log.Info("All done", "duration", time.Since(startTime))
}

func validateTxLookups2(db kv.RwDB, startBlock uint64, interruptCh chan bool) {
	tx, err := db.BeginRo(context.Background())
	if err != nil {
		panic(err)
	}
	defer tx.Rollback()
	blockNum := startBlock
	iterations := 0
	var interrupt bool
	// Validation Process
	blockBytes := big.NewInt(0)
	for !interrupt {
		blockHash, err := rawdb.ReadCanonicalHash(tx, blockNum)
		tool.Check(err)
		body := rawdb.ReadBodyWithTransactions(tx, blockHash, blockNum)

		if body == nil {
			break
		}

		select {
		case interrupt = <-interruptCh:
			log.Info("interrupted, please wait for cleanup...")
		default:
		}
		blockBytes.SetUint64(blockNum)
		bn := blockBytes.Bytes()

		for _, txn := range body.Transactions {
			val, err := tx.GetOne(kv.TxLookup, txn.Hash().Bytes())
			iterations++
			if iterations%100000 == 0 {
				log.Info("Validated", "entries", iterations, "number", blockNum)
			}
			if !bytes.Equal(val, bn) {
				tool.Check(err)
				panic(fmt.Sprintf("Validation process failed(%d). Expected %b, got %b", iterations, bn, val))
			}
		}
		blockNum++
	}
}

func getModifiedAccounts(chaindata string) {
	// TODO(tjayrush): The call to GetModifiedAccounts needs a database tx
	fmt.Println("hack - getModiiedAccounts is temporarily disabled.")
	db := mdbx.MustOpen(chaindata)
	defer db.Close()
	tool.Check(db.View(context.Background(), func(tx kv.Tx) error {
		addrs, err := changeset.GetModifiedAccounts(tx, 49300, 49400)
		tool.Check(err)
		fmt.Printf("Len(addrs)=%d\n", len(addrs))
		return nil
	}))
}

type Receiver struct {
	defaultReceiver *trie.RootHashAggregator
	accountMap      map[string]*accounts.Account
	storageMap      map[string][]byte
	unfurlList      []string
	currentIdx      int
}

func (r *Receiver) Root() common.Hash { panic("don't call me") }
func (r *Receiver) Receive(
	itemType trie.StreamItem,
	accountKey []byte,
	storageKey []byte,
	accountValue *accounts.Account,
	storageValue []byte,
	hash []byte,
	hasTree bool,
	cutoff int,
) error {
	for r.currentIdx < len(r.unfurlList) {
		ks := r.unfurlList[r.currentIdx]
		k := []byte(ks)
		var c int
		switch itemType {
		case trie.StorageStreamItem, trie.SHashStreamItem:
			c = bytes.Compare(k, storageKey)
		case trie.AccountStreamItem, trie.AHashStreamItem:
			c = bytes.Compare(k, accountKey)
		case trie.CutoffStreamItem:
			c = -1
		}
		if c > 0 {
			return r.defaultReceiver.Receive(itemType, accountKey, storageKey, accountValue, storageValue, hash, hasTree, cutoff)
		}
		if len(k) > common.HashLength {
			v := r.storageMap[ks]
			if len(v) > 0 {
				if err := r.defaultReceiver.Receive(trie.StorageStreamItem, nil, k, nil, v, nil, hasTree, 0); err != nil {
					return err
				}
			}
		} else {
			v := r.accountMap[ks]
			if v != nil {
				if err := r.defaultReceiver.Receive(trie.AccountStreamItem, k, nil, v, nil, nil, hasTree, 0); err != nil {
					return err
				}
			}
		}
		r.currentIdx++
		if c == 0 {
			return nil
		}
	}
	// We ran out of modifications, simply pass through
	return r.defaultReceiver.Receive(itemType, accountKey, storageKey, accountValue, storageValue, hash, hasTree, cutoff)
}

func (r *Receiver) Result() trie.SubTries {
	return r.defaultReceiver.Result()
}

func regenerate(chaindata string) error {
	db := mdbx.MustOpen(chaindata)
	defer db.Close()
	tx, err := db.BeginRw(context.Background())
	if err != nil {
		return err
	}
	defer tx.Rollback()

	tool.Check(stagedsync.ResetIH(tx))
	to, err := stages.GetStageProgress(tx, stages.HashState)
	if err != nil {
		return err
	}
	hash, err := rawdb.ReadCanonicalHash(tx, to)
	if err != nil {
		return err
	}
	syncHeadHeader := rawdb.ReadHeader(tx, hash, to)
	expectedRootHash := syncHeadHeader.Root
	_, err = stagedsync.RegenerateIntermediateHashes("", tx, stagedsync.StageTrieCfg(db, true, true, ""), expectedRootHash, nil)
	tool.Check(err)
	log.Info("Regeneration ended")
	return tx.Commit()
}

func testGetProof(chaindata string, address common.Address, rewind int, regen bool) error {
	if regen {
		if err := regenerate(chaindata); err != nil {
			return err
		}
	}
	storageKeys := []string{}
	var m runtime.MemStats
	runtime.ReadMemStats(&m)
	db := mdbx.MustOpen(chaindata)
	defer db.Close()
	tx, err1 := db.BeginRo(context.Background())
	if err1 != nil {
		return err1
	}
	defer tx.Rollback()

	headHash := rawdb.ReadHeadBlockHash(tx)
	headNumber := rawdb.ReadHeaderNumber(tx, headHash)
	block := *headNumber - uint64(rewind)
	log.Info("GetProof", "address", address, "storage keys", len(storageKeys), "head", *headNumber, "block", block,
		"alloc", common.StorageSize(m.Alloc), "sys", common.StorageSize(m.Sys))

	ts := dbutils.EncodeBlockNumber(block + 1)
	accountMap := make(map[string]*accounts.Account)

	if err := changeset.Walk(tx, kv.AccountChangeSet, ts, 0, func(blockN uint64, address, v []byte) (bool, error) {
		if blockN > *headNumber {
			return false, nil
		}

		var addrHash, err = common.HashData(address)
		if err != nil {
			return false, err
		}
		k := addrHash[:]

		if _, ok := accountMap[string(k)]; !ok {
			if len(v) > 0 {
				var a accounts.Account
				if innerErr := a.DecodeForStorage(v); innerErr != nil {
					return false, innerErr
				}
				accountMap[string(k)] = &a
			} else {
				accountMap[string(k)] = nil
			}
		}
		return true, nil
	}); err != nil {
		return err
	}
	runtime.ReadMemStats(&m)
	log.Info("Constructed account map", "size", len(accountMap),
		"alloc", common.StorageSize(m.Alloc), "sys", common.StorageSize(m.Sys))
	storageMap := make(map[string][]byte)
	if err := changeset.Walk(tx, kv.StorageChangeSet, ts, 0, func(blockN uint64, address, v []byte) (bool, error) {
		if blockN > *headNumber {
			return false, nil
		}
		var addrHash, err = common.HashData(address)
		if err != nil {
			return false, err
		}
		k := addrHash[:]
		if _, ok := storageMap[string(k)]; !ok {
			storageMap[string(k)] = v
		}
		return true, nil
	}); err != nil {
		return err
	}
	runtime.ReadMemStats(&m)
	log.Info("Constructed storage map", "size", len(storageMap),
		"alloc", common.StorageSize(m.Alloc), "sys", common.StorageSize(m.Sys))
	var unfurlList = make([]string, len(accountMap)+len(storageMap))
	unfurl := trie.NewRetainList(0)
	i := 0
	for ks, acc := range accountMap {
		unfurlList[i] = ks
		i++
		unfurl.AddKey([]byte(ks))
		if acc != nil {
			// Fill the code hashes
			if acc.Incarnation > 0 && acc.IsEmptyCodeHash() {
				if codeHash, err1 := tx.GetOne(kv.ContractCode, dbutils.GenerateStoragePrefix([]byte(ks), acc.Incarnation)); err1 == nil {
					copy(acc.CodeHash[:], codeHash)
				} else {
					return err1
				}
			}
		}
	}
	for ks := range storageMap {
		unfurlList[i] = ks
		i++
		unfurl.AddKey([]byte(ks))
	}
	rl := trie.NewRetainList(0)
	addrHash, err := common.HashData(address[:])
	if err != nil {
		return err
	}
	rl.AddKey(addrHash[:])
	unfurl.AddKey(addrHash[:])
	for _, key := range storageKeys {
		keyAsHash := common.HexToHash(key)
		if keyHash, err1 := common.HashData(keyAsHash[:]); err1 == nil {
			//TODO Add incarnation in the middle of this
			trieKey := append(addrHash[:], keyHash[:]...)
			rl.AddKey(trieKey)
			unfurl.AddKey(trieKey)
		} else {
			return err1
		}
	}
	sort.Strings(unfurlList)
	runtime.ReadMemStats(&m)
	log.Info("Constructed account unfurl lists",
		"alloc", common.StorageSize(m.Alloc), "sys", common.StorageSize(m.Sys))

	loader := trie.NewFlatDBTrieLoader("checkRoots")
	if err = loader.Reset(unfurl, nil, nil, false); err != nil {
		panic(err)
	}
	_, err = loader.CalcTrieRoot(tx, nil, nil)
	if err != nil {
		return err
	}
	r := &Receiver{defaultReceiver: trie.NewRootHashAggregator(), unfurlList: unfurlList, accountMap: accountMap, storageMap: storageMap}
	r.defaultReceiver.Reset(nil, nil /* HashCollector */, false)
	loader.SetStreamReceiver(r)
	root, err := loader.CalcTrieRoot(tx, nil, nil)
	if err != nil {
		return err
	}
	runtime.ReadMemStats(&m)
	log.Info("Loaded subtries",
		"alloc", common.StorageSize(m.Alloc), "sys", common.StorageSize(m.Sys))
	hash, err := rawdb.ReadCanonicalHash(tx, block)
	tool.Check(err)
	header := rawdb.ReadHeader(tx, hash, block)
	runtime.ReadMemStats(&m)
	log.Info("Constructed trie",
		"alloc", common.StorageSize(m.Alloc), "sys", common.StorageSize(m.Sys))
	fmt.Printf("Resulting root: %x, expected root: %x\n", root, header.Root)
	return nil
}

func dumpState(chaindata string, block uint64) error {
	db := mdbx.MustOpen(chaindata)
	defer db.Close()
	f, err := os.Create("statedump")
	if err != nil {
		return err
	}
	defer f.Close()
	w := bufio.NewWriter(f)
	defer w.Flush()
	stAccounts := 0
	stStorage := 0
	var varintBuf [10]byte // Buffer for varint number
	if err := db.View(context.Background(), func(tx kv.Tx) error {
		c, err := tx.Cursor(kv.PlainState)
		if err != nil {
			return err
		}
<<<<<<< HEAD
		var count uint64
		if count, err = c.Count(); err != nil {
			return err
		}
		count = block
		if rs, err = recsplit.NewRecSplit(recsplit.RecSplitArgs{
			KeyCount:   int(count),
			BucketSize: 2000,
			Salt:       0,
			LeafSize:   8,
			TmpDir:     "",
			StartSeed:  []uint32{1000000, 2000000, 3000000, 4000000, 5000000, 6000000, 7000000, 8000000, 9000000, 10000000, 11000000, 12000000, 13000000, 14000000},
		}); err != nil {
			return err
		}
		var prevKey []byte
=======
>>>>>>> 1f8937fd
		k, v, e := c.First()
		i := 0
		for ; k != nil && e == nil; k, v, e = c.Next() {
			keyLen := binary.PutUvarint(varintBuf[:], uint64(len(k)))
			if _, err = w.Write(varintBuf[:keyLen]); err != nil {
				return err
			}
			if _, err = w.Write([]byte(k)); err != nil {
				return err
			}
			valLen := binary.PutUvarint(varintBuf[:], uint64(len(v)))
			if _, err = w.Write(varintBuf[:valLen]); err != nil {
				return err
			}
			if len(v) > 0 {
				if _, err = w.Write(v); err != nil {
					return err
				}
			}
<<<<<<< HEAD
			i++
			if i == int(count) {
				break
			}
		}
		if e != nil {
			return e
		}
		start := time.Now()
		log.Info("Building recsplit...")
		if err = rs.Build(); err != nil {
			return err
		}
		s1, s2 := rs.Stats()
		log.Info("Done", "time", time.Since(start), "s1", s1, "s2", s2)
		start = time.Now()
		log.Info("Testing bijection")
		bitCount := (count + 63) / 64
		bits := make([]uint64, bitCount)
		k, v, e = c.First()
		i = 0
		for ; k != nil && e == nil; k, v, e = c.Next() {
			idx := rs.Lookup(k)
			if idx >= int(count) {
				return fmt.Errorf("idx %d >= count %d", idx, count)
			}
			mask := uint64(1) << (idx & 63)
			if bits[idx>>6]&mask != 0 {
				return fmt.Errorf("no bijection count=%d", i)
			}
			bits[idx>>6] |= mask
			i++
			if i == int(count) {
				break
			}
=======
			if len(k) > 28 {
				stStorage++
			} else {
				stAccounts++
			}
			if (stStorage+stAccounts)%100000 == 0 {
				fmt.Printf("State records: %d\n", stStorage+stAccounts)
			}
>>>>>>> 1f8937fd
		}
		return e
	}); err != nil {
		return err
	}
	fmt.Printf("stAccounts = %d, stStorage = %d\n", stAccounts, stStorage)
	return nil
}

func changeSetStats(chaindata string, block1, block2 uint64) error {
	db := mdbx.MustOpen(chaindata)
	defer db.Close()

	fmt.Printf("State stats\n")
	stAccounts := 0
	stStorage := 0
	if err := db.View(context.Background(), func(tx kv.Tx) error {
		c, err := tx.Cursor(kv.PlainState)
		if err != nil {
			return err
		}
		k, _, e := c.First()
		for ; k != nil && e == nil; k, _, e = c.Next() {
			if len(k) > 28 {
				stStorage++
			} else {
				stAccounts++
			}
			if (stStorage+stAccounts)%100000 == 0 {
				fmt.Printf("State records: %d\n", stStorage+stAccounts)
			}
		}
		return e
	}); err != nil {
		return err
	}
	fmt.Printf("stAccounts = %d, stStorage = %d\n", stAccounts, stStorage)
	fmt.Printf("Changeset stats from %d to %d\n", block1, block2)
	accounts := make(map[string]struct{})
	tx, err1 := db.BeginRw(context.Background())
	if err1 != nil {
		return err1
	}
	defer tx.Rollback()
	if err := changeset.Walk(tx, kv.AccountChangeSet, dbutils.EncodeBlockNumber(block1), 0, func(blockN uint64, k, v []byte) (bool, error) {
		if blockN >= block2 {
			return false, nil
		}
		if (blockN-block1)%100000 == 0 {
			fmt.Printf("at the block %d for accounts, booster size: %d\n", blockN, len(accounts))
		}
		accounts[string(common.CopyBytes(k))] = struct{}{}
		return true, nil
	}); err != nil {
		return err
	}

	storage := make(map[string]struct{})
	if err := changeset.Walk(tx, kv.StorageChangeSet, dbutils.EncodeBlockNumber(block1), 0, func(blockN uint64, k, v []byte) (bool, error) {
		if blockN >= block2 {
			return false, nil
		}
		if (blockN-block1)%100000 == 0 {
			fmt.Printf("at the block %d for accounts, booster size: %d\n", blockN, len(accounts))
		}
		storage[string(common.CopyBytes(k))] = struct{}{}
		return true, nil
	}); err != nil {
		return err
	}

	fmt.Printf("accounts changed: %d, storage changed: %d\n", len(accounts), len(storage))
	return nil
}

func searchChangeSet(chaindata string, key []byte, block uint64) error {
	fmt.Printf("Searching changesets\n")
	db := mdbx.MustOpen(chaindata)
	defer db.Close()
	tx, err1 := db.BeginRw(context.Background())
	if err1 != nil {
		return err1
	}
	defer tx.Rollback()

	if err := changeset.Walk(tx, kv.AccountChangeSet, dbutils.EncodeBlockNumber(block), 0, func(blockN uint64, k, v []byte) (bool, error) {
		if bytes.Equal(k, key) {
			fmt.Printf("Found in block %d with value %x\n", blockN, v)
		}
		return true, nil
	}); err != nil {
		return err
	}
	return nil
}

func searchStorageChangeSet(chaindata string, key []byte, block uint64) error {
	fmt.Printf("Searching storage changesets\n")
	db := mdbx.MustOpen(chaindata)
	defer db.Close()
	tx, err1 := db.BeginRw(context.Background())
	if err1 != nil {
		return err1
	}
	defer tx.Rollback()
	if err := changeset.Walk(tx, kv.StorageChangeSet, dbutils.EncodeBlockNumber(block), 0, func(blockN uint64, k, v []byte) (bool, error) {
		if bytes.Equal(k, key) {
			fmt.Printf("Found in block %d with value %x\n", blockN, v)
		}
		return true, nil
	}); err != nil {
		return err
	}

	return nil
}

func supply(chaindata string) error {
	startTime := time.Now()
	db := mdbx.MustOpen(chaindata)
	defer db.Close()
	count := 0
	supply := uint256.NewInt(0)
	var a accounts.Account
	if err := db.View(context.Background(), func(tx kv.Tx) error {
		c, err := tx.Cursor(kv.PlainState)
		if err != nil {
			return err
		}
		for k, v, err := c.First(); k != nil; k, v, err = c.Next() {
			if err != nil {
				return err
			}
			if len(k) != 20 {
				continue
			}
			if err1 := a.DecodeForStorage(v); err1 != nil {
				return err1
			}
			count++
			supply.Add(supply, &a.Balance)
			if count%100000 == 0 {
				fmt.Printf("Processed %dK account records\n", count/1000)
			}
		}
		return nil
	}); err != nil {
		return err
	}
	fmt.Printf("Total accounts: %d, supply: %d, took: %s\n", count, supply, time.Since(startTime))
	return nil
}

func extractCode(chaindata string) error {
	db := mdbx.MustOpen(chaindata)
	defer db.Close()
	var contractCount int
	if err1 := db.View(context.Background(), func(tx kv.Tx) error {
		c, err := tx.Cursor(kv.Code)
		if err != nil {
			return err
		}
		// This is a mapping of CodeHash => Byte code
		for k, v, err := c.First(); k != nil; k, v, err = c.Next() {
			if err != nil {
				return err
			}
			fmt.Printf("%x,%x", k, v)
			contractCount++
		}
		return nil
	}); err1 != nil {
		return err1
	}
	fmt.Fprintf(os.Stderr, "contractCount: %d\n", contractCount)
	return nil
}

func iterateOverCode(chaindata string) error {
	db := mdbx.MustOpen(chaindata)
	defer db.Close()
	hashes := make(map[common.Hash][]byte)
	if err1 := db.View(context.Background(), func(tx kv.Tx) error {
		c, err := tx.Cursor(kv.Code)
		if err != nil {
			return err
		}
		// This is a mapping of CodeHash => Byte code
		for k, v, err := c.First(); k != nil; k, v, err = c.Next() {
			if err != nil {
				return err
			}
			if len(v) > 0 && v[0] == 0xef {
				fmt.Printf("Found code with hash %x: %x\n", k, v)
				hashes[common.BytesToHash(k)] = common.CopyBytes(v)
			}
		}
		c, err = tx.Cursor(kv.PlainContractCode)
		if err != nil {
			return err
		}
		// This is a mapping of contractAddress + incarnation => CodeHash
		for k, v, err := c.First(); k != nil; k, v, err = c.Next() {
			if err != nil {
				return err
			}
			hash := common.BytesToHash(v)
			if code, ok := hashes[hash]; ok {
				fmt.Printf("address: %x: %x\n", k[:20], code)
			}
		}
		return nil
	}); err1 != nil {
		return err1
	}
	return nil
}

func mint(chaindata string, block uint64) error {
	f, err := os.Create("mint.csv")
	if err != nil {
		return err
	}
	defer f.Close()
	w := bufio.NewWriter(f)
	defer w.Flush()
	db := mdbx.MustOpen(chaindata)
	defer db.Close()
	tx, err := db.BeginRw(context.Background())
	if err != nil {
		return err
	}
	defer tx.Rollback()
	//chiTokenAddr = common.HexToAddress("0x0000000000004946c0e9F43F4Dee607b0eF1fA1c")
	//mintFuncPrefix = common.FromHex("0xa0712d68")
	var gwei uint256.Int
	gwei.SetUint64(1000000000)
	blockEncoded := dbutils.EncodeBlockNumber(block)
	canonical := make(map[common.Hash]struct{})
	c, err := tx.Cursor(kv.HeaderCanonical)
	if err != nil {
		return err
	}

	// This is a mapping of contractAddress + incarnation => CodeHash
	for k, v, err := c.Seek(blockEncoded); k != nil; k, v, err = c.Next() {
		if err != nil {
			return err
		}
		// Skip non relevant records
		canonical[common.BytesToHash(v)] = struct{}{}
		if len(canonical)%100_000 == 0 {
			log.Info("Read canonical hashes", "count", len(canonical))
		}
	}
	log.Info("Read canonical hashes", "count", len(canonical))
	c, err = tx.Cursor(kv.BlockBody)
	if err != nil {
		return err
	}
	var prevBlock uint64
	var burntGas uint64
	for k, _, err := c.Seek(blockEncoded); k != nil; k, _, err = c.Next() {
		if err != nil {
			return err
		}
		blockNumber := binary.BigEndian.Uint64(k[:8])
		blockHash := common.BytesToHash(k[8:])
		if _, isCanonical := canonical[blockHash]; !isCanonical {
			continue
		}
		if blockNumber != prevBlock && blockNumber != prevBlock+1 {
			fmt.Printf("Gap [%d-%d]\n", prevBlock, blockNumber-1)
		}
		prevBlock = blockNumber
		body := rawdb.ReadBodyWithTransactions(tx, blockHash, blockNumber)
		header := rawdb.ReadHeader(tx, blockHash, blockNumber)
		senders, errSenders := rawdb.ReadSenders(tx, blockHash, blockNumber)
		if errSenders != nil {
			return errSenders
		}
		var ethSpent uint256.Int
		var ethSpentTotal uint256.Int
		var totalGas uint256.Int
		count := 0
		for i, tx := range body.Transactions {
			ethSpent.SetUint64(tx.GetGas())
			totalGas.Add(&totalGas, &ethSpent)
			if senders[i] == header.Coinbase {
				continue // Mining pool sending payout potentially with abnormally low fee, skip
			}
			ethSpent.Mul(&ethSpent, tx.GetPrice())
			ethSpentTotal.Add(&ethSpentTotal, &ethSpent)
			count++
		}
		if count > 0 {
			ethSpentTotal.Div(&ethSpentTotal, &totalGas)
			ethSpentTotal.Div(&ethSpentTotal, &gwei)
			gasPrice := ethSpentTotal.Uint64()
			burntGas += header.GasUsed
			fmt.Fprintf(w, "%d, %d\n", burntGas, gasPrice)
		}
		if blockNumber%100_000 == 0 {
			log.Info("Processed", "blocks", blockNumber)
		}
	}
	return tx.Commit()
}

func extractHashes(chaindata string, blockStep uint64, blockTotal uint64, name string) error {
	db := mdbx.MustOpen(chaindata)
	defer db.Close()

	f, err := os.Create(fmt.Sprintf("preverified_hashes_%s.go", name))
	if err != nil {
		return err
	}
	defer f.Close()

	w := bufio.NewWriter(f)
	defer w.Flush()

	fmt.Fprintf(w, "package headerdownload\n\n")
	fmt.Fprintf(w, "var %sPreverifiedHashes = []string{\n", name)

	b := uint64(0)
	tool.Check(db.View(context.Background(), func(tx kv.Tx) error {
		for b <= blockTotal {
			hash, err := rawdb.ReadCanonicalHash(tx, b)
			if err != nil {
				return err
			}

			if hash == (common.Hash{}) {
				break
			}

			fmt.Fprintf(w, "	\"%x\",\n", hash)
			b += blockStep
		}
		return nil
	}))

	b -= blockStep
	fmt.Fprintf(w, "}\n\n")
	fmt.Fprintf(w, "const %sPreverifiedHeight uint64 = %d\n", name, b)
	fmt.Printf("Last block is %d\n", b)
	return nil
}

func extractHeaders(chaindata string, block uint64) error {
	db := mdbx.MustOpen(chaindata)
	defer db.Close()
	tx, err := db.BeginRo(context.Background())
	if err != nil {
		return err
	}
	defer tx.Rollback()
	c, err := tx.Cursor(kv.Headers)
	if err != nil {
		return err
	}
	defer c.Close()
	blockEncoded := dbutils.EncodeBlockNumber(block)
	for k, v, err := c.Seek(blockEncoded); k != nil; k, v, err = c.Next() {
		if err != nil {
			return err
		}
		blockNumber := binary.BigEndian.Uint64(k[:8])
		blockHash := common.BytesToHash(k[8:])
		var header types.Header
		if err = rlp.DecodeBytes(v, &header); err != nil {
			return fmt.Errorf("decoding header from %x: %v", v, err)
		}
		fmt.Printf("Header %d %x: stateRoot %x, parentHash %x, diff %d\n", blockNumber, blockHash, header.Root, header.ParentHash, header.Difficulty)
	}
	return nil
}

func extractBodies(chaindata string, block uint64) error {
	db := mdbx.MustOpen(chaindata)
	defer db.Close()
	tx, err := db.BeginRo(context.Background())
	if err != nil {
		return err
	}
	defer tx.Rollback()
	c, err := tx.Cursor(kv.BlockBody)
	if err != nil {
		return err
	}
	defer c.Close()
	blockEncoded := dbutils.EncodeBlockNumber(block)
	for k, _, err := c.Seek(blockEncoded); k != nil; k, _, err = c.Next() {
		if err != nil {
			return err
		}
		blockNumber := binary.BigEndian.Uint64(k[:8])
		blockHash := common.BytesToHash(k[8:])
		_, baseTxId, txAmount := rawdb.ReadBody(tx, blockHash, blockNumber)
		fmt.Printf("Body %d %x: baseTxId %d, txAmount %d\n", blockNumber, blockHash, baseTxId, txAmount)
	}
	return nil
}

func fixUnwind(chaindata string) error {
	contractAddr := common.HexToAddress("0x577a32aa9c40cf4266e49fc1e44c749c356309bd")
	db := mdbx.MustOpen(chaindata)
	defer db.Close()
	tool.Check(db.Update(context.Background(), func(tx kv.RwTx) error {
		i, err := tx.GetOne(kv.IncarnationMap, contractAddr[:])
		if err != nil {
			return err
		} else if i == nil {
			fmt.Print("Not found\n")
			var b [8]byte
			binary.BigEndian.PutUint64(b[:], 1)
			if err = tx.Put(kv.IncarnationMap, contractAddr[:], b[:]); err != nil {
				return err
			}
		} else {
			fmt.Printf("Inc: %x\n", i)
		}
		return nil
	}))
	return nil
}

func snapSizes(chaindata string) error {
	db := mdbx.MustOpen(chaindata)
	defer db.Close()

	tx, err := db.BeginRo(context.Background())
	if err != nil {
		return err
	}
	defer tx.Rollback()

	c, _ := tx.Cursor(kv.CliqueSeparate)
	defer c.Close()

	sizes := make(map[int]int)
	differentValues := make(map[string]struct{})

	var (
		total uint64
		k, v  []byte
	)

	for k, v, err = c.First(); k != nil; k, v, err = c.Next() {
		if err != nil {
			return err
		}
		sizes[len(v)]++
		differentValues[string(v)] = struct{}{}
		total += uint64(len(v) + len(k))
	}

	var lens = make([]int, len(sizes))

	i := 0
	for l := range sizes {
		lens[i] = l
		i++
	}
	sort.Ints(lens)

	for _, l := range lens {
		fmt.Printf("%6d - %d\n", l, sizes[l])
	}

	fmt.Printf("Different keys %d\n", len(differentValues))
	fmt.Printf("Total size: %d bytes\n", total)

	return nil
}

func readCallTraces(chaindata string, block uint64) error {
	db := mdbx.MustOpen(chaindata)
	defer db.Close()
	tx, err := db.BeginRw(context.Background())
	if err != nil {
		return err
	}
	defer tx.Rollback()
	traceCursor, err1 := tx.RwCursorDupSort(kv.CallTraceSet)
	if err1 != nil {
		return err1
	}
	defer traceCursor.Close()
	var k []byte
	var v []byte
	count := 0
	for k, v, err = traceCursor.First(); k != nil; k, v, err = traceCursor.Next() {
		if err != nil {
			return err
		}
		blockNum := binary.BigEndian.Uint64(k)
		if blockNum == block {
			fmt.Printf("%x\n", v)
		}
		count++
	}
	fmt.Printf("Found %d records\n", count)
	idxCursor, err2 := tx.Cursor(kv.CallToIndex)
	if err2 != nil {
		return err2
	}
	var acc = common.HexToAddress("0x511bc4556d823ae99630ae8de28b9b80df90ea2e")
	for k, v, err = idxCursor.Seek(acc[:]); k != nil && err == nil && bytes.HasPrefix(k, acc[:]); k, v, err = idxCursor.Next() {
		bm := roaring64.New()
		_, err = bm.ReadFrom(bytes.NewReader(v))
		if err != nil {
			return err
		}
		//fmt.Printf("%x: %d\n", k, bm.ToArray())
	}
	if err != nil {
		return err
	}
	return nil
}

func fixTd(chaindata string) error {
	db := mdbx.MustOpen(chaindata)
	defer db.Close()
	tx, err := db.BeginRw(context.Background())
	if err != nil {
		return err
	}
	defer tx.Rollback()
	c, err1 := tx.RwCursor(kv.Headers)
	if err1 != nil {
		return err1
	}
	defer c.Close()
	var k, v []byte
	for k, v, err = c.First(); err == nil && k != nil; k, v, err = c.Next() {
		hv, herr := tx.GetOne(kv.HeaderTD, k)
		if herr != nil {
			return herr
		}
		if hv == nil {
			fmt.Printf("Missing TD record for %x, fixing\n", k)
			var header types.Header
			if err = rlp.DecodeBytes(v, &header); err != nil {
				return fmt.Errorf("decoding header from %x: %v", v, err)
			}
			if header.Number.Uint64() == 0 {
				continue
			}
			var parentK [40]byte
			binary.BigEndian.PutUint64(parentK[:], header.Number.Uint64()-1)
			copy(parentK[8:], header.ParentHash[:])
			var parentTdRec []byte
			if parentTdRec, err = tx.GetOne(kv.HeaderTD, parentK[:]); err != nil {
				return fmt.Errorf("reading parentTd Rec for %d: %v", header.Number.Uint64(), err)
			}
			var parentTd big.Int
			if err = rlp.DecodeBytes(parentTdRec, &parentTd); err != nil {
				return fmt.Errorf("decoding parent Td record for block %d, from %x: %v", header.Number.Uint64(), parentTdRec, err)
			}
			var td big.Int
			td.Add(&parentTd, header.Difficulty)
			var newHv []byte
			if newHv, err = rlp.EncodeToBytes(&td); err != nil {
				return fmt.Errorf("encoding td record for block %d: %v", header.Number.Uint64(), err)
			}
			if err = tx.Put(kv.HeaderTD, k, newHv); err != nil {
				return err
			}
		}
	}
	if err != nil {
		return err
	}
	return tx.Commit()
}

func advanceExec(chaindata string) error {
	db := mdbx.MustOpen(chaindata)
	defer db.Close()
	tx, err := db.BeginRw(context.Background())
	if err != nil {
		return err
	}
	defer tx.Rollback()

	stageExec, err := stages.GetStageProgress(tx, stages.Execution)
	if err != nil {
		return err
	}
	log.Info("ID exec", "progress", stageExec)
	if err = stages.SaveStageProgress(tx, stages.Execution, stageExec+1); err != nil {
		return err
	}
	stageExec, err = stages.GetStageProgress(tx, stages.Execution)
	if err != nil {
		return err
	}
	log.Info("ID exec", "changed to", stageExec)
	if err = tx.Commit(); err != nil {
		return err
	}
	return nil
}

func backExec(chaindata string) error {
	db := mdbx.MustOpen(chaindata)
	defer db.Close()
	tx, err := db.BeginRw(context.Background())
	if err != nil {
		return err
	}
	defer tx.Rollback()

	stageExec, err := stages.GetStageProgress(tx, stages.Execution)
	if err != nil {
		return err
	}
	log.Info("ID exec", "progress", stageExec)
	if err = stages.SaveStageProgress(tx, stages.Execution, stageExec-1); err != nil {
		return err
	}
	stageExec, err = stages.GetStageProgress(tx, stages.Execution)
	if err != nil {
		return err
	}
	log.Info("ID exec", "changed to", stageExec)
	if err = tx.Commit(); err != nil {
		return err
	}
	return nil
}

func fixState(chaindata string) error {
	db := mdbx.MustOpen(chaindata)
	defer db.Close()
	tx, err := db.BeginRw(context.Background())
	if err != nil {
		return err
	}
	defer tx.Rollback()
	c, err1 := tx.RwCursor(kv.HeaderCanonical)
	if err1 != nil {
		return err1
	}
	defer c.Close()
	var prevHeaderKey [40]byte
	var k, v []byte
	for k, v, err = c.First(); err == nil && k != nil; k, v, err = c.Next() {
		var headerKey [40]byte
		copy(headerKey[:], k)
		copy(headerKey[8:], v)
		hv, herr := tx.GetOne(kv.Headers, headerKey[:])
		if herr != nil {
			return herr
		}
		if hv == nil {
			return fmt.Errorf("missing header record for %x", headerKey)
		}
		var header types.Header
		if err = rlp.DecodeBytes(hv, &header); err != nil {
			return fmt.Errorf("decoding header from %x: %v", v, err)
		}
		if header.Number.Uint64() > 1 {
			var parentK [40]byte
			binary.BigEndian.PutUint64(parentK[:], header.Number.Uint64()-1)
			copy(parentK[8:], header.ParentHash[:])
			if !bytes.Equal(parentK[:], prevHeaderKey[:]) {
				fmt.Printf("broken ancestry from %d %x (parent hash %x): prevKey %x\n", header.Number.Uint64(), v, header.ParentHash, prevHeaderKey)
			}
		}
		copy(prevHeaderKey[:], headerKey[:])
	}
	if err != nil {
		return err
	}
	return tx.Commit()
}

func trimTxs(chaindata string) error {
	db := mdbx.MustOpen(chaindata)
	defer db.Close()
	tx, err := db.BeginRw(context.Background())
	if err != nil {
		return err
	}
	defer tx.Rollback()
	lastTxId, err := tx.ReadSequence(kv.EthTx)
	if err != nil {
		return err
	}
	txs, err1 := tx.RwCursor(kv.EthTx)
	if err1 != nil {
		return err1
	}
	defer txs.Close()
	bodies, err2 := tx.Cursor(kv.BlockBody)
	if err2 != nil {
		return err
	}
	defer bodies.Close()
	toDelete := roaring64.New()
	toDelete.AddRange(0, lastTxId)
	// Exclude transaction that are used, from the range
	for k, v, err := bodies.First(); k != nil; k, v, err = bodies.Next() {
		if err != nil {
			return err
		}
		var body types.BodyForStorage
		if err = rlp.DecodeBytes(v, &body); err != nil {
			return err
		}
		// Remove from the map
		toDelete.RemoveRange(body.BaseTxId, body.BaseTxId+uint64(body.TxAmount))
	}
	fmt.Printf("Number of tx records to delete: %d\n", toDelete.GetCardinality())
	// Takes 20min to iterate 1.4b
	toDelete2 := roaring64.New()
	var iterated int
	for k, _, err := txs.First(); k != nil; k, _, err = txs.Next() {
		if err != nil {
			return err
		}
		toDelete2.Add(binary.BigEndian.Uint64(k))
		iterated++
		if iterated%100_000_000 == 0 {
			fmt.Printf("Iterated %d\n", iterated)
		}
	}
	fmt.Printf("Number of tx records: %d\n", toDelete2.GetCardinality())
	toDelete.And(toDelete2)
	fmt.Printf("Number of tx records to delete: %d\n", toDelete.GetCardinality())
	fmt.Printf("Roaring size: %d\n", toDelete.GetSizeInBytes())

	iter := toDelete.Iterator()
	for {
		var deleted int
		for iter.HasNext() {
			txId := iter.Next()
			var key [8]byte
			binary.BigEndian.PutUint64(key[:], txId)
			if err = txs.Delete(key[:], nil); err != nil {
				return err
			}
			deleted++
			if deleted >= 10_000_000 {
				break
			}
		}
		if deleted == 0 {
			fmt.Printf("Nothing more to delete\n")
			break
		}
		fmt.Printf("Committing after deleting %d records\n", deleted)
		if err = tx.Commit(); err != nil {
			return err
		}
		txs.Close()
		tx, err = db.BeginRw(context.Background())
		if err != nil {
			return err
		}
		defer tx.Rollback()
		txs, err = tx.RwCursor(kv.EthTx)
		if err != nil {
			return err
		}
		defer txs.Close()
	}
	return nil
}

func scanTxs(chaindata string) error {
	db := mdbx.MustOpen(chaindata)
	defer db.Close()
	tx, err := db.BeginRo(context.Background())
	if err != nil {
		return err
	}
	defer tx.Rollback()
	c, err := tx.Cursor(kv.EthTx)
	if err != nil {
		return err
	}
	defer c.Close()
	trTypes := make(map[byte]int)
	trTypesAl := make(map[byte]int)
	for k, v, err := c.First(); k != nil; k, v, err = c.Next() {
		if err != nil {
			return err
		}
		var tr types.Transaction
		if tr, err = types.DecodeTransaction(rlp.NewStream(bytes.NewReader(v), 0)); err != nil {
			return err
		}
		if _, ok := trTypes[tr.Type()]; !ok {
			fmt.Printf("Example for type %d:\n%x\n", tr.Type(), v)
		}
		trTypes[tr.Type()]++
		if tr.GetAccessList().StorageKeys() > 0 {
			if _, ok := trTypesAl[tr.Type()]; !ok {
				fmt.Printf("Example for type %d with AL:\n%x\n", tr.Type(), v)
			}
			trTypesAl[tr.Type()]++
		}
	}
	fmt.Printf("Transaction types: %v\n", trTypes)
	return nil
}

func scanReceipts3(chaindata string, block uint64) error {
	db := mdbx.MustOpen(chaindata)
	defer db.Close()
	tx, err := db.BeginRw(context.Background())
	if err != nil {
		return err
	}
	defer tx.Rollback()
	var key [8]byte
	var v []byte
	binary.BigEndian.PutUint64(key[:], block)
	if v, err = tx.GetOne(kv.Receipts, key[:]); err != nil {
		return err
	}
	fmt.Printf("%x\n", v)
	return nil
}

func scanReceipts2(chaindata string) error {
	f, err := os.Create("receipts.txt")
	if err != nil {
		return err
	}
	defer f.Close()
	w := bufio.NewWriter(f)
	defer w.Flush()
	dbdb := mdbx.MustOpen(chaindata)
	defer dbdb.Close()
	tx, err := dbdb.BeginRw(context.Background())
	if err != nil {
		return err
	}
	defer tx.Rollback()
	blockNum, err := changeset.AvailableFrom(tx)
	if err != nil {
		return err
	}
	fixedCount := 0
	logInterval := 30 * time.Second
	logEvery := time.NewTicker(logInterval)
	var key [8]byte
	var v []byte
	for ; true; blockNum++ {
		select {
		default:
		case <-logEvery.C:
			log.Info("Scanned", "block", blockNum, "fixed", fixedCount)
		}
		var hash common.Hash
		if hash, err = rawdb.ReadCanonicalHash(tx, blockNum); err != nil {
			return err
		}
		if hash == (common.Hash{}) {
			break
		}
		binary.BigEndian.PutUint64(key[:], blockNum)
		if v, err = tx.GetOne(kv.Receipts, key[:]); err != nil {
			return err
		}
		var receipts types.Receipts
		if err = cbor.Unmarshal(&receipts, bytes.NewReader(v)); err == nil {
			broken := false
			for _, receipt := range receipts {
				if receipt.CumulativeGasUsed < 10000 {
					broken = true
					break
				}
			}
			if !broken {
				continue
			}
		}
		fmt.Fprintf(w, "%d %x\n", blockNum, v)
		fixedCount++
		if fixedCount > 100 {
			break
		}

	}
	tx.Rollback()
	return nil
}

func scanReceipts(chaindata string, block uint64) error {
	f, err := os.Create("fixed.txt")
	if err != nil {
		return err
	}
	defer f.Close()
	w := bufio.NewWriter(f)
	defer w.Flush()
	db := mdbx.MustOpen(chaindata)
	defer db.Close()
	tx, err := db.BeginRw(context.Background())
	if err != nil {
		return err
	}
	defer tx.Rollback()
	blockNum, err := changeset.AvailableFrom(tx)
	if err != nil {
		return err
	}
	if block > blockNum {
		blockNum = block
	}

	genesisBlock, err := rawdb.ReadBlockByNumber(tx, 0)
	if err != nil {
		return err
	}
	chainConfig, cerr := rawdb.ReadChainConfig(tx, genesisBlock.Hash())
	if cerr != nil {
		return cerr
	}
	vmConfig := vm.Config{}
	noOpWriter := state.NewNoopWriter()
	var buf bytes.Buffer
	fixedCount := 0
	logInterval := 30 * time.Second
	logEvery := time.NewTicker(logInterval)
	var key [8]byte
	var v []byte
	for ; true; blockNum++ {
		select {
		default:
		case <-logEvery.C:
			log.Info("Commit", "block", blockNum, "fixed", fixedCount)
			tx.Commit()
			if tx, err = db.BeginRw(context.Background()); err != nil {
				return err
			}
		}
		var hash common.Hash
		if hash, err = rawdb.ReadCanonicalHash(tx, blockNum); err != nil {
			return err
		}
		if hash == (common.Hash{}) {
			break
		}
		binary.BigEndian.PutUint64(key[:], blockNum)
		if v, err = tx.GetOne(kv.Receipts, key[:]); err != nil {
			return err
		}
		var receipts types.Receipts
		if err = cbor.Unmarshal(&receipts, bytes.NewReader(v)); err == nil {
			broken := false
			for _, receipt := range receipts {
				if receipt.CumulativeGasUsed < 10000 {
					broken = true
					break
				}
			}
			if !broken {
				continue
			}
		} else {
			// Receipt is using old CBOR encoding
			var oldReceipts migrations.OldReceipts
			if err = cbor.Unmarshal(&oldReceipts, bytes.NewReader(v)); err != nil {
				return err
			}
			var body *types.Body
			if chainConfig.IsBerlin(blockNum) {
				body = rawdb.ReadBodyWithTransactions(tx, hash, blockNum)
			}
			receipts = make(types.Receipts, len(oldReceipts))
			for i, oldReceipt := range oldReceipts {
				receipts[i] = new(types.Receipt)
				receipts[i].PostState = oldReceipt.PostState
				receipts[i].Status = oldReceipt.Status
				receipts[i].CumulativeGasUsed = oldReceipt.CumulativeGasUsed
				if body != nil {
					receipts[i].Type = body.Transactions[i].Type()
				}
			}
			buf.Reset()
			if err = cbor.Marshal(&buf, receipts); err != nil {
				return err
			}
			if err = tx.Put(kv.Receipts, common.CopyBytes(key[:]), common.CopyBytes(buf.Bytes())); err != nil {
				return err
			}
			fixedCount++
			continue
		}
		var block *types.Block
		if block, _, err = rawdb.ReadBlockWithSenders(tx, hash, blockNum); err != nil {
			return err
		}

		dbstate := state.NewPlainState(tx, block.NumberU64()-1)
		intraBlockState := state.New(dbstate)

		getHeader := func(hash common.Hash, number uint64) *types.Header { return rawdb.ReadHeader(tx, hash, number) }
		contractHasTEVM := ethdb.GetHasTEVM(tx)
		receipts1, err1 := runBlock(intraBlockState, noOpWriter, noOpWriter, chainConfig, getHeader, contractHasTEVM, block, vmConfig)
		if err1 != nil {
			return err1
		}
		fix := true
		if chainConfig.IsByzantium(blockNum) {
			receiptSha := types.DeriveSha(receipts1)
			if receiptSha != block.Header().ReceiptHash {
				fmt.Printf("(retrace) mismatched receipt headers for block %d: %x, %x\n", block.NumberU64(), receiptSha, block.Header().ReceiptHash)
				fix = false
			}
		}
		if fix {
			// All good, we can fix receipt record
			buf.Reset()
			err := cbor.Marshal(&buf, receipts1)
			if err != nil {
				return fmt.Errorf("encode block receipts for block %d: %v", blockNum, err)
			}
			if err = tx.Put(kv.Receipts, key[:], buf.Bytes()); err != nil {
				return fmt.Errorf("writing receipts for block %d: %v", blockNum, err)
			}
			if _, err = w.Write([]byte(fmt.Sprintf("%d\n", blockNum))); err != nil {
				return err
			}
			fixedCount++
		}
	}
	return tx.Commit()
}

func runBlock(ibs *state.IntraBlockState, txnWriter state.StateWriter, blockWriter state.StateWriter,
	chainConfig *params.ChainConfig, getHeader func(hash common.Hash, number uint64) *types.Header, contractHasTEVM func(common.Hash) (bool, error), block *types.Block, vmConfig vm.Config) (types.Receipts, error) {
	header := block.Header()
	vmConfig.TraceJumpDest = true
	engine := ethash.NewFullFaker()
	gp := new(core.GasPool).AddGas(block.GasLimit())
	usedGas := new(uint64)
	var receipts types.Receipts
	if chainConfig.DAOForkSupport && chainConfig.DAOForkBlock != nil && chainConfig.DAOForkBlock.Cmp(block.Number()) == 0 {
		misc.ApplyDAOHardFork(ibs)
	}
	rules := chainConfig.Rules(block.NumberU64())
	for i, tx := range block.Transactions() {
		ibs.Prepare(tx.Hash(), block.Hash(), i)
		receipt, _, err := core.ApplyTransaction(chainConfig, getHeader, engine, nil, gp, ibs, txnWriter, header, tx, usedGas, vmConfig, contractHasTEVM)
		if err != nil {
			return nil, fmt.Errorf("could not apply tx %d [%x] failed: %v", i, tx.Hash(), err)
		}
		receipts = append(receipts, receipt)
		//fmt.Printf("%d, cumulative gas: %d\n", i, receipt.CumulativeGasUsed)
	}

	if !vmConfig.ReadOnly {
		// Finalize the block, applying any consensus engine specific extras (e.g. block rewards)
		if _, err := engine.FinalizeAndAssemble(chainConfig, header, ibs, block.Transactions(), block.Uncles(), receipts, nil, nil, nil, nil); err != nil {
			return nil, fmt.Errorf("finalize of block %d failed: %v", block.NumberU64(), err)
		}

		if err := ibs.CommitBlock(rules, blockWriter); err != nil {
			return nil, fmt.Errorf("committing block %d failed: %v", block.NumberU64(), err)
		}
	}

	return receipts, nil
}

func devTx(chaindata string) error {
	db := mdbx.MustOpen(chaindata)
	defer db.Close()
	tx, err := db.BeginRo(context.Background())
	if err != nil {
		return err
	}
	defer tx.Rollback()
	b, err := rawdb.ReadBlockByNumber(tx, 0)
	tool.Check(err)
	cc, err := rawdb.ReadChainConfig(tx, b.Hash())
	tool.Check(err)
	txn := types.NewTransaction(2, common.Address{}, uint256.NewInt(100), 100_000, uint256.NewInt(1), []byte{1})
	signedTx, err := types.SignTx(txn, *types.LatestSigner(cc), core.DevnetSignPrivateKey)
	tool.Check(err)
	buf := bytes.NewBuffer(nil)
	err = signedTx.MarshalBinary(buf)
	tool.Check(err)
	fmt.Printf("%x\n", buf.Bytes())
	return nil
}
func main() {
	flag.Parse()

	log.Root().SetHandler(log.LvlFilterHandler(log.Lvl(*verbosity), log.StderrHandler))

	if *cpuprofile != "" {
		f, err := os.Create(*cpuprofile)
		if err != nil {
			log.Error("could not create CPU profile", "error", err)
			return
		}
		if err := pprof.StartCPUProfile(f); err != nil {
			log.Error("could not start CPU profile", "error", err)
			return
		}
		defer pprof.StopCPUProfile()
	}

	var err error
	switch *action {
	case "cfg":
		flow.TestGenCfg()

	case "bucketStats":
		err = bucketStats(*chaindata)

	case "syncChart":
		mychart()

	case "testBlockHashes":
		testBlockHashes(*chaindata, *block, common.HexToHash(*hash))

	case "invTree":
		invTree("root", "right", "diff", *name)

	case "readAccount":
		if err := readAccount(*chaindata, common.HexToAddress(*account)); err != nil {
			fmt.Printf("Error: %v\n", err)
		}

	case "nextIncarnation":
		nextIncarnation(*chaindata, common.HexToHash(*account))

	case "dumpStorage":
		dumpStorage()

	case "current":
		printCurrentBlockNumber(*chaindata)

	case "bucket":
		printBucket(*chaindata)

	case "val-tx-lookup-2":
		ValidateTxLookups2(*chaindata)

	case "modiAccounts":
		getModifiedAccounts(*chaindata)

	case "slice":
		dbSlice(*chaindata, *bucket, common.FromHex(*hash))

	case "getProof":
		err = testGetProof(*chaindata, common.HexToAddress(*account), *rewind, false)

	case "regenerateIH":
		err = regenerate(*chaindata)

	case "searchChangeSet":
		err = searchChangeSet(*chaindata, common.FromHex(*hash), uint64(*block))

	case "searchStorageChangeSet":
		err = searchStorageChangeSet(*chaindata, common.FromHex(*hash), uint64(*block))

	case "changeSetStats":
		err = changeSetStats(*chaindata, uint64(*block), uint64(*block)+uint64(*rewind))

	case "supply":
		err = supply(*chaindata)

	case "extractCode":
		err = extractCode(*chaindata)

	case "iterateOverCode":
		err = iterateOverCode(*chaindata)

	case "mint":
		err = mint(*chaindata, uint64(*block))

	case "extractHeaders":
		err = extractHeaders(*chaindata, uint64(*block))

	case "extractHashes":
		err = extractHashes(*chaindata, uint64(*block), uint64(*blockTotal), *name)

	case "defrag":
		err = hackdb.Defrag()

	case "textInfo":
		err = hackdb.TextInfo(*chaindata, &strings.Builder{})

	case "extractBodies":
		err = extractBodies(*chaindata, uint64(*block))

	case "fixUnwind":
		err = fixUnwind(*chaindata)

	case "repairCurrent":
		repairCurrent()

	case "printFullNodeRLPs":
		printFullNodeRLPs()

	case "rlpIndices":
		rlpIndices()

	case "hashFile":
		hashFile()

	case "trieChart":
		trieChart()

	case "printTxHashes":
		printTxHashes()

	case "snapSizes":
		err = snapSizes(*chaindata)

	case "dumpState":
		err = dumpState(*chaindata, uint64(*block))

	case "readCallTraces":
		err = readCallTraces(*chaindata, uint64(*block))

	case "fixTd":
		err = fixTd(*chaindata)

	case "advanceExec":
		err = advanceExec(*chaindata)

	case "backExec":
		err = backExec(*chaindata)

	case "fixState":
		err = fixState(*chaindata)

	case "trimTxs":
		err = trimTxs(*chaindata)

	case "scanTxs":
		err = scanTxs(*chaindata)

	case "scanReceipts":
		err = scanReceipts(*chaindata, uint64(*block))

	case "scanReceipts2":
		err = scanReceipts2(*chaindata)

	case "scanReceipts3":
		err = scanReceipts3(*chaindata, uint64(*block))

	case "devTx":
		err = devTx(*chaindata)
	}

	if err != nil {
		fmt.Printf("Error: %v\n", err)
	}
}<|MERGE_RESOLUTION|>--- conflicted
+++ resolved
@@ -22,6 +22,7 @@
 	"github.com/holiman/uint256"
 	"github.com/ledgerwatch/erigon-lib/kv"
 	"github.com/ledgerwatch/erigon-lib/kv/mdbx"
+	"github.com/ledgerwatch/erigon-lib/recsplit"
 	"github.com/ledgerwatch/erigon/consensus/ethash"
 	"github.com/ledgerwatch/erigon/consensus/misc"
 	"github.com/ledgerwatch/erigon/core"
@@ -1150,12 +1151,12 @@
 	stAccounts := 0
 	stStorage := 0
 	var varintBuf [10]byte // Buffer for varint number
+	var rs *recsplit.RecSplit
 	if err := db.View(context.Background(), func(tx kv.Tx) error {
 		c, err := tx.Cursor(kv.PlainState)
 		if err != nil {
 			return err
 		}
-<<<<<<< HEAD
 		var count uint64
 		if count, err = c.Count(); err != nil {
 			return err
@@ -1167,13 +1168,12 @@
 			Salt:       0,
 			LeafSize:   8,
 			TmpDir:     "",
-			StartSeed:  []uint32{1000000, 2000000, 3000000, 4000000, 5000000, 6000000, 7000000, 8000000, 9000000, 10000000, 11000000, 12000000, 13000000, 14000000},
+			StartSeed: []uint64{0x106393c187cae21a, 0x6453cec3f7376937, 0x643e521ddbd2be98, 0x3740c6412f6572cb, 0x717d47562f1ce470, 0x4cd6eb4c63befb7c, 0x9bfd8c5e18c8da73,
+				0x082f20e10092a9a3, 0x2ada2ce68d21defc, 0xe33cb4f3e7c6466b, 0x3980be458c509c59, 0xc466fd9584828e8c, 0x45f0aabe1a61ede6, 0xf6e7b8b33ad9b98d,
+				0x4ef95e25f4b4983d, 0x81175195173b92d3, 0x4e50927d8dd15978, 0x1ea2099d1fafae7f, 0x425c8a06fbaaa815, 0xcd4216006c74052a},
 		}); err != nil {
 			return err
 		}
-		var prevKey []byte
-=======
->>>>>>> 1f8937fd
 		k, v, e := c.First()
 		i := 0
 		for ; k != nil && e == nil; k, v, e = c.Next() {
@@ -1193,7 +1193,6 @@
 					return err
 				}
 			}
-<<<<<<< HEAD
 			i++
 			if i == int(count) {
 				break
@@ -1229,16 +1228,6 @@
 			if i == int(count) {
 				break
 			}
-=======
-			if len(k) > 28 {
-				stStorage++
-			} else {
-				stAccounts++
-			}
-			if (stStorage+stAccounts)%100000 == 0 {
-				fmt.Printf("State records: %d\n", stStorage+stAccounts)
-			}
->>>>>>> 1f8937fd
 		}
 		return e
 	}); err != nil {
