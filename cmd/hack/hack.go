//+build mdbx

package main

import (
	"bufio"
	"bytes"
	"context"
	"encoding/base64"
	"encoding/binary"
	"errors"
	"flag"
	"fmt"
	"io/ioutil"
	"math/big"
	"os"
	"os/signal"
	"runtime"
	"runtime/pprof"
	"sort"
	"strings"
	"syscall"
	"time"

	"github.com/holiman/uint256"
	"github.com/wcharczuk/go-chart"
	"github.com/wcharczuk/go-chart/util"

	"github.com/ledgerwatch/lmdb-go/lmdb"
<<<<<<< HEAD

=======
	"github.com/wcharczuk/go-chart"
	"github.com/wcharczuk/go-chart/util"

	"github.com/ledgerwatch/turbo-geth/cmd/hack/config"
	"github.com/ledgerwatch/turbo-geth/cmd/hack/tool"
>>>>>>> 751623b7
	"github.com/ledgerwatch/turbo-geth/common"
	"github.com/ledgerwatch/turbo-geth/common/changeset"
	"github.com/ledgerwatch/turbo-geth/common/dbutils"
	"github.com/ledgerwatch/turbo-geth/common/etl"
	"github.com/ledgerwatch/turbo-geth/consensus/ethash"
	"github.com/ledgerwatch/turbo-geth/consensus/process"
	"github.com/ledgerwatch/turbo-geth/core"
	"github.com/ledgerwatch/turbo-geth/core/rawdb"
	"github.com/ledgerwatch/turbo-geth/core/state"
	"github.com/ledgerwatch/turbo-geth/core/types"
	"github.com/ledgerwatch/turbo-geth/core/types/accounts"
	"github.com/ledgerwatch/turbo-geth/core/vm"
	"github.com/ledgerwatch/turbo-geth/crypto"
	"github.com/ledgerwatch/turbo-geth/eth/stagedsync"
	"github.com/ledgerwatch/turbo-geth/ethdb"
	"github.com/ledgerwatch/turbo-geth/ethdb/mdbx"
	"github.com/ledgerwatch/turbo-geth/log"
	"github.com/ledgerwatch/turbo-geth/node"
	"github.com/ledgerwatch/turbo-geth/params"
	"github.com/ledgerwatch/turbo-geth/rlp"
	"github.com/ledgerwatch/turbo-geth/turbo/trie"
)

var (
	emptyCodeHash = crypto.Keccak256(nil) //nolint

	verbosity  = flag.Uint("verbosity", 3, "Logging verbosity: 0=silent, 1=error, 2=warn, 3=info, 4=debug, 5=detail (default 3)")
	action     = flag.String("action", "", "action to execute")
	cpuprofile = flag.String("cpuprofile", "", "write cpu profile `file`")
	rewind     = flag.Int("rewind", 1, "rewind to given number of blocks")
	block      = flag.Int("block", 1, "specifies a block number for operation")
	blockTotal = flag.Int("blocktotal", 1, "specifies a total amount of blocks to process")
	account    = flag.String("account", "0x", "specifies account to investigate")
	name       = flag.String("name", "", "name to add to the file names")
	chaindata  = flag.String("chaindata", "chaindata", "path to the chaindata database file")
	bucket     = flag.String("bucket", "", "bucket in the database")
	hash       = flag.String("hash", "0x00", "image for preimage or state root for testBlockHashes action")
)

func readData(filename string) (blocks []float64, hours []float64, dbsize []float64, trienodes []float64, heap []float64) {
	err := util.File.ReadByLines(filename, func(line string) error {
		parts := strings.Split(line, ",")
		blocks = append(blocks, tool.ParseFloat64(strings.Trim(parts[0], " ")))
		hours = append(hours, tool.ParseFloat64(strings.Trim(parts[1], " ")))
		dbsize = append(dbsize, tool.ParseFloat64(strings.Trim(parts[2], " ")))
		trienodes = append(trienodes, tool.ParseFloat64(strings.Trim(parts[3], " ")))
		heap = append(heap, tool.ParseFloat64(strings.Trim(parts[4], " ")))
		return nil
	})
	if err != nil {
		fmt.Println(err.Error())
	}
	return
}

func notables() []chart.GridLine {
	return []chart.GridLine{
		{Value: 1.0},
		{Value: 2.0},
		{Value: 3.0},
		{Value: 4.0},
		{Value: 5.0},
		{Value: 6.0},
	}
}

func days() []chart.GridLine {
	return []chart.GridLine{
		{Value: 24.0},
		{Value: 48.0},
		{Value: 72.0},
		{Value: 96.0},
		{Value: 120.0},
		{Value: 144.0},
		{Value: 168.0},
		{Value: 192.0},
		{Value: 216.0},
		{Value: 240.0},
		{Value: 264.0},
		{Value: 288.0},
	}
}

func mychart() {
	blocks, hours, dbsize, trienodes, heap := readData("bolt.csv")
	blocks0, hours0, dbsize0, _, _ := readData("badger.csv")
	mainSeries := &chart.ContinuousSeries{
		Name: "Cumulative sync time (bolt)",
		Style: chart.Style{
			Show:        true,
			StrokeColor: chart.ColorBlue,
			FillColor:   chart.ColorBlue.WithAlpha(100),
		},
		XValues: blocks,
		YValues: hours,
	}
	badgerSeries := &chart.ContinuousSeries{
		Name: "Cumulative sync time (badger)",
		Style: chart.Style{
			Show:        true,
			StrokeColor: chart.ColorRed,
			FillColor:   chart.ColorRed.WithAlpha(100),
		},
		XValues: blocks0,
		YValues: hours0,
	}
	dbsizeSeries := &chart.ContinuousSeries{
		Name: "Database size (bolt)",
		Style: chart.Style{
			Show:        true,
			StrokeColor: chart.ColorBlack,
		},
		YAxis:   chart.YAxisSecondary,
		XValues: blocks,
		YValues: dbsize,
	}
	dbsizeSeries0 := &chart.ContinuousSeries{
		Name: "Database size (badger)",
		Style: chart.Style{
			Show:        true,
			StrokeColor: chart.ColorOrange,
		},
		YAxis:   chart.YAxisSecondary,
		XValues: blocks,
		YValues: dbsize0,
	}

	graph1 := chart.Chart{
		Width:  1280,
		Height: 720,
		Background: chart.Style{
			Padding: chart.Box{
				Top: 50,
			},
		},
		YAxis: chart.YAxis{
			Name:      "Elapsed time",
			NameStyle: chart.StyleShow(),
			Style:     chart.StyleShow(),
			TickStyle: chart.Style{
				TextRotationDegrees: 45.0,
			},
			ValueFormatter: func(v interface{}) string {
				return fmt.Sprintf("%d h", int(v.(float64)))
			},
			GridMajorStyle: chart.Style{
				Show:        true,
				StrokeColor: chart.ColorBlue,
				StrokeWidth: 1.0,
			},
			GridLines: days(),
		},
		YAxisSecondary: chart.YAxis{
			NameStyle: chart.StyleShow(),
			Style:     chart.StyleShow(),
			TickStyle: chart.Style{
				TextRotationDegrees: 45.0,
			},
			ValueFormatter: func(v interface{}) string {
				return fmt.Sprintf("%d G", int(v.(float64)))
			},
		},
		XAxis: chart.XAxis{
			Name: "Blocks, million",
			Style: chart.Style{
				Show: true,
			},
			ValueFormatter: func(v interface{}) string {
				return fmt.Sprintf("%.3fm", v.(float64))
			},
			GridMajorStyle: chart.Style{
				Show:        true,
				StrokeColor: chart.ColorAlternateGray,
				StrokeWidth: 1.0,
			},
			GridLines: notables(),
		},
		Series: []chart.Series{
			mainSeries,
			badgerSeries,
			dbsizeSeries,
			dbsizeSeries0,
		},
	}

	graph1.Elements = []chart.Renderable{chart.LegendThin(&graph1)}

	buffer := bytes.NewBuffer([]byte{})
	err := graph1.Render(chart.PNG, buffer)
	tool.Check(err)
	err = ioutil.WriteFile("chart1.png", buffer.Bytes(), 0644)
	tool.Check(err)

	heapSeries := &chart.ContinuousSeries{
		Name: "Allocated heap",
		Style: chart.Style{
			Show:        true,
			StrokeColor: chart.ColorYellow,
			FillColor:   chart.ColorYellow.WithAlpha(100),
		},
		XValues: blocks,
		YValues: heap,
	}
	trienodesSeries := &chart.ContinuousSeries{
		Name: "Trie nodes",
		Style: chart.Style{
			Show:        true,
			StrokeColor: chart.ColorGreen,
		},
		YAxis:   chart.YAxisSecondary,
		XValues: blocks,
		YValues: trienodes,
	}
	graph2 := chart.Chart{
		Width:  1280,
		Height: 720,
		Background: chart.Style{
			Padding: chart.Box{
				Top: 50,
			},
		},
		YAxis: chart.YAxis{
			Name:      "Allocated heap",
			NameStyle: chart.StyleShow(),
			Style:     chart.StyleShow(),
			TickStyle: chart.Style{
				TextRotationDegrees: 45.0,
			},
			ValueFormatter: func(v interface{}) string {
				return fmt.Sprintf("%.1f G", v.(float64))
			},
			GridMajorStyle: chart.Style{
				Show:        true,
				StrokeColor: chart.ColorYellow,
				StrokeWidth: 1.0,
			},
			GridLines: days(),
		},
		YAxisSecondary: chart.YAxis{
			NameStyle: chart.StyleShow(),
			Style:     chart.StyleShow(),
			TickStyle: chart.Style{
				TextRotationDegrees: 45.0,
			},
			ValueFormatter: func(v interface{}) string {
				return fmt.Sprintf("%.1f m", v.(float64))
			},
		},
		XAxis: chart.XAxis{
			Name: "Blocks, million",
			Style: chart.Style{
				Show: true,
			},
			ValueFormatter: func(v interface{}) string {
				return fmt.Sprintf("%.3fm", v.(float64))
			},
			GridMajorStyle: chart.Style{
				Show:        true,
				StrokeColor: chart.ColorAlternateGray,
				StrokeWidth: 1.0,
			},
			GridLines: notables(),
		},
		Series: []chart.Series{
			heapSeries,
			trienodesSeries,
		},
	}

	graph2.Elements = []chart.Renderable{chart.LegendThin(&graph2)}
	buffer.Reset()
	err = graph2.Render(chart.PNG, buffer)
	tool.Check(err)
	err = ioutil.WriteFile("chart2.png", buffer.Bytes(), 0644)
	tool.Check(err)
}

//nolint
func accountSavings(db ethdb.KV) (int, int) {
	emptyRoots := 0
	emptyCodes := 0
	tool.Check(db.View(context.Background(), func(tx ethdb.Tx) error {
		c := tx.Cursor(dbutils.CurrentStateBucket)
		for k, v, err := c.First(); k != nil; k, v, err = c.Next() {
			if err != nil {
				return err
			}
			if len(k) != 32 {
				continue
			}
			if bytes.Contains(v, trie.EmptyRoot.Bytes()) {
				emptyRoots++
			}
			if bytes.Contains(v, emptyCodeHash) {
				emptyCodes++
			}
		}
		return nil
	}))
	return emptyRoots, emptyCodes
}

func bucketStats(chaindata string) error {
	ethDb := ethdb.MustOpen(chaindata)
	defer ethDb.Close()

	var bucketList []string
	if err1 := ethDb.KV().View(context.Background(), func(txa ethdb.Tx) error {
		if bl, err := txa.(ethdb.BucketMigrator).ExistingBuckets(); err == nil {
			bucketList = bl
		} else {
			return err
		}
		return nil
	}); err1 != nil {
		ethDb.Close()
		return err1
	}

	fmt.Printf(",BranchPageN,LeafPageN,OverflowN,Entries\n")
	switch kv := ethDb.KV().(type) {
	case *ethdb.LmdbKV:
		type LmdbStat interface {
			BucketStat(name string) (*lmdb.Stat, error)
		}
		if err := kv.View(context.Background(), func(tx ethdb.Tx) error {
			for _, bucket := range bucketList {
				bs, statErr := tx.(LmdbStat).BucketStat(bucket)
				tool.Check(statErr)
				fmt.Printf("%s,%d,%d,%d,%d\n", bucket,
					bs.BranchPages, bs.LeafPages, bs.OverflowPages, bs.Entries)
			}

			bs, statErr := tx.(LmdbStat).BucketStat("freelist")
			tool.Check(statErr)
			fmt.Printf("%s,%d,%d,%d,%d\n", "freelist", bs.BranchPages, bs.LeafPages, bs.OverflowPages, bs.Entries)
			return nil
		}); err != nil {
			panic(err)
		}
	case *ethdb.MdbxKV:
		type MdbxStat interface {
			BucketStat(name string) (*mdbx.Stat, error)
		}

		if err := kv.View(context.Background(), func(tx ethdb.Tx) error {
			for _, bucket := range bucketList {
				bs, statErr := tx.(MdbxStat).BucketStat(bucket)
				tool.Check(statErr)
				fmt.Printf("%s,%d,%d,%d,%d\n", bucket,
					bs.BranchPages, bs.LeafPages, bs.OverflowPages, bs.Entries)
			}
			bs, statErr := tx.(MdbxStat).BucketStat("freelist")
			tool.Check(statErr)
			fmt.Printf("%s,%d,%d,%d,%d\n", "freelist", bs.BranchPages, bs.LeafPages, bs.OverflowPages, bs.Entries)
			return nil
		}); err != nil {
			panic(err)
		}
	}
	return nil
}

func readTrieLog() ([]float64, map[int][]float64, []float64) {
	data, err := ioutil.ReadFile("dust/hack.log")
	tool.Check(err)
	thresholds := []float64{}
	counts := map[int][]float64{}
	for i := 2; i <= 16; i++ {
		counts[i] = []float64{}
	}
	shorts := []float64{}
	lines := bytes.Split(data, []byte("\n"))
	for _, line := range lines {
		if bytes.HasPrefix(line, []byte("Threshold:")) {
			tokens := bytes.Split(line, []byte(" "))
			if len(tokens) == 23 {
				wei := tool.ParseFloat64(string(tokens[1]))
				thresholds = append(thresholds, wei)
				for i := 2; i <= 16; i++ {
					pair := bytes.Split(tokens[i+3], []byte(":"))
					counts[i] = append(counts[i], tool.ParseFloat64(string(pair[1])))
				}
				pair := bytes.Split(tokens[21], []byte(":"))
				shorts = append(shorts, tool.ParseFloat64(string(pair[1])))
			}
		}
	}
	return thresholds, counts, shorts
}

func ts() []chart.GridLine {
	return []chart.GridLine{
		{Value: 420.0},
	}
}

func trieChart() {
	thresholds, counts, shorts := readTrieLog()
	fmt.Printf("%d %d %d\n", len(thresholds), len(counts), len(shorts))
	shortsSeries := &chart.ContinuousSeries{
		Name: "Short nodes",
		Style: chart.Style{
			Show:        true,
			StrokeColor: chart.ColorBlue,
			FillColor:   chart.ColorBlue.WithAlpha(100),
		},
		XValues: thresholds,
		YValues: shorts,
	}
	countSeries := make(map[int]*chart.ContinuousSeries)
	for i := 2; i <= 16; i++ {
		countSeries[i] = &chart.ContinuousSeries{
			Name: fmt.Sprintf("%d-nodes", i),
			Style: chart.Style{
				Show:        true,
				StrokeColor: chart.GetAlternateColor(i),
			},
			XValues: thresholds,
			YValues: counts[i],
		}
	}
	xaxis := &chart.XAxis{
		Name: "Dust theshold",
		Style: chart.Style{
			Show: true,
		},
		ValueFormatter: func(v interface{}) string {
			return fmt.Sprintf("%d wei", int(v.(float64)))
		},
		GridMajorStyle: chart.Style{
			Show:        true,
			StrokeColor: chart.DefaultStrokeColor,
			StrokeWidth: 1.0,
		},
		Range: &chart.ContinuousRange{
			Min: thresholds[0],
			Max: thresholds[len(thresholds)-1],
		},
		Ticks: []chart.Tick{
			{Value: 0.0, Label: "0"},
			{Value: 1.0, Label: "wei"},
			{Value: 10.0, Label: "10"},
			{Value: 100.0, Label: "100"},
			{Value: 1e3, Label: "1e3"},
			{Value: 1e4, Label: "1e4"},
			{Value: 1e5, Label: "1e5"},
			{Value: 1e6, Label: "1e6"},
			{Value: 1e7, Label: "1e7"},
			{Value: 1e8, Label: "1e8"},
			{Value: 1e9, Label: "1e9"},
			{Value: 1e10, Label: "1e10"},
			//{1e15, "finney"},
			//{1e18, "ether"},
		},
	}

	graph3 := chart.Chart{
		Width:  1280,
		Height: 720,
		Background: chart.Style{
			Padding: chart.Box{
				Top: 50,
			},
		},
		XAxis: *xaxis,
		YAxis: chart.YAxis{
			Name:      "Node count",
			NameStyle: chart.StyleShow(),
			Style:     chart.StyleShow(),
			TickStyle: chart.Style{
				TextRotationDegrees: 45.0,
			},
			ValueFormatter: func(v interface{}) string {
				return fmt.Sprintf("%dm", int(v.(float64)/1e6))
			},
			GridMajorStyle: chart.Style{
				Show:        true,
				StrokeColor: chart.DefaultStrokeColor,
				StrokeWidth: 1.0,
			},
		},
		Series: []chart.Series{
			shortsSeries,
		},
	}
	graph3.Elements = []chart.Renderable{chart.LegendThin(&graph3)}
	buffer := bytes.NewBuffer([]byte{})
	err := graph3.Render(chart.PNG, buffer)
	tool.Check(err)
	err = ioutil.WriteFile("chart3.png", buffer.Bytes(), 0644)
	tool.Check(err)
	graph4 := chart.Chart{
		Width:  1280,
		Height: 720,
		Background: chart.Style{
			Padding: chart.Box{
				Top: 50,
			},
		},
		XAxis: *xaxis,
		YAxis: chart.YAxis{
			Name:      "Node count",
			NameStyle: chart.StyleShow(),
			Style:     chart.StyleShow(),
			TickStyle: chart.Style{
				TextRotationDegrees: 45.0,
			},
			ValueFormatter: func(v interface{}) string {
				return fmt.Sprintf("%.2fm", v.(float64)/1e6)
			},
			GridMajorStyle: chart.Style{
				Show:        true,
				StrokeColor: chart.DefaultStrokeColor,
				StrokeWidth: 1.0,
			},
		},
		Series: []chart.Series{
			countSeries[2],
			countSeries[3],
		},
	}
	graph4.Elements = []chart.Renderable{chart.LegendThin(&graph4)}
	buffer = bytes.NewBuffer([]byte{})
	err = graph4.Render(chart.PNG, buffer)
	tool.Check(err)
	err = ioutil.WriteFile("chart4.png", buffer.Bytes(), 0644)
	tool.Check(err)
	graph5 := chart.Chart{
		Width:  1280,
		Height: 720,
		Background: chart.Style{
			Padding: chart.Box{
				Top: 50,
			},
		},
		XAxis: *xaxis,
		YAxis: chart.YAxis{
			Name:      "Node count",
			NameStyle: chart.StyleShow(),
			Style:     chart.StyleShow(),
			TickStyle: chart.Style{
				TextRotationDegrees: 45.0,
			},
			ValueFormatter: func(v interface{}) string {
				return fmt.Sprintf("%.2fk", v.(float64)/1e3)
			},
			GridMajorStyle: chart.Style{
				Show:        true,
				StrokeColor: chart.DefaultStrokeColor,
				StrokeWidth: 1.0,
			},
		},
		Series: []chart.Series{
			countSeries[4],
			countSeries[5],
			countSeries[6],
			countSeries[7],
			countSeries[8],
			countSeries[9],
			countSeries[10],
			countSeries[11],
			countSeries[12],
			countSeries[13],
			countSeries[14],
			countSeries[15],
			countSeries[16],
		},
	}
	graph5.Elements = []chart.Renderable{chart.LegendThin(&graph5)}
	buffer = bytes.NewBuffer([]byte{})
	err = graph5.Render(chart.PNG, buffer)
	tool.Check(err)
	err = ioutil.WriteFile("chart5.png", buffer.Bytes(), 0644)
	tool.Check(err)
}

func extractTrie(block int) {
	stateDb := ethdb.MustOpen("statedb")
	defer stateDb.Close()
	txCacher := core.NewTxSenderCacher(runtime.NumCPU())
	bc, err := core.NewBlockChain(stateDb, nil, params.RopstenChainConfig, ethash.NewFaker(), vm.Config{}, nil, txCacher)
	tool.Check(err)
	defer bc.Stop()
	baseBlock := bc.GetBlockByNumber(uint64(block))
	tds := state.NewTrieDbState(baseBlock.Root(), stateDb, baseBlock.NumberU64())
	rebuiltRoot := tds.LastRoot()
	fmt.Printf("Rebuit root hash: %x\n", rebuiltRoot)
	filename := fmt.Sprintf("right_%d.txt", baseBlock.NumberU64())
	fmt.Printf("Generating deep snapshot of the right tries... %s\n", filename)
	f, err := os.Create(filename)
	if err == nil {
		defer f.Close()
		tds.PrintTrie(f)
	}
}

func testRewind(chaindata string, block, rewind int) {
	ethDb := ethdb.MustOpen(chaindata)
	defer ethDb.Close()
	txCacher := core.NewTxSenderCacher(runtime.NumCPU())
	bc, err := core.NewBlockChain(ethDb, nil, params.MainnetChainConfig, ethash.NewFaker(), vm.Config{}, nil, txCacher)
	tool.Check(err)
	defer bc.Stop()
	currentBlock := bc.CurrentBlock()
	currentBlockNr := currentBlock.NumberU64()
	if block == 1 {
		block = int(currentBlockNr)
	}
	baseBlock := bc.GetBlockByNumber(uint64(block))
	baseBlockNr := baseBlock.NumberU64()
	fmt.Printf("Base block number: %d\n", baseBlockNr)
	fmt.Printf("Base block root hash: %x\n", baseBlock.Root())
	db := ethDb.NewBatch()
	defer db.Rollback()
	tds := state.NewTrieDbState(baseBlock.Root(), db, baseBlockNr)
	tds.SetHistorical(baseBlockNr != currentBlockNr)
	rebuiltRoot := tds.LastRoot()
	fmt.Printf("Rebuit root hash: %x\n", rebuiltRoot)
	startTime := time.Now()
	rewindLen := uint64(rewind)

	err = tds.UnwindTo(baseBlockNr - rewindLen)
	fmt.Printf("Unwind done in %v\n", time.Since(startTime))
	tool.Check(err)
	rewoundBlock1 := bc.GetBlockByNumber(baseBlockNr - rewindLen + 1)
	fmt.Printf("Rewound+1 block number: %d\n", rewoundBlock1.NumberU64())
	fmt.Printf("Rewound+1 block hash: %x\n", rewoundBlock1.Hash())
	fmt.Printf("Rewound+1 block root hash: %x\n", rewoundBlock1.Root())
	fmt.Printf("Rewound+1 block parent hash: %x\n", rewoundBlock1.ParentHash())

	rewoundBlock := bc.GetBlockByNumber(baseBlockNr - rewindLen)
	fmt.Printf("Rewound block number: %d\n", rewoundBlock.NumberU64())
	fmt.Printf("Rewound block hash: %x\n", rewoundBlock.Hash())
	fmt.Printf("Rewound block root hash: %x\n", rewoundBlock.Root())
	fmt.Printf("Rewound block parent hash: %x\n", rewoundBlock.ParentHash())
	rewoundRoot := tds.LastRoot()
	fmt.Printf("Calculated rewound root hash: %x\n", rewoundRoot)
	/*
		filename := fmt.Sprintf("root_%d.txt", rewoundBlock.NumberU64())
		fmt.Printf("Generating deep snapshot of the wront tries... %s\n", filename)
		f, err := os.Create(filename)
		if err == nil {
			defer f.Close()
			tds.PrintTrie(f)
		}

		{
			tds, err = state.NewTrieDbState(rewoundBlock.Root(), db, rewoundBlock.NumberU64())
			tds.SetHistorical(true)
			check(err)
			rebuiltRoot, err := tds.TrieRoot()
			fmt.Printf("Rebuilt root: %x\n", rebuiltRoot)
			check(err)
		}
	*/
}

func testStartup() {
	startTime := time.Now()
	//ethDb := ethdb.MustOpen(node.DefaultDataDir() + "/geth/chaindata")
	ethDb := ethdb.MustOpen("/home/akhounov/.ethereum/geth/chaindata")
	defer ethDb.Close()
	txCacher := core.NewTxSenderCacher(runtime.NumCPU())
	bc, err := core.NewBlockChain(ethDb, nil, params.MainnetChainConfig, ethash.NewFaker(), vm.Config{}, nil, txCacher)
	tool.Check(err)
	defer bc.Stop()
	currentBlock := bc.CurrentBlock()
	currentBlockNr := currentBlock.NumberU64()
	fmt.Printf("Current block number: %d\n", currentBlockNr)
	fmt.Printf("Current block root hash: %x\n", currentBlock.Root())
	l := trie.NewSubTrieLoader(currentBlockNr)
	rl := trie.NewRetainList(0)
	subTries, err1 := l.LoadSubTries(ethDb, currentBlockNr, rl, nil /* HashCollector */, [][]byte{nil}, []int{0}, false)
	if err1 != nil {
		fmt.Printf("%v\n", err1)
	}
	if subTries.Hashes[0] != currentBlock.Root() {
		fmt.Printf("Hash mismatch, got %x, expected %x\n", subTries.Hashes[0], currentBlock.Root())
	}
	fmt.Printf("Took %v\n", time.Since(startTime))
}

func dbSlice(chaindata string, bucket string, prefix []byte) {
	db := ethdb.MustOpen(chaindata)
	defer db.Close()
	if err := db.KV().View(context.Background(), func(tx ethdb.Tx) error {
		c := tx.Cursor(bucket)
		for k, v, err := c.Seek(prefix); k != nil && bytes.HasPrefix(k, prefix); k, v, err = c.Next() {
			if err != nil {
				return err
			}
			fmt.Printf("db.Put([]byte(\"%s\"), common.FromHex(\"%x\"), common.FromHex(\"%x\"))\n", bucket, k, v)
		}
		return nil
	}); err != nil {
		panic(err)
	}
}

func testResolve(chaindata string) {
	startTime := time.Now()
	ethDb := ethdb.MustOpen(chaindata)
	defer ethDb.Close()
	//bc, err := core.NewBlockChain(ethDb, nil, params.MainnetChainConfig, ethash.NewFaker(), vm.Config{}, nil, nil)
	//check(err)
	/*
		currentBlock := bc.CurrentBlock()
		currentBlockNr := currentBlock.NumberU64()
		fmt.Printf("Current block number: %d\n", currentBlockNr)
		fmt.Printf("Current block root hash: %x\n", currentBlock.Root())
		prevBlock := bc.GetBlockByNumber(currentBlockNr - 2)
		fmt.Printf("Prev block root hash: %x\n", prevBlock.Root())
	*/
	currentBlockNr := uint64(286798)
	//var contract []byte
	//contract = common.FromHex("8416044c93d8fdf2d06a5bddbea65234695a3d4d278d5c824776c8b31702505dfffffffffffffffe")
	resolveHash := common.HexToHash("321131c74d582ebe29075d573023accd809234e4dbdee29e814bacedd3467279")
	l := trie.NewSubTrieLoader(currentBlockNr)
	var key []byte
	key = common.FromHex("0a080d05070c0604040302030508050100020105040e05080c0a0f030d0d050f08070a050b0c08090b02040e0e0200030f0c0b0f0704060a0d0703050009010f")
	rl := trie.NewRetainList(0)
	rl.AddHex(key[:3])
	subTries, err1 := l.LoadSubTries(ethDb, currentBlockNr, rl, nil /* HashCollector */, [][]byte{{0xa8, 0xd0}}, []int{12}, true)
	if err1 != nil {
		fmt.Printf("Resolve error: %v\n", err1)
	}
	if subTries.Hashes[0] != resolveHash {
		fmt.Printf("Has mismatch, got %x, expected %x\n", subTries.Hashes[0], resolveHash)
	}
	/*
		var filename string
		if err == nil {
			filename = fmt.Sprintf("right_%d.txt", currentBlockNr)
		} else {
			filename = fmt.Sprintf("root_%d.txt", currentBlockNr)
		}
		fmt.Printf("Generating deep snapshot of the tries... %s\n", filename)
		f, err := os.Create(filename)
		if err == nil {
			defer f.Close()
			t.Print(f)
		}
		if err != nil {
			fmt.Printf("%v\n", err)
		}
	*/
	fmt.Printf("Took %v\n", time.Since(startTime))
}

func hashFile() {
	f, err := os.Open("/Users/alexeyakhunov/mygit/go-ethereum/geth.log")
	tool.Check(err)
	defer f.Close()
	w, err := os.Create("/Users/alexeyakhunov/mygit/go-ethereum/geth_read.log")
	tool.Check(err)
	defer w.Close()
	scanner := bufio.NewScanner(f)
	count := 0
	for scanner.Scan() {
		line := scanner.Text()
		if strings.HasPrefix(line, "ResolveWithDb") || strings.HasPrefix(line, "Error") ||
			strings.HasPrefix(line, "0000000000000000000000000000000000000000000000000000000000000000") ||
			strings.HasPrefix(line, "ERROR") || strings.HasPrefix(line, "tc{") {
			fmt.Printf("%d %s\n", count, line)
			count++
		} else if count == 66 {
			w.WriteString(line)
			w.WriteString("\n")
		}
	}
	fmt.Printf("%d lines scanned\n", count)
}

func rlpIndices() {
	keybuf := new(bytes.Buffer)
	for i := 0; i < 512; i++ {
		keybuf.Reset()
		rlp.Encode(keybuf, uint(i))
		fmt.Printf("Encoding of %d is %x\n", i, keybuf.Bytes())
	}
}

func printFullNodeRLPs() {
	trie.FullNode1()
	trie.FullNode2()
	trie.FullNode3()
	trie.FullNode4()
	trie.ShortNode1()
	trie.ShortNode2()
	trie.Hash1()
	trie.Hash2()
	trie.Hash3()
	trie.Hash4()
	trie.Hash5()
	trie.Hash6()
	trie.Hash7()
}

func testDifficulty() {
	genesisBlock, _, _, err := core.DefaultGenesisBlock().ToBlock(nil, false /* history */)
	tool.Check(err)
	genesisHeader := genesisBlock.Header()
	d1 := ethash.CalcDifficulty(params.MainnetChainConfig, 100000, genesisHeader.Time, genesisHeader.Difficulty, genesisHeader.Number, genesisHeader.UncleHash)
	fmt.Printf("Block 1 difficulty: %d\n", d1)
}

// Searches 1000 blocks from the given one to try to find the one with the given state root hash
func testBlockHashes(chaindata string, block int, stateRoot common.Hash) {
	ethDb := ethdb.MustOpen(chaindata)
	defer ethDb.Close()
	blocksToSearch := 10000000
	for i := uint64(block); i < uint64(block+blocksToSearch); i++ {
		hash, err := rawdb.ReadCanonicalHash(ethDb, i)
		if err != nil {
			panic(err)
		}
		header := rawdb.ReadHeader(ethDb, hash, i)
		if header.Root == stateRoot || stateRoot == (common.Hash{}) {
			fmt.Printf("\n===============\nCanonical hash for %d: %x\n", i, hash)
			fmt.Printf("Header.Root: %x\n", header.Root)
			fmt.Printf("Header.TxHash: %x\n", header.TxHash)
			fmt.Printf("Header.UncleHash: %x\n", header.UncleHash)
		}
	}
}

func printCurrentBlockNumber(chaindata string) {
	ethDb := ethdb.MustOpen(chaindata)
	defer ethDb.Close()
	hash := rawdb.ReadHeadBlockHash(ethDb)
	number := rawdb.ReadHeaderNumber(ethDb, hash)
	fmt.Printf("Block number: %d\n", *number)
}

func printTxHashes() {
	ethDb := ethdb.MustOpen(node.DefaultDataDir() + "/geth/chaindata")
	defer ethDb.Close()
	for b := uint64(0); b < uint64(100000); b++ {
		hash, err := rawdb.ReadCanonicalHash(ethDb, b)
		tool.Check(err)
		block := rawdb.ReadBlock(ethDb, hash, b)
		if block == nil {
			break
		}
		for _, tx := range block.Transactions() {
			fmt.Printf("%x\n", tx.Hash())
		}
	}
}

func readTrie(filename string) *trie.Trie {
	f, err := os.Open(filename)
	tool.Check(err)
	defer f.Close()
	t, err := trie.Load(f)
	tool.Check(err)
	return t
}

func invTree(wrong, right, diff string, name string) {
	fmt.Printf("Reading trie...\n")
	t1 := readTrie(fmt.Sprintf("%s_%s.txt", wrong, name))
	fmt.Printf("Root hash: %x\n", t1.Hash())
	fmt.Printf("Reading trie 2...\n")
	t2 := readTrie(fmt.Sprintf("%s_%s.txt", right, name))
	fmt.Printf("Root hash: %x\n", t2.Hash())
	c, err := os.Create(fmt.Sprintf("%s_%s.txt", diff, name))
	tool.Check(err)
	defer c.Close()
	t1.PrintDiff(t2, c)
}

func preimage(chaindata string, image common.Hash) {
	ethDb := ethdb.MustOpen(chaindata)
	defer ethDb.Close()
	p, err := ethDb.Get(dbutils.PreimagePrefix, image[:])
	tool.Check(err)
	fmt.Printf("%x\n", p)
}

func printBranches(block uint64) {
	//ethDb := ethdb.MustOpen("/home/akhounov/.ethereum/geth/chaindata")
	ethDb := ethdb.MustOpen(node.DefaultDataDir() + "/testnet/geth/chaindata")
	defer ethDb.Close()
	fmt.Printf("All headers at the same height %d\n", block)
	{
		var hashes []common.Hash
		numberEnc := make([]byte, 8)
		binary.BigEndian.PutUint64(numberEnc, block)
		if err := ethDb.Walk("h", numberEnc, 8*8, func(k, v []byte) (bool, error) {
			if len(k) == 8+32 {
				hashes = append(hashes, common.BytesToHash(k[8:]))
			}
			return true, nil
		}); err != nil {
			panic(err)
		}
		for _, hash := range hashes {
			h := rawdb.ReadHeader(ethDb, hash, block)
			fmt.Printf("block hash: %x, root hash: %x\n", h.Hash(), h.Root)
		}
	}
}

func readPlainAccount(chaindata string, address common.Address) {
	ethDb := ethdb.MustOpen(chaindata)
	defer ethDb.Close()
	var acc accounts.Account
	enc, err := ethDb.Get(dbutils.PlainStateBucket, address[:])
	if err != nil {
		panic(err)
	} else if enc == nil {
		panic("acc not found")
	}
	if err = acc.DecodeForStorage(enc); err != nil {
		panic(err)
	}
	fmt.Printf("%x\n%x\n%x\n%d\n", address, acc.Root, acc.CodeHash, acc.Incarnation)
}

func readAccount(chaindata string, account common.Address, block uint64, rewind uint64) {
	ethDb := ethdb.MustOpen(chaindata)
	defer ethDb.Close()
	secKey := crypto.Keccak256(account[:])
	var a accounts.Account
	ok, err := rawdb.ReadAccount(ethDb, common.BytesToHash(secKey), &a)
	if err != nil {
		panic(err)
	} else if !ok {
		panic("acc not found")
	}
	fmt.Printf("%x\n%x\n%x\n%d\n", secKey, a.Root, a.CodeHash, a.Incarnation)
	//var addrHash common.Hash
	//copy(addrHash[:], secKey)
	//codeHash, err := ethDb.Get(dbutils.ContractCodeBucket, dbutils.GenerateStoragePrefix(addrHash, a.Incarnation))
	//check(err)
	//fmt.Printf("codeHash: %x\n", codeHash)
	timestamp := block
	for i := uint64(0); i < rewind; i++ {
		var printed bool
		encodedTS := dbutils.EncodeBlockNumber(timestamp)
		err = changeset.Walk(ethDb, dbutils.PlainStorageChangeSetBucket, encodedTS, 8*8, func(blockN uint64, k, v []byte) (bool, error) {
			if bytes.HasPrefix(k, account[:]) {
				incarnation := binary.BigEndian.Uint64(k[common.AddressLength : common.AddressLength+common.IncarnationLength])
				if !printed {
					fmt.Printf("Changes for block %d\n", timestamp)
					printed = true
				}
				fmt.Printf("%d %x %x\n", incarnation, k[common.AddressLength+common.IncarnationLength:], v)
			}
			return true, nil
		})
		tool.Check(err)
		timestamp--
	}
}

func fixAccount(chaindata string, addrHash common.Hash, storageRoot common.Hash) {
	ethDb := ethdb.MustOpen(chaindata)
	defer ethDb.Close()
	var a accounts.Account
	if ok, err := rawdb.ReadAccount(ethDb, addrHash, &a); err != nil {
		panic(err)
	} else if !ok {
		panic("acc not found")
	}
	a.Root = storageRoot
	if err := rawdb.WriteAccount(ethDb, addrHash, a); err != nil {
		panic(err)
	}
}

func nextIncarnation(chaindata string, addrHash common.Hash) {
	ethDb := ethdb.MustOpen(chaindata)
	defer ethDb.Close()
	var found bool
	var incarnationBytes [common.IncarnationLength]byte
	startkey := make([]byte, common.HashLength+common.IncarnationLength+common.HashLength)
	var fixedbits = 8 * common.HashLength
	copy(startkey, addrHash[:])
	if err := ethDb.Walk(dbutils.CurrentStateBucket, startkey, fixedbits, func(k, v []byte) (bool, error) {
		copy(incarnationBytes[:], k[common.HashLength:])
		found = true
		return false, nil
	}); err != nil {
		fmt.Printf("Incarnation(z): %d\n", 0)
		return
	}
	if found {
		fmt.Printf("Incarnation: %d\n", (binary.BigEndian.Uint64(incarnationBytes[:]))+1)
		return
	}
	fmt.Printf("Incarnation(f): %d\n", state.FirstContractIncarnation)
}

func repairCurrent() {
	historyDb := ethdb.MustOpen("/Volumes/tb4/turbo-geth/ropsten/geth/chaindata")
	defer historyDb.Close()
	currentDb := ethdb.MustOpen("statedb")
	defer currentDb.Close()
	tool.Check(historyDb.ClearBuckets(dbutils.CurrentStateBucket))
	tool.Check(historyDb.KV().Update(context.Background(), func(tx ethdb.Tx) error {
		newB := tx.Cursor(dbutils.CurrentStateBucket)
		count := 0
		if err := currentDb.KV().View(context.Background(), func(ctx ethdb.Tx) error {
			c := ctx.Cursor(dbutils.CurrentStateBucket)
			for k, v, err := c.First(); k != nil; k, v, err = c.Next() {
				if err != nil {
					return err
				}
				if len(k) == 32 {
					continue
				}
				tool.Check(newB.Put(k, v))
				count++
				if count == 10000 {
					fmt.Printf("Copied %d storage items\n", count)
				}
			}
			return nil
		}); err != nil {
			return err
		}
		return nil
	}))
}

func dumpStorage() {
	db := ethdb.MustOpen(node.DefaultDataDir() + "/geth/chaindata")
	defer db.Close()
	if err := db.KV().View(context.Background(), func(tx ethdb.Tx) error {
		c := tx.Cursor(dbutils.StorageHistoryBucket)
		return ethdb.ForEach(c, func(k, v []byte) (bool, error) {
			fmt.Printf("%x %x\n", k, v)
			return true, nil
		})
	}); err != nil {
		panic(err)
	}
}

func printBucket(chaindata string) {
	db := ethdb.MustOpen(chaindata)
	defer db.Close()
	f, err := os.Create("bucket.txt")
	tool.Check(err)
	defer f.Close()
	fb := bufio.NewWriter(f)
	defer fb.Flush()
	if err := db.KV().View(context.Background(), func(tx ethdb.Tx) error {
		c := tx.Cursor(dbutils.StorageHistoryBucket)
		for k, v, err := c.First(); k != nil; k, v, err = c.Next() {
			if err != nil {
				return err
			}
			fmt.Fprintf(fb, "%x %x\n", k, v)
		}
		return nil
	}); err != nil {
		panic(err)
	}
}

func ValidateTxLookups2(chaindata string) {
	startTime := time.Now()
	db := ethdb.MustOpen(chaindata)
	defer db.Close()
	//nolint: errcheck
	startTime = time.Now()
	sigs := make(chan os.Signal, 1)
	interruptCh := make(chan bool, 1)
	signal.Notify(sigs, syscall.SIGINT, syscall.SIGTERM)
	go func() {
		<-sigs
		interruptCh <- true
	}()
	var blockNum uint64 = 1
	validateTxLookups2(db, blockNum, interruptCh)
	log.Info("All done", "duration", time.Since(startTime))
}

func validateTxLookups2(db ethdb.Database, startBlock uint64, interruptCh chan bool) {
	blockNum := startBlock
	iterations := 0
	var interrupt bool
	// Validation Process
	blockBytes := big.NewInt(0)
	for !interrupt {
		blockHash, err := rawdb.ReadCanonicalHash(db, blockNum)
		tool.Check(err)
		body := rawdb.ReadBody(db, blockHash, blockNum)

		if body == nil {
			break
		}

		select {
		case interrupt = <-interruptCh:
			log.Info("interrupted, please wait for cleanup...")
		default:
		}
		blockBytes.SetUint64(blockNum)
		bn := blockBytes.Bytes()

		for _, tx := range body.Transactions {
			val, err := db.Get(dbutils.TxLookupPrefix, tx.Hash().Bytes())
			iterations++
			if iterations%100000 == 0 {
				log.Info("Validated", "entries", iterations, "number", blockNum)
			}
			if bytes.Compare(val, bn) != 0 {
				tool.Check(err)
				panic(fmt.Sprintf("Validation process failed(%d). Expected %b, got %b", iterations, bn, val))
			}
		}
		blockNum++
	}
}

func getModifiedAccounts(chaindata string) {
	// TODO(tjayrush): The call to GetModifiedAccounts needs a database tx
	fmt.Println("hack - getModiiedAccounts is temporarily disabled.")
	// db := ethdb.MustOpen(chaindata)
	// defer db.Close()
	// addrs, err := ethdb.GetModifiedAccounts(db, 49300, 49400)
	// check(err)
	// fmt.Printf("Len(addrs)=%d\n", len(addrs))
}

type Receiver struct {
	defaultReceiver *trie.DefaultReceiver
	accountMap      map[string]*accounts.Account
	storageMap      map[string][]byte
	unfurlList      []string
	currentIdx      int
}

func (r *Receiver) Root() common.Hash { panic("don't call me") }
func (r *Receiver) Receive(
	itemType trie.StreamItem,
	accountKey []byte,
	storageKey []byte,
	accountValue *accounts.Account,
	storageValue []byte,
	hash []byte,
	cutoff int,
) error {
	for r.currentIdx < len(r.unfurlList) {
		ks := r.unfurlList[r.currentIdx]
		k := []byte(ks)
		var c int
		switch itemType {
		case trie.StorageStreamItem, trie.SHashStreamItem:
			c = bytes.Compare(k, storageKey)
		case trie.AccountStreamItem, trie.AHashStreamItem:
			c = bytes.Compare(k, accountKey)
		case trie.CutoffStreamItem:
			c = -1
		}
		if c > 0 {
			return r.defaultReceiver.Receive(itemType, accountKey, storageKey, accountValue, storageValue, hash, cutoff)
		}
		if len(k) > common.HashLength {
			v := r.storageMap[ks]
			if len(v) > 0 {
				if err := r.defaultReceiver.Receive(trie.StorageStreamItem, nil, k, nil, v, nil, 0); err != nil {
					return err
				}
			}
		} else {
			v := r.accountMap[ks]
			if v != nil {
				if err := r.defaultReceiver.Receive(trie.AccountStreamItem, k, nil, v, nil, nil, 0); err != nil {
					return err
				}
			}
		}
		r.currentIdx++
		if c == 0 {
			return nil
		}
	}
	// We ran out of modifications, simply pass through
	return r.defaultReceiver.Receive(itemType, accountKey, storageKey, accountValue, storageValue, hash, cutoff)
}

func (r *Receiver) Result() trie.SubTries {
	return r.defaultReceiver.Result()
}

func regenerate(chaindata string) error {
	var m runtime.MemStats
	db := ethdb.MustOpen(chaindata)
	defer db.Close()
	tool.Check(db.ClearBuckets(
		dbutils.IntermediateTrieHashBucket,
	))
	headHash := rawdb.ReadHeadBlockHash(db)
	headNumber := rawdb.ReadHeaderNumber(db, headHash)
	headHeader := rawdb.ReadHeader(db, headHash, *headNumber)
	log.Info("Regeneration started")
	collector := etl.NewCollector(".", etl.NewSortableBuffer(etl.BufferOptimalSize))
	hashCollector := func(keyHex []byte, hash []byte) error {
		if len(keyHex)%2 != 0 || len(keyHex) == 0 {
			return nil
		}
		var k []byte
		trie.CompressNibbles(keyHex, &k)
		if hash == nil {
			return collector.Collect(k, nil)
		}
		return collector.Collect(k, common.CopyBytes(hash))
	}
	loader := trie.NewFlatDbSubTrieLoader()
	if err := loader.Reset(db, trie.NewRetainList(0), trie.NewRetainList(0), hashCollector /* HashCollector */, [][]byte{nil}, []int{0}, false); err != nil {
		return err
	}
	if subTries, err := loader.LoadSubTries(); err == nil {
		runtime.ReadMemStats(&m)
		log.Info("Loaded initial trie", "root", fmt.Sprintf("%x", subTries.Hashes[0]),
			"expected root", fmt.Sprintf("%x", headHeader.Root),
			"alloc", common.StorageSize(m.Alloc), "sys", common.StorageSize(m.Sys), "numGC", int(m.NumGC))
	} else {
		return err
	}
	/*
		quitCh := make(chan struct{})
		if err := collector.Load(db, dbutils.IntermediateTrieHashBucket, etl.IdentityLoadFunc, etl.TransformArgs{Quit: quitCh}); err != nil {
			return err
		}
	*/
	log.Info("Regeneration ended")
	return nil
}

func testGetProof(chaindata string, address common.Address, rewind int, regen bool) error {
	if regen {
		if err := regenerate(chaindata); err != nil {
			return err
		}
	}
	storageKeys := []string{}
	var m runtime.MemStats
	runtime.ReadMemStats(&m)
	db := ethdb.MustOpen(chaindata)
	defer db.Close()
	headHash := rawdb.ReadHeadBlockHash(db)
	headNumber := rawdb.ReadHeaderNumber(db, headHash)
	block := *headNumber - uint64(rewind)
	log.Info("GetProof", "address", address, "storage keys", len(storageKeys), "head", *headNumber, "block", block,
		"alloc", common.StorageSize(m.Alloc), "sys", common.StorageSize(m.Sys), "numGC", int(m.NumGC))

	ts := dbutils.EncodeBlockNumber(block + 1)
	accountMap := make(map[string]*accounts.Account)

	if err := changeset.Walk(db, dbutils.PlainAccountChangeSetBucket, ts, 0, func(blockN uint64, address, v []byte) (bool, error) {
		if blockN > *headNumber {
			return false, nil
		}

		var addrHash, err = common.HashData(address)
		if err != nil {
			return false, err
		}
		k := addrHash[:]

		if _, ok := accountMap[string(k)]; !ok {
			if len(v) > 0 {
				var a accounts.Account
				if innerErr := a.DecodeForStorage(v); innerErr != nil {
					return false, innerErr
				}
				accountMap[string(k)] = &a
			} else {
				accountMap[string(k)] = nil
			}
		}
		return true, nil
	}); err != nil {
		return err
	}
	runtime.ReadMemStats(&m)
	log.Info("Constructed account map", "size", len(accountMap),
		"alloc", common.StorageSize(m.Alloc), "sys", common.StorageSize(m.Sys), "numGC", int(m.NumGC))
	storageMap := make(map[string][]byte)
	if err := changeset.Walk(db, dbutils.PlainStorageChangeSetBucket, ts, 0, func(blockN uint64, address, v []byte) (bool, error) {
		if blockN > *headNumber {
			return false, nil
		}
		var addrHash, err = common.HashData(address)
		if err != nil {
			return false, err
		}
		k := addrHash[:]
		if _, ok := storageMap[string(k)]; !ok {
			storageMap[string(k)] = v
		}
		return true, nil
	}); err != nil {
		return err
	}
	runtime.ReadMemStats(&m)
	log.Info("Constructed storage map", "size", len(storageMap),
		"alloc", common.StorageSize(m.Alloc), "sys", common.StorageSize(m.Sys), "numGC", int(m.NumGC))
	var unfurlList = make([]string, len(accountMap)+len(storageMap))
	unfurl := trie.NewRetainList(0)
	i := 0
	for ks, acc := range accountMap {
		unfurlList[i] = ks
		i++
		unfurl.AddKey([]byte(ks))
		if acc != nil {
			// Fill the code hashes
			if acc.Incarnation > 0 && acc.IsEmptyCodeHash() {
				if codeHash, err1 := db.Get(dbutils.ContractCodeBucket, dbutils.GenerateStoragePrefix([]byte(ks), acc.Incarnation)); err1 == nil {
					copy(acc.CodeHash[:], codeHash)
				} else {
					return err1
				}
			}
		}
	}
	for ks := range storageMap {
		unfurlList[i] = ks
		i++
		unfurl.AddKey([]byte(ks))
	}
	rl := trie.NewRetainList(0)
	addrHash, err := common.HashData(address[:])
	if err != nil {
		return err
	}
	rl.AddKey(addrHash[:])
	unfurl.AddKey(addrHash[:])
	for _, key := range storageKeys {
		keyAsHash := common.HexToHash(key)
		if keyHash, err1 := common.HashData(keyAsHash[:]); err1 == nil {
			//TODO Add incarnation in the middle of this
			trieKey := append(addrHash[:], keyHash[:]...)
			rl.AddKey(trieKey)
			unfurl.AddKey(trieKey)
		} else {
			return err1
		}
	}
	sort.Strings(unfurlList)
	runtime.ReadMemStats(&m)
	log.Info("Constructed account unfurl lists",
		"alloc", common.StorageSize(m.Alloc), "sys", common.StorageSize(m.Sys), "numGC", int(m.NumGC))
	loader := trie.NewFlatDbSubTrieLoader()
	if err = loader.Reset(db, unfurl, trie.NewRetainList(0), nil /* HashCollector */, [][]byte{nil}, []int{0}, false); err != nil {
		return err
	}
	r := &Receiver{defaultReceiver: trie.NewDefaultReceiver(), unfurlList: unfurlList, accountMap: accountMap, storageMap: storageMap}
	r.defaultReceiver.Reset(rl, nil /* HashCollector */, false)
	loader.SetStreamReceiver(r)
	subTries, err1 := loader.LoadSubTries()
	if err1 != nil {
		return err1
	}
	runtime.ReadMemStats(&m)
	log.Info("Loaded subtries",
		"alloc", common.StorageSize(m.Alloc), "sys", common.StorageSize(m.Sys), "numGC", int(m.NumGC))
	hash, err := rawdb.ReadCanonicalHash(db, block)
	tool.Check(err)
	header := rawdb.ReadHeader(db, hash, block)
	tr := trie.New(common.Hash{})
	if err = tr.HookSubTries(subTries, [][]byte{nil}); err != nil {
		fmt.Printf("Error hooking: %v\n", err)
	}
	runtime.ReadMemStats(&m)
	log.Info("Constructed trie", "nodes", tr.NumberOfAccounts(),
		"alloc", common.StorageSize(m.Alloc), "sys", common.StorageSize(m.Sys), "numGC", int(m.NumGC))
	fmt.Printf("Resulting root: %x (subTrie %x), expected root: %x\n", tr.Hash(), subTries.Hashes[0], header.Root)
	return nil
}

func changeSetStats(chaindata string, block1, block2 uint64) error {
	db := ethdb.MustOpen(chaindata)
	defer db.Close()
	fmt.Printf("State stats\n")
	stAccounts := 0
	stStorage := 0
	if err := db.KV().View(context.Background(), func(tx ethdb.Tx) error {
		c := tx.Cursor(dbutils.PlainStateBucket)
		k, _, e := c.First()
		for ; k != nil && e == nil; k, _, e = c.Next() {
			if len(k) > 28 {
				stStorage++
			} else {
				stAccounts++
			}
			if (stStorage+stAccounts)%100000 == 0 {
				fmt.Printf("State records: %d\n", stStorage+stAccounts)
			}
		}
		return e
	}); err != nil {
		return err
	}
	fmt.Printf("stAccounts = %d, stStorage = %d\n", stAccounts, stStorage)
	fmt.Printf("Changeset stats from %d to %d\n", block1, block2)
	accounts := make(map[string]struct{})
	if err := changeset.Walk(db, dbutils.PlainAccountChangeSetBucket, dbutils.EncodeBlockNumber(block1), 0, func(blockN uint64, k, v []byte) (bool, error) {
		if blockN >= block2 {
			return false, nil
		}
		if (blockN-block1)%100000 == 0 {
			fmt.Printf("at the block %d for accounts, booster size: %d\n", blockN, len(accounts))
		}
		accounts[string(common.CopyBytes(k))] = struct{}{}
		return true, nil
	}); err != nil {
		return err
	}

	storage := make(map[string]struct{})
	if err := changeset.Walk(db, dbutils.PlainStorageChangeSetBucket, dbutils.EncodeBlockNumber(block1), 0, func(blockN uint64, k, v []byte) (bool, error) {
		if blockN >= block2 {
			return false, nil
		}
		if (blockN-block1)%100000 == 0 {
			fmt.Printf("at the block %d for accounts, booster size: %d\n", blockN, len(accounts))
		}
		storage[string(common.CopyBytes(k))] = struct{}{}
		return true, nil
	}); err != nil {
		return err
	}

	fmt.Printf("accounts changed: %d, storage changed: %d\n", len(accounts), len(storage))
	return nil
}

func searchChangeSet(chaindata string, key []byte, block uint64) error {
	fmt.Printf("Searching changesets\n")
	db := ethdb.MustOpen(chaindata)
	defer db.Close()
	if err := changeset.Walk(db, dbutils.PlainAccountChangeSetBucket, dbutils.EncodeBlockNumber(block), 0, func(blockN uint64, k, v []byte) (bool, error) {
		if bytes.Equal(k, key) {
			fmt.Printf("Found in block %d with value %x\n", blockN, v)
		}
		return true, nil
	}); err != nil {
		return err
	}
	return nil
}

func searchStorageChangeSet(chaindata string, key []byte, block uint64) error {
	fmt.Printf("Searching storage changesets\n")
	db := ethdb.MustOpen(chaindata)
	defer db.Close()
	if err := changeset.Walk(db, dbutils.PlainStorageChangeSetBucket, dbutils.EncodeBlockNumber(block), 0, func(blockN uint64, k, v []byte) (bool, error) {
		if bytes.Equal(k, key) {
			fmt.Printf("Found in block %d with value %x\n", blockN, v)
		}
		return true, nil
	}); err != nil {
		return err
	}

	return nil
}

func supply(chaindata string) error {
	startTime := time.Now()
	db := ethdb.MustOpen(chaindata)
	defer db.Close()
	count := 0
	supply := uint256.NewInt()
	var a accounts.Account
	if err := db.KV().View(context.Background(), func(tx ethdb.Tx) error {
		c := tx.Cursor(dbutils.PlainStateBucket)
		for k, v, err := c.First(); k != nil; k, v, err = c.Next() {
			if err != nil {
				return err
			}
			if len(k) != 20 {
				continue
			}
			if err1 := a.DecodeForStorage(v); err1 != nil {
				return err1
			}
			count++
			supply.Add(supply, &a.Balance)
			if count%100000 == 0 {
				fmt.Printf("Processed %dK account records\n", count/1000)
			}
		}
		return nil
	}); err != nil {
		return err
	}
	fmt.Printf("Total accounts: %d, supply: %d, took: %s\n", count, supply, time.Since(startTime))
	return nil
}

func extractCode(chaindata string) error {
	db := ethdb.MustOpen(chaindata)
	defer db.Close()
	destDb := ethdb.MustOpen("codes")
	defer destDb.Close()
	return destDb.KV().Update(context.Background(), func(tx1 ethdb.Tx) error {
		c1 := tx1.Cursor(dbutils.PlainContractCodeBucket)
		return db.KV().View(context.Background(), func(tx ethdb.Tx) error {
			c := tx.Cursor(dbutils.PlainContractCodeBucket)
			for k, v, err := c.First(); k != nil; k, v, err = c.Next() {
				if err != nil {
					return err
				}
				if err = c1.Append(k, v); err != nil {
					return err
				}
			}
			c1 = tx1.Cursor(dbutils.CodeBucket)
			c = tx.Cursor(dbutils.CodeBucket)
			for k, v, err := c.First(); k != nil; k, v, err = c.Next() {
				if err != nil {
					return err
				}
				if err = c1.Append(k, v); err != nil {
					return err
				}
			}
			return nil
		})
	})
}

func iterateOverCode(chaindata string) error {
	db := ethdb.MustOpen(chaindata)
	defer db.Close()
	var contractKeyTotalLength int
	var contractValTotalLength int
	var codeHashTotalLength int
	var codeTotalLength int // Total length of all byte code (just to illustrate iterating)
	if err1 := db.KV().View(context.Background(), func(tx ethdb.Tx) error {
		c := tx.Cursor(dbutils.PlainContractCodeBucket)
		// This is a mapping of contractAddress + incarnation => CodeHash
		for k, v, err := c.First(); k != nil; k, v, err = c.Next() {
			if err != nil {
				return err
			}
			contractKeyTotalLength += len(k)
			contractValTotalLength += len(v)
		}
		c = tx.Cursor(dbutils.CodeBucket)
		// This is a mapping of CodeHash => Byte code
		for k, v, err := c.First(); k != nil; k, v, err = c.Next() {
			if err != nil {
				return err
			}
			codeHashTotalLength += len(k)
			codeTotalLength += len(v)
		}
		return nil
	}); err1 != nil {
		return err1
	}
	fmt.Printf("contractKeyTotalLength: %d, contractValTotalLength: %d, codeHashTotalLength: %d, codeTotalLength: %d\n", contractKeyTotalLength, contractValTotalLength, codeHashTotalLength, codeTotalLength)
	return nil
}

func mint(chaindata string, block uint64) error {
	f, err := os.Create("mint.csv")
	if err != nil {
		return err
	}
	defer f.Close()
	w := bufio.NewWriter(f)
	defer w.Flush()
	db := ethdb.MustOpen(chaindata)
	defer db.Close()
	//chiTokenAddr = common.HexToAddress("0x0000000000004946c0e9F43F4Dee607b0eF1fA1c")
	//mintFuncPrefix = common.FromHex("0xa0712d68")
	var gwei uint256.Int
	gwei.SetUint64(1000000000)
	blockEncoded := dbutils.EncodeBlockNumber(block)
	canonical := make(map[common.Hash]struct{})
	if err1 := db.KV().View(context.Background(), func(tx ethdb.Tx) error {
		c := tx.Cursor(dbutils.HeaderPrefix)
		// This is a mapping of contractAddress + incarnation => CodeHash
		for k, v, err := c.Seek(blockEncoded); k != nil; k, v, err = c.Next() {
			if err != nil {
				return err
			}
			// Skip non relevant records
			if !dbutils.CheckCanonicalKey(k) {
				continue
			}
			canonical[common.BytesToHash(v)] = struct{}{}
			if len(canonical)%100_000 == 0 {
				log.Info("Read canonical hashes", "count", len(canonical))
			}
		}
		log.Info("Read canonical hashes", "count", len(canonical))
		c = tx.Cursor(dbutils.BlockBodyPrefix)
		var prevBlock uint64
		var burntGas uint64
		for k, _, err := c.Seek(blockEncoded); k != nil; k, _, err = c.Next() {
			if err != nil {
				return err
			}
			blockNumber := binary.BigEndian.Uint64(k[:8])
			blockHash := common.BytesToHash(k[8:])
			if _, isCanonical := canonical[blockHash]; !isCanonical {
				continue
			}
			if blockNumber != prevBlock && blockNumber != prevBlock+1 {
				fmt.Printf("Gap [%d-%d]\n", prevBlock, blockNumber-1)
			}
			prevBlock = blockNumber
			body := rawdb.ReadBody(db, blockHash, blockNumber)
			header := rawdb.ReadHeader(db, blockHash, blockNumber)
			senders := rawdb.ReadSenders(db, blockHash, blockNumber)
			var ethSpent uint256.Int
			var ethSpentTotal uint256.Int
			var totalGas uint256.Int
			count := 0
			for i, tx := range body.Transactions {
				ethSpent.SetUint64(tx.Gas())
				totalGas.Add(&totalGas, &ethSpent)
				if senders[i] == header.Coinbase {
					continue // Mining pool sending payout potentially with abnormally low fee, skip
				}
				ethSpent.Mul(&ethSpent, tx.GasPrice())
				ethSpentTotal.Add(&ethSpentTotal, &ethSpent)
				count++
			}
			if count > 0 {
				ethSpentTotal.Div(&ethSpentTotal, &totalGas)
				ethSpentTotal.Div(&ethSpentTotal, &gwei)
				gasPrice := ethSpentTotal.Uint64()
				burntGas += header.GasUsed
				fmt.Fprintf(w, "%d, %d\n", burntGas, gasPrice)
			}
			if blockNumber%100_000 == 0 {
				log.Info("Processed", "blocks", blockNumber)
			}
		}
		return nil
	}); err1 != nil {
		return err1
	}
	return nil
}

func extractHeaders(chaindata string, blockStep uint64, blockTotal uint64, name string) error {
	db := ethdb.MustOpen(chaindata)
	defer db.Close()

	f, err := os.Create(fmt.Sprintf("hard_coded_headers_%s.go", name))
	if err != nil {
		return err
	}
	defer f.Close()

	w := bufio.NewWriter(f)
	defer w.Flush()

	fmt.Fprintf(w, "package headerdownload\n\n")
	fmt.Fprintf(w, "var %sHardCodedHeaders = []string{\n", name)

	b := uint64(0)
	for {
		hash, err := rawdb.ReadCanonicalHash(db, b)
		if err != nil {
			return err
		}

		if hash == (common.Hash{}) {
			break
		}

		h := rawdb.ReadHeader(db, hash, b)

		fmt.Fprintf(w, "	\"")

		base64writer := base64.NewEncoder(base64.RawStdEncoding, w)
		if err = rlp.Encode(base64writer, h); err != nil {
			return err
		}
		base64writer.Close()

		fmt.Fprintf(w, "\",\n")
		b += blockStep

		if b > blockTotal {
			break
		}
	}
	fmt.Fprintf(w, "}\n")
	fmt.Printf("Last block is %d\n", b)

	hash := rawdb.ReadHeadHeaderHash(db)
	h, err := rawdb.ReadHeaderByHash(db, hash)
	if err != nil {
		return err
	}
	fmt.Printf("Latest header timestamp: %d, current time: %d\n", h.Time, uint64(time.Now().Unix()))
	return nil
}

func indexKeySizes(chaindata string) error {
	db := ethdb.MustOpen(chaindata)
	defer db.Close()
	keySizes := make(map[int]int)
	count := 0
	if err1 := db.KV().View(context.Background(), func(tx ethdb.Tx) error {
		c := tx.Cursor(dbutils.AccountsHistoryBucket)
		// This is a mapping of contractAddress + incarnation => CodeHash
		for k, _, err := c.First(); k != nil; k, _, err = c.Next() {
			if err != nil {
				return err
			}
			keySizes[len(k)]++
			count++
			if count%1000000 == 0 {
				log.Info("Processed", "records", count)
			}
		}
		return nil
	}); err1 != nil {
		return err1
	}
	fmt.Printf("Key sizes: %v\n", keySizes)
	return nil
}

func extractBodies(chaindata string, block uint64) error {
	db := ethdb.MustOpen(chaindata)
	defer db.Close()
	tx, err := db.Begin(context.Background(), ethdb.RO)
	if err != nil {
		return err
	}
	defer tx.Rollback()
	c := tx.(ethdb.HasTx).Tx().Cursor(dbutils.BlockBodyPrefix)
	defer c.Close()
	blockEncoded := dbutils.EncodeBlockNumber(block)
	for k, _, err := c.Seek(blockEncoded); k != nil; k, _, err = c.Next() {
		if err != nil {
			return err
		}
		blockNumber := binary.BigEndian.Uint64(k[:8])
		blockHash := common.BytesToHash(k[8:])
		body := rawdb.ReadBody(db, blockHash, blockNumber)
		b, err := rlp.EncodeToBytes(body)
		if err != nil {
			return err
		}
		fmt.Printf("Body %d %x: %x\n", blockNumber, blockHash, b)
		header := rawdb.ReadHeader(db, blockHash, blockNumber)
		b, err = rlp.EncodeToBytes(header)
		if err != nil {
			return err
		}
		fmt.Printf("Header %d %x: %x\n", blockNumber, blockHash, b)
		if blockNumber > block+5 {
			break
		}
	}
	return nil
}

func applyBlock(chaindata string, hash common.Hash) error {
	db := ethdb.MustOpen(chaindata)
	defer db.Close()
	f, err := os.Open("out.txt")
	if err != nil {
		return err
	}
	defer f.Close()
	r := bufio.NewReader(f)
	s := bufio.NewScanner(r)
	s.Buffer(nil, 20000000)
	count := 0
	var body *types.Body
	var header *types.Header
	for s.Scan() {
		fields := strings.Split(s.Text(), " ")
		h := common.HexToHash(fields[2][:64])
		if h != hash {
			continue
		}
		switch fields[0] {
		case "Body":
			if err = rlp.DecodeBytes(common.FromHex(fields[3]), &body); err != nil {
				return nil
			}
		case "Header":
			if err = rlp.DecodeBytes(common.FromHex(fields[3]), &header); err != nil {
				return nil
			}
		}
		count++
	}
	if s.Err() != nil {
		return s.Err()
	}
	fmt.Printf("Lines: %d\n", count)
	if body == nil {
		fmt.Printf("block body with given hash %x not found\n", hash)
		return nil
	}
	if header == nil {
		fmt.Printf("header with given hash not found\n")
		return nil
	}
	block := types.NewBlockWithHeader(header).WithBody(body.Transactions, body.Uncles)
	fmt.Printf("Formed block %d %x\n", block.NumberU64(), block.Hash())

	exit := make(chan struct{})
	cons := ethash.NewFaker()
	eng := process.NewConsensusProcess(cons, params.AllEthashProtocolChanges, exit)
	defer common.SafeClose(exit)

	if _, err = stagedsync.InsertBlockInStages(db, params.MainnetChainConfig, &vm.Config{}, cons, eng, block, true /* checkRoot */); err != nil {
		return err
	}
	if err = rawdb.WriteCanonicalHash(db, hash, block.NumberU64()); err != nil {
		return err
	}
	return nil
}

func fixUnwind(chaindata string) error {
	contractAddr := common.HexToAddress("0x577a32aa9c40cf4266e49fc1e44c749c356309bd")
	db := ethdb.MustOpen(chaindata)
	defer db.Close()
	i, err := db.Get(dbutils.IncarnationMapBucket, contractAddr[:])
	if err != nil {
		if errors.Is(err, ethdb.ErrKeyNotFound) {
			fmt.Print("Not found\n")
			var b [8]byte
			binary.BigEndian.PutUint64(b[:], 1)
			if err = db.Put(dbutils.IncarnationMapBucket, contractAddr[:], b[:]); err != nil {
				return err
			}
		} else {
			return err
		}
	} else {
		fmt.Printf("Inc: %x\n", i)
	}
	return nil
}

func snapSizes(chaindata string) error {
	db := ethdb.MustOpen(chaindata)
	defer db.Close()

	tx, err := db.KV().Begin(context.Background(), ethdb.RO)
	if err != nil {
		return err
	}
	defer tx.Rollback()

	c := tx.Cursor(dbutils.CliqueBucket)
	defer c.Close()

	sizes := make(map[int]int)
	differentValues := make(map[string]struct{})

	var (
		total uint64
		k, v  []byte
	)

	for k, v, err = c.First(); k != nil; k, v, err = c.Next() {
		if err != nil {
			return err
		}
		sizes[len(v)]++
		differentValues[string(v)] = struct{}{}
		total += uint64(len(v) + len(k))
	}

	var lens = make([]int, len(sizes))

	i := 0
	for l := range sizes {
		lens[i] = l
		i++
	}
	sort.Ints(lens)

	for _, l := range lens {
		fmt.Printf("%6d - %d\n", l, sizes[l])
	}

	fmt.Printf("Different keys %d\n", len(differentValues))
	fmt.Printf("Total size: %d bytes\n", total)

	size, err := tx.BucketSize(dbutils.CliqueBucket)
	fmt.Printf("Total bucket size: %d bytes: %v\n", size, err)
	return nil
}

func main() {
	flag.Parse()

	log.SetupDefaultTerminalLogger(log.Lvl(*verbosity), "", "")

	if *cpuprofile != "" {
		f, err := os.Create(*cpuprofile)
		if err != nil {
			log.Error("could not create CPU profile", "error", err)
			return
		}
		if err := pprof.StartCPUProfile(f); err != nil {
			log.Error("could not start CPU profile", "error", err)
			return
		}
		defer pprof.StopCPUProfile()
	}
	//db := ethdb.MustOpen("/home/akhounov/.ethereum/geth/chaindata")
	//db := ethdb.MustOpen(node.DefaultDataDir() + "/geth/chaindata")
	//check(err)
	//defer db.Close()
	if *action == "cfg" {
		config.TestGenCfg()
	}
	if *action == "bucketStats" {
		if err := bucketStats(*chaindata); err != nil {
			fmt.Printf("Error: %v\n", err)
		}
	}
	if *action == "syncChart" {
		mychart()
	}
	//testRebuild()
	if *action == "testRewind" {
		testRewind(*chaindata, *block, *rewind)
	}
	//hashFile()
	//buildHashFromFile()
	if *action == "testResolve" {
		testResolve(*chaindata)
	}
	//rlpIndices()
	//printFullNodeRLPs()
	//testStartup()
	//testDifficulty()
	//testRewindTests()
	//if *reset != -1 {
	//	testReset(uint64(*reset))
	//}
	if *action == "testBlockHashes" {
		testBlockHashes(*chaindata, *block, common.HexToHash(*hash))
	}
	//printBuckets(db)
	//printTxHashes()
	//relayoutKeys()
	//upgradeBlocks()
	//compareTries()
	if *action == "invTree" {
		invTree("root", "right", "diff", *name)
	}
	//invTree("iw", "ir", "id", *block, true)
	//loadAccount()
	//printBranches(uint64(*block))
	//extractTrie(*block)
	//repair()
	if *action == "readAccount" {
		readAccount(*chaindata, common.HexToAddress(*account), uint64(*block), uint64(*rewind))
	}
	if *action == "readPlainAccount" {
		readPlainAccount(*chaindata, common.HexToAddress(*account))
	}
	if *action == "fixAccount" {
		fixAccount(*chaindata, common.HexToHash(*account), common.HexToHash(*hash))
	}
	if *action == "nextIncarnation" {
		nextIncarnation(*chaindata, common.HexToHash(*account))
	}
	//repairCurrent()
	//fmt.Printf("\u00b3\n")
	if *action == "dumpStorage" {
		dumpStorage()
	}
	if *action == "current" {
		printCurrentBlockNumber(*chaindata)
	}
	if *action == "bucket" {
		printBucket(*chaindata)
	}

	if *action == "val-tx-lookup-2" {
		ValidateTxLookups2(*chaindata)
	}
	if *action == "modiAccounts" {
		getModifiedAccounts(*chaindata)
	}
	if *action == "slice" {
		dbSlice(*chaindata, *bucket, common.FromHex(*hash))
	}
	if *action == "getProof" {
		if err := testGetProof(*chaindata, common.HexToAddress(*account), *rewind, false); err != nil {
			fmt.Printf("Error: %v\n", err)
		}
	}
	if *action == "regenerateIH" {
		if err := regenerate(*chaindata); err != nil {
			fmt.Printf("Error: %v\n", err)
		}
	}
	if *action == "searchChangeSet" {
		if err := searchChangeSet(*chaindata, common.FromHex(*hash), uint64(*block)); err != nil {
			fmt.Printf("Error: %v\n", err)
		}
	}
	if *action == "searchStorageChangeSet" {
		if err := searchStorageChangeSet(*chaindata, common.FromHex(*hash), uint64(*block)); err != nil {
			fmt.Printf("Error: %v\n", err)
		}
	}
	if *action == "changeSetStats" {
		if err := changeSetStats(*chaindata, uint64(*block), uint64(*block)+uint64(*rewind)); err != nil {
			fmt.Printf("Error: %v\n", err)
		}
	}
	if *action == "supply" {
		if err := supply(*chaindata); err != nil {
			fmt.Printf("Error: %v\n", err)
		}
	}
	if *action == "extractCode" {
		if err := extractCode(*chaindata); err != nil {
			fmt.Printf("Error: %v\n", err)
		}
	}
	if *action == "iterateOverCode" {
		if err := iterateOverCode(*chaindata); err != nil {
			fmt.Printf("Error: %v\n", err)
		}
	}
	if *action == "mint" {
		if err := mint(*chaindata, uint64(*block)); err != nil {
			fmt.Printf("Error: %v\n", err)
		}
	}
	if *action == "extractHeaders" {
		if err := extractHeaders(*chaindata, uint64(*block), uint64(*blockTotal), *name); err != nil {
			fmt.Printf("Error: %v\n", err)
		}
	}
	if *action == "defrag" {
		if err := config.Defrag(); err != nil {
			fmt.Printf("Error: %v\n", err)
		}
	}
	if *action == "textInfo" {
		sb := strings.Builder{}
		if err := config.TextInfo(*chaindata, &sb); err != nil {
			fmt.Printf("Error: %v\n", err)
		}
	}
	if *action == "indexKeySizes" {
		if err := indexKeySizes(*chaindata); err != nil {
			fmt.Printf("Error: %v\n", err)
		}
	}
	if *action == "extractBodies" {
		if err := extractBodies(*chaindata, uint64(*block)); err != nil {
			fmt.Printf("Error:%v\n", err)
		}
	}
	if *action == "applyBlock" {
		if err := applyBlock(*chaindata, common.HexToHash(*hash)); err != nil {
			fmt.Printf("Error: %v\n", err)
		}
	}
	if *action == "fixUnwind" {
		if err := fixUnwind(*chaindata); err != nil {
			fmt.Printf("Error: %v\n", err)
		}
	}
	if *action == "snapSizes" {
		if err := snapSizes(*chaindata); err != nil {
			fmt.Printf("Error: %v\n", err)
		}
	}
}<|MERGE_RESOLUTION|>--- conflicted
+++ resolved
@@ -27,15 +27,8 @@
 	"github.com/wcharczuk/go-chart/util"
 
 	"github.com/ledgerwatch/lmdb-go/lmdb"
-<<<<<<< HEAD
-
-=======
-	"github.com/wcharczuk/go-chart"
-	"github.com/wcharczuk/go-chart/util"
-
-	"github.com/ledgerwatch/turbo-geth/cmd/hack/config"
+
 	"github.com/ledgerwatch/turbo-geth/cmd/hack/tool"
->>>>>>> 751623b7
 	"github.com/ledgerwatch/turbo-geth/common"
 	"github.com/ledgerwatch/turbo-geth/common/changeset"
 	"github.com/ledgerwatch/turbo-geth/common/dbutils"
@@ -1959,7 +1952,7 @@
 	//check(err)
 	//defer db.Close()
 	if *action == "cfg" {
-		config.TestGenCfg()
+		flow.TestGenCfg()
 	}
 	if *action == "bucketStats" {
 		if err := bucketStats(*chaindata); err != nil {
@@ -2086,13 +2079,13 @@
 		}
 	}
 	if *action == "defrag" {
-		if err := config.Defrag(); err != nil {
+		if err := flow.Defrag(); err != nil {
 			fmt.Printf("Error: %v\n", err)
 		}
 	}
 	if *action == "textInfo" {
 		sb := strings.Builder{}
-		if err := config.TextInfo(*chaindata, &sb); err != nil {
+		if err := flow.TextInfo(*chaindata, &sb); err != nil {
 			fmt.Printf("Error: %v\n", err)
 		}
 	}
