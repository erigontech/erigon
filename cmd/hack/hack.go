// Copyright 2024 The Erigon Authors
// This file is part of Erigon.
//
// Erigon is free software: you can redistribute it and/or modify
// it under the terms of the GNU Lesser General Public License as published by
// the Free Software Foundation, either version 3 of the License, or
// (at your option) any later version.
//
// Erigon is distributed in the hope that it will be useful,
// but WITHOUT ANY WARRANTY; without even the implied warranty of
// MERCHANTABILITY or FITNESS FOR A PARTICULAR PURPOSE. See the
// GNU Lesser General Public License for more details.
//
// You should have received a copy of the GNU Lesser General Public License
// along with Erigon. If not, see <http://www.gnu.org/licenses/>.

package main

import (
	"bufio"
	"bytes"
	"context"
	"encoding/binary"
	"encoding/json"
	"flag"
	"fmt"
	"net/http"
	_ "net/http/pprof" //nolint:gosec
	"os"
	"path/filepath"
	"runtime/pprof"
	"slices"
	"strings"

	"github.com/RoaringBitmap/roaring/roaring64"
	"github.com/holiman/uint256"

	"github.com/erigontech/erigon-lib/log/v3"

	libcommon "github.com/erigontech/erigon-lib/common"
	"github.com/erigontech/erigon-lib/common/hexutility"
	"github.com/erigontech/erigon-lib/kv"
	"github.com/erigontech/erigon-lib/kv/mdbx"
	"github.com/erigontech/erigon-lib/recsplit"
	"github.com/erigontech/erigon-lib/recsplit/eliasfano32"
	"github.com/erigontech/erigon-lib/seg"

	hackdb "github.com/erigontech/erigon/cmd/hack/db"
	"github.com/erigontech/erigon/cmd/hack/flow"
	"github.com/erigontech/erigon/cmd/hack/tool"
	"github.com/erigontech/erigon/common"
	"github.com/erigontech/erigon/core"
	"github.com/erigontech/erigon/core/rawdb"
	"github.com/erigontech/erigon/core/rawdb/blockio"
	"github.com/erigontech/erigon/core/types"
	"github.com/erigontech/erigon/eth/ethconfig"
	"github.com/erigontech/erigon/eth/stagedsync/stages"
	"github.com/erigontech/erigon/params"
	"github.com/erigontech/erigon/rlp"
	"github.com/erigontech/erigon/turbo/debug"
	"github.com/erigontech/erigon/turbo/logging"
	"github.com/erigontech/erigon/turbo/services"
	"github.com/erigontech/erigon/turbo/snapshotsync/freezeblocks"
)

var (
	action     = flag.String("action", "", "action to execute")
	cpuprofile = flag.String("cpuprofile", "", "write cpu profile `file`")
	block      = flag.Int("block", 1, "specifies a block number for operation")
	blockTotal = flag.Int("blocktotal", 1, "specifies a total amount of blocks to process (will offset from head block if <= 0)")
	account    = flag.String("account", "0x", "specifies account to investigate")
	name       = flag.String("name", "", "name to add to the file names")
	chaindata  = flag.String("chaindata", "chaindata", "path to the chaindata database file")
	bucket     = flag.String("bucket", "", "bucket in the database")
	hash       = flag.String("hash", "0x00", "image for preimage or state root for testBlockHashes action")
)

func dbSlice(chaindata string, bucket string, prefix []byte) {
	db := mdbx.MustOpen(chaindata)
	defer db.Close()
	if err := db.View(context.Background(), func(tx kv.Tx) error {
		c, err := tx.Cursor(bucket)
		if err != nil {
			return err
		}
		for k, v, err := c.Seek(prefix); k != nil && bytes.HasPrefix(k, prefix); k, v, err = c.Next() {
			if err != nil {
				return err
			}
			fmt.Printf("db.Put([]byte(\"%s\"), common.FromHex(\"%x\"), common.FromHex(\"%x\"))\n", bucket, k, v)
		}
		return nil
	}); err != nil {
		panic(err)
	}
}

// Searches 1000 blocks from the given one to try to find the one with the given state root hash
func testBlockHashes(chaindata string, block int, stateRoot libcommon.Hash) {
	ethDb := mdbx.MustOpen(chaindata)
	defer ethDb.Close()
	br, _ := blocksIO(ethDb)
	tool.Check(ethDb.View(context.Background(), func(tx kv.Tx) error {
		blocksToSearch := 10000000
		for i := uint64(block); i < uint64(block+blocksToSearch); i++ {
			header, err := br.HeaderByNumber(context.Background(), tx, i)
			if err != nil {
				panic(err)
			}
			if header.Root == stateRoot || stateRoot == (libcommon.Hash{}) {
				fmt.Printf("\n===============\nCanonical hash for %d: %x\n", i, hash)
				fmt.Printf("Header.Root: %x\n", header.Root)
				fmt.Printf("Header.TxHash: %x\n", header.TxHash)
				fmt.Printf("Header.UncleHash: %x\n", header.UncleHash)
			}
		}
		return nil
	}))
}

func getCurrentBlockNumber(tx kv.Tx) *uint64 {
	return rawdb.ReadCurrentBlockNumber(tx)
}

func printCurrentBlockNumber(chaindata string) {
	ethDb := mdbx.MustOpen(chaindata)
	defer ethDb.Close()
	ethDb.View(context.Background(), func(tx kv.Tx) error {
		if number := getCurrentBlockNumber(tx); number != nil {
			fmt.Printf("Block number: %d\n", *number)
		} else {
			fmt.Println("Block number: <nil>")
		}
		return nil
	})
}

func blocksIO(db kv.RoDB) (services.FullBlockReader, *blockio.BlockWriter) {
	br := freezeblocks.NewBlockReader(freezeblocks.NewRoSnapshots(ethconfig.BlocksFreezing{}, "", 0, log.New()), nil /* BorSnapshots */)
	bw := blockio.NewBlockWriter()
	return br, bw
}

func printTxHashes(chaindata string, block uint64) error {
	db := mdbx.MustOpen(chaindata)
	defer db.Close()
	br, _ := blocksIO(db)
	if err := db.View(context.Background(), func(tx kv.Tx) error {
		for b := block; b < block+1; b++ {
			block, _ := br.BlockByNumber(context.Background(), tx, b)
			if block == nil {
				break
			}
			for i, txn := range block.Transactions() {
				fmt.Printf("%d: %x\n", i, txn.Hash())
			}
		}
		return nil
	}); err != nil {
		return err
	}
	return nil
}

func printBucket(chaindata string) {
	db := mdbx.MustOpen(chaindata)
	defer db.Close()
	f, err := os.Create("bucket.txt")
	tool.Check(err)
	defer f.Close()
	fb := bufio.NewWriter(f)
	defer fb.Flush()
	if err := db.View(context.Background(), func(tx kv.Tx) error {
		c, err := tx.Cursor(kv.E2StorageHistory)
		if err != nil {
			return err
		}
		for k, v, err := c.First(); k != nil; k, v, err = c.Next() {
			if err != nil {
				return err
			}
			fmt.Fprintf(fb, "%x %x\n", k, v)
		}
		return nil
	}); err != nil {
		panic(err)
	}
}

func getBlockTotal(tx kv.Tx, blockFrom uint64, blockTotalOrOffset int64) uint64 {
	if blockTotalOrOffset > 0 {
		return uint64(blockTotalOrOffset)
	}
	if head := getCurrentBlockNumber(tx); head != nil {
		if blockSub := uint64(-blockTotalOrOffset); blockSub <= *head {
			if blockEnd := *head - blockSub; blockEnd > blockFrom {
				return blockEnd - blockFrom + 1
			}
		}
	}
	return 1
}

func extractHashes(chaindata string, blockStep uint64, blockTotalOrOffset int64, name string) error {
	db := mdbx.MustOpen(chaindata)
	defer db.Close()
	br, _ := blocksIO(db)

	f, err := os.Create(fmt.Sprintf("preverified_hashes_%s.go", name))
	if err != nil {
		return err
	}
	defer f.Close()

	w := bufio.NewWriter(f)
	defer w.Flush()

	fmt.Fprintf(w, "package headerdownload\n\n")
	fmt.Fprintf(w, "var %sPreverifiedHashes = []string{\n", name)

	b := uint64(0)
	tool.Check(db.View(context.Background(), func(tx kv.Tx) error {
		blockTotal := getBlockTotal(tx, b, blockTotalOrOffset)
		// Note: blockTotal used here as block number rather than block count
		for b <= blockTotal {
			hash, err := br.CanonicalHash(context.Background(), tx, b)
			if err != nil {
				return err
			}

			if hash == (libcommon.Hash{}) {
				break
			}

			fmt.Fprintf(w, "	\"%x\",\n", hash)
			b += blockStep
		}
		return nil
	}))

	b -= blockStep
	fmt.Fprintf(w, "}\n\n")
	fmt.Fprintf(w, "const %sPreverifiedHeight uint64 = %d\n", name, b)
	fmt.Printf("Last block is %d\n", b)
	return nil
}

func extractHeaders(chaindata string, block uint64, blockTotalOrOffset int64) error {
	db := mdbx.MustOpen(chaindata)
	defer db.Close()
	tx, err := db.BeginRo(context.Background())
	if err != nil {
		return err
	}
	defer tx.Rollback()
	c, err := tx.Cursor(kv.Headers)
	if err != nil {
		return err
	}
	defer c.Close()
	blockEncoded := hexutility.EncodeTs(block)
	blockTotal := getBlockTotal(tx, block, blockTotalOrOffset)
	for k, v, err := c.Seek(blockEncoded); k != nil && blockTotal > 0; k, v, err = c.Next() {
		if err != nil {
			return err
		}
		blockNumber := binary.BigEndian.Uint64(k[:8])
		blockHash := libcommon.BytesToHash(k[8:])
		var header types.Header
		if err = rlp.DecodeBytes(v, &header); err != nil {
			return fmt.Errorf("decoding header from %x: %w", v, err)
		}
		fmt.Printf("Header %d %x: stateRoot %x, parentHash %x, diff %d\n", blockNumber, blockHash, header.Root, header.ParentHash, header.Difficulty)
		blockTotal--
	}
	return nil
}

func extractBodies(datadir string) error {
	snaps := freezeblocks.NewRoSnapshots(ethconfig.BlocksFreezing{
		KeepBlocks: true,
		ProduceE2:  false,
	}, filepath.Join(datadir, "snapshots"), 0, log.New())
	snaps.ReopenFolder()

	/* method Iterate was removed, need re-implement
	snaps.Bodies.View(func(sns []*snapshotsync.BodySegment) error {
		for _, sn := range sns {
			var firstBlockNum, firstBaseTxNum, firstAmount uint64
			var lastBlockNum, lastBaseTxNum, lastAmount uint64
			var prevBlockNum, prevBaseTxNum, prevAmount uint64
			first := true
			sn.Iterate(func(blockNum uint64, baseTxNum uint64, txCount uint64) error {
				if first {
					firstBlockNum = blockNum
					firstBaseTxNum = baseTxNum
					firstAmount = txCount
					first = false
				} else {
					if blockNum != prevBlockNum+1 {
						fmt.Printf("Discount block Num: %d => %d\n", prevBlockNum, blockNum)
					}
					if baseTxNum != prevBaseTxNum+prevAmount {
						fmt.Printf("Wrong baseTxNum: %d+%d => %d\n", prevBaseTxNum, prevAmount, baseTxNum)
					}
				}
				prevBlockNum = blockNum
				lastBlockNum = blockNum
				prevBaseTxNum = baseTxNum
				lastBaseTxNum = baseTxNum
				prevAmount = txCount
				lastAmount = txCount
				return nil
			})
			fmt.Printf("Seg: [%d, %d, %d] => [%d, %d, %d]\n", firstBlockNum, firstBaseTxNum, firstAmount, lastBlockNum, lastBaseTxNum, lastAmount)
		}
		return nil
	})
	*/
	db := mdbx.MustOpen(filepath.Join(datadir, "chaindata"))
	defer db.Close()
	br, _ := blocksIO(db)

	tx, err := db.BeginRo(context.Background())
	if err != nil {
		return err
	}
	defer tx.Rollback()
	c, err := tx.Cursor(kv.BlockBody)
	if err != nil {
		return err
	}
	defer c.Close()
	i := 0
	var txnID uint64
	for k, _, err := c.First(); k != nil; k, _, err = c.Next() {
		if err != nil {
			return err
		}
		blockNumber := binary.BigEndian.Uint64(k[:8])
		blockHash := libcommon.BytesToHash(k[8:])
		var hash libcommon.Hash
		if hash, err = br.CanonicalHash(context.Background(), tx, blockNumber); err != nil {
			return err
		}
		_, baseTxnID, txCount := rawdb.ReadBody(tx, blockHash, blockNumber)
		fmt.Printf("Body %d %x: baseTxnID %d, txCount %d\n", blockNumber, blockHash, baseTxnID, txCount)
		if hash != blockHash {
			fmt.Printf("Non-canonical\n")
			continue
		}
		i++
		if txnID > 0 {
			if txnID != baseTxnID {
				fmt.Printf("Mismatch txnID for block %d, txnID = %d, baseTxnID = %d\n", blockNumber, txnID, baseTxnID)
			}
		}
		txnID = baseTxnID + uint64(txCount) + 2
		if i == 50 {
			break
		}
	}
	return nil
}

func snapSizes(chaindata string) error {
	db := mdbx.MustOpen(chaindata)
	defer db.Close()

	tx, err := db.BeginRo(context.Background())
	if err != nil {
		return err
	}
	defer tx.Rollback()

	c, _ := tx.Cursor(kv.CliqueSeparate)
	defer c.Close()

	sizes := make(map[int]int)
	differentValues := make(map[string]struct{})

	var (
		total uint64
		k, v  []byte
	)

	for k, v, err = c.First(); k != nil; k, v, err = c.Next() {
		if err != nil {
			return err
		}
		sizes[len(v)]++
		differentValues[string(v)] = struct{}{}
		total += uint64(len(v) + len(k))
	}

	var lens = make([]int, len(sizes))

	i := 0
	for l := range sizes {
		lens[i] = l
		i++
	}
	slices.Sort(lens)

	for _, l := range lens {
		fmt.Printf("%6d - %d\n", l, sizes[l])
	}

	fmt.Printf("Different keys %d\n", len(differentValues))
	fmt.Printf("Total size: %d bytes\n", total)

	return nil
}

func advanceExec(chaindata string) error {
	db := mdbx.MustOpen(chaindata)
	defer db.Close()
	tx, err := db.BeginRw(context.Background())
	if err != nil {
		return err
	}
	defer tx.Rollback()

	stageExec, err := stages.GetStageProgress(tx, stages.Execution)
	if err != nil {
		return err
	}
	log.Info("ID exec", "progress", stageExec)
	if err = stages.SaveStageProgress(tx, stages.Execution, stageExec+1); err != nil {
		return err
	}
	stageExec, err = stages.GetStageProgress(tx, stages.Execution)
	if err != nil {
		return err
	}
	log.Info("ID exec", "changed to", stageExec)
	if err = tx.Commit(); err != nil {
		return err
	}
	return nil
}

func backExec(chaindata string) error {
	db := mdbx.MustOpen(chaindata)
	defer db.Close()
	tx, err := db.BeginRw(context.Background())
	if err != nil {
		return err
	}
	defer tx.Rollback()

	stageExec, err := stages.GetStageProgress(tx, stages.Execution)
	if err != nil {
		return err
	}
	log.Info("ID exec", "progress", stageExec)
	if err = stages.SaveStageProgress(tx, stages.Execution, stageExec-1); err != nil {
		return err
	}
	stageExec, err = stages.GetStageProgress(tx, stages.Execution)
	if err != nil {
		return err
	}
	log.Info("ID exec", "changed to", stageExec)
	if err = tx.Commit(); err != nil {
		return err
	}
	return nil
}

func fixState(chaindata string) error {
	db := mdbx.MustOpen(chaindata)
	defer db.Close()
	tx, err := db.BeginRw(context.Background())
	if err != nil {
		return err
	}
	defer tx.Rollback()
	c, err1 := tx.RwCursor(kv.HeaderCanonical)
	if err1 != nil {
		return err1
	}
	defer c.Close()
	var prevHeaderKey [40]byte
	var k, v []byte
	for k, v, err = c.First(); err == nil && k != nil; k, v, err = c.Next() {
		var headerKey [40]byte
		copy(headerKey[:], k)
		copy(headerKey[8:], v)
		hv, herr := tx.GetOne(kv.Headers, headerKey[:])
		if herr != nil {
			return herr
		}
		if hv == nil {
			return fmt.Errorf("missing header record for %x", headerKey)
		}
		var header types.Header
		if err = rlp.DecodeBytes(hv, &header); err != nil {
			return fmt.Errorf("decoding header from %x: %w", v, err)
		}
		if header.Number.Uint64() > 1 {
			var parentK [40]byte
			binary.BigEndian.PutUint64(parentK[:], header.Number.Uint64()-1)
			copy(parentK[8:], header.ParentHash[:])
			if !bytes.Equal(parentK[:], prevHeaderKey[:]) {
				fmt.Printf("broken ancestry from %d %x (parent hash %x): prevKey %x\n", header.Number.Uint64(), v, header.ParentHash, prevHeaderKey)
			}
		}
		copy(prevHeaderKey[:], headerKey[:])
	}
	if err != nil {
		return err
	}
	return tx.Commit()
}

func trimTxs(chaindata string) error {
	db := mdbx.MustOpen(chaindata)
	defer db.Close()
	tx, err := db.BeginRw(context.Background())
	if err != nil {
		return err
	}
	defer tx.Rollback()
	lastTxId, err := tx.ReadSequence(kv.EthTx)
	if err != nil {
		return err
	}
	txs, err1 := tx.RwCursor(kv.EthTx)
	if err1 != nil {
		return err1
	}
	defer txs.Close()
	bodies, err2 := tx.Cursor(kv.BlockBody)
	if err2 != nil {
		return err
	}
	defer bodies.Close()
	toDelete := roaring64.New()
	toDelete.AddRange(0, lastTxId)
	// Exclude transaction that are used, from the range
	for k, v, err := bodies.First(); k != nil; k, v, err = bodies.Next() {
		if err != nil {
			return err
		}
		var body types.BodyForStorage
		if err = rlp.DecodeBytes(v, &body); err != nil {
			return err
		}
		// Remove from the map
		toDelete.RemoveRange(body.BaseTxnID.U64(), body.BaseTxnID.LastSystemTx(body.TxCount)+1) //+1 to include last system txn in block into delete range
	}
	fmt.Printf("Number of txn records to delete: %d\n", toDelete.GetCardinality())
	// Takes 20min to iterate 1.4b
	toDelete2 := roaring64.New()
	var iterated int
	for k, _, err := txs.First(); k != nil; k, _, err = txs.Next() {
		if err != nil {
			return err
		}
		toDelete2.Add(binary.BigEndian.Uint64(k))
		iterated++
		if iterated%100_000_000 == 0 {
			fmt.Printf("Iterated %d\n", iterated)
		}
	}
	fmt.Printf("Number of txn records: %d\n", toDelete2.GetCardinality())
	toDelete.And(toDelete2)
	fmt.Printf("Number of txn records to delete: %d\n", toDelete.GetCardinality())
	fmt.Printf("Roaring size: %d\n", toDelete.GetSizeInBytes())

	it := toDelete.Iterator()
	for {
		var deleted int
		for it.HasNext() {
			txId := it.Next()
			var key [8]byte
			binary.BigEndian.PutUint64(key[:], txId)
			if err = txs.Delete(key[:]); err != nil {
				return err
			}
			deleted++
			if deleted >= 10_000_000 {
				break
			}
		}
		if deleted == 0 {
			fmt.Printf("Nothing more to delete\n")
			break
		}
		fmt.Printf("Committing after deleting %d records\n", deleted)
		if err = tx.Commit(); err != nil {
			return err
		}
		txs.Close()
		tx, err = db.BeginRw(context.Background())
		if err != nil {
			return err
		}
		defer tx.Rollback()
		txs, err = tx.RwCursor(kv.EthTx)
		if err != nil {
			return err
		}
		defer txs.Close()
	}
	return nil
}

func scanTxs(chaindata string) error {
	db := mdbx.MustOpen(chaindata)
	defer db.Close()
	tx, err := db.BeginRo(context.Background())
	if err != nil {
		return err
	}
	defer tx.Rollback()
	c, err := tx.Cursor(kv.EthTx)
	if err != nil {
		return err
	}
	defer c.Close()
	trTypes := make(map[byte]int)
	trTypesAl := make(map[byte]int)
	for k, v, err := c.First(); k != nil; k, v, err = c.Next() {
		if err != nil {
			return err
		}
		var tr types.Transaction
		if tr, err = types.DecodeTransaction(v); err != nil {
			return err
		}
		if _, ok := trTypes[tr.Type()]; !ok {
			fmt.Printf("Example for type %d:\n%x\n", tr.Type(), v)
		}
		trTypes[tr.Type()]++
		if tr.GetAccessList().StorageKeys() > 0 {
			if _, ok := trTypesAl[tr.Type()]; !ok {
				fmt.Printf("Example for type %d with AL:\n%x\n", tr.Type(), v)
			}
			trTypesAl[tr.Type()]++
		}
	}
	fmt.Printf("Transaction types: %v\n", trTypes)
	return nil
}

func devTx(chaindata string) error {
	db := mdbx.MustOpen(chaindata)
	defer db.Close()
	tx, err := db.BeginRo(context.Background())
	if err != nil {
		return err
	}
	defer tx.Rollback()
	cc := tool.ChainConfig(tx)
	txn := types.NewTransaction(2, libcommon.Address{}, uint256.NewInt(100), 100_000, uint256.NewInt(1), []byte{1})
	signedTx, err := types.SignTx(txn, *types.LatestSigner(cc), core.DevnetSignPrivateKey)
	tool.Check(err)
	buf := bytes.NewBuffer(nil)
	err = signedTx.MarshalBinary(buf)
	tool.Check(err)
	fmt.Printf("%x\n", buf.Bytes())
	return nil
}

func chainConfig(name string) error {
	chainConfig := params.ChainConfigByChainName(name)
	if chainConfig == nil {
		return fmt.Errorf("unknown name: %s", name)
	}
	f, err := os.Create(filepath.Join("params", "chainspecs", name+".json"))
	if err != nil {
		return err
	}
	w := bufio.NewWriter(f)
	encoder := json.NewEncoder(w)
	encoder.SetIndent("", "  ")
	if err = encoder.Encode(chainConfig); err != nil {
		return err
	}
	if err = w.Flush(); err != nil {
		return err
	}
	if err = f.Close(); err != nil {
		return err
	}
	return nil
}

func keybytesToHex(str []byte) []byte {
	l := len(str)*2 + 1
	var nibbles = make([]byte, l)
	for i, b := range str {
		nibbles[i*2] = b / 16
		nibbles[i*2+1] = b % 16
	}
	nibbles[l-1] = 16
	return nibbles
}

<<<<<<< HEAD
func rmSnKey(chaindata string) error {
	db := mdbx.MustOpen(chaindata)
	defer db.Close()
	return db.Update(context.Background(), func(tx kv.RwTx) error {
		_ = tx.Delete(kv.DatabaseInfo, rawdb.SnapshotsKey)
		_ = tx.Delete(kv.DatabaseInfo, rawdb.SnapshotsHistoryKey)
		return nil
	})
=======
func findLogs(chaindata string, block uint64, blockTotal uint64) error {
	db := mdbx.MustOpen(chaindata)
	defer db.Close()

	tx, txErr := db.BeginRo(context.Background())
	if txErr != nil {
		return txErr
	}
	defer tx.Rollback()
	logs, err := tx.Cursor(kv.Log)
	if err != nil {
		return err
	}
	defer logs.Close()

	reader := bytes.NewReader(nil)
	addrs := map[libcommon.Address]int{}
	topics := map[string]int{}

	for k, v, err := logs.Seek(dbutils.LogKey(block, 0)); k != nil; k, v, err = logs.Next() {
		if err != nil {
			return err
		}

		blockNum := binary.BigEndian.Uint64(k[:8])
		if blockNum >= block+blockTotal {
			break
		}

		var ll types.Logs
		reader.Reset(v)
		if err := cbor.Unmarshal(&ll, reader); err != nil {
			return fmt.Errorf("receipt unmarshal failed: %w, blocl=%d", err, blockNum)
		}

		for _, l := range ll {
			addrs[l.Address]++
			for _, topic := range l.Topics {
				topics[fmt.Sprintf("%x | %x", l.Address, topic)]++
			}
		}
	}
	addrsInv := map[int][]libcommon.Address{}
	topicsInv := map[int][]string{}
	for a, c := range addrs {
		addrsInv[c] = append(addrsInv[c], a)
	}
	counts := make([]int, 0, len(addrsInv))
	for c := range addrsInv {
		counts = append(counts, -c)
	}
	sort.Ints(counts)
	for i := 0; i < 10 && i < len(counts); i++ {
		as := addrsInv[-counts[i]]
		fmt.Printf("%d=%x\n", -counts[i], as)
	}
	for t, c := range topics {
		topicsInv[c] = append(topicsInv[c], t)
	}
	counts = make([]int, 0, len(topicsInv))
	for c := range topicsInv {
		counts = append(counts, -c)
	}
	sort.Ints(counts)
	for i := 0; i < 10 && i < len(counts); i++ {
		as := topicsInv[-counts[i]]
		fmt.Printf("%d=%s\n", -counts[i], as)
	}
	return nil
>>>>>>> 21798814
}

func iterate(filename string, prefix string) error {
	pBytes := common.FromHex(prefix)
	efFilename := filename + ".ef"
	viFilename := filename + ".vi"
	vFilename := filename + ".v"
	efDecomp, err := seg.NewDecompressor(efFilename)
	if err != nil {
		return err
	}
	defer efDecomp.Close()
	viIndex, err := recsplit.OpenIndex(viFilename)
	if err != nil {
		return err
	}
	defer viIndex.Close()
	r := recsplit.NewIndexReader(viIndex)
	vDecomp, err := seg.NewDecompressor(vFilename)
	if err != nil {
		return err
	}
	defer vDecomp.Close()
	gv := vDecomp.MakeGetter()
	g := efDecomp.MakeGetter()
	for g.HasNext() {
		key, _ := g.NextUncompressed()
		if bytes.HasPrefix(key, pBytes) {
			val, _ := g.NextUncompressed()
			ef, _ := eliasfano32.ReadEliasFano(val)
			efIt := ef.Iterator()
			fmt.Printf("[%x] =>", key)
			cnt := 0
			for efIt.HasNext() {
				txNum, err := efIt.Next()
				if err != nil {
					return err
				}
				var txKey [8]byte
				binary.BigEndian.PutUint64(txKey[:], txNum)
				offset, ok := r.Lookup2(txKey[:], key)
				if !ok {
					continue
				}
				gv.Reset(offset)
				v, _ := gv.Next(nil)
				fmt.Printf(" %d", txNum)
				if len(v) == 0 {
					fmt.Printf("*")
				}
				cnt++
				if cnt == 16 {
					fmt.Printf("\n")
					cnt = 0
				}
			}
			fmt.Printf("\n")
		} else {
			g.SkipUncompressed()
		}
	}
	return nil
}

func main() {
	debug.RaiseFdLimit()
	flag.Parse()

	logging.SetupLogger("hack")

	if *cpuprofile != "" {
		f, err := os.Create(*cpuprofile)
		if err != nil {
			log.Error("could not create CPU profile", "err", err)
			return
		}
		if err := pprof.StartCPUProfile(f); err != nil {
			log.Error("could not start CPU profile", "err", err)
			return
		}
		defer pprof.StopCPUProfile()
	}
	go func() {
		if err := http.ListenAndServe("localhost:6960", nil); err != nil {
			log.Error("Failure in running pprof server", "err", err)
		}
	}()

	var err error
	switch *action {
	case "cfg":
		flow.TestGenCfg()

	case "testBlockHashes":
		testBlockHashes(*chaindata, *block, libcommon.HexToHash(*hash))

	case "current":
		printCurrentBlockNumber(*chaindata)

	case "bucket":
		printBucket(*chaindata)

	case "slice":
		dbSlice(*chaindata, *bucket, common.FromHex(*hash))

	case "extractHeaders":
		err = extractHeaders(*chaindata, uint64(*block), int64(*blockTotal))

	case "extractHashes":
		err = extractHashes(*chaindata, uint64(*block), int64(*blockTotal), *name)

	case "defrag":
		err = hackdb.Defrag()

	case "textInfo":
		err = hackdb.TextInfo(*chaindata, &strings.Builder{})

	case "extractBodies":
		err = extractBodies(*chaindata)

	case "printTxHashes":
		printTxHashes(*chaindata, uint64(*block))

	case "snapSizes":
		err = snapSizes(*chaindata)

	case "advanceExec":
		err = advanceExec(*chaindata)

	case "backExec":
		err = backExec(*chaindata)

	case "fixState":
		err = fixState(*chaindata)

	case "trimTxs":
		err = trimTxs(*chaindata)

	case "scanTxs":
		err = scanTxs(*chaindata)

	case "devTx":
		err = devTx(*chaindata)
	case "chainConsfig":
		err = chainConfig(*name)
	case "iterate":
		err = iterate(*chaindata, *account)
	}

	if err != nil {
		fmt.Printf("Error: %v\n", err)
	}
}<|MERGE_RESOLUTION|>--- conflicted
+++ resolved
@@ -697,88 +697,6 @@
 	}
 	nibbles[l-1] = 16
 	return nibbles
-}
-
-<<<<<<< HEAD
-func rmSnKey(chaindata string) error {
-	db := mdbx.MustOpen(chaindata)
-	defer db.Close()
-	return db.Update(context.Background(), func(tx kv.RwTx) error {
-		_ = tx.Delete(kv.DatabaseInfo, rawdb.SnapshotsKey)
-		_ = tx.Delete(kv.DatabaseInfo, rawdb.SnapshotsHistoryKey)
-		return nil
-	})
-=======
-func findLogs(chaindata string, block uint64, blockTotal uint64) error {
-	db := mdbx.MustOpen(chaindata)
-	defer db.Close()
-
-	tx, txErr := db.BeginRo(context.Background())
-	if txErr != nil {
-		return txErr
-	}
-	defer tx.Rollback()
-	logs, err := tx.Cursor(kv.Log)
-	if err != nil {
-		return err
-	}
-	defer logs.Close()
-
-	reader := bytes.NewReader(nil)
-	addrs := map[libcommon.Address]int{}
-	topics := map[string]int{}
-
-	for k, v, err := logs.Seek(dbutils.LogKey(block, 0)); k != nil; k, v, err = logs.Next() {
-		if err != nil {
-			return err
-		}
-
-		blockNum := binary.BigEndian.Uint64(k[:8])
-		if blockNum >= block+blockTotal {
-			break
-		}
-
-		var ll types.Logs
-		reader.Reset(v)
-		if err := cbor.Unmarshal(&ll, reader); err != nil {
-			return fmt.Errorf("receipt unmarshal failed: %w, blocl=%d", err, blockNum)
-		}
-
-		for _, l := range ll {
-			addrs[l.Address]++
-			for _, topic := range l.Topics {
-				topics[fmt.Sprintf("%x | %x", l.Address, topic)]++
-			}
-		}
-	}
-	addrsInv := map[int][]libcommon.Address{}
-	topicsInv := map[int][]string{}
-	for a, c := range addrs {
-		addrsInv[c] = append(addrsInv[c], a)
-	}
-	counts := make([]int, 0, len(addrsInv))
-	for c := range addrsInv {
-		counts = append(counts, -c)
-	}
-	sort.Ints(counts)
-	for i := 0; i < 10 && i < len(counts); i++ {
-		as := addrsInv[-counts[i]]
-		fmt.Printf("%d=%x\n", -counts[i], as)
-	}
-	for t, c := range topics {
-		topicsInv[c] = append(topicsInv[c], t)
-	}
-	counts = make([]int, 0, len(topicsInv))
-	for c := range topicsInv {
-		counts = append(counts, -c)
-	}
-	sort.Ints(counts)
-	for i := 0; i < 10 && i < len(counts); i++ {
-		as := topicsInv[-counts[i]]
-		fmt.Printf("%d=%s\n", -counts[i], as)
-	}
-	return nil
->>>>>>> 21798814
 }
 
 func iterate(filename string, prefix string) error {
