// Copyright 2015 The go-ethereum Authors
// This file is part of go-ethereum.
//
// go-ethereum is free software: you can redistribute it and/or modify
// it under the terms of the GNU General Public License as published by
// the Free Software Foundation, either version 3 of the License, or
// (at your option) any later version.
//
// go-ethereum is distributed in the hope that it will be useful,
// but WITHOUT ANY WARRANTY; without even the implied warranty of
// MERCHANTABILITY or FITNESS FOR A PARTICULAR PURPOSE. See the
// GNU General Public License for more details.
//
// You should have received a copy of the GNU General Public License
// along with go-ethereum. If not, see <http://www.gnu.org/licenses/>.

// Package utils contains internal helper functions for go-ethereum commands.
package utils

import (
	"crypto/ecdsa"
	"fmt"
	"math/big"
	"path/filepath"
	"runtime"
	"strconv"
	"strings"
	"time"

	"github.com/c2h5oh/datasize"
<<<<<<< HEAD
	libcommon "github.com/gateway-fm/cdk-erigon-lib/common"
	"github.com/gateway-fm/cdk-erigon-lib/common/cmp"
	"github.com/gateway-fm/cdk-erigon-lib/common/datadir"
	"github.com/gateway-fm/cdk-erigon-lib/common/metrics"
	downloadercfg2 "github.com/gateway-fm/cdk-erigon-lib/downloader/downloadercfg"
	"github.com/gateway-fm/cdk-erigon-lib/kv"
	"github.com/gateway-fm/cdk-erigon-lib/txpool/txpoolcfg"
	common2 "github.com/ledgerwatch/erigon/common"
	"github.com/ledgerwatch/erigon/consensus/ethash/ethashcfg"
	"github.com/ledgerwatch/erigon/eth/gasprice/gaspricecfg"
=======
>>>>>>> fcad3a03
	"github.com/ledgerwatch/log/v3"
	"github.com/spf13/cobra"
	"github.com/spf13/pflag"
	"github.com/urfave/cli/v2"
<<<<<<< HEAD
=======

	"github.com/ledgerwatch/erigon-lib/chain/networkname"
	"github.com/ledgerwatch/erigon-lib/chain/snapcfg"
	libcommon "github.com/ledgerwatch/erigon-lib/common"
	"github.com/ledgerwatch/erigon-lib/common/cmp"
	"github.com/ledgerwatch/erigon-lib/common/datadir"
	"github.com/ledgerwatch/erigon-lib/common/metrics"
	libkzg "github.com/ledgerwatch/erigon-lib/crypto/kzg"
	"github.com/ledgerwatch/erigon-lib/direct"
	downloadercfg2 "github.com/ledgerwatch/erigon-lib/downloader/downloadercfg"
	"github.com/ledgerwatch/erigon-lib/txpool/txpoolcfg"
>>>>>>> fcad3a03

	"github.com/ledgerwatch/erigon/cl/clparams"
	"github.com/ledgerwatch/erigon/cmd/downloader/downloadernat"
	"github.com/ledgerwatch/erigon/cmd/utils/flags"
	common2 "github.com/ledgerwatch/erigon/common"
	"github.com/ledgerwatch/erigon/common/paths"
	"github.com/ledgerwatch/erigon/consensus/ethash/ethashcfg"
	"github.com/ledgerwatch/erigon/core"
	"github.com/ledgerwatch/erigon/crypto"
	"github.com/ledgerwatch/erigon/eth/ethconfig"
	"github.com/ledgerwatch/erigon/eth/gasprice/gaspricecfg"
	"github.com/ledgerwatch/erigon/node/nodecfg"
	"github.com/ledgerwatch/erigon/p2p"
	"github.com/ledgerwatch/erigon/p2p/enode"
	"github.com/ledgerwatch/erigon/p2p/nat"
	"github.com/ledgerwatch/erigon/p2p/netutil"
	"github.com/ledgerwatch/erigon/params"
<<<<<<< HEAD
	"github.com/ledgerwatch/erigon/params/networkname"
	"os"
	"encoding/json"
	"path"
=======
	"github.com/ledgerwatch/erigon/rpc/rpccfg"
>>>>>>> fcad3a03
)

// These are all the command line flags we support.
// If you add to this list, please remember to include the
// flag in the appropriate command definition.
//
// The flags are defined here so their names and help texts
// are the same for all commands.

var (
	// General settings
	DataDirFlag = flags.DirectoryFlag{
		Name:  "datadir",
		Usage: "Data directory for the databases",
		Value: flags.DirectoryString(paths.DefaultDataDir()),
	}

	AncientFlag = flags.DirectoryFlag{
		Name:  "datadir.ancient",
		Usage: "Data directory for ancient chain segments (default = inside chaindata)",
	}
	MinFreeDiskSpaceFlag = flags.DirectoryFlag{
		Name:  "datadir.minfreedisk",
		Usage: "Minimum free disk space in MB, once reached triggers auto shut down (default = --cache.gc converted to MB, 0 = disabled)",
	}
	NetworkIdFlag = cli.Uint64Flag{
		Name:  "networkid",
		Usage: "Explicitly set network id (integer)(For testnets: use --chain <testnet_name> instead)",
		Value: ethconfig.Defaults.NetworkID,
	}
	DeveloperPeriodFlag = cli.IntFlag{
		Name:  "dev.period",
		Usage: "Block period to use in developer mode (0 = mine only if transaction pending)",
	}
	ChainFlag = cli.StringFlag{
		Name:  "chain",
		Usage: "name of the network to join",
		Value: networkname.MainnetChainName,
	}
	IdentityFlag = cli.StringFlag{
		Name:  "identity",
		Usage: "Custom node name",
	}
	WhitelistFlag = cli.StringFlag{
		Name:  "whitelist",
		Usage: "Comma separated block number-to-hash mappings to enforce (<number>=<hash>)",
	}
	OverridePragueFlag = flags.BigFlag{
		Name:  "override.prague",
		Usage: "Manually specify the Prague fork time, overriding the bundled setting",
	}
	TrustedSetupFile = cli.StringFlag{
		Name:  "trusted-setup-file",
		Usage: "Absolute path to trusted_setup.json file",
	}
	// Ethash settings
	EthashCachesInMemoryFlag = cli.IntFlag{
		Name:  "ethash.cachesinmem",
		Usage: "Number of recent ethash caches to keep in memory (16MB each)",
		Value: ethconfig.Defaults.Ethash.CachesInMem,
	}
	EthashCachesLockMmapFlag = cli.BoolFlag{
		Name:  "ethash.cacheslockmmap",
		Usage: "Lock memory maps of recent ethash caches",
	}
	EthashDatasetDirFlag = flags.DirectoryFlag{
		Name:  "ethash.dagdir",
		Usage: "Directory to store the ethash mining DAGs",
		Value: flags.DirectoryString(ethconfig.Defaults.Ethash.DatasetDir),
	}
	EthashDatasetsLockMmapFlag = cli.BoolFlag{
		Name:  "ethash.dagslockmmap",
		Usage: "Lock memory maps for recent ethash mining DAGs",
	}
	SnapshotFlag = cli.BoolFlag{
		Name:  "snapshots",
		Usage: `Default: use snapshots "true" for Mainnet, Goerli, Gnosis Chain and Chiado. use snapshots "false" in all other cases`,
		Value: true,
	}
	InternalConsensusFlag = cli.BoolFlag{
		Name:  "internalcl",
		Usage: "Enables internal consensus",
	}
	// Transaction pool settings
	TxPoolDisableFlag = cli.BoolFlag{
		Name:  "txpool.disable",
		Usage: "Experimental external pool and block producer, see ./cmd/txpool/readme.md for more info. Disabling internal txpool and block producer.",
		Value: false,
	}
	TxPoolGossipDisableFlag = cli.BoolFlag{
		Name:  "txpool.gossip.disable",
		Usage: "Disabling p2p gossip of txs. Any txs received by p2p - will be dropped. Some networks like 'Optimism execution engine'/'Optimistic Rollup' - using it to protect against MEV attacks",
		Value: txpoolcfg.DefaultConfig.NoGossip,
	}
	TxPoolLocalsFlag = cli.StringFlag{
		Name:  "txpool.locals",
		Usage: "Comma separated accounts to treat as locals (no flush, priority inclusion)",
	}
	TxPoolNoLocalsFlag = cli.BoolFlag{
		Name:  "txpool.nolocals",
		Usage: "Disables price exemptions for locally submitted transactions",
	}
	TxPoolPriceLimitFlag = cli.Uint64Flag{
		Name:  "txpool.pricelimit",
		Usage: "Minimum gas price (fee cap) limit to enforce for acceptance into the pool",
		Value: ethconfig.Defaults.DeprecatedTxPool.PriceLimit,
	}
	TxPoolPriceBumpFlag = cli.Uint64Flag{
		Name:  "txpool.pricebump",
		Usage: "Price bump percentage to replace an already existing transaction",
		Value: txpoolcfg.DefaultConfig.PriceBump,
	}
	TxPoolBlobPriceBumpFlag = cli.Uint64Flag{
		Name:  "txpool.blobpricebump",
		Usage: "Price bump percentage to replace existing (type-3) blob transaction",
		Value: txpoolcfg.DefaultConfig.BlobPriceBump,
	}
	TxPoolAccountSlotsFlag = cli.Uint64Flag{
		Name:  "txpool.accountslots",
		Usage: "Minimum number of executable transaction slots guaranteed per account",
		Value: ethconfig.Defaults.DeprecatedTxPool.AccountSlots,
	}
	TxPoolBlobSlotsFlag = cli.Uint64Flag{
		Name:  "txpool.blobslots",
		Usage: "Max allowed total number of blobs (within type-3 txs) per account",
		Value: txpoolcfg.DefaultConfig.BlobSlots,
	}
	TxPoolTotalBlobPoolLimit = cli.Uint64Flag{
		Name:  "txpool.totalblobpoollimit",
		Usage: "Total limit of number of all blobs in txs within the txpool",
		Value: txpoolcfg.DefaultConfig.TotalBlobPoolLimit,
	}
	TxPoolGlobalSlotsFlag = cli.Uint64Flag{
		Name:  "txpool.globalslots",
		Usage: "Maximum number of executable transaction slots for all accounts",
		Value: ethconfig.Defaults.DeprecatedTxPool.GlobalSlots,
	}
	TxPoolGlobalBaseFeeSlotsFlag = cli.Uint64Flag{
		Name:  "txpool.globalbasefeeslots",
		Usage: "Maximum number of non-executable transactions where only not enough baseFee",
		Value: ethconfig.Defaults.DeprecatedTxPool.GlobalQueue,
	}
	TxPoolAccountQueueFlag = cli.Uint64Flag{
		Name:  "txpool.accountqueue",
		Usage: "Maximum number of non-executable transaction slots permitted per account",
		Value: ethconfig.Defaults.DeprecatedTxPool.AccountQueue,
	}
	TxPoolGlobalQueueFlag = cli.Uint64Flag{
		Name:  "txpool.globalqueue",
		Usage: "Maximum number of non-executable transaction slots for all accounts",
		Value: ethconfig.Defaults.DeprecatedTxPool.GlobalQueue,
	}
	TxPoolLifetimeFlag = cli.DurationFlag{
		Name:  "txpool.lifetime",
		Usage: "Maximum amount of time non-executable transaction are queued",
		Value: ethconfig.Defaults.DeprecatedTxPool.Lifetime,
	}
	TxPoolTraceSendersFlag = cli.StringFlag{
		Name:  "txpool.trace.senders",
		Usage: "Comma separated list of addresses, whose transactions will traced in transaction pool with debug printing",
		Value: "",
	}
	TxPoolCommitEveryFlag = cli.DurationFlag{
		Name:  "txpool.commit.every",
		Usage: "How often transactions should be committed to the storage",
		Value: txpoolcfg.DefaultConfig.CommitEvery,
	}
	// Miner settings
	MiningEnabledFlag = cli.BoolFlag{
		Name:  "mine",
		Usage: "Enable mining",
	}
	ProposingDisableFlag = cli.BoolFlag{
		Name:  "proposer.disable",
		Usage: "Disables PoS proposer",
	}
	MinerNotifyFlag = cli.StringFlag{
		Name:  "miner.notify",
		Usage: "Comma separated HTTP URL list to notify of new work packages",
	}
	MinerGasLimitFlag = cli.Uint64Flag{
		Name:  "miner.gaslimit",
		Usage: "Target gas limit for mined blocks",
		Value: ethconfig.Defaults.Miner.GasLimit,
	}
	MinerGasPriceFlag = flags.BigFlag{
		Name:  "miner.gasprice",
		Usage: "Minimum gas price for mining a transaction",
		Value: ethconfig.Defaults.Miner.GasPrice,
	}
	MinerEtherbaseFlag = cli.StringFlag{
		Name:  "miner.etherbase",
		Usage: "Public address for block mining rewards",
		Value: "0",
	}
	MinerSigningKeyFileFlag = cli.StringFlag{
		Name:  "miner.sigfile",
		Usage: "Private key to sign blocks with",
		Value: "",
	}
	MinerExtraDataFlag = cli.StringFlag{
		Name:  "miner.extradata",
		Usage: "Block extra data set by the miner (default = client version)",
	}
	MinerRecommitIntervalFlag = cli.DurationFlag{
		Name:  "miner.recommit",
		Usage: "Time interval to recreate the block being mined",
		Value: ethconfig.Defaults.Miner.Recommit,
	}
	MinerNoVerfiyFlag = cli.BoolFlag{
		Name:  "miner.noverify",
		Usage: "Disable remote sealing verification",
	}
	VMEnableDebugFlag = cli.BoolFlag{
		Name:  "vmdebug",
		Usage: "Record information useful for VM and contract debugging",
	}
	InsecureUnlockAllowedFlag = cli.BoolFlag{
		Name:  "allow-insecure-unlock",
		Usage: "Allow insecure account unlocking when account-related RPCs are exposed by http",
	}
	RPCGlobalGasCapFlag = cli.Uint64Flag{
		Name:  "rpc.gascap",
		Usage: "Sets a cap on gas that can be used in eth_call/estimateGas (0=infinite)",
		Value: ethconfig.Defaults.RPCGasCap,
	}
	RPCGlobalTxFeeCapFlag = cli.Float64Flag{
		Name:  "rpc.txfeecap",
		Usage: "Sets a cap on transaction fee (in ether) that can be sent via the RPC APIs (0 = no cap)",
		Value: ethconfig.Defaults.RPCTxFeeCap,
	}
	// Logging and debug settings
	EthStatsURLFlag = cli.StringFlag{
		Name:  "ethstats",
		Usage: "Reporting URL of a ethstats service (nodename:secret@host:port)",
		Value: "",
	}
	FakePoWFlag = cli.BoolFlag{
		Name:  "fakepow",
		Usage: "Disables proof-of-work verification",
	}
	// RPC settings
	IPCDisabledFlag = cli.BoolFlag{
		Name:  "ipcdisable",
		Usage: "Disable the IPC-RPC server",
	}
	IPCPathFlag = flags.DirectoryFlag{
		Name:  "ipcpath",
		Usage: "Filename for IPC socket/pipe within the datadir (explicit paths escape it)",
	}
	GraphQLEnabledFlag = cli.BoolFlag{
		Name:  "graphql",
		Usage: "Enable the graphql endpoint",
		Value: nodecfg.DefaultConfig.GraphQLEnabled,
	}
	HTTPEnabledFlag = cli.BoolFlag{
		Name:  "http",
		Usage: "JSON-RPC server (enabled by default). Use --http=false to disable it",
		Value: true,
	}
	HTTPServerEnabledFlag = cli.BoolFlag{
		Name:  "http.enabled",
		Usage: "JSON-RPC HTTP server (enabled by default). Use --http.enabled=false to disable it",
		Value: true,
	}
	HTTPListenAddrFlag = cli.StringFlag{
		Name:  "http.addr",
		Usage: "HTTP-RPC server listening interface",
		Value: nodecfg.DefaultHTTPHost,
	}
	HTTPPortFlag = cli.IntFlag{
		Name:  "http.port",
		Usage: "HTTP-RPC server listening port",
		Value: nodecfg.DefaultHTTPPort,
	}
	AuthRpcAddr = cli.StringFlag{
		Name:  "authrpc.addr",
		Usage: "HTTP-RPC server listening interface for the Engine API",
		Value: nodecfg.DefaultHTTPHost,
	}
	AuthRpcPort = cli.UintFlag{
		Name:  "authrpc.port",
		Usage: "HTTP-RPC server listening port for the Engine API",
		Value: nodecfg.DefaultAuthRpcPort,
	}

	JWTSecretPath = cli.StringFlag{
		Name:  "authrpc.jwtsecret",
		Usage: "Path to the token that ensures safe connection between CL and EL",
		Value: "",
	}

	HttpCompressionFlag = cli.BoolFlag{
		Name:  "http.compression",
		Usage: "Enable compression over HTTP-RPC",
	}
	WsCompressionFlag = cli.BoolFlag{
		Name:  "ws.compression",
		Usage: "Enable compression over WebSocket",
	}
	HTTPCORSDomainFlag = cli.StringFlag{
		Name:  "http.corsdomain",
		Usage: "Comma separated list of domains from which to accept cross origin requests (browser enforced)",
		Value: "",
	}
	HTTPVirtualHostsFlag = cli.StringFlag{
		Name:  "http.vhosts",
		Usage: "Comma separated list of virtual hostnames from which to accept requests (server enforced). Accepts 'any' or '*' as wildcard.",
		Value: strings.Join(nodecfg.DefaultConfig.HTTPVirtualHosts, ","),
	}
	AuthRpcVirtualHostsFlag = cli.StringFlag{
		Name:  "authrpc.vhosts",
		Usage: "Comma separated list of virtual hostnames from which to accept Engine API requests (server enforced). Accepts 'any' or '*' as wildcard.",
		Value: strings.Join(nodecfg.DefaultConfig.HTTPVirtualHosts, ","),
	}
	HTTPApiFlag = cli.StringFlag{
		Name:  "http.api",
		Usage: "API's offered over the HTTP-RPC interface",
		Value: "eth,erigon,engine",
	}
	L2ChainIdFlag = cli.Uint64Flag{
		Name:  "zkevm.l2-chain-id",
		Usage: "L2 chain ID",
		Value: 0,
	}
	L2RpcUrlFlag = cli.StringFlag{
		Name:  "zkevm.l2-sequencer-rpc-url",
		Usage: "Upstream L2 node RPC endpoint",
		Value: "",
	}
	L2DataStreamerUrlFlag = cli.StringFlag{
		Name:  "zkevm.l2-datastreamer-url",
		Usage: "L2 datastreamer endpoint",
		Value: "",
	}
	L2DataStreamerTimeout = cli.StringFlag{
		Name:  "zkevm.l2-datastreamer-timeout",
		Usage: "The time to wait for data to arrive from the stream before reporting an error (0s doesn't check)",
		Value: "0s",
	}
	L1ChainIdFlag = cli.Uint64Flag{
		Name:  "zkevm.l1-chain-id",
		Usage: "Ethereum L1 chain ID",
		Value: 0,
	}
	L1RpcUrlFlag = cli.StringFlag{
		Name:  "zkevm.l1-rpc-url",
		Usage: "Ethereum L1 RPC endpoint",
		Value: "",
	}
	AddressSequencerFlag = cli.StringFlag{
		Name:  "zkevm.address-sequencer",
		Usage: "Sequencer address",
		Value: "",
	}
	AddressAdminFlag = cli.StringFlag{
		Name:  "zkevm.address-admin",
		Usage: "Admin address",
		Value: "",
	}
	AddressRollupFlag = cli.StringFlag{
		Name:  "zkevm.address-rollup",
		Usage: "Rollup address",
		Value: "",
	}
	AddressZkevmFlag = cli.StringFlag{
		Name:  "zkevm.address-zkevm",
		Usage: "Zkevm address",
		Value: "",
	}
	AddressGerManagerFlag = cli.StringFlag{
		Name:  "zkevm.address-ger-manager",
		Usage: "Ger Manager address",
		Value: "",
	}
	L1RollupIdFlag = cli.Uint64Flag{
		Name:  "zkevm.l1-rollup-id",
		Usage: "Ethereum L1 Rollup ID",
		Value: 1,
	}
	L1BlockRangeFlag = cli.Uint64Flag{
		Name:  "zkevm.l1-block-range",
		Usage: "Ethereum L1 block range used to filter verifications and sequences",
		Value: 20000,
	}
	L1QueryDelayFlag = cli.Uint64Flag{
		Name:     "zkevm.l1-query-delay",
		Required: false,
		Usage:    "Ethereum L1 delay between queries for verifications and sequences - in milliseconds",
		Value:    6000,
	}
	L1MaticContractAddressFlag = cli.StringFlag{
		Name:  "zkevm.l1-matic-contract-address",
		Usage: "Ethereum L1 Matic contract address",
		Value: "",
	}
	L1FirstBlockFlag = cli.Uint64Flag{
		Name:  "zkevm.l1-first-block",
		Usage: "First block to start syncing from on the L1",
		Value: 0,
	}
	RebuildTreeAfterFlag = cli.Uint64Flag{
		Name:  "zkevm.rebuild-tree-after",
		Usage: "Rebuild the state tree after this many blocks behind",
		Value: 10000,
	}
	SequencerInitialForkId = cli.Uint64Flag{
		Name:  "zkevm.sequencer-initial-fork-id",
		Usage: "The initial fork id to launch the sequencer with",
		Value: 8,
	}
	ExecutorUrls = cli.StringFlag{
		Name:  "zkevm.executor-urls",
		Usage: "A comma separated list of grpc addresses that host executors",
		Value: "",
	}
	ExecutorStrictMode = cli.BoolFlag{
		Name:  "zkevm.executor-strict",
		Usage: "Defaulted to true to ensure you must set some executor URLs, bypass this restriction by setting to false",
		Value: true,
	}
	RpcRateLimitsFlag = cli.IntFlag{
		Name:  "zkevm.rpc-ratelimit",
		Usage: "RPC rate limit in requests per second.",
		Value: 0,
	}
	DatastreamVersionFlag = cli.IntFlag{
		Name:  "zkevm.datastream-version",
		Usage: "Stream version indicator 1: PreBigEndian, 2: BigEndian.",
		Value: 2,
	}
	DataStreamPort = cli.UintFlag{
		Name:  "zkevm.data-stream-port",
		Usage: "Define the port used for the zkevm data stream",
		Value: 0,
	}
	DataStreamHost = cli.StringFlag{
		Name:  "zkevm.data-stream-host",
		Usage: "Define the host used for the zkevm data stream",
		Value: "",
	}
	AllowFreeTransactions = cli.BoolFlag{
		Name:  "zkevm.allow-free-transactions",
		Usage: "Allow the sequencer to proceed transactions with 0 gas price",
		Value: false,
	}
	AllowPreEIP155Transactions = cli.BoolFlag{
		Name:  "zkevm.allow-pre-eip155-transactions",
		Usage: "Allow the sequencer to proceed pre-EIP155 transactions",
		Value: false,
	}
	EffectiveGasPriceForTransfer = cli.Float64Flag{
		Name:  "zkevm.effective-gas-price-transfer",
		Usage: "Set the effective gas price in percentage for transfers",
		Value: 1,
	}
	EffectiveGasPriceForContractInvocation = cli.Float64Flag{
		Name:  "zkevm.effective-gas-price-contract-invocation",
		Usage: "Set the effective gas price in percentage for contract invocation",
		Value: 1,
	}
	EffectiveGasPriceForContractDeployment = cli.Float64Flag{
		Name:  "zkevm.effective-gas-price-contract-deployment",
		Usage: "Set the effective gas price in percentage for contract deployment",
		Value: 1,
	}
	WitnessFullFlag = cli.BoolFlag{
		Name:  "zkevm.witness-full",
		Usage: "Enable/Diable witness full",
		Value: true,
	}
	DebugLimit = cli.UintFlag{
		Name:  "debug.limit",
		Usage: "Limit the number of blocks to sync",
		Value: 0,
	}
	DebugStep = cli.UintFlag{
		Name:  "debug.step",
		Usage: "Number of blocks to process each run of the stage loop",
	}
	DebugStepAfter = cli.UintFlag{
		Name:  "debug.step-after",
		Usage: "Start incrementing by debug.step after this block",
	}
	RpcBatchConcurrencyFlag = cli.UintFlag{
		Name:  "rpc.batch.concurrency",
		Usage: "Does limit amount of goroutines to process 1 batch request. Means 1 bach request can't overload server. 1 batch still can have unlimited amount of request",
		Value: 2,
	}
	RpcStreamingDisableFlag = cli.BoolFlag{
		Name:  "rpc.streaming.disable",
		Usage: "Erigon has enabled json streaming for some heavy endpoints (like trace_*). It's a trade-off: greatly reduce amount of RAM (in some cases from 30GB to 30mb), but it produce invalid json format if error happened in the middle of streaming (because json is not streaming-friendly format)",
	}
	RpcBatchLimit = cli.IntFlag{
		Name:  "rpc.batch.limit",
		Usage: "Maximum number of requests in a batch",
		Value: 100,
	}
	RpcReturnDataLimit = cli.IntFlag{
		Name:  "rpc.returndata.limit",
		Usage: "Maximum number of bytes returned from eth_call or similar invocations",
		Value: 100_000,
	}
	HTTPTraceFlag = cli.BoolFlag{
		Name:  "http.trace",
		Usage: "Trace HTTP requests with INFO level",
	}
	DBReadConcurrencyFlag = cli.IntFlag{
		Name:  "db.read.concurrency",
		Usage: "Does limit amount of parallel db reads. Default: equal to GOMAXPROCS (or number of CPU)",
		Value: cmp.Min(cmp.Max(10, runtime.GOMAXPROCS(-1)*64), 9_000),
	}
	RpcAccessListFlag = cli.StringFlag{
		Name:  "rpc.accessList",
		Usage: "Specify granular (method-by-method) API allowlist",
	}

	RpcGasCapFlag = cli.UintFlag{
		Name:  "rpc.gascap",
		Usage: "Sets a cap on gas that can be used in eth_call/estimateGas",
		Value: 50000000,
	}
	RpcTraceCompatFlag = cli.BoolFlag{
		Name:  "trace.compat",
		Usage: "Bug for bug compatibility with OE for trace_ routines",
	}

	TxpoolApiAddrFlag = cli.StringFlag{
		Name:  "txpool.api.addr",
		Usage: "TxPool api network address, for example: 127.0.0.1:9090 (default: use value of --private.api.addr)",
	}

	TraceMaxtracesFlag = cli.UintFlag{
		Name:  "trace.maxtraces",
		Usage: "Sets a limit on traces that can be returned in trace_filter",
		Value: 200,
	}

	HTTPPathPrefixFlag = cli.StringFlag{
		Name:  "http.rpcprefix",
		Usage: "HTTP path path prefix on which JSON-RPC is served. Use '/' to serve on all paths.",
		Value: "",
	}
	TLSFlag = cli.BoolFlag{
		Name:  "tls",
		Usage: "Enable TLS handshake",
	}
	TLSCertFlag = cli.StringFlag{
		Name:  "tls.cert",
		Usage: "Specify certificate",
		Value: "",
	}
	TLSKeyFlag = cli.StringFlag{
		Name:  "tls.key",
		Usage: "Specify key file",
		Value: "",
	}
	TLSCACertFlag = cli.StringFlag{
		Name:  "tls.cacert",
		Usage: "Specify certificate authority",
		Value: "",
	}
	WSEnabledFlag = cli.BoolFlag{
		Name:  "ws",
		Usage: "Enable the WS-RPC server",
	}
	WSListenAddrFlag = cli.StringFlag{
		Name:  "ws.addr",
		Usage: "WS-RPC server listening interface",
		Value: nodecfg.DefaultWSHost,
	}
	WSPortFlag = cli.IntFlag{
		Name:  "ws.port",
		Usage: "WS-RPC server listening port",
		Value: nodecfg.DefaultWSPort,
	}
	WSApiFlag = cli.StringFlag{
		Name:  "ws.api",
		Usage: "API's offered over the WS-RPC interface",
		Value: "",
	}
	WSAllowedOriginsFlag = cli.StringFlag{
		Name:  "ws.origins",
		Usage: "Origins from which to accept websockets requests",
		Value: "",
	}
	WSPathPrefixFlag = cli.StringFlag{
		Name:  "ws.rpcprefix",
		Usage: "HTTP path prefix on which JSON-RPC is served. Use '/' to serve on all paths.",
		Value: "",
	}
	ExecFlag = cli.StringFlag{
		Name:  "exec",
		Usage: "Execute JavaScript statement",
	}
	PreloadJSFlag = cli.StringFlag{
		Name:  "preload",
		Usage: "Comma separated list of JavaScript files to preload into the console",
	}
	AllowUnprotectedTxs = cli.BoolFlag{
		Name:  "rpc.allow-unprotected-txs",
		Usage: "Allow for unprotected (non-EIP155 signed) transactions to be submitted via RPC",
	}
	// Careful! Because we must rewind the hash state
	// and re-compute the state trie, the further back in time the request, the more
	// computationally intensive the operation becomes.
	// The current default has been chosen arbitrarily as 'useful' without likely being overly computationally intense.
	RpcMaxGetProofRewindBlockCount = cli.IntFlag{
		Name:  "rpc.maxgetproofrewindblockcount.limit",
		Usage: "Max GetProof rewind block count",
		Value: 100_000,
	}
	StateCacheFlag = cli.StringFlag{
		Name:  "state.cache",
		Value: "0MB",
		Usage: "Amount of data to store in StateCache (enabled if no --datadir set). Set 0 to disable StateCache. Defaults to 0MB",
	}

	// Network Settings
	MaxPeersFlag = cli.IntFlag{
		Name:  "maxpeers",
		Usage: "Maximum number of network peers (network disabled if set to 0)",
		Value: nodecfg.DefaultConfig.P2P.MaxPeers,
	}
	MaxPendingPeersFlag = cli.IntFlag{
		Name:  "maxpendpeers",
		Usage: "Maximum number of TCP connections pending to become connected peers",
		Value: nodecfg.DefaultConfig.P2P.MaxPendingPeers,
	}
	ListenPortFlag = cli.IntFlag{
		Name:  "port",
		Usage: "Network listening port",
		Value: 30303,
	}
	P2pProtocolVersionFlag = cli.UintSliceFlag{
		Name:  "p2p.protocol",
		Usage: "Version of eth p2p protocol",
		Value: cli.NewUintSlice(nodecfg.DefaultConfig.P2P.ProtocolVersion...),
	}
	P2pProtocolAllowedPorts = cli.UintSliceFlag{
		Name:  "p2p.allowed-ports",
		Usage: "Allowed ports to pick for different eth p2p protocol versions as follows <porta>,<portb>,..,<porti>",
		Value: cli.NewUintSlice(uint(ListenPortFlag.Value), 30304, 30305, 30306, 30307),
	}
	SentryAddrFlag = cli.StringFlag{
		Name:  "sentry.api.addr",
		Usage: "Comma separated sentry addresses '<host>:<port>,<host>:<port>'",
	}
	SentryLogPeerInfoFlag = cli.BoolFlag{
		Name:  "sentry.log-peer-info",
		Usage: "Log detailed peer info when a peer connects or disconnects. Enable to integrate with observer.",
	}
	DownloaderAddrFlag = cli.StringFlag{
		Name:  "downloader.api.addr",
		Usage: "downloader address '<host>:<port>'",
	}
	BootnodesFlag = cli.StringFlag{
		Name:  "bootnodes",
		Usage: "Comma separated enode URLs for P2P discovery bootstrap",
		Value: "",
	}
	StaticPeersFlag = cli.StringFlag{
		Name:  "staticpeers",
		Usage: "Comma separated enode URLs to connect to",
		Value: "",
	}
	TrustedPeersFlag = cli.StringFlag{
		Name:  "trustedpeers",
		Usage: "Comma separated enode URLs which are always allowed to connect, even above the peer limit",
		Value: "",
	}
	NodeKeyFileFlag = cli.StringFlag{
		Name:  "nodekey",
		Usage: "P2P node key file",
	}
	NodeKeyHexFlag = cli.StringFlag{
		Name:  "nodekeyhex",
		Usage: "P2P node key as hex (for testing)",
	}
	NATFlag = cli.StringFlag{
		Name: "nat",
		Usage: `NAT port mapping mechanism (any|none|upnp|pmp|stun|extip:<IP>)
			 "" or "none"         Default - do not nat
			 "extip:77.12.33.4"   Will assume the local machine is reachable on the given IP
			 "any"                Uses the first auto-detected mechanism
			 "upnp"               Uses the Universal Plug and Play protocol
			 "pmp"                Uses NAT-PMP with an auto-detected gateway address
			 "pmp:192.168.0.1"    Uses NAT-PMP with the given gateway address
			 "stun"               Uses STUN to detect an external IP using a default server
			 "stun:<server>"      Uses STUN to detect an external IP using the given server (host:port)
`,
		Value: "",
	}
	NoDiscoverFlag = cli.BoolFlag{
		Name:  "nodiscover",
		Usage: "Disables the peer discovery mechanism (manual peer addition)",
	}
	DiscoveryV5Flag = cli.BoolFlag{
		Name:  "v5disc",
		Usage: "Enables the experimental RLPx V5 (Topic Discovery) mechanism",
	}
	NetrestrictFlag = cli.StringFlag{
		Name:  "netrestrict",
		Usage: "Restricts network communication to the given IP networks (CIDR masks)",
	}
	DNSDiscoveryFlag = cli.StringFlag{
		Name:  "discovery.dns",
		Usage: "Sets DNS discovery entry points (use \"\" to disable DNS)",
	}

	// ATM the url is left to the user and deployment to
	JSpathFlag = cli.StringFlag{
		Name:  "jspath",
		Usage: "JavaScript root path for `loadScript`",
		Value: ".",
	}

	// Gas price oracle settings
	GpoBlocksFlag = cli.IntFlag{
		Name:  "gpo.blocks",
		Usage: "Number of recent blocks to check for gas prices",
		Value: ethconfig.Defaults.GPO.Blocks,
	}
	GpoPercentileFlag = cli.IntFlag{
		Name:  "gpo.percentile",
		Usage: "Suggested gas price is the given percentile of a set of recent transaction gas prices",
		Value: ethconfig.Defaults.GPO.Percentile,
	}
	GpoMaxGasPriceFlag = cli.Int64Flag{
		Name:  "gpo.maxprice",
		Usage: "Maximum gas price will be recommended by gpo",
		Value: ethconfig.Defaults.GPO.MaxPrice.Int64(),
	}

	// Metrics flags
	MetricsEnabledFlag = cli.BoolFlag{
		Name:  "metrics",
		Usage: "Enable metrics collection and reporting",
	}

	// MetricsHTTPFlag defines the endpoint for a stand-alone metrics HTTP endpoint.
	// Since the pprof service enables sensitive/vulnerable behavior, this allows a user
	// to enable a public-OK metrics endpoint without having to worry about ALSO exposing
	// other profiling behavior or information.
	MetricsHTTPFlag = cli.StringFlag{
		Name:  "metrics.addr",
		Usage: "Enable stand-alone metrics HTTP server listening interface",
		Value: metrics.DefaultConfig.HTTP,
	}
	MetricsPortFlag = cli.IntFlag{
		Name:  "metrics.port",
		Usage: "Metrics HTTP server listening port",
		Value: metrics.DefaultConfig.Port,
	}
	HistoryV3Flag = cli.BoolFlag{
		Name:  "experimental.history.v3",
		Usage: "(Also known as Erigon3) Not recommended yet: Can't change this flag after node creation. New DB and Snapshots format of history allows: parallel blocks execution, get state as of given transaction without executing whole block.",
	}

	CliqueSnapshotCheckpointIntervalFlag = cli.UintFlag{
		Name:  "clique.checkpoint",
		Usage: "Number of blocks after which to save the vote snapshot to the database",
		Value: 10,
	}
	CliqueSnapshotInmemorySnapshotsFlag = cli.IntFlag{
		Name:  "clique.snapshots",
		Usage: "Number of recent vote snapshots to keep in memory",
		Value: 1024,
	}
	CliqueSnapshotInmemorySignaturesFlag = cli.IntFlag{
		Name:  "clique.signatures",
		Usage: "Number of recent block signatures to keep in memory",
		Value: 16384,
	}
	CliqueDataDirFlag = flags.DirectoryFlag{
		Name:  "clique.datadir",
		Usage: "Path to clique db folder",
		Value: "",
	}

	SnapKeepBlocksFlag = cli.BoolFlag{
		Name:  ethconfig.FlagSnapKeepBlocks,
		Usage: "Keep ancient blocks in db (useful for debug)",
	}
	SnapStopFlag = cli.BoolFlag{
		Name:  ethconfig.FlagSnapStop,
		Usage: "Workaround to stop producing new snapshots, if you meet some snapshots-related critical bug. It will stop move historical data from DB to new immutable snapshots. DB will grow and may slightly slow-down - and removing this flag in future will not fix this effect (db size will not greatly reduce).",
	}
	TorrentVerbosityFlag = cli.IntFlag{
		Name:  "torrent.verbosity",
		Value: 2,
		Usage: "0=silent, 1=error, 2=warn, 3=info, 4=debug, 5=detail (must set --verbosity to equal or higher level and has default: 2)",
	}
	TorrentDownloadRateFlag = cli.StringFlag{
		Name:  "torrent.download.rate",
		Value: "16mb",
		Usage: "Bytes per second, example: 32mb",
	}
	TorrentUploadRateFlag = cli.StringFlag{
		Name:  "torrent.upload.rate",
		Value: "4mb",
		Usage: "Bytes per second, example: 32mb",
	}
	TorrentDownloadSlotsFlag = cli.IntFlag{
		Name:  "torrent.download.slots",
		Value: 3,
		Usage: "Amount of files to download in parallel. If network has enough seeders 1-3 slot enough, if network has lack of seeders increase to 5-7 (too big value will slow down everything).",
	}
	TorrentStaticPeersFlag = cli.StringFlag{
		Name:  "torrent.staticpeers",
		Usage: "Comma separated enode URLs to connect to",
		Value: "",
	}
	NoDownloaderFlag = cli.BoolFlag{
		Name:  "no-downloader",
		Usage: "Disables downloader component",
	}
	DownloaderVerifyFlag = cli.BoolFlag{
		Name:  "downloader.verify",
		Usage: "Verify snapshots on startup. It will not report problems found, but re-download broken pieces.",
	}
	DisableIPV6 = cli.BoolFlag{
		Name:  "downloader.disable.ipv6",
		Usage: "Turns off ipv6 for the downloader",
		Value: false,
	}

	DisableIPV4 = cli.BoolFlag{
		Name:  "downloader.disable.ipv4",
		Usage: "Turns off ipv4 for the downloader",
		Value: false,
	}
	TorrentPortFlag = cli.IntFlag{
		Name:  "torrent.port",
		Value: 42069,
		Usage: "Port to listen and serve BitTorrent protocol",
	}
	TorrentMaxPeersFlag = cli.IntFlag{
		Name:  "torrent.maxpeers",
		Value: 100,
		Usage: "Unused parameter (reserved for future use)",
	}
	TorrentConnsPerFileFlag = cli.IntFlag{
		Name:  "torrent.conns.perfile",
		Value: 10,
		Usage: "Number of connections per file",
	}
	DbPageSizeFlag = cli.StringFlag{
		Name:  "db.pagesize",
		Usage: "DB is splitted to 'pages' of fixed size. Can't change DB creation. Must be power of 2 and '256b <= pagesize <= 64kb'. Default: equal to OperationSystem's pageSize. Bigger pageSize causing: 1. More writes to disk during commit 2. Smaller b-tree high 3. Less fragmentation 4. Less overhead on 'free-pages list' maintainance (a bit faster Put/Commit) 5. If expecting DB-size > 8Tb then set pageSize >= 8Kb",
		Value: "8KB",
	}
	DbSizeLimitFlag = cli.StringFlag{
		Name:  "db.size.limit",
		Usage: "Runtime limit of chaindata db size. You can change value of this flag at any time.",
		Value: (12 * datasize.TB).String(),
	}
	ForcePartialCommitFlag = cli.BoolFlag{
		Name:  "force.partial.commit",
		Usage: "Force data commit after each stage (or even do multiple commits per 1 stage - to save it's progress). Don't use this flag if node is synced. Meaning: readers (users of RPC) would like to see 'fully consistent' data (block is executed and all indices are updated). Erigon guarantee this level of data-consistency. But 1 downside: after restore node from backup - it can't save partial progress (non-committed progress will be lost at restart). This flag will be removed in future if we can find automatic way to detect corner-cases.",
		Value: false,
	}

	HealthCheckFlag = cli.BoolFlag{
		Name:  "healthcheck",
		Usage: "Enabling grpc health check",
	}

	WebSeedsFlag = cli.StringFlag{
		Name:  "webseed",
		Usage: "Comma-separated URL's, holding metadata about network-support infrastructure (like S3 buckets with snapshots, bootnodes, etc...)",
		Value: "",
	}

	HeimdallURLFlag = cli.StringFlag{
		Name:  "bor.heimdall",
		Usage: "URL of Heimdall service",
		Value: "http://localhost:1317",
	}

	// WithoutHeimdallFlag no heimdall (for testing purpose)
	WithoutHeimdallFlag = cli.BoolFlag{
		Name:  "bor.withoutheimdall",
		Usage: "Run without Heimdall service (for testing purposes)",
	}

	BorBlockPeriodFlag = cli.BoolFlag{
		Name:  "bor.period",
		Usage: "Override the bor block period (for testing purposes)",
	}

	BorBlockSizeFlag = cli.BoolFlag{
		Name:  "bor.minblocksize",
		Usage: "Ignore the bor block period and wait for 'blocksize' transactions (for testing purposes)",
	}

	WithHeimdallMilestones = cli.BoolFlag{
		Name:  "bor.milestone",
		Usage: "Enabling bor milestone processing",
		Value: true,
	}

	PolygonSyncFlag = cli.BoolFlag{
		Name:  "polygon.sync",
		Usage: "Enabling syncing using the new polygon sync component",
	}

	ConfigFlag = cli.StringFlag{
		Name:  "config",
		Usage: "Sets erigon flags from YAML/TOML file",
		Value: "",
	}

	LightClientDiscoveryAddrFlag = cli.StringFlag{
		Name:  "lightclient.discovery.addr",
		Usage: "Address for lightclient DISCV5 protocol",
		Value: "127.0.0.1",
	}
	LightClientDiscoveryPortFlag = cli.Uint64Flag{
		Name:  "lightclient.discovery.port",
		Usage: "Port for lightclient DISCV5 protocol",
		Value: 4000,
	}
	LightClientDiscoveryTCPPortFlag = cli.Uint64Flag{
		Name:  "lightclient.discovery.tcpport",
		Usage: "TCP Port for lightclient DISCV5 protocol",
		Value: 4001,
	}

	SentinelAddrFlag = cli.StringFlag{
		Name:  "sentinel.addr",
		Usage: "Address for sentinel",
		Value: "localhost",
	}
	SentinelPortFlag = cli.Uint64Flag{
		Name:  "sentinel.port",
		Usage: "Port for sentinel",
		Value: 7777,
	}

	OtsSearchMaxCapFlag = cli.Uint64Flag{
		Name:  "ots.search.max.pagesize",
		Usage: "Max allowed page size for search methods",
		Value: 25,
	}

	DiagnosticsURLFlag = cli.StringFlag{
		Name:  "diagnostics.addr",
		Usage: "Address of the diagnostics system provided by the support team",
	}

	DiagnosticsInsecureFlag = cli.BoolFlag{
		Name:  "diagnostics.insecure",
		Usage: "Allows communication with diagnostics system using self-signed TLS certificates",
	}

	DiagnosticsSessionsFlag = cli.StringSliceFlag{
		Name:  "diagnostics.ids",
		Usage: "Comma separated list of support session ids to connect to",
	}

	SilkwormExecutionFlag = cli.BoolFlag{
		Name:  "silkworm.exec",
		Usage: "Enable Silkworm block execution",
	}
	SilkwormRpcDaemonFlag = cli.BoolFlag{
		Name:  "silkworm.rpc",
		Usage: "Enable embedded Silkworm RPC daemon",
	}
	SilkwormSentryFlag = cli.BoolFlag{
		Name:  "silkworm.sentry",
		Usage: "Enable embedded Silkworm Sentry service",
	}

	BeaconAPIFlag = cli.StringSliceFlag{
		Name:  "beacon.api",
		Usage: "Enable beacon API (avaiable endpoints: beacon, builder, config, debug, events, node, validator, rewards, lighthouse)",
	}
	BeaconApiProtocolFlag = cli.StringFlag{
		Name:  "beacon.api.protocol",
		Usage: "Protocol for beacon API",
		Value: "tcp",
	}
	BeaconApiReadTimeoutFlag = cli.Uint64Flag{
		Name:  "beacon.api.read.timeout",
		Usage: "Sets the seconds for a read time out in the beacon api",
		Value: 5,
	}
	BeaconApiWriteTimeoutFlag = cli.Uint64Flag{
		Name:  "beacon.api.write.timeout",
		Usage: "Sets the seconds for a write time out in the beacon api",
		Value: 5,
	}
	BeaconApiIdleTimeoutFlag = cli.Uint64Flag{
		Name:  "beacon.api.ide.timeout",
		Usage: "Sets the seconds for a write time out in the beacon api",
		Value: 25,
	}
	BeaconApiAddrFlag = cli.StringFlag{
		Name:  "beacon.api.addr",
		Usage: "sets the host to listen for beacon api requests",
		Value: "localhost",
	}
	BeaconApiPortFlag = cli.UintFlag{
		Name:  "beacon.api.port",
		Usage: "sets the port to listen for beacon api requests",
		Value: 5555,
	}
	RPCSlowFlag = cli.DurationFlag{
		Name:  "rpc.slow",
		Usage: "Print in logs RPC requests slower than given threshold: 100ms, 1s, 1m. Exluded methods: " + strings.Join(rpccfg.SlowLogBlackList, ","),
		Value: 0,
	}
	CaplinBackfillingFlag = cli.BoolFlag{
		Name:  "caplin.backfilling",
		Usage: "sets whether backfilling is enabled for caplin",
		Value: false,
	}
	CaplinBlobBackfillingFlag = cli.BoolFlag{
		Name:  "caplin.backfilling.blob",
		Usage: "sets whether backfilling is enabled for caplin",
		Value: false,
	}
	CaplinDisableBlobPruningFlag = cli.BoolFlag{
		Name:  "caplin.backfilling.blob.no-pruning",
		Usage: "disable blob pruning in caplin",
		Value: false,
	}
	CaplinArchiveFlag = cli.BoolFlag{
		Name:  "caplin.archive",
		Usage: "enables archival node in caplin",
		Value: false,
	}
	BeaconApiAllowCredentialsFlag = cli.BoolFlag{
		Name:  "beacon.api.cors.allow-credentials",
		Usage: "set the cors' allow credentials",
		Value: false,
	}
	BeaconApiAllowMethodsFlag = cli.StringSliceFlag{
		Name:  "beacon.api.cors.allow-methods",
		Usage: "set the cors' allow methods",
		Value: cli.NewStringSlice("GET", "POST", "PUT", "DELETE", "OPTIONS"),
	}
	BeaconApiAllowOriginsFlag = cli.StringSliceFlag{
		Name:  "beacon.api.cors.allow-origins",
		Usage: "set the cors' allow origins",
		Value: cli.NewStringSlice(),
	}
)

var MetricFlags = []cli.Flag{&MetricsEnabledFlag, &MetricsHTTPFlag, &MetricsPortFlag}

var DiagnosticsFlags = []cli.Flag{&DiagnosticsURLFlag, &DiagnosticsURLFlag, &DiagnosticsSessionsFlag}

// setNodeKey loads a node key from command line flags if provided,
// otherwise it tries to load it from datadir,
// otherwise it generates a new key in datadir.
func setNodeKey(ctx *cli.Context, cfg *p2p.Config, datadir string) {
	file := ctx.String(NodeKeyFileFlag.Name)
	hex := ctx.String(NodeKeyHexFlag.Name)

	config := p2p.NodeKeyConfig{}
	key, err := config.LoadOrParseOrGenerateAndSave(file, hex, datadir)
	if err != nil {
		Fatalf("%v", err)
	}
	cfg.PrivateKey = key
}

// setNodeUserIdent creates the user identifier from CLI flags.
func setNodeUserIdent(ctx *cli.Context, cfg *nodecfg.Config) {
	if identity := ctx.String(IdentityFlag.Name); len(identity) > 0 {
		cfg.UserIdent = identity
	}
}
func setNodeUserIdentCobra(f *pflag.FlagSet, cfg *nodecfg.Config) {
	if identity := f.String(IdentityFlag.Name, IdentityFlag.Value, IdentityFlag.Usage); identity != nil && len(*identity) > 0 {
		cfg.UserIdent = *identity
	}
}

func setBootstrapNodes(ctx *cli.Context, cfg *p2p.Config) {
	// If already set, don't apply defaults.
	if cfg.BootstrapNodes != nil {
		return
	}

	nodes, err := GetBootnodesFromFlags(ctx.String(BootnodesFlag.Name), ctx.String(ChainFlag.Name))
	if err != nil {
		Fatalf("Option %s: %v", BootnodesFlag.Name, err)
	}

	cfg.BootstrapNodes = nodes
}

func setBootstrapNodesV5(ctx *cli.Context, cfg *p2p.Config) {
	// If already set, don't apply defaults.
	if cfg.BootstrapNodesV5 != nil {
		return
	}

	nodes, err := GetBootnodesFromFlags(ctx.String(BootnodesFlag.Name), ctx.String(ChainFlag.Name))
	if err != nil {
		Fatalf("Option %s: %v", BootnodesFlag.Name, err)
	}

	cfg.BootstrapNodesV5 = nodes
}

// GetBootnodesFromFlags makes a list of bootnodes from command line flags.
// If urlsStr is given, it is used and parsed as a comma-separated list of enode:// urls,
// otherwise a list of preconfigured bootnodes of the specified chain is returned.
func GetBootnodesFromFlags(urlsStr, chain string) ([]*enode.Node, error) {
	var urls []string
	if urlsStr != "" {
		urls = libcommon.CliString2Array(urlsStr)
	} else {
		urls = params.BootnodeURLsOfChain(chain)
	}
	return ParseNodesFromURLs(urls)
}

func setStaticPeers(ctx *cli.Context, cfg *p2p.Config) {
	var urls []string
	if ctx.IsSet(StaticPeersFlag.Name) {
		urls = libcommon.CliString2Array(ctx.String(StaticPeersFlag.Name))
	} else {
		chain := ctx.String(ChainFlag.Name)
		urls = params.StaticPeerURLsOfChain(chain)
	}

	nodes, err := ParseNodesFromURLs(urls)
	if err != nil {
		Fatalf("Option %s: %v", StaticPeersFlag.Name, err)
	}

	cfg.StaticNodes = nodes
}

func setTrustedPeers(ctx *cli.Context, cfg *p2p.Config) {
	if !ctx.IsSet(TrustedPeersFlag.Name) {
		return
	}

	urls := libcommon.CliString2Array(ctx.String(TrustedPeersFlag.Name))
	trustedNodes, err := ParseNodesFromURLs(urls)
	if err != nil {
		Fatalf("Option %s: %v", TrustedPeersFlag.Name, err)
	}

	cfg.TrustedNodes = append(cfg.TrustedNodes, trustedNodes...)
}

func ParseNodesFromURLs(urls []string) ([]*enode.Node, error) {
	nodes := make([]*enode.Node, 0, len(urls))
	for _, url := range urls {
		if url == "" {
			continue
		}
		n, err := enode.Parse(enode.ValidSchemes, url)
		if err != nil {
			return nil, fmt.Errorf("invalid node URL %s: %w", url, err)
		}
		nodes = append(nodes, n)
	}
	return nodes, nil
}

// NewP2PConfig
//   - doesn't setup bootnodes - they will set when genesisHash will know
func NewP2PConfig(
	nodiscover bool,
	dirs datadir.Dirs,
	netRestrict string,
	natSetting string,
	maxPeers int,
	maxPendPeers int,
	nodeName string,
	staticPeers []string,
	trustedPeers []string,
	port uint,
	protocol uint,
	allowedPorts []uint,
	metricsEnabled bool,
) (*p2p.Config, error) {
	var enodeDBPath string
	switch protocol {
	case direct.ETH66:
		enodeDBPath = filepath.Join(dirs.Nodes, "eth66")
	case direct.ETH67:
		enodeDBPath = filepath.Join(dirs.Nodes, "eth67")
	case direct.ETH68:
		enodeDBPath = filepath.Join(dirs.Nodes, "eth68")
	default:
		return nil, fmt.Errorf("unknown protocol: %v", protocol)
	}

	serverKey, err := nodeKey(dirs.DataDir)
	if err != nil {
		return nil, err
	}

	cfg := &p2p.Config{
		ListenAddr:      fmt.Sprintf(":%d", port),
		MaxPeers:        maxPeers,
		MaxPendingPeers: maxPendPeers,
		NAT:             nat.Any(),
		NoDiscovery:     nodiscover,
		PrivateKey:      serverKey,
		Name:            nodeName,
		NodeDatabase:    enodeDBPath,
		AllowedPorts:    allowedPorts,
		TmpDir:          dirs.Tmp,
		MetricsEnabled:  metricsEnabled,
	}
	if netRestrict != "" {
		cfg.NetRestrict = new(netutil.Netlist)
		cfg.NetRestrict.Add(netRestrict)
	}
	if staticPeers != nil {
		staticNodes, err := ParseNodesFromURLs(staticPeers)
		if err != nil {
			return nil, fmt.Errorf("bad option %s: %w", StaticPeersFlag.Name, err)
		}
		cfg.StaticNodes = staticNodes
	}
	if trustedPeers != nil {
		trustedNodes, err := ParseNodesFromURLs(trustedPeers)
		if err != nil {
			return nil, fmt.Errorf("bad option %s: %w", TrustedPeersFlag.Name, err)
		}
		cfg.TrustedNodes = trustedNodes
	}
	natif, err := nat.Parse(natSetting)
	if err != nil {
		return nil, fmt.Errorf("invalid nat option %s: %w", natSetting, err)
	}
	cfg.NAT = natif
	cfg.NATSpec = natSetting
	return cfg, nil
}

// nodeKey loads a node key from datadir if it exists,
// otherwise it generates a new key in datadir.
func nodeKey(datadir string) (*ecdsa.PrivateKey, error) {
	config := p2p.NodeKeyConfig{}
	keyfile := config.DefaultPath(datadir)
	return config.LoadOrGenerateAndSave(keyfile)
}

// setListenAddress creates a TCP listening address string from set command
// line flags.
func setListenAddress(ctx *cli.Context, cfg *p2p.Config) {
	if ctx.IsSet(ListenPortFlag.Name) {
		cfg.ListenAddr = fmt.Sprintf(":%d", ctx.Int(ListenPortFlag.Name))
	}
	if ctx.IsSet(P2pProtocolVersionFlag.Name) {
		cfg.ProtocolVersion = ctx.UintSlice(P2pProtocolVersionFlag.Name)
	}
	if ctx.IsSet(SentryAddrFlag.Name) {
		cfg.SentryAddr = libcommon.CliString2Array(ctx.String(SentryAddrFlag.Name))
	}
	// TODO cli lib doesn't store defaults for UintSlice properly so we have to get value directly
	cfg.AllowedPorts = P2pProtocolAllowedPorts.Value.Value()
	if ctx.IsSet(P2pProtocolAllowedPorts.Name) {
		cfg.AllowedPorts = ctx.UintSlice(P2pProtocolAllowedPorts.Name)
	}

	if ctx.IsSet(ListenPortFlag.Name) {
		// add non-default port to allowed port list
		lp := ctx.Int(ListenPortFlag.Name)
		found := false
		for _, p := range cfg.AllowedPorts {
			if int(p) == lp {
				found = true
				break
			}
		}
		if !found {
			cfg.AllowedPorts = append([]uint{uint(lp)}, cfg.AllowedPorts...)
		}
	}
}

// setNAT creates a port mapper from command line flags.
func setNAT(ctx *cli.Context, cfg *p2p.Config) {
	if ctx.IsSet(NATFlag.Name) {
		natSetting := ctx.String(NATFlag.Name)
		natif, err := nat.Parse(natSetting)
		if err != nil {
			Fatalf("Option %s: %v", NATFlag.Name, err)
		}
		cfg.NAT = natif
		cfg.NATSpec = natSetting
	}
}

// setEtherbase retrieves the etherbase from the directly specified
// command line flags.
func setEtherbase(ctx *cli.Context, cfg *ethconfig.Config) {
	var etherbase string
	if ctx.IsSet(MinerEtherbaseFlag.Name) {
		etherbase = ctx.String(MinerEtherbaseFlag.Name)
		if etherbase != "" {
			cfg.Miner.Etherbase = libcommon.HexToAddress(etherbase)
		}
	}

	setSigKey := func(ctx *cli.Context, cfg *ethconfig.Config) {
		if ctx.IsSet(MinerSigningKeyFileFlag.Name) {
			signingKeyFileName := ctx.String(MinerSigningKeyFileFlag.Name)
			key, err := crypto.LoadECDSA(signingKeyFileName)
			if err != nil {
				panic(err)
			}
			cfg.Miner.SigKey = key
		}
	}

	if chainName := ctx.String(ChainFlag.Name); chainName == networkname.DevChainName || chainName == networkname.BorDevnetChainName {
		if etherbase == "" {
			cfg.Miner.Etherbase = core.DevnetEtherbase
		}

		cfg.Miner.SigKey = core.DevnetSignKey(cfg.Miner.Etherbase)

		setSigKey(ctx, cfg)
	}

	chainsWithValidatorMode := map[string]bool{}
	if _, ok := chainsWithValidatorMode[ctx.String(ChainFlag.Name)]; ok || ctx.IsSet(MinerSigningKeyFileFlag.Name) {
		if ctx.IsSet(MiningEnabledFlag.Name) && !ctx.IsSet(MinerSigningKeyFileFlag.Name) {
			panic(fmt.Sprintf("Flag --%s is required in %s chain with --%s flag", MinerSigningKeyFileFlag.Name, ChainFlag.Name, MiningEnabledFlag.Name))
		}
		setSigKey(ctx, cfg)
		if cfg.Miner.SigKey != nil {
			cfg.Miner.Etherbase = crypto.PubkeyToAddress(cfg.Miner.SigKey.PublicKey)
		}
	}
}

func SetP2PConfig(ctx *cli.Context, cfg *p2p.Config, nodeName, datadir string, logger log.Logger) {
	cfg.Name = nodeName
	setNodeKey(ctx, cfg, datadir)
	setNAT(ctx, cfg)
	setListenAddress(ctx, cfg)
	setBootstrapNodes(ctx, cfg)
	setBootstrapNodesV5(ctx, cfg)
	setStaticPeers(ctx, cfg)
	setTrustedPeers(ctx, cfg)

	if ctx.IsSet(MaxPeersFlag.Name) {
		cfg.MaxPeers = ctx.Int(MaxPeersFlag.Name)
	}

	if ctx.IsSet(MaxPendingPeersFlag.Name) {
		cfg.MaxPendingPeers = ctx.Int(MaxPendingPeersFlag.Name)
	}
	if ctx.IsSet(NoDiscoverFlag.Name) {
		cfg.NoDiscovery = true
	}

	if ctx.IsSet(DiscoveryV5Flag.Name) {
		cfg.DiscoveryV5 = ctx.Bool(DiscoveryV5Flag.Name)
	}

	if ctx.IsSet(MetricsEnabledFlag.Name) {
		cfg.MetricsEnabled = ctx.Bool(MetricsEnabledFlag.Name)
	}

	ethPeers := cfg.MaxPeers
	logger.Info("Maximum peer count", "ETH", ethPeers, "total", cfg.MaxPeers)

	if netrestrict := ctx.String(NetrestrictFlag.Name); netrestrict != "" {
		list, err := netutil.ParseNetlist(netrestrict)
		if err != nil {
			Fatalf("Option %q: %v", NetrestrictFlag.Name, err)
		}
		cfg.NetRestrict = list
	}

	if ctx.String(ChainFlag.Name) == networkname.DevChainName {
		// --dev mode can't use p2p networking.
		//cfg.MaxPeers = 0 // It can have peers otherwise local sync is not possible
		if !ctx.IsSet(ListenPortFlag.Name) {
			cfg.ListenAddr = ":0"
		}
		cfg.NoDiscovery = true
		cfg.DiscoveryV5 = false
		logger.Info("Development chain flags set", "--nodiscover", cfg.NoDiscovery, "--v5disc", cfg.DiscoveryV5, "--port", cfg.ListenAddr)
	}
}

// SetNodeConfig applies node-related command line flags to the config.
func SetNodeConfig(ctx *cli.Context, cfg *nodecfg.Config, logger log.Logger) {
	setDataDir(ctx, cfg)
	setNodeUserIdent(ctx, cfg)
	SetP2PConfig(ctx, &cfg.P2P, cfg.NodeName(), cfg.Dirs.DataDir, logger)

	cfg.SentryLogPeerInfo = ctx.IsSet(SentryLogPeerInfoFlag.Name)
}

func SetNodeConfigCobra(cmd *cobra.Command, cfg *nodecfg.Config) {
	flags := cmd.Flags()
	//SetP2PConfig(ctx, &cfg.P2P)
	setNodeUserIdentCobra(flags, cfg)
	setDataDirCobra(flags, cfg)
}

func setDataDir(ctx *cli.Context, cfg *nodecfg.Config) {
	if ctx.IsSet(DataDirFlag.Name) {
		cfg.Dirs = datadir.New(ctx.String(DataDirFlag.Name))
	} else {
		cfg.Dirs = datadir.New(paths.DataDirForNetwork(paths.DefaultDataDir(), ctx.String(ChainFlag.Name)))
	}
	cfg.MdbxPageSize = flags.DBPageSizeFlagUnmarshal(ctx, DbPageSizeFlag.Name, DbPageSizeFlag.Usage)
	if err := cfg.MdbxDBSizeLimit.UnmarshalText([]byte(ctx.String(DbSizeLimitFlag.Name))); err != nil {
		panic(err)
	}
	szLimit := cfg.MdbxDBSizeLimit.Bytes()
	if szLimit%256 != 0 || szLimit < 256 {
		panic(fmt.Errorf("invalid --db.size.limit: %s=%d, see: %s", ctx.String(DbSizeLimitFlag.Name), szLimit, DbSizeLimitFlag.Usage))
	}
}

func setDataDirCobra(f *pflag.FlagSet, cfg *nodecfg.Config) {
	dirname, err := f.GetString(DataDirFlag.Name)
	if err != nil {
		panic(err)
	}
	chain, err := f.GetString(ChainFlag.Name)
	if err != nil {
		panic(err)
	}
	if dirname != "" {
		cfg.Dirs = datadir.New(dirname)
	} else {
		cfg.Dirs = datadir.New(paths.DataDirForNetwork(paths.DefaultDataDir(), chain))
	}
}

func setGPO(ctx *cli.Context, cfg *gaspricecfg.Config) {
	if ctx.IsSet(GpoBlocksFlag.Name) {
		cfg.Blocks = ctx.Int(GpoBlocksFlag.Name)
	}
	if ctx.IsSet(GpoPercentileFlag.Name) {
		cfg.Percentile = ctx.Int(GpoPercentileFlag.Name)
	}
	if ctx.IsSet(GpoMaxGasPriceFlag.Name) {
		cfg.MaxPrice = big.NewInt(ctx.Int64(GpoMaxGasPriceFlag.Name))
	}
}

// nolint
func setGPOCobra(f *pflag.FlagSet, cfg *gaspricecfg.Config) {
	if v := f.Int(GpoBlocksFlag.Name, GpoBlocksFlag.Value, GpoBlocksFlag.Usage); v != nil {
		cfg.Blocks = *v
	}
	if v := f.Int(GpoPercentileFlag.Name, GpoPercentileFlag.Value, GpoPercentileFlag.Usage); v != nil {
		cfg.Percentile = *v
	}
	if v := f.Int64(GpoMaxGasPriceFlag.Name, GpoMaxGasPriceFlag.Value, GpoMaxGasPriceFlag.Usage); v != nil {
		cfg.MaxPrice = big.NewInt(*v)
	}
}

<<<<<<< HEAD
func setTxPool(ctx *cli.Context, cfg *ethconfig.DeprecatedTxPoolConfig) {
	if ctx.IsSet(TxPoolDisableFlag.Name) {
		cfg.Disable = ctx.Bool(TxPoolDisableFlag.Name)
=======
func setTxPool(ctx *cli.Context, fullCfg *ethconfig.Config) {
	cfg := &fullCfg.DeprecatedTxPool
	if ctx.IsSet(TxPoolDisableFlag.Name) || TxPoolDisableFlag.Value {
		cfg.Disable = true
>>>>>>> fcad3a03
	}
	if ctx.IsSet(TxPoolLocalsFlag.Name) {
		locals := libcommon.CliString2Array(ctx.String(TxPoolLocalsFlag.Name))
		for _, account := range locals {
			if !libcommon.IsHexAddress(account) {
				Fatalf("Invalid account in --txpool.locals: %s", account)
			} else {
				cfg.Locals = append(cfg.Locals, libcommon.HexToAddress(account))
			}
		}
	}
	if ctx.IsSet(TxPoolNoLocalsFlag.Name) {
		cfg.NoLocals = ctx.Bool(TxPoolNoLocalsFlag.Name)
	}
	if ctx.IsSet(TxPoolPriceLimitFlag.Name) {
		cfg.PriceLimit = ctx.Uint64(TxPoolPriceLimitFlag.Name)
	}
	if ctx.IsSet(TxPoolPriceBumpFlag.Name) {
		cfg.PriceBump = ctx.Uint64(TxPoolPriceBumpFlag.Name)
	}
	if ctx.IsSet(TxPoolBlobPriceBumpFlag.Name) {
		fullCfg.TxPool.BlobPriceBump = ctx.Uint64(TxPoolBlobPriceBumpFlag.Name)
	}
	if ctx.IsSet(TxPoolAccountSlotsFlag.Name) {
		cfg.AccountSlots = ctx.Uint64(TxPoolAccountSlotsFlag.Name)
	}
	if ctx.IsSet(TxPoolBlobSlotsFlag.Name) {
		fullCfg.TxPool.BlobSlots = ctx.Uint64(TxPoolBlobSlotsFlag.Name)
	}
	if ctx.IsSet(TxPoolTotalBlobPoolLimit.Name) {
		fullCfg.TxPool.TotalBlobPoolLimit = ctx.Uint64(TxPoolTotalBlobPoolLimit.Name)
	}
	if ctx.IsSet(TxPoolGlobalSlotsFlag.Name) {
		cfg.GlobalSlots = ctx.Uint64(TxPoolGlobalSlotsFlag.Name)
	}
	if ctx.IsSet(TxPoolAccountQueueFlag.Name) {
		cfg.AccountQueue = ctx.Uint64(TxPoolAccountQueueFlag.Name)
	}
	if ctx.IsSet(TxPoolGlobalQueueFlag.Name) {
		cfg.GlobalQueue = ctx.Uint64(TxPoolGlobalQueueFlag.Name)
	}
	if ctx.IsSet(TxPoolGlobalBaseFeeSlotsFlag.Name) {
		cfg.GlobalBaseFeeQueue = ctx.Uint64(TxPoolGlobalBaseFeeSlotsFlag.Name)
	}
	if ctx.IsSet(TxPoolLifetimeFlag.Name) {
		cfg.Lifetime = ctx.Duration(TxPoolLifetimeFlag.Name)
	}
	if ctx.IsSet(TxPoolTraceSendersFlag.Name) {
		// Parse the command separated flag
		senderHexes := libcommon.CliString2Array(ctx.String(TxPoolTraceSendersFlag.Name))
		cfg.TracedSenders = make([]string, len(senderHexes))
		for i, senderHex := range senderHexes {
			sender := libcommon.HexToAddress(senderHex)
			cfg.TracedSenders[i] = string(sender[:])
		}
	}
	if ctx.IsSet(TxPoolBlobPriceBumpFlag.Name) {
		fullCfg.TxPool.BlobPriceBump = ctx.Uint64(TxPoolBlobPriceBumpFlag.Name)
	}
	cfg.CommitEvery = common2.RandomizeDuration(ctx.Duration(TxPoolCommitEveryFlag.Name))
}

func setEthash(ctx *cli.Context, datadir string, cfg *ethconfig.Config) {
	if ctx.IsSet(EthashDatasetDirFlag.Name) {
		cfg.Ethash.DatasetDir = ctx.String(EthashDatasetDirFlag.Name)
	} else {
		cfg.Ethash.DatasetDir = filepath.Join(datadir, "ethash-dags")
	}
	if ctx.IsSet(EthashCachesInMemoryFlag.Name) {
		cfg.Ethash.CachesInMem = ctx.Int(EthashCachesInMemoryFlag.Name)
	}
	if ctx.IsSet(EthashCachesLockMmapFlag.Name) {
		cfg.Ethash.CachesLockMmap = ctx.Bool(EthashCachesLockMmapFlag.Name)
	}
	if ctx.IsSet(FakePoWFlag.Name) {
		cfg.Ethash.PowMode = ethashcfg.ModeFake
	}
	if ctx.IsSet(EthashDatasetsLockMmapFlag.Name) {
		cfg.Ethash.DatasetsLockMmap = ctx.Bool(EthashDatasetsLockMmapFlag.Name)
	}
}

func SetupMinerCobra(cmd *cobra.Command, cfg *params.MiningConfig) {
	flags := cmd.Flags()
	var err error
	cfg.Enabled, err = flags.GetBool(MiningEnabledFlag.Name)
	if err != nil {
		panic(err)
	}
	if cfg.Enabled && len(cfg.Etherbase.Bytes()) == 0 {
		panic(fmt.Sprintf("Erigon supports only remote miners. Flag --%s or --%s is required", MinerNotifyFlag.Name, MinerSigningKeyFileFlag.Name))
	}
	cfg.Notify, err = flags.GetStringArray(MinerNotifyFlag.Name)
	if err != nil {
		panic(err)
	}
	extraDataStr, err := flags.GetString(MinerExtraDataFlag.Name)
	if err != nil {
		panic(err)
	}
	cfg.ExtraData = []byte(extraDataStr)
	cfg.GasLimit, err = flags.GetUint64(MinerGasLimitFlag.Name)
	if err != nil {
		panic(err)
	}
	price, err := flags.GetInt64(MinerGasPriceFlag.Name)
	if err != nil {
		panic(err)
	}
	cfg.GasPrice = big.NewInt(price)
	cfg.Recommit, err = flags.GetDuration(MinerRecommitIntervalFlag.Name)
	if err != nil {
		panic(err)
	}
	cfg.Noverify, err = flags.GetBool(MinerNoVerfiyFlag.Name)
	if err != nil {
		panic(err)
	}

	// Extract the current etherbase, new flag overriding legacy one
	var etherbase string
	etherbase, err = flags.GetString(MinerEtherbaseFlag.Name)
	if err != nil {
		panic(err)
	}

	// Convert the etherbase into an address and configure it
	if etherbase == "" {
		Fatalf("No etherbase configured")
	}
	cfg.Etherbase = libcommon.HexToAddress(etherbase)
}

func setClique(ctx *cli.Context, cfg *params.ConsensusSnapshotConfig, datadir string) {
	cfg.CheckpointInterval = ctx.Uint64(CliqueSnapshotCheckpointIntervalFlag.Name)
	cfg.InmemorySnapshots = ctx.Int(CliqueSnapshotInmemorySnapshotsFlag.Name)
	cfg.InmemorySignatures = ctx.Int(CliqueSnapshotInmemorySignaturesFlag.Name)
	if ctx.IsSet(CliqueDataDirFlag.Name) {
		cfg.DBPath = filepath.Join(ctx.String(CliqueDataDirFlag.Name), "clique", "db")
	} else {
		cfg.DBPath = filepath.Join(datadir, "clique", "db")
	}
}

func setBorConfig(ctx *cli.Context, cfg *ethconfig.Config) {
	cfg.HeimdallURL = ctx.String(HeimdallURLFlag.Name)
	cfg.WithoutHeimdall = ctx.Bool(WithoutHeimdallFlag.Name)
	cfg.WithHeimdallMilestones = ctx.Bool(WithHeimdallMilestones.Name)
	cfg.PolygonSync = ctx.Bool(PolygonSyncFlag.Name)
}

func setMiner(ctx *cli.Context, cfg *params.MiningConfig) {
	cfg.Enabled = ctx.IsSet(MiningEnabledFlag.Name)
	cfg.EnabledPOS = !ctx.IsSet(ProposingDisableFlag.Name)

	if cfg.Enabled && len(cfg.Etherbase.Bytes()) == 0 {
		panic(fmt.Sprintf("Erigon supports only remote miners. Flag --%s or --%s is required", MinerNotifyFlag.Name, MinerSigningKeyFileFlag.Name))
	}
	if ctx.IsSet(MinerNotifyFlag.Name) {
		cfg.Notify = libcommon.CliString2Array(ctx.String(MinerNotifyFlag.Name))
	}
	if ctx.IsSet(MinerExtraDataFlag.Name) {
		cfg.ExtraData = []byte(ctx.String(MinerExtraDataFlag.Name))
	}
	if ctx.IsSet(MinerGasLimitFlag.Name) {
		cfg.GasLimit = ctx.Uint64(MinerGasLimitFlag.Name)
	}
	if ctx.IsSet(MinerGasPriceFlag.Name) {
		cfg.GasPrice = flags.GlobalBig(ctx, MinerGasPriceFlag.Name)
	}
	if ctx.IsSet(MinerRecommitIntervalFlag.Name) {
		cfg.Recommit = ctx.Duration(MinerRecommitIntervalFlag.Name)
	}
	if ctx.IsSet(MinerNoVerfiyFlag.Name) {
		cfg.Noverify = ctx.Bool(MinerNoVerfiyFlag.Name)
	}
}

func setWhitelist(ctx *cli.Context, cfg *ethconfig.Config) {
	whitelist := ctx.String(WhitelistFlag.Name)
	if whitelist == "" {
		return
	}
	cfg.Whitelist = make(map[uint64]libcommon.Hash)
	for _, entry := range libcommon.CliString2Array(whitelist) {
		parts := strings.Split(entry, "=")
		if len(parts) != 2 {
			Fatalf("Invalid whitelist entry: %s", entry)
		}
		number, err := strconv.ParseUint(parts[0], 0, 64)
		if err != nil {
			Fatalf("Invalid whitelist block number %s: %v", parts[0], err)
		}
		var hash libcommon.Hash
		if err = hash.UnmarshalText([]byte(parts[1])); err != nil {
			Fatalf("Invalid whitelist hash %s: %v", parts[1], err)
		}
		cfg.Whitelist[number] = hash
	}
}

<<<<<<< HEAD
type DynamicConfig struct {
	Root       string `json:"root"`
	Timestamp  uint64 `json:"timestamp"`
	GasLimit   uint64 `json:"gasLimit"`
	Difficulty int64  `json:"difficulty"`
=======
func setBeaconAPI(ctx *cli.Context, cfg *ethconfig.Config) error {
	allowed := ctx.StringSlice(BeaconAPIFlag.Name)
	if err := cfg.BeaconRouter.UnwrapEndpointsList(allowed); err != nil {
		return err
	}

	cfg.BeaconRouter.Protocol = ctx.String(BeaconApiProtocolFlag.Name)
	cfg.BeaconRouter.Address = fmt.Sprintf("%s:%d", ctx.String(BeaconApiAddrFlag.Name), ctx.Int(BeaconApiPortFlag.Name))
	cfg.BeaconRouter.ReadTimeTimeout = time.Duration(ctx.Uint64(BeaconApiReadTimeoutFlag.Name)) * time.Second
	cfg.BeaconRouter.WriteTimeout = time.Duration(ctx.Uint64(BeaconApiWriteTimeoutFlag.Name)) * time.Second
	cfg.BeaconRouter.IdleTimeout = time.Duration(ctx.Uint64(BeaconApiIdleTimeoutFlag.Name)) * time.Second
	cfg.BeaconRouter.AllowedMethods = ctx.StringSlice(BeaconApiAllowMethodsFlag.Name)
	cfg.BeaconRouter.AllowedOrigins = ctx.StringSlice(BeaconApiAllowOriginsFlag.Name)
	cfg.BeaconRouter.AllowCredentials = ctx.Bool(BeaconApiAllowCredentialsFlag.Name)
	return nil
}

func setCaplin(ctx *cli.Context, cfg *ethconfig.Config) {
	// Caplin's block's backfilling is enabled if any of the following flags are set
	cfg.CaplinConfig.Backfilling = ctx.Bool(CaplinBackfillingFlag.Name) || ctx.Bool(CaplinArchiveFlag.Name) || ctx.Bool(CaplinBlobBackfillingFlag.Name)
	// More granularity here.
	cfg.CaplinConfig.BlobBackfilling = ctx.Bool(CaplinBlobBackfillingFlag.Name)
	cfg.CaplinConfig.BlobPruningDisabled = ctx.Bool(CaplinDisableBlobPruningFlag.Name)
	cfg.CaplinConfig.Archive = ctx.Bool(CaplinArchiveFlag.Name)
}

func setSilkworm(ctx *cli.Context, cfg *ethconfig.Config) {
	cfg.SilkwormExecution = ctx.Bool(SilkwormExecutionFlag.Name)
	cfg.SilkwormRpcDaemon = ctx.Bool(SilkwormRpcDaemonFlag.Name)
	cfg.SilkwormSentry = ctx.Bool(SilkwormSentryFlag.Name)
>>>>>>> fcad3a03
}

// CheckExclusive verifies that only a single instance of the provided flags was
// set by the user. Each flag might optionally be followed by a string type to
// specialize it further.
func CheckExclusive(ctx *cli.Context, args ...interface{}) {
	set := make([]string, 0, 1)
	for i := 0; i < len(args); i++ {
		// Make sure the next argument is a flag and skip if not set
		flag, ok := args[i].(cli.Flag)
		if !ok {
			panic(fmt.Sprintf("invalid argument, not cli.Flag type: %T", args[i]))
		}
		// Check if next arg extends current and expand its name if so
		name := flag.Names()[0]

		if i+1 < len(args) {
			switch option := args[i+1].(type) {
			case string:
				// Extended flag check, make sure value set doesn't conflict with passed in option
				if ctx.String(flag.Names()[0]) == option {
					name += "=" + option
					set = append(set, "--"+name)
				}
				// shift arguments and continue
				i++
				continue

			case cli.Flag:
			default:
				panic(fmt.Sprintf("invalid argument, not cli.Flag or string extension: %T", args[i+1]))
			}
		}
		// Mark the flag if it's set
		if ctx.IsSet(flag.Names()[0]) {
			set = append(set, "--"+name)
		}
	}
	if len(set) > 1 {
		Fatalf("Flags %v can't be used at the same time", strings.Join(set, ", "))
	}
}

// SetEthConfig applies eth-related command line flags to the config.
func SetEthConfig(ctx *cli.Context, nodeConfig *nodecfg.Config, cfg *ethconfig.Config, logger log.Logger) {
	cfg.LightClientDiscoveryAddr = ctx.String(LightClientDiscoveryAddrFlag.Name)
	cfg.LightClientDiscoveryPort = ctx.Uint64(LightClientDiscoveryPortFlag.Name)
	cfg.LightClientDiscoveryTCPPort = ctx.Uint64(LightClientDiscoveryTCPPortFlag.Name)
	cfg.SentinelAddr = ctx.String(SentinelAddrFlag.Name)
	cfg.SentinelPort = ctx.Uint64(SentinelPortFlag.Name)
	cfg.ForcePartialCommit = ctx.Bool(ForcePartialCommitFlag.Name)

	chain := ctx.String(ChainFlag.Name) // mainnet by default
	if ctx.IsSet(NetworkIdFlag.Name) {
		cfg.NetworkID = ctx.Uint64(NetworkIdFlag.Name)
		if cfg.NetworkID != 1 && !ctx.IsSet(ChainFlag.Name) {
			chain = "" // don't default to mainnet if NetworkID != 1
		}
	} else {
		cfg.NetworkID = params.NetworkIDByChainName(chain)
	}

	cfg.Sync.UseSnapshots = ethconfig.UseSnapshotsByChainName(chain)
	if ctx.IsSet(SnapshotFlag.Name) { //force override default by cli
		cfg.Sync.UseSnapshots = ctx.Bool(SnapshotFlag.Name)
	}

	cfg.Dirs = nodeConfig.Dirs
	cfg.Snapshot.KeepBlocks = ctx.Bool(SnapKeepBlocksFlag.Name)
	cfg.Snapshot.Produce = !ctx.Bool(SnapStopFlag.Name)
	cfg.Snapshot.NoDownloader = ctx.Bool(NoDownloaderFlag.Name)
	cfg.Snapshot.Verify = ctx.Bool(DownloaderVerifyFlag.Name)
	cfg.Snapshot.DownloaderAddr = strings.TrimSpace(ctx.String(DownloaderAddrFlag.Name))
	if cfg.Snapshot.DownloaderAddr == "" {
		downloadRateStr := ctx.String(TorrentDownloadRateFlag.Name)
		uploadRateStr := ctx.String(TorrentUploadRateFlag.Name)
		var downloadRate, uploadRate datasize.ByteSize
		if err := downloadRate.UnmarshalText([]byte(downloadRateStr)); err != nil {
			panic(err)
		}
		if err := uploadRate.UnmarshalText([]byte(uploadRateStr)); err != nil {
			panic(err)
		}
		lvl, _, err := downloadercfg2.Int2LogLevel(ctx.Int(TorrentVerbosityFlag.Name))
		if err != nil {
			panic(err)
		}
		logger.Info("torrent verbosity", "level", lvl.LogString())
		version := "erigon: " + params.VersionWithCommit(params.GitCommit)
		webseedsList := libcommon.CliString2Array(ctx.String(WebSeedsFlag.Name))
		if known, ok := snapcfg.KnownWebseeds[chain]; ok {
			webseedsList = append(webseedsList, known...)
		}
		cfg.Downloader, err = downloadercfg2.New(cfg.Dirs, version, lvl, downloadRate, uploadRate, ctx.Int(TorrentPortFlag.Name), ctx.Int(TorrentConnsPerFileFlag.Name), ctx.Int(TorrentDownloadSlotsFlag.Name), ctx.StringSlice(TorrentDownloadSlotsFlag.Name), webseedsList, chain, true)
		if err != nil {
			panic(err)
		}
		downloadernat.DoNat(nodeConfig.P2P.NAT, cfg.Downloader.ClientConfig, logger)
	}

	nodeConfig.Http.Snap = cfg.Snapshot

	if ctx.Command.Name == "import" {
		cfg.ImportMode = true
	}

	setEtherbase(ctx, cfg)
	setGPO(ctx, &cfg.GPO)

	setTxPool(ctx, cfg)
	cfg.TxPool = ethconfig.DefaultTxPool2Config(cfg)
	cfg.TxPool.DBDir = nodeConfig.Dirs.TxPool

	setEthash(ctx, nodeConfig.Dirs.DataDir, cfg)
	setClique(ctx, &cfg.Clique, nodeConfig.Dirs.DataDir)
	setMiner(ctx, &cfg.Miner)
	setWhitelist(ctx, cfg)
	setBorConfig(ctx, cfg)
	setSilkworm(ctx, cfg)
	if err := setBeaconAPI(ctx, cfg); err != nil {
		log.Error("Failed to set beacon API", "err", err)
	}
	setCaplin(ctx, cfg)

	cfg.Ethstats = ctx.String(EthStatsURLFlag.Name)
	cfg.HistoryV3 = ctx.Bool(HistoryV3Flag.Name)

	if ctx.IsSet(RPCGlobalGasCapFlag.Name) {
		cfg.RPCGasCap = ctx.Uint64(RPCGlobalGasCapFlag.Name)
	}
	if cfg.RPCGasCap != 0 {
		logger.Info("Set global gas cap", "cap", cfg.RPCGasCap)
	} else {
		logger.Info("Global gas cap disabled")
	}
	if ctx.IsSet(RPCGlobalTxFeeCapFlag.Name) {
		cfg.RPCTxFeeCap = ctx.Float64(RPCGlobalTxFeeCapFlag.Name)
	}
	if ctx.IsSet(NoDiscoverFlag.Name) {
		cfg.EthDiscoveryURLs = []string{}
	} else if ctx.IsSet(DNSDiscoveryFlag.Name) {
		urls := ctx.String(DNSDiscoveryFlag.Name)
		if urls == "" {
			cfg.EthDiscoveryURLs = []string{}
		} else {
			cfg.EthDiscoveryURLs = libcommon.CliString2Array(urls)
		}
	}
<<<<<<< HEAD
	// Override any default configs for hard coded networks.
	chain := ctx.String(ChainFlag.Name)
	if strings.HasPrefix(chain, "dynamic") {
		genesis := core.GenesisBlockByChainName(chain)

		dConf := DynamicConfig{}

		homeDir, err := os.UserHomeDir()
		if err != nil {
			panic(err)
		}

		basePath := path.Join(homeDir, "dynamic-configs")
		filename := path.Join(basePath, chain+"-conf.json")

		if _, err := os.Stat(filename); err == nil {
			dConfBytes, err := os.ReadFile(filename)
			if err != nil {
				panic(err)
			}
			if err := json.Unmarshal(dConfBytes, &dConf); err != nil {
				panic(err)
			}
		}

		genesis.Timestamp = dConf.Timestamp
		genesis.GasLimit = dConf.GasLimit
		genesis.Difficulty = big.NewInt(dConf.Difficulty)

		cfg.Genesis = genesis

		genesisHash := libcommon.HexToHash(dConf.Root)
		if !ctx.IsSet(NetworkIdFlag.Name) {
			log.Warn("NetworkID is not set for dynamic chain", "chain", chain, "networkID", cfg.NetworkID)
		}
		SetDNSDiscoveryDefaults(cfg, genesisHash)
	} else {
		switch chain {
		default:
			genesis := core.GenesisBlockByChainName(chain)
			genesisHash := params.GenesisHashByChainName(chain)
			if (genesis == nil) || (genesisHash == nil) {
				Fatalf("ChainDB name is not recognized: %s", chain)
				return
			}
			cfg.Genesis = genesis
			if !ctx.IsSet(NetworkIdFlag.Name) {
				cfg.NetworkID = params.NetworkIDByChainName(chain)
			}
			SetDNSDiscoveryDefaults(cfg, *genesisHash)
		case "":
			if cfg.NetworkID == 1 {
				SetDNSDiscoveryDefaults(cfg, params.MainnetGenesisHash)
			}
		case networkname.DevChainName:
			if !ctx.IsSet(NetworkIdFlag.Name) {
				cfg.NetworkID = 1337
			}

			// Create new developer account or reuse existing one
			developer := cfg.Miner.Etherbase
			if developer == (libcommon.Address{}) {
				Fatalf("Please specify developer account address using --miner.etherbase")
			}
			log.Info("Using developer account", "address", developer)

			// Create a new developer genesis block or reuse existing one
			cfg.Genesis = core.DeveloperGenesisBlock(uint64(ctx.Int(DeveloperPeriodFlag.Name)), developer)
			log.Info("Using custom developer period", "seconds", cfg.Genesis.Config.Clique.Period)
			if !ctx.IsSet(MinerGasPriceFlag.Name) {
				cfg.Miner.GasPrice = big.NewInt(1)
			}
=======

	// Override any default configs for hard coded networks.
	switch chain {
	default:
		genesis := core.GenesisBlockByChainName(chain)
		genesisHash := params.GenesisHashByChainName(chain)
		if (genesis == nil) || (genesisHash == nil) {
			Fatalf("ChainDB name is not recognized: %s", chain)
			return
		}
		cfg.Genesis = genesis
		SetDNSDiscoveryDefaults(cfg, *genesisHash)
	case "":
		if cfg.NetworkID == 1 {
			SetDNSDiscoveryDefaults(cfg, params.MainnetGenesisHash)
		}
	case networkname.DevChainName:
		// Create new developer account or reuse existing one
		developer := cfg.Miner.Etherbase
		if developer == (libcommon.Address{}) {
			Fatalf("Please specify developer account address using --miner.etherbase")
		}
		logger.Info("Using developer account", "address", developer)

		// Create a new developer genesis block or reuse existing one
		cfg.Genesis = core.DeveloperGenesisBlock(uint64(ctx.Int(DeveloperPeriodFlag.Name)), developer)
		logger.Info("Using custom developer period", "seconds", cfg.Genesis.Config.Clique.Period)
		if !ctx.IsSet(MinerGasPriceFlag.Name) {
			cfg.Miner.GasPrice = big.NewInt(1)
>>>>>>> fcad3a03
		}
	}

	if ctx.IsSet(OverridePragueFlag.Name) {
		cfg.OverridePragueTime = flags.GlobalBig(ctx, OverridePragueFlag.Name)
	}

	if ctx.IsSet(InternalConsensusFlag.Name) && clparams.EmbeddedSupported(cfg.NetworkID) {
		cfg.InternalCL = ctx.Bool(InternalConsensusFlag.Name)
	}

	if ctx.IsSet(TrustedSetupFile.Name) {
		libkzg.SetTrustedSetupFilePath(ctx.String(TrustedSetupFile.Name))
	}

	if ctx.IsSet(TxPoolGossipDisableFlag.Name) {
		cfg.DisableTxPoolGossip = ctx.Bool(TxPoolGossipDisableFlag.Name)
	}
}

// SetDNSDiscoveryDefaults configures DNS discovery with the given URL if
// no URLs are set.
func SetDNSDiscoveryDefaults(cfg *ethconfig.Config, genesis libcommon.Hash) {
	if cfg.EthDiscoveryURLs != nil {
		return // already set through flags/config
	}
	protocol := "all"
	if url := params.KnownDNSNetwork(genesis, protocol); url != "" {
		cfg.EthDiscoveryURLs = []string{url}
	}
}

func SplitTagsFlag(tagsFlag string) map[string]string {
	tags := libcommon.CliString2Array(tagsFlag)
	tagsMap := map[string]string{}

	for _, t := range tags {
		if t != "" {
			kv := strings.Split(t, "=")

			if len(kv) == 2 {
				tagsMap[kv[0]] = kv[1]
			}
		}
	}

	return tagsMap
}

func CobraFlags(cmd *cobra.Command, urfaveCliFlagsLists ...[]cli.Flag) {
	flags := cmd.PersistentFlags()
	for _, urfaveCliFlags := range urfaveCliFlagsLists {
		for _, flag := range urfaveCliFlags {
			switch f := flag.(type) {
			case *cli.IntFlag:
				flags.Int(f.Name, f.Value, f.Usage)
			case *cli.StringFlag:
				flags.String(f.Name, f.Value, f.Usage)
			case *cli.BoolFlag:
				flags.Bool(f.Name, false, f.Usage)
			default:
				panic(fmt.Errorf("unexpected type: %T", flag))
			}
		}
	}
}<|MERGE_RESOLUTION|>--- conflicted
+++ resolved
@@ -28,25 +28,10 @@
 	"time"
 
 	"github.com/c2h5oh/datasize"
-<<<<<<< HEAD
-	libcommon "github.com/gateway-fm/cdk-erigon-lib/common"
-	"github.com/gateway-fm/cdk-erigon-lib/common/cmp"
-	"github.com/gateway-fm/cdk-erigon-lib/common/datadir"
-	"github.com/gateway-fm/cdk-erigon-lib/common/metrics"
-	downloadercfg2 "github.com/gateway-fm/cdk-erigon-lib/downloader/downloadercfg"
-	"github.com/gateway-fm/cdk-erigon-lib/kv"
-	"github.com/gateway-fm/cdk-erigon-lib/txpool/txpoolcfg"
-	common2 "github.com/ledgerwatch/erigon/common"
-	"github.com/ledgerwatch/erigon/consensus/ethash/ethashcfg"
-	"github.com/ledgerwatch/erigon/eth/gasprice/gaspricecfg"
-=======
->>>>>>> fcad3a03
 	"github.com/ledgerwatch/log/v3"
 	"github.com/spf13/cobra"
 	"github.com/spf13/pflag"
 	"github.com/urfave/cli/v2"
-<<<<<<< HEAD
-=======
 
 	"github.com/ledgerwatch/erigon-lib/chain/networkname"
 	"github.com/ledgerwatch/erigon-lib/chain/snapcfg"
@@ -58,7 +43,10 @@
 	"github.com/ledgerwatch/erigon-lib/direct"
 	downloadercfg2 "github.com/ledgerwatch/erigon-lib/downloader/downloadercfg"
 	"github.com/ledgerwatch/erigon-lib/txpool/txpoolcfg"
->>>>>>> fcad3a03
+
+	"encoding/json"
+	"os"
+	"path"
 
 	"github.com/ledgerwatch/erigon/cl/clparams"
 	"github.com/ledgerwatch/erigon/cmd/downloader/downloadernat"
@@ -76,14 +64,7 @@
 	"github.com/ledgerwatch/erigon/p2p/nat"
 	"github.com/ledgerwatch/erigon/p2p/netutil"
 	"github.com/ledgerwatch/erigon/params"
-<<<<<<< HEAD
-	"github.com/ledgerwatch/erigon/params/networkname"
-	"os"
-	"encoding/json"
-	"path"
-=======
 	"github.com/ledgerwatch/erigon/rpc/rpccfg"
->>>>>>> fcad3a03
 )
 
 // These are all the command line flags we support.
@@ -1550,16 +1531,10 @@
 	}
 }
 
-<<<<<<< HEAD
-func setTxPool(ctx *cli.Context, cfg *ethconfig.DeprecatedTxPoolConfig) {
-	if ctx.IsSet(TxPoolDisableFlag.Name) {
-		cfg.Disable = ctx.Bool(TxPoolDisableFlag.Name)
-=======
 func setTxPool(ctx *cli.Context, fullCfg *ethconfig.Config) {
 	cfg := &fullCfg.DeprecatedTxPool
 	if ctx.IsSet(TxPoolDisableFlag.Name) || TxPoolDisableFlag.Value {
 		cfg.Disable = true
->>>>>>> fcad3a03
 	}
 	if ctx.IsSet(TxPoolLocalsFlag.Name) {
 		locals := libcommon.CliString2Array(ctx.String(TxPoolLocalsFlag.Name))
@@ -1761,13 +1736,13 @@
 	}
 }
 
-<<<<<<< HEAD
 type DynamicConfig struct {
 	Root       string `json:"root"`
 	Timestamp  uint64 `json:"timestamp"`
 	GasLimit   uint64 `json:"gasLimit"`
 	Difficulty int64  `json:"difficulty"`
-=======
+}
+
 func setBeaconAPI(ctx *cli.Context, cfg *ethconfig.Config) error {
 	allowed := ctx.StringSlice(BeaconAPIFlag.Name)
 	if err := cfg.BeaconRouter.UnwrapEndpointsList(allowed); err != nil {
@@ -1798,7 +1773,6 @@
 	cfg.SilkwormExecution = ctx.Bool(SilkwormExecutionFlag.Name)
 	cfg.SilkwormRpcDaemon = ctx.Bool(SilkwormRpcDaemonFlag.Name)
 	cfg.SilkwormSentry = ctx.Bool(SilkwormSentryFlag.Name)
->>>>>>> fcad3a03
 }
 
 // CheckExclusive verifies that only a single instance of the provided flags was
@@ -1947,9 +1921,8 @@
 			cfg.EthDiscoveryURLs = libcommon.CliString2Array(urls)
 		}
 	}
-<<<<<<< HEAD
 	// Override any default configs for hard coded networks.
-	chain := ctx.String(ChainFlag.Name)
+	chain = ctx.String(ChainFlag.Name)
 	if strings.HasPrefix(chain, "dynamic") {
 		genesis := core.GenesisBlockByChainName(chain)
 
@@ -2020,37 +1993,6 @@
 			if !ctx.IsSet(MinerGasPriceFlag.Name) {
 				cfg.Miner.GasPrice = big.NewInt(1)
 			}
-=======
-
-	// Override any default configs for hard coded networks.
-	switch chain {
-	default:
-		genesis := core.GenesisBlockByChainName(chain)
-		genesisHash := params.GenesisHashByChainName(chain)
-		if (genesis == nil) || (genesisHash == nil) {
-			Fatalf("ChainDB name is not recognized: %s", chain)
-			return
-		}
-		cfg.Genesis = genesis
-		SetDNSDiscoveryDefaults(cfg, *genesisHash)
-	case "":
-		if cfg.NetworkID == 1 {
-			SetDNSDiscoveryDefaults(cfg, params.MainnetGenesisHash)
-		}
-	case networkname.DevChainName:
-		// Create new developer account or reuse existing one
-		developer := cfg.Miner.Etherbase
-		if developer == (libcommon.Address{}) {
-			Fatalf("Please specify developer account address using --miner.etherbase")
-		}
-		logger.Info("Using developer account", "address", developer)
-
-		// Create a new developer genesis block or reuse existing one
-		cfg.Genesis = core.DeveloperGenesisBlock(uint64(ctx.Int(DeveloperPeriodFlag.Name)), developer)
-		logger.Info("Using custom developer period", "seconds", cfg.Genesis.Config.Clique.Period)
-		if !ctx.IsSet(MinerGasPriceFlag.Name) {
-			cfg.Miner.GasPrice = big.NewInt(1)
->>>>>>> fcad3a03
 		}
 	}
 
