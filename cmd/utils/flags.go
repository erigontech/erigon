// Copyright 2015 The go-ethereum Authors
// (original work)
// Copyright 2024 The Erigon Authors
// (modifications)
// This file is part of Erigon.
//
// Erigon is free software: you can redistribute it and/or modify
// it under the terms of the GNU Lesser General Public License as published by
// the Free Software Foundation, either version 3 of the License, or
// (at your option) any later version.
//
// Erigon is distributed in the hope that it will be useful,
// but WITHOUT ANY WARRANTY; without even the implied warranty of
// MERCHANTABILITY or FITNESS FOR A PARTICULAR PURPOSE. See the
// GNU Lesser General Public License for more details.
//
// You should have received a copy of the GNU Lesser General Public License
// along with Erigon. If not, see <http://www.gnu.org/licenses/>.

// Package utils contains internal helper functions for go-ethereum commands.
package utils

import (
	"crypto/ecdsa"
	"fmt"
	"math/big"
	"path/filepath"
	"runtime"
	"strconv"
	"strings"
	"time"

	g "github.com/anacrolix/generics"
	"github.com/c2h5oh/datasize"
	"github.com/spf13/cobra"
	"github.com/spf13/pflag"
	"github.com/urfave/cli/v2"

	"github.com/erigontech/erigon-db/downloader/downloadercfg"
	"github.com/erigontech/erigon-lib/chain/networkid"
	"github.com/erigontech/erigon-lib/chain/networkname"
	"github.com/erigontech/erigon-lib/chain/params"
	"github.com/erigontech/erigon-lib/chain/snapcfg"
	"github.com/erigontech/erigon-lib/common"
	"github.com/erigontech/erigon-lib/common/datadir"
	"github.com/erigontech/erigon-lib/common/metrics"
	"github.com/erigontech/erigon-lib/common/paths"
	"github.com/erigontech/erigon-lib/crypto"
	libkzg "github.com/erigontech/erigon-lib/crypto/kzg"
	"github.com/erigontech/erigon-lib/direct"
	"github.com/erigontech/erigon-lib/log/v3"
	"github.com/erigontech/erigon-lib/state"
	"github.com/erigontech/erigon-lib/types"
<<<<<<< HEAD
	p2p "github.com/erigontech/erigon-p2p"
	"github.com/erigontech/erigon-p2p/enode"
	"github.com/erigontech/erigon-p2p/nat"
	"github.com/erigontech/erigon-p2p/netutil"
=======
>>>>>>> cf916078
	"github.com/erigontech/erigon/cl/clparams"
	"github.com/erigontech/erigon/cmd/downloader/downloadernat"
	"github.com/erigontech/erigon/cmd/utils/flags"
	"github.com/erigontech/erigon/core"
	"github.com/erigontech/erigon/eth/ethconfig"
	"github.com/erigontech/erigon/eth/gasprice/gaspricecfg"
	"github.com/erigontech/erigon/execution/consensus/ethash/ethashcfg"
	"github.com/erigontech/erigon/node/nodecfg"
<<<<<<< HEAD
=======
	"github.com/erigontech/erigon/p2p"
	"github.com/erigontech/erigon/p2p/enode"
	"github.com/erigontech/erigon/p2p/nat"
	"github.com/erigontech/erigon/p2p/netutil"
>>>>>>> cf916078
	params2 "github.com/erigontech/erigon/params"
	"github.com/erigontech/erigon/polygon/heimdall"
	"github.com/erigontech/erigon/rpc/rpccfg"
	"github.com/erigontech/erigon/turbo/logging"
	"github.com/erigontech/erigon/txnprovider/shutter/shuttercfg"
	"github.com/erigontech/erigon/txnprovider/txpool/txpoolcfg"
)

// These are all the command line flags we support.
// If you add to this list, please remember to include the
// flag in the appropriate command definition.
//
// The flags are defined here so their names and help texts
// are the same for all commands.

var (
	// General settings
	DataDirFlag = flags.DirectoryFlag{
		Name:  "datadir",
		Usage: "Data directory for the databases",
		Value: flags.DirectoryString(paths.DefaultDataDir()),
	}
	NetworkIdFlag = cli.Uint64Flag{
		Name:  "networkid",
		Usage: "Explicitly set network id (integer)(For testnets: use --chain <testnet_name> instead)",
		Value: ethconfig.Defaults.NetworkID,
	}
	PersistReceiptsV2Flag = cli.BoolFlag{
		Name:    "persist.receipts",
		Aliases: []string{"experiment.persist.receipts.v2"},
		Usage:   "Download historical Receipts. If disabled: using state-history to re-exec transactions and generate Receipts - all RPC: eth_getLogs, eth_getBlockReceipts will work (just higher latency)",
		Value:   ethconfig.Defaults.PersistReceiptsCacheV2,
	}
	DeveloperPeriodFlag = cli.IntFlag{
		Name:  "dev.period",
		Usage: "Block period to use in developer mode (0 = mine only if transaction pending)",
	}
	ChainFlag = cli.StringFlag{
		Name:  "chain",
		Usage: "name of the network to join",
		Value: networkname.Mainnet,
	}
	IdentityFlag = cli.StringFlag{
		Name:  "identity",
		Usage: "Custom node name",
	}
	WhitelistFlag = cli.StringFlag{
		Name:  "whitelist",
		Usage: "Comma separated block number-to-hash mappings to enforce (<number>=<hash>)",
	}
	OverrideOsakaFlag = flags.BigFlag{
		Name:  "override.osaka",
		Usage: "Manually specify the Osaka fork time, overriding the bundled setting",
	}
	TrustedSetupFile = cli.StringFlag{
		Name:  "trusted-setup-file",
		Usage: "Absolute path to trusted_setup.json file",
	}
	// Ethash settings
	EthashCachesInMemoryFlag = cli.IntFlag{
		Name:  "ethash.cachesinmem",
		Usage: "Number of recent ethash caches to keep in memory (16MB each)",
		Value: ethconfig.Defaults.Ethash.CachesInMem,
	}
	EthashCachesLockMmapFlag = cli.BoolFlag{
		Name:  "ethash.cacheslockmmap",
		Usage: "Lock memory maps of recent ethash caches",
	}
	EthashDatasetDirFlag = flags.DirectoryFlag{
		Name:  "ethash.dagdir",
		Usage: "Directory to store the ethash mining DAGs",
		Value: flags.DirectoryString(ethconfig.Defaults.Ethash.DatasetDir),
	}
	EthashDatasetsLockMmapFlag = cli.BoolFlag{
		Name:  "ethash.dagslockmmap",
		Usage: "Lock memory maps for recent ethash mining DAGs",
	}
	ExternalConsensusFlag = cli.BoolFlag{
		Name:  "externalcl",
		Usage: "Enables the external consensus layer",
	}
	// Transaction pool settings
	TxPoolDisableFlag = cli.BoolFlag{
		Name:  "txpool.disable",
		Usage: "External pool and block producer, see ./cmd/txpool/readme.md for more info. Disabling internal txpool and block producer.",
		Value: false,
	}
	TxPoolGossipDisableFlag = cli.BoolFlag{
		Name:  "txpool.gossip.disable",
		Usage: "Disabling p2p gossip of txs. Any txs received by p2p - will be dropped. Some networks like 'Optimism execution engine'/'Optimistic Rollup' - using it to protect against MEV attacks",
		Value: txpoolcfg.DefaultConfig.NoGossip,
	}
	TxPoolPriceLimitFlag = cli.Uint64Flag{
		Name:  "txpool.pricelimit",
		Usage: "Minimum gas price (fee cap) limit to enforce for acceptance into the pool",
		Value: txpoolcfg.DefaultConfig.MinFeeCap,
	}
	TxPoolPriceBumpFlag = cli.Uint64Flag{
		Name:  "txpool.pricebump",
		Usage: "Price bump percentage to replace an already existing transaction",
		Value: txpoolcfg.DefaultConfig.PriceBump,
	}
	TxPoolBlobPriceBumpFlag = cli.Uint64Flag{
		Name:  "txpool.blobpricebump",
		Usage: "Price bump percentage to replace existing (type-3) blob transaction",
		Value: txpoolcfg.DefaultConfig.BlobPriceBump,
	}
	TxPoolAccountSlotsFlag = cli.Uint64Flag{
		Name:  "txpool.accountslots",
		Usage: "Minimum number of executable transaction slots guaranteed per account",
		Value: txpoolcfg.DefaultConfig.AccountSlots,
	}
	TxPoolBlobSlotsFlag = cli.Uint64Flag{
		Name:  "txpool.blobslots",
		Usage: "Max allowed total number of blobs (within type-3 txs) per account",
		Value: txpoolcfg.DefaultConfig.BlobSlots,
	}
	TxPoolTotalBlobPoolLimit = cli.Uint64Flag{
		Name:  "txpool.totalblobpoollimit",
		Usage: "Total limit of number of all blobs in txs within the txpool",
		Value: txpoolcfg.DefaultConfig.TotalBlobPoolLimit,
	}
	TxPoolGlobalSlotsFlag = cli.IntFlag{
		Name:  "txpool.globalslots",
		Usage: "Maximum number of executable transaction slots for all accounts",
		Value: txpoolcfg.DefaultConfig.PendingSubPoolLimit,
	}
	TxPoolGlobalBaseFeeSlotsFlag = cli.IntFlag{
		Name:  "txpool.globalbasefeeslots",
		Usage: "Maximum number of non-executable transactions where only not enough baseFee",
		Value: txpoolcfg.DefaultConfig.BaseFeeSubPoolLimit,
	}
	TxPoolGlobalQueueFlag = cli.IntFlag{
		Name:  "txpool.globalqueue",
		Usage: "Maximum number of non-executable transaction slots for all accounts",
		Value: txpoolcfg.DefaultConfig.QueuedSubPoolLimit,
	}
	TxPoolTraceSendersFlag = cli.StringFlag{
		Name:  "txpool.trace.senders",
		Usage: "Comma separated list of addresses, whose transactions will traced in transaction pool with debug printing",
		Value: "",
	}
	TxPoolCommitEveryFlag = cli.DurationFlag{
		Name:  "txpool.commit.every",
		Usage: "How often transactions should be committed to the storage",
		Value: txpoolcfg.DefaultConfig.CommitEvery,
	}
	// Miner settings
	MiningEnabledFlag = cli.BoolFlag{
		Name:  "mine",
		Usage: "Enable mining",
	}
	ProposingDisableFlag = cli.BoolFlag{
		Name:  "proposer.disable",
		Usage: "Disables PoS proposer",
	}
	MinerNotifyFlag = cli.StringFlag{
		Name:  "miner.notify",
		Usage: "Comma separated HTTP URL list to notify of new work packages",
	}
	MinerGasLimitFlag = cli.Uint64Flag{
		Name:  "miner.gaslimit",
		Usage: "Target gas limit for mined blocks",
	}
	MinerGasPriceFlag = flags.BigFlag{
		Name:  "miner.gasprice",
		Usage: "Minimum gas price for mining a transaction",
		Value: ethconfig.Defaults.Miner.GasPrice,
	}
	MinerEtherbaseFlag = cli.StringFlag{
		Name:  "miner.etherbase",
		Usage: "Public address for block mining rewards",
		Value: "0",
	}
	MinerSigningKeyFileFlag = cli.StringFlag{
		Name:  "miner.sigfile",
		Usage: "Private key to sign blocks with",
		Value: "",
	}
	MinerExtraDataFlag = cli.StringFlag{
		Name:  "miner.extradata",
		Usage: "Block extra data set by the miner (default = client version)",
	}
	MinerRecommitIntervalFlag = cli.DurationFlag{
		Name:  "miner.recommit",
		Usage: "Time interval to recreate the block being mined",
		Value: ethconfig.Defaults.Miner.Recommit,
	}
	MinerNoVerfiyFlag = cli.BoolFlag{
		Name:  "miner.noverify",
		Usage: "Disable remote sealing verification",
	}
	VMEnableDebugFlag = cli.BoolFlag{
		Name:  "vmdebug",
		Usage: "Record information useful for VM and contract debugging",
	}
	InsecureUnlockAllowedFlag = cli.BoolFlag{
		Name:  "allow-insecure-unlock",
		Usage: "Allow insecure account unlocking when account-related RPCs are exposed by http",
	}
	RPCGlobalGasCapFlag = cli.Uint64Flag{
		Name:  "rpc.gascap",
		Usage: "Sets a cap on gas that can be used in eth_call/estimateGas (0=infinite)",
		Value: ethconfig.Defaults.RPCGasCap,
	}
	RPCGlobalTxFeeCapFlag = cli.Float64Flag{
		Name:  "rpc.txfeecap",
		Usage: "Sets a cap on transaction fee (in ether) that can be sent via the RPC APIs (0 = no cap)",
		Value: ethconfig.Defaults.RPCTxFeeCap,
	}
	// Logging and debug settings
	EthStatsURLFlag = cli.StringFlag{
		Name:  "ethstats",
		Usage: "Reporting URL of a ethstats service (nodename:secret@host:port)",
		Value: "",
	}
	FakePoWFlag = cli.BoolFlag{
		Name:  "fakepow",
		Usage: "Disables proof-of-work verification",
	}
	// RPC settings
	IPCDisabledFlag = cli.BoolFlag{
		Name:  "ipcdisable",
		Usage: "Disable the IPC-RPC server",
	}
	IPCPathFlag = flags.DirectoryFlag{
		Name:  "ipcpath",
		Usage: "Filename for IPC socket/pipe within the datadir (explicit paths escape it)",
	}
	GraphQLEnabledFlag = cli.BoolFlag{
		Name:  "graphql",
		Usage: "Enable the graphql endpoint",
		Value: nodecfg.DefaultConfig.GraphQLEnabled,
	}
	HTTPEnabledFlag = cli.BoolFlag{
		Name:  "http",
		Usage: "JSON-RPC server (enabled by default). Use --http=false to disable it",
		Value: true,
	}
	HTTPServerEnabledFlag = cli.BoolFlag{
		Name:  "http.enabled",
		Usage: "JSON-RPC HTTP server (enabled by default). Use --http.enabled=false to disable it",
		Value: true,
	}
	HTTPListenAddrFlag = cli.StringFlag{
		Name:  "http.addr",
		Usage: "HTTP-RPC server listening interface",
		Value: nodecfg.DefaultHTTPHost,
	}
	HTTPPortFlag = cli.IntFlag{
		Name:  "http.port",
		Usage: "HTTP-RPC server listening port",
		Value: nodecfg.DefaultHTTPPort,
	}
	AuthRpcAddr = cli.StringFlag{
		Name:  "authrpc.addr",
		Usage: "HTTP-RPC server listening interface for the Engine API",
		Value: nodecfg.DefaultHTTPHost,
	}
	AuthRpcPort = cli.UintFlag{
		Name:  "authrpc.port",
		Usage: "HTTP-RPC server listening port for the Engine API",
		Value: nodecfg.DefaultAuthRpcPort,
	}

	JWTSecretPath = cli.StringFlag{
		Name:  "authrpc.jwtsecret",
		Usage: "Path to the token that ensures safe connection between CL and EL",
		Value: "",
	}

	HttpCompressionFlag = cli.BoolFlag{
		Name:  "http.compression",
		Usage: "Enable compression over HTTP-RPC. Use --http.compression=false to disable it",
		Value: true,
	}
	WsCompressionFlag = cli.BoolFlag{
		Name:  "ws.compression",
		Usage: "Enable compression over WebSocket (enabled by default in case WS-RPC is enabled). Use --ws.enabled=false to disable it",
		Value: true,
	}
	HTTPCORSDomainFlag = cli.StringFlag{
		Name:  "http.corsdomain",
		Usage: "Comma separated list of domains from which to accept cross origin requests (browser enforced)",
		Value: "",
	}
	HTTPVirtualHostsFlag = cli.StringFlag{
		Name:  "http.vhosts",
		Usage: "Comma separated list of virtual hostnames from which to accept requests (server enforced). Accepts 'any' or '*' as wildcard.",
		Value: strings.Join(nodecfg.DefaultConfig.HTTPVirtualHosts, ","),
	}
	AuthRpcVirtualHostsFlag = cli.StringFlag{
		Name:  "authrpc.vhosts",
		Usage: "Comma separated list of virtual hostnames from which to accept Engine API requests (server enforced). Accepts 'any' or '*' as wildcard.",
		Value: strings.Join(nodecfg.DefaultConfig.HTTPVirtualHosts, ","),
	}
	HTTPApiFlag = cli.StringFlag{
		Name:  "http.api",
		Usage: "API's offered over the HTTP-RPC interface",
		Value: "eth,erigon,engine",
	}
	RpcBatchConcurrencyFlag = cli.UintFlag{
		Name:  "rpc.batch.concurrency",
		Usage: "Does limit amount of goroutines to process 1 batch request. Means 1 bach request can't overload server. 1 batch still can have unlimited amount of request",
		Value: 2,
	}
	RpcStreamingDisableFlag = cli.BoolFlag{
		Name:  "rpc.streaming.disable",
		Usage: "Erigon has enabled json streaming for some heavy endpoints (like trace_*). It's a trade-off: greatly reduce amount of RAM (in some cases from 30GB to 30mb), but it produce invalid json format if error happened in the middle of streaming (because json is not streaming-friendly format)",
	}
	RpcBatchLimit = cli.IntFlag{
		Name:  "rpc.batch.limit",
		Usage: "Maximum number of requests in a batch",
		Value: 100,
	}
	RpcReturnDataLimit = cli.IntFlag{
		Name:  "rpc.returndata.limit",
		Usage: "Maximum number of bytes returned from eth_call or similar invocations",
		Value: 100_000,
	}
	HTTPTraceFlag = cli.BoolFlag{
		Name:  "http.trace",
		Usage: "Print all HTTP requests to logs with INFO level",
	}
	HTTPDebugSingleFlag = cli.BoolFlag{
		Name:  "http.dbg.single",
		Usage: "Allow pass HTTP header 'dbg: true' to printt more detailed logs - how this request was executed",
	}
	DBReadConcurrencyFlag = cli.IntFlag{
		Name:  "db.read.concurrency",
		Usage: "Does limit amount of parallel db reads. Default: equal to GOMAXPROCS (or number of CPU)",
		Value: min(max(10, runtime.GOMAXPROCS(-1)*64), 9_000),
	}
	RpcAccessListFlag = cli.StringFlag{
		Name:  "rpc.accessList",
		Usage: "Specify granular (method-by-method) API allowlist",
	}

	RpcGasCapFlag = cli.UintFlag{
		Name:  "rpc.gascap",
		Usage: "Sets a cap on gas that can be used in eth_call/estimateGas",
		Value: 50000000,
	}
	RpcTraceCompatFlag = cli.BoolFlag{
		Name:  "trace.compat",
		Usage: "Bug for bug compatibility with OE for trace_ routines",
	}

	TxpoolApiAddrFlag = cli.StringFlag{
		Name:  "txpool.api.addr",
		Usage: "TxPool api network address, for example: 127.0.0.1:9090 (default: use value of --private.api.addr)",
	}

	TraceMaxtracesFlag = cli.UintFlag{
		Name:  "trace.maxtraces",
		Usage: "Sets a limit on traces that can be returned in trace_filter",
		Value: 200,
	}

	HTTPPathPrefixFlag = cli.StringFlag{
		Name:  "http.rpcprefix",
		Usage: "HTTP path prefix on which JSON-RPC is served. Use '/' to serve on all paths.",
		Value: "",
	}
	TLSFlag = cli.BoolFlag{
		Name:  "tls",
		Usage: "Enable TLS handshake",
	}
	TLSCertFlag = cli.StringFlag{
		Name:  "tls.cert",
		Usage: "Specify certificate",
		Value: "",
	}
	TLSKeyFlag = cli.StringFlag{
		Name:  "tls.key",
		Usage: "Specify key file",
		Value: "",
	}
	TLSCACertFlag = cli.StringFlag{
		Name:  "tls.cacert",
		Usage: "Specify certificate authority",
		Value: "",
	}
	WSEnabledFlag = cli.BoolFlag{
		Name:  "ws",
		Usage: "Enable the WS-RPC server",
	}
	WSListenAddrFlag = cli.StringFlag{
		Name:  "ws.addr",
		Usage: "WS-RPC server listening interface",
		Value: nodecfg.DefaultWSHost,
	}
	WSPortFlag = cli.IntFlag{
		Name:  "ws.port",
		Usage: "WS-RPC server listening port",
		Value: nodecfg.DefaultWSPort,
	}
	WSApiFlag = cli.StringFlag{
		Name:  "ws.api",
		Usage: "API's offered over the WS-RPC interface",
		Value: "",
	}
	WSAllowedOriginsFlag = cli.StringFlag{
		Name:  "ws.origins",
		Usage: "Origins from which to accept websockets requests",
		Value: "",
	}
	WSPathPrefixFlag = cli.StringFlag{
		Name:  "ws.rpcprefix",
		Usage: "HTTP path prefix on which JSON-RPC is served. Use '/' to serve on all paths.",
		Value: "",
	}
	WSSubscribeLogsChannelSize = cli.IntFlag{
		Name:  "ws.api.subscribelogs.channelsize",
		Usage: "Size of the channel used for websocket logs subscriptions",
		Value: 8192,
	}
	ExecFlag = cli.StringFlag{
		Name:  "exec",
		Usage: "Execute JavaScript statement",
	}
	PreloadJSFlag = cli.StringFlag{
		Name:  "preload",
		Usage: "Comma separated list of JavaScript files to preload into the console",
	}
	AllowUnprotectedTxs = cli.BoolFlag{
		Name:  "rpc.allow-unprotected-txs",
		Usage: "Allow for unprotected (non-EIP155 signed) transactions to be submitted via RPC",
	}
	StateCacheFlag = cli.StringFlag{
		Name:  "state.cache",
		Value: "0MB",
		Usage: "Amount of data to store in StateCache (enabled if no --datadir set). Set 0 to disable StateCache. Defaults to 0MB",
	}

	// Network Settings
	MaxPeersFlag = cli.IntFlag{
		Name:  "maxpeers",
		Usage: "Maximum number of network peers (network disabled if set to 0)",
		Value: nodecfg.DefaultConfig.P2P.MaxPeers,
	}
	MaxPendingPeersFlag = cli.IntFlag{
		Name:  "maxpendpeers",
		Usage: "Maximum number of TCP connections pending to become connected peers",
		Value: nodecfg.DefaultConfig.P2P.MaxPendingPeers,
	}
	ListenPortFlag = cli.IntFlag{
		Name:  "port",
		Usage: "Network listening port",
		Value: 30303,
	}
	P2pProtocolVersionFlag = cli.UintSliceFlag{
		Name:  "p2p.protocol",
		Usage: "Version of eth p2p protocol",
		Value: cli.NewUintSlice(nodecfg.DefaultConfig.P2P.ProtocolVersion...),
	}
	P2pProtocolAllowedPorts = cli.UintSliceFlag{
		Name:  "p2p.allowed-ports",
		Usage: "Allowed ports to pick for different eth p2p protocol versions as follows <porta>,<portb>,..,<porti>",
		Value: cli.NewUintSlice(uint(ListenPortFlag.Value), 30304, 30305, 30306, 30307),
	}
	SentryAddrFlag = cli.StringFlag{
		Name:  "sentry.api.addr",
		Usage: "Comma separated sentry addresses '<host>:<port>,<host>:<port>'",
	}
	SentryLogPeerInfoFlag = cli.BoolFlag{
		Name:  "sentry.log-peer-info",
		Usage: "Log detailed peer info when a peer connects or disconnects. Enable to integrate with observer.",
	}
	DownloaderAddrFlag = cli.StringFlag{
		Name:  "downloader.api.addr",
		Usage: "downloader address '<host>:<port>'",
	}
	BootnodesFlag = cli.StringFlag{
		Name:  "bootnodes",
		Usage: "Comma separated enode URLs for P2P discovery bootstrap",
		Value: "",
	}
	StaticPeersFlag = cli.StringFlag{
		Name:  "staticpeers",
		Usage: "Comma separated enode URLs to connect to",
		Value: "",
	}
	TrustedPeersFlag = cli.StringFlag{
		Name:  "trustedpeers",
		Usage: "Comma separated enode URLs which are always allowed to connect, even above the peer limit",
		Value: "",
	}
	NodeKeyFileFlag = cli.StringFlag{
		Name:  "nodekey",
		Usage: "P2P node key file",
	}
	NodeKeyHexFlag = cli.StringFlag{
		Name:  "nodekeyhex",
		Usage: "P2P node key as hex (for testing)",
	}
	NATFlag = cli.StringFlag{
		Name: "nat",
		Usage: `NAT port mapping mechanism (any|none|upnp|pmp|stun|extip:<IP>)
			 "" or "none"         Default - do not nat
			 "extip:77.12.33.4"   Will assume the local machine is reachable on the given IP
			 "any"                Uses the first auto-detected mechanism
			 "upnp"               Uses the Universal Plug and Play protocol
			 "pmp"                Uses NAT-PMP with an auto-detected gateway address
			 "pmp:192.168.0.1"    Uses NAT-PMP with the given gateway address
			 "stun"               Uses STUN to detect an external IP using a default server
			 "stun:<server>"      Uses STUN to detect an external IP using the given server (host:port)
`,
		Value: "",
	}
	NoDiscoverFlag = cli.BoolFlag{
		Name:  "nodiscover",
		Usage: "Disables the peer discovery mechanism (manual peer addition)",
	}
	DiscoveryV5Flag = cli.BoolFlag{
		Name:  "v5disc",
		Usage: "Enables the experimental RLPx V5 (Topic Discovery) mechanism",
	}
	NetrestrictFlag = cli.StringFlag{
		Name:  "netrestrict",
		Usage: "Restricts network communication to the given IP networks (CIDR masks)",
	}
	DNSDiscoveryFlag = cli.StringFlag{
		Name:  "discovery.dns",
		Usage: "Sets DNS discovery entry points (use \"\" to disable DNS)",
	}

	// ATM the url is left to the user and deployment to
	JSpathFlag = cli.StringFlag{
		Name:  "jspath",
		Usage: "JavaScript root path for `loadScript`",
		Value: ".",
	}

	// Gas price oracle settings
	GpoBlocksFlag = cli.IntFlag{
		Name:  "gpo.blocks",
		Usage: "Number of recent blocks to check for gas prices",
		Value: ethconfig.Defaults.GPO.Blocks,
	}
	GpoPercentileFlag = cli.IntFlag{
		Name:  "gpo.percentile",
		Usage: "Suggested gas price is the given percentile of a set of recent transaction gas prices",
		Value: ethconfig.Defaults.GPO.Percentile,
	}
	GpoMaxGasPriceFlag = cli.Int64Flag{
		Name:  "gpo.maxprice",
		Usage: "Maximum gas price will be recommended by gpo",
		Value: ethconfig.Defaults.GPO.MaxPrice.Int64(),
	}

	// Metrics flags
	MetricsEnabledFlag = cli.BoolFlag{
		Name:  "metrics",
		Usage: "Enable metrics collection and reporting",
	}

	// MetricsHTTPFlag defines the endpoint for a stand-alone metrics HTTP endpoint.
	// Since the pprof service enables sensitive/vulnerable behavior, this allows a user
	// to enable a public-OK metrics endpoint without having to worry about ALSO exposing
	// other profiling behavior or information.
	MetricsHTTPFlag = cli.StringFlag{
		Name:  "metrics.addr",
		Usage: "Enable stand-alone metrics HTTP server listening interface",
		Value: metrics.DefaultConfig.HTTP,
	}
	MetricsPortFlag = cli.IntFlag{
		Name:  "metrics.port",
		Usage: "Metrics HTTP server listening port",
		Value: metrics.DefaultConfig.Port,
	}

	CliqueSnapshotCheckpointIntervalFlag = cli.UintFlag{
		Name:  "clique.checkpoint",
		Usage: "Number of blocks after which to save the vote snapshot to the database",
		Value: 10,
	}
	CliqueSnapshotInmemorySnapshotsFlag = cli.IntFlag{
		Name:  "clique.snapshots",
		Usage: "Number of recent vote snapshots to keep in memory",
		Value: 1024,
	}
	CliqueSnapshotInmemorySignaturesFlag = cli.IntFlag{
		Name:  "clique.signatures",
		Usage: "Number of recent block signatures to keep in memory",
		Value: 16384,
	}
	CliqueDataDirFlag = flags.DirectoryFlag{
		Name:  "clique.datadir",
		Usage: "Path to clique db folder",
		Value: "",
	}

	SnapKeepBlocksFlag = cli.BoolFlag{
		Name:  ethconfig.FlagSnapKeepBlocks,
		Usage: "Keep ancient blocks in db (useful for debug)",
	}
	SnapStopFlag = cli.BoolFlag{
		Name:  ethconfig.FlagSnapStop,
		Usage: "Workaround to stop producing new snapshots, if you meet some snapshots-related critical bug. It will stop move historical data from DB to new immutable snapshots. DB will grow and may slightly slow-down - and removing this flag in future will not fix this effect (db size will not greatly reduce).",
	}
	SnapStateStopFlag = cli.BoolFlag{
		Name:  ethconfig.FlagSnapStateStop,
		Usage: "Workaround to stop producing new state files, if you meet some state-related critical bug. It will stop aggregate DB history in a state files. DB will grow and may slightly slow-down - and removing this flag in future will not fix this effect (db size will not greatly reduce).",
	}
	SnapSkipStateSnapshotDownloadFlag = cli.BoolFlag{
		Name:  "snap.skip-state-snapshot-download",
		Usage: "Skip state download and start from genesis block",
		Value: false,
	}
	TorrentVerbosityFlag = cli.IntFlag{
		Name:  "torrent.verbosity",
		Value: 2,
		Usage: "0=silent, 1=error, 2=warn, 3=info, 4=debug, 5=detail (must set --verbosity to equal or higher level and has default: 2)",
	}
	TorrentDownloadRateFlag = cli.StringFlag{
		Name: "torrent.download.rate",
		// TODO: Set this higher to demonstrate effectiveness. This should exceed 128 MB (256 might
		// be good) to demonstrate when webseeding is working optimally. A separate rate limit could
		// be used for peers.
		Value: "128mb",
		Usage: "Bytes per second, example: 32mb",
	}
	TorrentUploadRateFlag = cli.StringFlag{
		Name: "torrent.upload.rate",
		// TODO: Set this higher to demonstrate effectiveness?
		Value: "4mb",
		Usage: "Bytes per second, example: 32mb",
	}
	// Deprecated. Shouldn't do anything. TODO: Remove.
	TorrentDownloadSlotsFlag = cli.IntFlag{
<<<<<<< HEAD
		Name:  "torrent.download.slots",
		Value: 32,
		Usage: "Amount of files to download in parallel.",
=======
		Name:   "torrent.download.slots",
		Value:  32,
		Usage:  "Amount of files to download in parallel.",
		Hidden: true,
>>>>>>> cf916078
	}
	// TODO: Currently unused.
	TorrentStaticPeersFlag = cli.StringFlag{
		Name:   "torrent.staticpeers",
		Usage:  "Comma separated host:port to connect to",
		Value:  "",
		Hidden: true,
	}
	TorrentDisableTrackers = cli.BoolFlag{
		Name:  "torrent.trackers.disable",
		Usage: "Disable conventional BitTorrent trackers",
	}
	NoDownloaderFlag = cli.BoolFlag{
		Name:  "no-downloader",
		Usage: "Disables downloader component",
	}
	DownloaderVerifyFlag = cli.BoolFlag{
		Name:  "downloader.verify",
		Usage: "Verify snapshots on startup. It will not report problems found, but re-download broken pieces.",
	}
	DisableIPV6 = cli.BoolFlag{
		Name:  "downloader.disable.ipv6",
		Usage: "Turns off ipv6 for the downloader",
		Value: false,
	}

	DisableIPV4 = cli.BoolFlag{
		Name:  "downloader.disable.ipv4",
		Usage: "Turns off ipv4 for the downloader",
		Value: false,
	}
	TorrentPortFlag = cli.IntFlag{
		Name:  "torrent.port",
		Value: 42069,
		Usage: "Port to listen and serve BitTorrent protocol",
	}
	TorrentMaxPeersFlag = cli.IntFlag{
		Name:  "torrent.maxpeers",
		Value: 100,
		Usage: "Unused parameter (reserved for future use)",
	}
	TorrentConnsPerFileFlag = cli.IntFlag{
		Name:  "torrent.conns.perfile",
		Value: 10,
		Usage: "Number of connections per file",
	}
	DbPageSizeFlag = cli.StringFlag{
		Name:  "db.pagesize",
		Usage: "DB is splitted to 'pages' of fixed size. Can't change DB creation. Must be power of 2 and '256b <= pagesize <= 64kb'. Default: equal to OperationSystem's pageSize. Bigger pageSize causing: 1. More writes to disk during commit 2. Smaller b-tree high 3. Less fragmentation 4. Less overhead on 'free-pages list' maintainance (a bit faster Put/Commit) 5. If expecting DB-size > 8Tb then set pageSize >= 8Kb",
		Value: "4KB",
	}
	DbSizeLimitFlag = cli.StringFlag{
		Name:  "db.size.limit",
		Usage: "Runtime limit of chaindata db size (can change at any time)",
		Value: (1 * datasize.TB).String(),
	}
	DbWriteMapFlag = cli.BoolFlag{
		Name:  "db.writemap",
		Usage: "Enable WRITE_MAP feature for fast database writes and fast commit times",
		Value: true,
	}

	HealthCheckFlag = cli.BoolFlag{
		Name:  "healthcheck",
		Usage: "Enabling grpc health check",
	}

	WebSeedsFlag = cli.StringFlag{
		Name:  "webseed",
		Usage: "Comma-separated URL's, holding metadata about network-support infrastructure (like S3 buckets with snapshots, bootnodes, etc...)",
		Value: "",
	}

	HeimdallURLFlag = cli.StringFlag{
		Name:  "bor.heimdall",
		Usage: "URL of Heimdall service",
		Value: "http://localhost:1317",
	}

	// WithoutHeimdallFlag no heimdall (for testing purpose)
	WithoutHeimdallFlag = cli.BoolFlag{
		Name:  "bor.withoutheimdall",
		Usage: "Run without Heimdall service (for testing purposes)",
	}

	BorBlockPeriodFlag = cli.BoolFlag{
		Name:  "bor.period",
		Usage: "Override the bor block period (for testing purposes)",
	}

	BorBlockSizeFlag = cli.BoolFlag{
		Name:  "bor.minblocksize",
		Usage: "Ignore the bor block period and wait for 'blocksize' transactions (for testing purposes)",
	}

	// TODO - this is a depricated flag - should be removed
	WithHeimdallMilestones = cli.BoolFlag{
		Name:  "bor.milestone",
		Usage: "Enabling bor milestone processing",
		Value: true,
	}

	// TODO - this is a depricated flag - should be removed
	WithHeimdallWaypoints = cli.BoolFlag{
		Name:  "bor.waypoints",
		Usage: "Enabling bor waypont recording",
		Value: false,
	}

	PolygonSyncFlag = cli.BoolFlag{
		Name:  "polygon.sync",
		Usage: "Enabling syncing using the new polygon sync component",
		Value: true,
	}

	AAFlag = cli.BoolFlag{
		Name:  "aa",
		Usage: "Enable AA transactions",
		Value: false,
	}

	ConfigFlag = cli.StringFlag{
		Name:  "config",
		Usage: "Sets erigon flags from YAML/TOML file",
		Value: "",
	}

	CaplinDiscoveryAddrFlag = cli.StringFlag{
		Name:  "caplin.discovery.addr",
		Usage: "Address for Caplin DISCV5 protocol",
		Value: "0.0.0.0",
	}
	CaplinDiscoveryPortFlag = cli.Uint64Flag{
		Name:  "caplin.discovery.port",
		Usage: "Port for Caplin DISCV5 protocol",
		Value: 4000,
	}
	CaplinDiscoveryTCPPortFlag = cli.Uint64Flag{
		Name:  "caplin.discovery.tcpport",
		Usage: "TCP Port for Caplin DISCV5 protocol",
		Value: 4001,
	}
	CaplinEnableUPNPlag = cli.BoolFlag{
		Name:  "caplin.enable-upnp",
		Usage: "Enable NAT porting for Caplin",
		Value: false,
	}
	CaplinMaxInboundTrafficPerPeerFlag = cli.StringFlag{
		Name:  "caplin.max-inbound-traffic-per-peer",
		Usage: "Max inbound traffic per second per peer",
		Value: "1MB",
	}
	CaplinMaxOutboundTrafficPerPeerFlag = cli.StringFlag{
		Name:  "caplin.max-outbound-traffic-per-peer",
		Usage: "Max outbound traffic per second per peer",
		Value: "1MB",
	}
	CaplinAdaptableTrafficRequirementsFlag = cli.BoolFlag{
		Name:  "caplin.adaptable-maximum-traffic-requirements",
		Usage: "Make the node adaptable to the maximum traffic requirement based on how many validators are being ran",
		Value: true,
	}
	CaplinCheckpointSyncUrlFlag = cli.StringSliceFlag{
		Name:  "caplin.checkpoint-sync-url",
		Usage: "checkpoint sync endpoint",
		Value: cli.NewStringSlice(),
	}
	CaplinSubscribeAllTopicsFlag = cli.BoolFlag{
		Name:  "caplin.subscribe-all-topics",
		Usage: "Subscribe to all gossip topics",
		Value: false,
	}
	CaplinMevRelayUrl = cli.StringFlag{
		Name:  "caplin.mev-relay-url",
		Usage: "MEV relay endpoint. Caplin runs in builder mode if this is set",
		Value: "",
	}
	CaplinValidatorMonitorFlag = cli.BoolFlag{
		Name:  "caplin.validator-monitor",
		Usage: "Enable caplin validator monitoring metrics",
		Value: false,
	}
	CaplinMaxPeerCount = cli.Uint64Flag{
		Name:  "caplin.max-peer-count",
		Usage: "Max number of peers to connect",
		Value: 128,
	}
	CaplinUseEngineApiFlag = cli.BoolFlag{
		Name:  "caplin.use-engine-api",
		Usage: "Use engine API for internal Caplin. useful for testing and if CL network is degraded",
		Value: false,
	}
	SentinelAddrFlag = cli.StringFlag{
		Name:  "sentinel.addr",
		Usage: "Address for sentinel",
		Value: "localhost",
	}
	SentinelPortFlag = cli.Uint64Flag{
		Name:  "sentinel.port",
		Usage: "Port for sentinel",
		Value: 7777,
	}
	SentinelBootnodes = cli.StringSliceFlag{
		Name:  "sentinel.bootnodes",
		Usage: "Comma separated enode URLs for P2P discovery bootstrap",
		Value: cli.NewStringSlice(),
	}
	SentinelStaticPeers = cli.StringSliceFlag{
		Name:  "sentinel.staticpeers",
		Usage: "connect to comma-separated Consensus static peers",
		Value: cli.NewStringSlice(),
	}

	OtsSearchMaxCapFlag = cli.Uint64Flag{
		Name:  "ots.search.max.pagesize",
		Usage: "Max allowed page size for search methods",
		Value: 25,
	}

	DiagnosticsURLFlag = cli.StringFlag{
		Name:  "diagnostics.addr",
		Usage: "Address of the diagnostics system provided by the support team",
	}

	DiagnosticsInsecureFlag = cli.BoolFlag{
		Name:  "diagnostics.insecure",
		Usage: "Allows communication with diagnostics system using self-signed TLS certificates",
	}

	DiagnosticsSessionsFlag = cli.StringSliceFlag{
		Name:  "diagnostics.ids",
		Usage: "Comma separated list of support session ids to connect to",
	}

	SilkwormExecutionFlag = cli.BoolFlag{
		Name:  "silkworm.exec",
		Usage: "Enable Silkworm block execution",
	}
	SilkwormRpcDaemonFlag = cli.BoolFlag{
		Name:  "silkworm.rpc",
		Usage: "Enable embedded Silkworm RPC service",
	}
	SilkwormSentryFlag = cli.BoolFlag{
		Name:  "silkworm.sentry",
		Usage: "Enable embedded Silkworm Sentry service",
	}
	SilkwormVerbosityFlag = cli.StringFlag{
		Name:  "silkworm.verbosity",
		Usage: "Set the log level for Silkworm console logs",
		Value: log.LvlInfo.String(),
	}
	SilkwormNumContextsFlag = cli.UintFlag{
		Name:  "silkworm.contexts",
		Usage: "Number of I/O contexts used in embedded Silkworm RPC and Sentry services (zero means use default in Silkworm)",
		Value: 0,
	}
	SilkwormRpcLogEnabledFlag = cli.BoolFlag{
		Name:  "silkworm.rpc.log",
		Usage: "Enable interface log for embedded Silkworm RPC service",
		Value: false,
	}
	SilkwormRpcLogMaxFileSizeFlag = cli.UintFlag{
		Name:  "silkworm.rpc.log.maxsize",
		Usage: "Max interface log file size in MB for embedded Silkworm RPC service",
		Value: 1,
	}
	SilkwormRpcLogMaxFilesFlag = cli.UintFlag{
		Name:  "silkworm.rpc.log.maxfiles",
		Usage: "Max interface log files for embedded Silkworm RPC service",
		Value: 100,
	}
	SilkwormRpcLogDumpResponseFlag = cli.BoolFlag{
		Name:  "silkworm.rpc.log.response",
		Usage: "Dump responses in interface logs for embedded Silkworm RPC service",
		Value: false,
	}
	SilkwormRpcNumWorkersFlag = cli.UintFlag{
		Name:  "silkworm.rpc.workers",
		Usage: "Number of worker threads used in embedded Silkworm RPC service (zero means use default in Silkworm)",
		Value: 0,
	}
	SilkwormRpcJsonCompatibilityFlag = cli.BoolFlag{
		Name:  "silkworm.rpc.compatibility",
		Usage: "Preserve JSON-RPC compatibility using embedded Silkworm RPC service",
		Value: true,
	}

	BeaconAPIFlag = cli.StringSliceFlag{
		Name:  "beacon.api",
		Usage: "Enable beacon API (available endpoints: beacon, builder, config, debug, events, node, validator, lighthouse)",
	}
	BeaconApiProtocolFlag = cli.StringFlag{
		Name:  "beacon.api.protocol",
		Usage: "Protocol for beacon API",
		Value: "tcp",
	}
	BeaconApiReadTimeoutFlag = cli.Uint64Flag{
		Name:  "beacon.api.read.timeout",
		Usage: "Sets the seconds for a read time out in the beacon api",
		Value: 5,
	}
	BeaconApiWriteTimeoutFlag = cli.Uint64Flag{
		Name:  "beacon.api.write.timeout",
		Usage: "Sets the seconds for a write time out in the beacon api",
		Value: 31536000,
	}
	BeaconApiIdleTimeoutFlag = cli.Uint64Flag{
		Name:  "beacon.api.ide.timeout",
		Usage: "Sets the seconds for a write time out in the beacon api",
		Value: 25,
	}
	BeaconApiAddrFlag = cli.StringFlag{
		Name:  "beacon.api.addr",
		Usage: "sets the host to listen for beacon api requests",
		Value: "localhost",
	}
	BeaconApiPortFlag = cli.UintFlag{
		Name:  "beacon.api.port",
		Usage: "sets the port to listen for beacon api requests",
		Value: 5555,
	}
	RPCSlowFlag = cli.DurationFlag{
		Name:  "rpc.slow",
		Usage: "Print in logs RPC requests slower than given threshold: 100ms, 1s, 1m. Exluded methods: " + strings.Join(rpccfg.SlowLogBlackList, ","),
		Value: 0,
	}
	CaplinArchiveBlocksFlag = cli.BoolFlag{
		Name:  "caplin.blocks-archive",
		Usage: "sets whether backfilling is enabled for caplin",
		Value: false,
	}
	CaplinArchiveStatesFlag = cli.BoolFlag{
		Name:  "caplin.states-archive",
		Usage: "enables archival node for historical states in caplin (it will enable block archival as well)",
		Value: false,
	}
	CaplinArchiveBlobsFlag = cli.BoolFlag{
		Name:  "caplin.blobs-archive",
		Usage: "sets whether backfilling is enabled for caplin",
		Value: false,
	}
	CaplinImmediateBlobBackfillFlag = cli.BoolFlag{
		Name:  "caplin.blobs-immediate-backfill",
		Usage: "sets whether caplin should immediatelly backfill blobs (4096 epochs)",
		Value: false,
	}
	CaplinDisableBlobPruningFlag = cli.BoolFlag{
		Name:  "caplin.blobs-no-pruning",
		Usage: "disable blob pruning in caplin",
		Value: false,
	}
	CaplinDisableCheckpointSyncFlag = cli.BoolFlag{
		Name:  "caplin.checkpoint-sync.disable",
		Usage: "disable checkpoint sync in caplin",
		Value: false,
	}

	CaplinEnableSnapshotGeneration = cli.BoolFlag{
		Name:  "caplin.snapgen",
		Usage: "enables snapshot generation in caplin",
		Value: false,
	}
	BeaconApiAllowCredentialsFlag = cli.BoolFlag{
		Name:  "beacon.api.cors.allow-credentials",
		Usage: "set the cors' allow credentials",
		Value: false,
	}
	BeaconApiAllowMethodsFlag = cli.StringSliceFlag{
		Name:  "beacon.api.cors.allow-methods",
		Usage: "set the cors' allow methods",
		Value: cli.NewStringSlice("GET", "POST", "PUT", "DELETE", "OPTIONS"),
	}
	BeaconApiAllowOriginsFlag = cli.StringSliceFlag{
		Name:  "beacon.api.cors.allow-origins",
		Usage: "set the cors' allow origins",
		Value: cli.NewStringSlice(),
	}
	CaplinCustomConfigFlag = cli.StringFlag{
		Name:  "caplin.custom-config",
		Usage: "set the custom config for caplin",
		Value: "",
	}
	CaplinCustomGenesisFlag = cli.StringFlag{
		Name:  "caplin.custom-genesis",
		Usage: "set the custom genesis for caplin",
		Value: "",
	}
	DiagDisabledFlag = cli.BoolFlag{
		Name:  "diagnostics.disabled",
		Usage: "Disable diagnostics",
		Value: true,
	}
	DiagEndpointAddrFlag = cli.StringFlag{
		Name:  "diagnostics.endpoint.addr",
		Usage: "Diagnostics HTTP server listening interface",
		Value: "127.0.0.1",
	}
	DiagEndpointPortFlag = cli.UintFlag{
		Name:  "diagnostics.endpoint.port",
		Usage: "Diagnostics HTTP server listening port",
		Value: 6062,
	}
	DiagSpeedTestFlag = cli.BoolFlag{
		Name:  "diagnostics.speedtest",
		Usage: "Enable speed test",
		Value: false,
	}
	ChaosMonkeyFlag = cli.BoolFlag{
		Name:  "chaos.monkey",
		Usage: "Enable 'chaos monkey' to generate spontaneous network/consensus/etc failures. Use ONLY for testing",
		Value: false,
	}
	ShutterEnabledFlag = cli.BoolFlag{
		Name:  "shutter",
		Usage: "Enable the Shutter encrypted transactions mempool (defaults to false)",
	}
	ShutterP2pBootstrapNodesFlag = cli.StringSliceFlag{
		Name:  "shutter.p2p.bootstrap.nodes",
		Usage: "Use to override the default p2p bootstrap nodes (defaults to using the values in the embedded config)",
	}
	ShutterP2pListenPortFlag = cli.UintFlag{
		Name:  "shutter.p2p.listen.port",
		Usage: "Use to override the default p2p listen port (defaults to 23102)",
	}
	PolygonPosSingleSlotFinalityFlag = cli.BoolFlag{
		Name:  "polygon.pos.ssf",
		Usage: "Enabling Polygon PoS Single Slot Finality",
	}
	PolygonPosSingleSlotFinalityBlockAtFlag = cli.Int64Flag{
		Name:  "polygon.pos.ssf.block",
		Usage: "Enabling Polygon PoS Single Slot Finality since block",
	}
	ExperimentalConcurrentCommitmentFlag = cli.BoolFlag{
		Name:  "experimental.concurrent-commitment",
		Usage: "EXPERIMENTAL: enables concurrent trie for commitment",
		Value: false,
	}
	GDBMeFlag = cli.BoolFlag{
		Name:  "gdbme",
		Usage: "restart erigon under gdb for debug purposes",
		Value: false,
	}
	KeepExecutionProofsFlag = cli.BoolFlag{
<<<<<<< HEAD
		Name:  "experimental.commitment-history",
=======
		Name:  "prune.experimental.include-commitment-history",
>>>>>>> cf916078
		Usage: "Enables blazing fast eth_getProof for executed block",
	}
)

var MetricFlags = []cli.Flag{&MetricsEnabledFlag, &MetricsHTTPFlag, &MetricsPortFlag, &DiagDisabledFlag, &DiagEndpointAddrFlag, &DiagEndpointPortFlag, &DiagSpeedTestFlag}

var DiagnosticsFlags = []cli.Flag{&DiagnosticsURLFlag, &DiagnosticsURLFlag, &DiagnosticsSessionsFlag}

// setNodeKey loads a node key from command line flags if provided,
// otherwise it tries to load it from datadir,
// otherwise it generates a new key in datadir.
func setNodeKey(ctx *cli.Context, cfg *p2p.Config, datadir string) {
	file := ctx.String(NodeKeyFileFlag.Name)
	hex := ctx.String(NodeKeyHexFlag.Name)

	config := p2p.NodeKeyConfig{}
	key, err := config.LoadOrParseOrGenerateAndSave(file, hex, datadir)
	if err != nil {
		Fatalf("%v", err)
	}
	cfg.PrivateKey = key
}

// setNodeUserIdent creates the user identifier from CLI flags.
func setNodeUserIdent(ctx *cli.Context, cfg *nodecfg.Config) {
	if identity := ctx.String(IdentityFlag.Name); len(identity) > 0 {
		cfg.UserIdent = identity
	}
}
func setNodeUserIdentCobra(f *pflag.FlagSet, cfg *nodecfg.Config) {
	if identity := f.String(IdentityFlag.Name, IdentityFlag.Value, IdentityFlag.Usage); identity != nil && len(*identity) > 0 {
		cfg.UserIdent = *identity
	}
}

func setBootstrapNodes(ctx *cli.Context, cfg *p2p.Config) {
	// If already set, don't apply defaults.
	if cfg.BootstrapNodes != nil {
		return
	}

	nodes, err := GetBootnodesFromFlags(ctx.String(BootnodesFlag.Name), ctx.String(ChainFlag.Name))
	if err != nil {
		Fatalf("Option %s: %v", BootnodesFlag.Name, err)
	}

	cfg.BootstrapNodes = nodes
}

func setBootstrapNodesV5(ctx *cli.Context, cfg *p2p.Config) {
	// If already set, don't apply defaults.
	if cfg.BootstrapNodesV5 != nil {
		return
	}

	nodes, err := GetBootnodesFromFlags(ctx.String(BootnodesFlag.Name), ctx.String(ChainFlag.Name))
	if err != nil {
		Fatalf("Option %s: %v", BootnodesFlag.Name, err)
	}

	cfg.BootstrapNodesV5 = nodes
}

// GetBootnodesFromFlags makes a list of bootnodes from command line flags.
// If urlsStr is given, it is used and parsed as a comma-separated list of enode:// urls,
// otherwise a list of preconfigured bootnodes of the specified chain is returned.
func GetBootnodesFromFlags(urlsStr, chain string) ([]*enode.Node, error) {
	var urls []string
	if urlsStr != "" {
		urls = common.CliString2Array(urlsStr)
	} else {
		urls = params2.BootnodeURLsOfChain(chain)
	}
	return enode.ParseNodesFromURLs(urls)
}

func setStaticPeers(ctx *cli.Context, cfg *p2p.Config) {
	var urls []string
	if ctx.IsSet(StaticPeersFlag.Name) {
		urls = common.CliString2Array(ctx.String(StaticPeersFlag.Name))
	} else {
		chain := ctx.String(ChainFlag.Name)
		urls = params2.StaticPeerURLsOfChain(chain)
	}

	nodes, err := enode.ParseNodesFromURLs(urls)
	if err != nil {
		Fatalf("Option %s: %v", StaticPeersFlag.Name, err)
	}

	cfg.StaticNodes = nodes
}

func setTrustedPeers(ctx *cli.Context, cfg *p2p.Config) {
	if !ctx.IsSet(TrustedPeersFlag.Name) {
		return
	}

	urls := common.CliString2Array(ctx.String(TrustedPeersFlag.Name))
	trustedNodes, err := enode.ParseNodesFromURLs(urls)
	if err != nil {
		Fatalf("Option %s: %v", TrustedPeersFlag.Name, err)
	}

	cfg.TrustedNodes = append(cfg.TrustedNodes, trustedNodes...)
}

// NewP2PConfig
//   - doesn't setup bootnodes - they will set when genesisHash will know
func NewP2PConfig(
	nodiscover bool,
	dirs datadir.Dirs,
	netRestrict string,
	natSetting string,
	maxPeers int,
	maxPendPeers int,
	nodeName string,
	staticPeers []string,
	trustedPeers []string,
	port uint,
	protocol uint,
	allowedPorts []uint,
	metricsEnabled bool,
) (*p2p.Config, error) {
	var enodeDBPath string
	switch protocol {
	case direct.ETH67:
		enodeDBPath = filepath.Join(dirs.Nodes, "eth67")
	case direct.ETH68:
		enodeDBPath = filepath.Join(dirs.Nodes, "eth68")
	default:
		return nil, fmt.Errorf("unknown protocol: %v", protocol)
	}

	serverKey, err := nodeKey(dirs.DataDir)
	if err != nil {
		return nil, err
	}

	cfg := &p2p.Config{
		ListenAddr:         fmt.Sprintf(":%d", port),
		MaxPeers:           maxPeers,
		MaxPendingPeers:    maxPendPeers,
		NAT:                nat.Any(),
		NoDiscovery:        nodiscover,
		PrivateKey:         serverKey,
		Name:               nodeName,
		NodeDatabase:       enodeDBPath,
		AllowedPorts:       allowedPorts,
		TmpDir:             dirs.Tmp,
		MetricsEnabled:     metricsEnabled,
		LookupBootnodeURLs: params2.BootnodeURLsByGenesisHash,
		LookupDNSNetwork:   params2.KnownDNSNetwork,
	}
	if netRestrict != "" {
		cfg.NetRestrict = new(netutil.Netlist)
		cfg.NetRestrict.Add(netRestrict)
	}
	if staticPeers != nil {
		staticNodes, err := enode.ParseNodesFromURLs(staticPeers)
		if err != nil {
			return nil, fmt.Errorf("bad option %s: %w", StaticPeersFlag.Name, err)
		}
		cfg.StaticNodes = staticNodes
	}
	if trustedPeers != nil {
		trustedNodes, err := enode.ParseNodesFromURLs(trustedPeers)
		if err != nil {
			return nil, fmt.Errorf("bad option %s: %w", TrustedPeersFlag.Name, err)
		}
		cfg.TrustedNodes = trustedNodes
	}
	natif, err := nat.Parse(natSetting)
	if err != nil {
		return nil, fmt.Errorf("invalid nat option %s: %w", natSetting, err)
	}
	cfg.NAT = natif
	cfg.NATSpec = natSetting
	return cfg, nil
}

// nodeKey loads a node key from datadir if it exists,
// otherwise it generates a new key in datadir.
func nodeKey(datadir string) (*ecdsa.PrivateKey, error) {
	config := p2p.NodeKeyConfig{}
	keyfile := config.DefaultPath(datadir)
	return config.LoadOrGenerateAndSave(keyfile)
}

// setListenAddress creates a TCP listening address string from set command
// line flags.
func setListenAddress(ctx *cli.Context, cfg *p2p.Config) {
	if ctx.IsSet(ListenPortFlag.Name) {
		cfg.ListenAddr = fmt.Sprintf(":%d", ctx.Int(ListenPortFlag.Name))
	}
	if ctx.IsSet(P2pProtocolVersionFlag.Name) {
		cfg.ProtocolVersion = ctx.UintSlice(P2pProtocolVersionFlag.Name)
	}
	if ctx.IsSet(SentryAddrFlag.Name) {
		cfg.SentryAddr = common.CliString2Array(ctx.String(SentryAddrFlag.Name))
	}
	// TODO cli lib doesn't store defaults for UintSlice properly so we have to get value directly
	cfg.AllowedPorts = P2pProtocolAllowedPorts.Value.Value()
	if ctx.IsSet(P2pProtocolAllowedPorts.Name) {
		cfg.AllowedPorts = ctx.UintSlice(P2pProtocolAllowedPorts.Name)
	}

	if ctx.IsSet(ListenPortFlag.Name) {
		// add non-default port to allowed port list
		lp := ctx.Int(ListenPortFlag.Name)
		found := false
		for _, p := range cfg.AllowedPorts {
			if int(p) == lp {
				found = true
				break
			}
		}
		if !found {
			cfg.AllowedPorts = append([]uint{uint(lp)}, cfg.AllowedPorts...)
		}
	}
}

// setNAT creates a port mapper from command line flags.
func setNAT(ctx *cli.Context, cfg *p2p.Config) {
	if ctx.IsSet(NATFlag.Name) {
		natSetting := ctx.String(NATFlag.Name)
		natif, err := nat.Parse(natSetting)
		if err != nil {
			Fatalf("Option %s: %v", NATFlag.Name, err)
		}
		cfg.NAT = natif
		cfg.NATSpec = natSetting
	}
}

// setEtherbase retrieves the etherbase from the directly specified
// command line flags.
func setEtherbase(ctx *cli.Context, cfg *ethconfig.Config) {
	var etherbase string
	if ctx.IsSet(MinerEtherbaseFlag.Name) {
		etherbase = ctx.String(MinerEtherbaseFlag.Name)
		if etherbase != "" {
			cfg.Miner.Etherbase = common.HexToAddress(etherbase)
		}
	}

	setSigKey := func(ctx *cli.Context, cfg *ethconfig.Config) {
		if ctx.IsSet(MinerSigningKeyFileFlag.Name) {
			signingKeyFileName := ctx.String(MinerSigningKeyFileFlag.Name)
			key, err := crypto.LoadECDSA(signingKeyFileName)
			if err != nil {
				panic(err)
			}
			cfg.Miner.SigKey = key
		}
	}

	if chainName := ctx.String(ChainFlag.Name); chainName == networkname.Dev || chainName == networkname.BorDevnet {
		if etherbase == "" {
			cfg.Miner.Etherbase = core.DevnetEtherbase
		}

		cfg.Miner.SigKey = core.DevnetSignKey(cfg.Miner.Etherbase)

		setSigKey(ctx, cfg)
	}

	chainsWithValidatorMode := map[string]bool{}
	if _, ok := chainsWithValidatorMode[ctx.String(ChainFlag.Name)]; ok || ctx.IsSet(MinerSigningKeyFileFlag.Name) {
		if ctx.IsSet(MiningEnabledFlag.Name) && !ctx.IsSet(MinerSigningKeyFileFlag.Name) {
			panic(fmt.Sprintf("Flag --%s is required in %s chain with --%s flag", MinerSigningKeyFileFlag.Name, ChainFlag.Name, MiningEnabledFlag.Name))
		}
		setSigKey(ctx, cfg)
		if cfg.Miner.SigKey != nil {
			cfg.Miner.Etherbase = crypto.PubkeyToAddress(cfg.Miner.SigKey.PublicKey)
		}
	}
}

func SetP2PConfig(ctx *cli.Context, cfg *p2p.Config, nodeName, datadir string, logger log.Logger) {
	cfg.Name = nodeName
	setNodeKey(ctx, cfg, datadir)
	setNAT(ctx, cfg)
	setListenAddress(ctx, cfg)
	setBootstrapNodes(ctx, cfg)
	setBootstrapNodesV5(ctx, cfg)
	setStaticPeers(ctx, cfg)
	setTrustedPeers(ctx, cfg)

	if ctx.IsSet(MaxPeersFlag.Name) {
		cfg.MaxPeers = ctx.Int(MaxPeersFlag.Name)
	}

	if ctx.IsSet(MaxPendingPeersFlag.Name) {
		cfg.MaxPendingPeers = ctx.Int(MaxPendingPeersFlag.Name)
	}
	if ctx.IsSet(NoDiscoverFlag.Name) {
		cfg.NoDiscovery = true
	}

	if ctx.IsSet(DiscoveryV5Flag.Name) {
		cfg.DiscoveryV5 = ctx.Bool(DiscoveryV5Flag.Name)
	}

	if ctx.IsSet(MetricsEnabledFlag.Name) {
		cfg.MetricsEnabled = ctx.Bool(MetricsEnabledFlag.Name)
	}

	logger.Info("Maximum peer count", "total", cfg.MaxPeers)

	if netrestrict := ctx.String(NetrestrictFlag.Name); netrestrict != "" {
		list, err := netutil.ParseNetlist(netrestrict)
		if err != nil {
			Fatalf("Option %q: %v", NetrestrictFlag.Name, err)
		}
		cfg.NetRestrict = list
	}

	if ctx.String(ChainFlag.Name) == networkname.Dev {
		// --dev mode can't use p2p networking.
		//cfg.MaxPeers = 0 // It can have peers otherwise local sync is not possible
		if !ctx.IsSet(ListenPortFlag.Name) {
			cfg.ListenAddr = ":0"
		}
		cfg.NoDiscovery = true
		cfg.DiscoveryV5 = false
		logger.Info("Development chain flags set", "--nodiscover", cfg.NoDiscovery, "--v5disc", cfg.DiscoveryV5, "--port", cfg.ListenAddr)
	}
}

// SetNodeConfig applies node-related command line flags to the config.
func SetNodeConfig(ctx *cli.Context, cfg *nodecfg.Config, logger log.Logger) error {
	if err := setDataDir(ctx, cfg); err != nil {
		return err
	}
	setNodeUserIdent(ctx, cfg)
	SetP2PConfig(ctx, &cfg.P2P, cfg.NodeName(), cfg.Dirs.DataDir, logger)

	cfg.SentryLogPeerInfo = ctx.IsSet(SentryLogPeerInfoFlag.Name)
	return nil
}

func SetNodeConfigCobra(cmd *cobra.Command, cfg *nodecfg.Config) {
	flags := cmd.Flags()
	//SetP2PConfig(ctx, &cfg.P2P)
	setNodeUserIdentCobra(flags, cfg)
	setDataDirCobra(flags, cfg)
}

func setDataDir(ctx *cli.Context, cfg *nodecfg.Config) error {
	if ctx.IsSet(DataDirFlag.Name) {
		cfg.Dirs = datadir.New(ctx.String(DataDirFlag.Name))
	} else {
		cfg.Dirs = datadir.New(paths.DataDirForNetwork(paths.DefaultDataDir(), ctx.String(ChainFlag.Name)))
	}

	cfg.MdbxPageSize = flags.DBPageSizeFlagUnmarshal(ctx, DbPageSizeFlag.Name, DbPageSizeFlag.Usage)
	if err := cfg.MdbxDBSizeLimit.UnmarshalText([]byte(ctx.String(DbSizeLimitFlag.Name))); err != nil {
		return fmt.Errorf("failed to parse --%s: %w", DbSizeLimitFlag.Name, err)
	}
	cfg.MdbxWriteMap = ctx.Bool(DbWriteMapFlag.Name)
	szLimit := cfg.MdbxDBSizeLimit.Bytes()
	if szLimit%256 != 0 || szLimit < 256 {
		return fmt.Errorf("invalid --%s: %s=%d, see: %s", DbSizeLimitFlag.Name, ctx.String(DbSizeLimitFlag.Name),
			szLimit, DbSizeLimitFlag.Usage)
	}
	return nil
}

func setDataDirCobra(f *pflag.FlagSet, cfg *nodecfg.Config) {
	dirname, err := f.GetString(DataDirFlag.Name)
	if err != nil {
		panic(err)
	}
	chain, err := f.GetString(ChainFlag.Name)
	if err != nil {
		panic(err)
	}
	if dirname != "" {
		cfg.Dirs = datadir.New(dirname)
	} else {
		cfg.Dirs = datadir.New(paths.DataDirForNetwork(paths.DefaultDataDir(), chain))
	}
}

func setGPO(ctx *cli.Context, cfg *gaspricecfg.Config) {
	if ctx.IsSet(GpoBlocksFlag.Name) {
		cfg.Blocks = ctx.Int(GpoBlocksFlag.Name)
	}
	if ctx.IsSet(GpoPercentileFlag.Name) {
		cfg.Percentile = ctx.Int(GpoPercentileFlag.Name)
	}
	if ctx.IsSet(GpoMaxGasPriceFlag.Name) {
		cfg.MaxPrice = big.NewInt(ctx.Int64(GpoMaxGasPriceFlag.Name))
	}
}

// nolint
func setGPOCobra(f *pflag.FlagSet, cfg *gaspricecfg.Config) {
	if v := f.Int(GpoBlocksFlag.Name, GpoBlocksFlag.Value, GpoBlocksFlag.Usage); v != nil {
		cfg.Blocks = *v
	}
	if v := f.Int(GpoPercentileFlag.Name, GpoPercentileFlag.Value, GpoPercentileFlag.Usage); v != nil {
		cfg.Percentile = *v
	}
	if v := f.Int64(GpoMaxGasPriceFlag.Name, GpoMaxGasPriceFlag.Value, GpoMaxGasPriceFlag.Usage); v != nil {
		cfg.MaxPrice = big.NewInt(*v)
	}
}

func setTxPool(ctx *cli.Context, dbDir string, fullCfg *ethconfig.Config) {
	cfg := txpoolcfg.DefaultConfig
	if ctx.IsSet(TxPoolDisableFlag.Name) || TxPoolDisableFlag.Value {
		cfg.Disable = true
	}
	if ctx.IsSet(TxPoolPriceLimitFlag.Name) {
		cfg.MinFeeCap = ctx.Uint64(TxPoolPriceLimitFlag.Name)
	}
	if ctx.IsSet(TxPoolPriceBumpFlag.Name) {
		cfg.PriceBump = ctx.Uint64(TxPoolPriceBumpFlag.Name)
	}
	if ctx.IsSet(TxPoolBlobPriceBumpFlag.Name) {
		cfg.BlobPriceBump = ctx.Uint64(TxPoolBlobPriceBumpFlag.Name)
	}
	if ctx.IsSet(TxPoolAccountSlotsFlag.Name) {
		cfg.AccountSlots = ctx.Uint64(TxPoolAccountSlotsFlag.Name)
	}
	if ctx.IsSet(TxPoolBlobSlotsFlag.Name) {
		cfg.BlobSlots = ctx.Uint64(TxPoolBlobSlotsFlag.Name)
	}
	if ctx.IsSet(TxPoolTotalBlobPoolLimit.Name) {
		cfg.TotalBlobPoolLimit = ctx.Uint64(TxPoolTotalBlobPoolLimit.Name)
	}
	if ctx.IsSet(TxPoolGlobalSlotsFlag.Name) {
		cfg.PendingSubPoolLimit = ctx.Int(TxPoolGlobalSlotsFlag.Name)
	}
	if ctx.IsSet(TxPoolGlobalQueueFlag.Name) {
		cfg.QueuedSubPoolLimit = ctx.Int(TxPoolGlobalQueueFlag.Name)
	}
	if ctx.IsSet(TxPoolGlobalBaseFeeSlotsFlag.Name) {
		cfg.BaseFeeSubPoolLimit = ctx.Int(TxPoolGlobalBaseFeeSlotsFlag.Name)
	}
	if ctx.IsSet(TxPoolTraceSendersFlag.Name) {
		// Parse the command separated flag
		senderHexes := common.CliString2Array(ctx.String(TxPoolTraceSendersFlag.Name))
		cfg.TracedSenders = make([]string, len(senderHexes))
		for i, senderHex := range senderHexes {
			sender := common.HexToAddress(senderHex)
			cfg.TracedSenders[i] = string(sender[:])
		}
	}
	if ctx.IsSet(TxPoolBlobPriceBumpFlag.Name) {
		cfg.BlobPriceBump = ctx.Uint64(TxPoolBlobPriceBumpFlag.Name)
	}
	if ctx.IsSet(DbWriteMapFlag.Name) {
		cfg.MdbxWriteMap = ctx.Bool(DbWriteMapFlag.Name)
	}
	if ctx.IsSet(TxPoolGossipDisableFlag.Name) {
		cfg.NoGossip = ctx.Bool(TxPoolGossipDisableFlag.Name)
	}
	cfg.AllowAA = ctx.Bool(AAFlag.Name)
	cfg.LogEvery = 3 * time.Minute
	cfg.CommitEvery = common.RandomizeDuration(ctx.Duration(TxPoolCommitEveryFlag.Name))
	cfg.DBDir = dbDir
	fullCfg.TxPool = cfg
}

func setShutter(ctx *cli.Context, chainName string, nodeConfig *nodecfg.Config, ethConfig *ethconfig.Config) {
	if enabled := ctx.Bool(ShutterEnabledFlag.Name); !enabled {
		return
	}

	config := shuttercfg.ConfigByChainName(chainName)
	config.PrivateKey = nodeConfig.P2P.PrivateKey
	// check for cli overrides
	if ctx.IsSet(ShutterP2pBootstrapNodesFlag.Name) {
		config.BootstrapNodes = ctx.StringSlice(ShutterP2pBootstrapNodesFlag.Name)
	}
	if ctx.IsSet(ShutterP2pListenPortFlag.Name) {
		config.ListenPort = ctx.Uint64(ShutterP2pListenPortFlag.Name)
	}

	ethConfig.Shutter = config
}

func setEthash(ctx *cli.Context, datadir string, cfg *ethconfig.Config) {
	if ctx.IsSet(EthashDatasetDirFlag.Name) {
		cfg.Ethash.DatasetDir = ctx.String(EthashDatasetDirFlag.Name)
	} else {
		cfg.Ethash.DatasetDir = filepath.Join(datadir, "ethash-dags")
	}
	if ctx.IsSet(EthashCachesInMemoryFlag.Name) {
		cfg.Ethash.CachesInMem = ctx.Int(EthashCachesInMemoryFlag.Name)
	}
	if ctx.IsSet(EthashCachesLockMmapFlag.Name) {
		cfg.Ethash.CachesLockMmap = ctx.Bool(EthashCachesLockMmapFlag.Name)
	}
	if ctx.IsSet(FakePoWFlag.Name) {
		cfg.Ethash.PowMode = ethashcfg.ModeFake
	}
	if ctx.IsSet(EthashDatasetsLockMmapFlag.Name) {
		cfg.Ethash.DatasetsLockMmap = ctx.Bool(EthashDatasetsLockMmapFlag.Name)
	}
}

func SetupMinerCobra(cmd *cobra.Command, cfg *params2.MiningConfig) {
	flags := cmd.Flags()
	var err error
	cfg.Enabled, err = flags.GetBool(MiningEnabledFlag.Name)
	if err != nil {
		panic(err)
	}
	if cfg.Enabled && len(cfg.Etherbase.Bytes()) == 0 {
		panic(fmt.Sprintf("Erigon supports only remote miners. Flag --%s or --%s is required", MinerNotifyFlag.Name, MinerSigningKeyFileFlag.Name))
	}
	cfg.Notify, err = flags.GetStringArray(MinerNotifyFlag.Name)
	if err != nil {
		panic(err)
	}
	extraDataStr, err := flags.GetString(MinerExtraDataFlag.Name)
	if err != nil {
		panic(err)
	}
	cfg.ExtraData = []byte(extraDataStr)
	if flags.Changed(MinerGasLimitFlag.Name) {
		gasLimit, err := flags.GetUint64(MinerGasLimitFlag.Name)
		if err != nil {
			panic(err)
		}
		cfg.GasLimit = &gasLimit
	}
	price, err := flags.GetInt64(MinerGasPriceFlag.Name)
	if err != nil {
		panic(err)
	}
	cfg.GasPrice = big.NewInt(price)
	cfg.Recommit, err = flags.GetDuration(MinerRecommitIntervalFlag.Name)
	if err != nil {
		panic(err)
	}
	cfg.Noverify, err = flags.GetBool(MinerNoVerfiyFlag.Name)
	if err != nil {
		panic(err)
	}

	// Extract the current etherbase, new flag overriding legacy one
	var etherbase string
	etherbase, err = flags.GetString(MinerEtherbaseFlag.Name)
	if err != nil {
		panic(err)
	}

	// Convert the etherbase into an address and configure it
	if etherbase == "" {
		Fatalf("No etherbase configured")
	}
	cfg.Etherbase = common.HexToAddress(etherbase)
}

func setClique(ctx *cli.Context, cfg *params2.ConsensusSnapshotConfig, datadir string) {
	cfg.CheckpointInterval = ctx.Uint64(CliqueSnapshotCheckpointIntervalFlag.Name)
	cfg.InmemorySnapshots = ctx.Int(CliqueSnapshotInmemorySnapshotsFlag.Name)
	cfg.InmemorySignatures = ctx.Int(CliqueSnapshotInmemorySignaturesFlag.Name)
	if ctx.IsSet(CliqueDataDirFlag.Name) {
		cfg.DBPath = filepath.Join(ctx.String(CliqueDataDirFlag.Name), "clique", "db")
	} else {
		cfg.DBPath = filepath.Join(datadir, "clique", "db")
	}
}

func setBorConfig(ctx *cli.Context, cfg *ethconfig.Config, nodeConfig *nodecfg.Config, logger log.Logger) {
	cfg.HeimdallURL = ctx.String(HeimdallURLFlag.Name)
	cfg.WithoutHeimdall = ctx.Bool(WithoutHeimdallFlag.Name)
	cfg.WithHeimdallMilestones = ctx.Bool(WithHeimdallMilestones.Name)
	cfg.WithHeimdallWaypointRecording = ctx.Bool(WithHeimdallWaypoints.Name)
	cfg.PolygonSync = ctx.Bool(PolygonSyncFlag.Name)

	if cfg.PolygonSync {
		cfg.WithHeimdallMilestones = false
		cfg.WithHeimdallWaypointRecording = true
	}

	heimdall.RecordWayPoints(cfg.WithHeimdallWaypointRecording || cfg.PolygonSync)

	chainConfig := params2.ChainConfigByChainName(ctx.String(ChainFlag.Name))
	if chainConfig != nil && chainConfig.Bor != nil && !ctx.IsSet(MaxPeersFlag.Name) {
		// override default max devp2p peers for polygon as per
		// https://forum.polygon.technology/t/introducing-our-new-dns-discovery-for-polygon-pos-faster-smarter-more-connected/19871
		// which encourages high peer count
		nodeConfig.P2P.MaxPeers = 100
		logger.Info("Maximum peer count default sanitizing for bor", "total", nodeConfig.P2P.MaxPeers)
	}

	cfg.PolygonPosSingleSlotFinality = ctx.Bool(PolygonPosSingleSlotFinalityFlag.Name)
	cfg.PolygonPosSingleSlotFinalityBlockAt = ctx.Uint64(PolygonPosSingleSlotFinalityBlockAtFlag.Name)
}

func setMiner(ctx *cli.Context, cfg *params2.MiningConfig) {
	cfg.Enabled = ctx.Bool(MiningEnabledFlag.Name)
	cfg.EnabledPOS = !ctx.IsSet(ProposingDisableFlag.Name)

	if cfg.Enabled && len(cfg.Etherbase.Bytes()) == 0 {
		panic(fmt.Sprintf("Erigon supports only remote miners. Flag --%s or --%s is required", MinerNotifyFlag.Name, MinerSigningKeyFileFlag.Name))
	}
	if ctx.IsSet(MinerNotifyFlag.Name) {
		cfg.Notify = common.CliString2Array(ctx.String(MinerNotifyFlag.Name))
	}
	if ctx.IsSet(MinerExtraDataFlag.Name) {
		cfg.ExtraData = []byte(ctx.String(MinerExtraDataFlag.Name))
	} else if len(params2.GitCommit) > 0 {
		cfg.ExtraData = []byte(ctx.App.Name + "-" + params2.VersionWithCommit(params2.GitCommit))
	} else {
		cfg.ExtraData = []byte(ctx.App.Name + "-" + ctx.App.Version)
<<<<<<< HEAD
	}
	maxExtra := min(int(params.MaximumExtraDataSize), types.ExtraVanityLength)
	if len(cfg.ExtraData) > maxExtra {
		cfg.ExtraData = cfg.ExtraData[:maxExtra]
	}
=======
	}
	maxExtra := min(int(params.MaximumExtraDataSize), types.ExtraVanityLength)
	if len(cfg.ExtraData) > maxExtra {
		cfg.ExtraData = cfg.ExtraData[:maxExtra]
	}
>>>>>>> cf916078

	if ctx.IsSet(MinerGasLimitFlag.Name) {
		if gasLimit := ctx.Uint64(MinerGasLimitFlag.Name); gasLimit != 0 {
			cfg.GasLimit = &gasLimit
		}
	}
	if ctx.IsSet(MinerGasPriceFlag.Name) {
		cfg.GasPrice = flags.GlobalBig(ctx, MinerGasPriceFlag.Name)
	}
	if ctx.IsSet(MinerRecommitIntervalFlag.Name) {
		cfg.Recommit = ctx.Duration(MinerRecommitIntervalFlag.Name)
	}
	if ctx.IsSet(MinerNoVerfiyFlag.Name) {
		cfg.Noverify = ctx.Bool(MinerNoVerfiyFlag.Name)
	}
}

func setWhitelist(ctx *cli.Context, cfg *ethconfig.Config) {
	whitelist := ctx.String(WhitelistFlag.Name)
	if whitelist == "" {
		return
	}
	cfg.Whitelist = make(map[uint64]common.Hash)
	for _, entry := range common.CliString2Array(whitelist) {
		parts := strings.Split(entry, "=")
		if len(parts) != 2 {
			Fatalf("Invalid whitelist entry: %s", entry)
		}
		number, err := strconv.ParseUint(parts[0], 0, 64)
		if err != nil {
			Fatalf("Invalid whitelist block number %s: %v", parts[0], err)
		}
		var hash common.Hash
		if err = hash.UnmarshalText([]byte(parts[1])); err != nil {
			Fatalf("Invalid whitelist hash %s: %v", parts[1], err)
		}
		cfg.Whitelist[number] = hash
	}
}

func setBeaconAPI(ctx *cli.Context, cfg *ethconfig.Config) error {
	cfg.CaplinConfig.EnableEngineAPI = ctx.Bool(CaplinUseEngineApiFlag.Name)

	if cfg.CaplinConfig.EnableEngineAPI && ctx.IsSet(BeaconAPIFlag.Name) {
		log.Warn("Beacon API flag is set, but engine API is enabled. Beacon API is automatically disabled.")
		return nil
	}

	allowed := ctx.StringSlice(BeaconAPIFlag.Name)
	if err := cfg.CaplinConfig.BeaconAPIRouter.UnwrapEndpointsList(allowed); err != nil {
		return err
	}

	cfg.CaplinConfig.BeaconAPIRouter.Protocol = ctx.String(BeaconApiProtocolFlag.Name)
	cfg.CaplinConfig.BeaconAPIRouter.Address = fmt.Sprintf("%s:%d", ctx.String(BeaconApiAddrFlag.Name), ctx.Int(BeaconApiPortFlag.Name))
	cfg.CaplinConfig.BeaconAPIRouter.ReadTimeTimeout = time.Duration(ctx.Uint64(BeaconApiReadTimeoutFlag.Name)) * time.Second
	cfg.CaplinConfig.BeaconAPIRouter.WriteTimeout = time.Duration(ctx.Uint64(BeaconApiWriteTimeoutFlag.Name)) * time.Second
	cfg.CaplinConfig.BeaconAPIRouter.IdleTimeout = time.Duration(ctx.Uint64(BeaconApiIdleTimeoutFlag.Name)) * time.Second
	cfg.CaplinConfig.BeaconAPIRouter.AllowedMethods = ctx.StringSlice(BeaconApiAllowMethodsFlag.Name)
	cfg.CaplinConfig.BeaconAPIRouter.AllowedOrigins = ctx.StringSlice(BeaconApiAllowOriginsFlag.Name)
	cfg.CaplinConfig.BeaconAPIRouter.AllowCredentials = ctx.Bool(BeaconApiAllowCredentialsFlag.Name)
	return nil
}

func setCaplin(ctx *cli.Context, cfg *ethconfig.Config) {
	cfg.CaplinConfig.EnableEngineAPI = ctx.Bool(CaplinUseEngineApiFlag.Name)

	// Caplin's block's backfilling is enabled if any of the following flags are set
	if !cfg.CaplinConfig.EnableEngineAPI {
		cfg.CaplinConfig.ArchiveBlocks = ctx.Bool(CaplinArchiveBlocksFlag.Name) || ctx.Bool(CaplinArchiveStatesFlag.Name) || ctx.Bool(CaplinArchiveBlobsFlag.Name)
		cfg.CaplinConfig.ArchiveBlobs = ctx.Bool(CaplinArchiveBlobsFlag.Name)
		cfg.CaplinConfig.BlobPruningDisabled = ctx.Bool(CaplinDisableBlobPruningFlag.Name)
		cfg.CaplinConfig.ArchiveStates = ctx.Bool(CaplinArchiveStatesFlag.Name)
	} else {
		if ctx.IsSet(CaplinArchiveBlocksFlag.Name) {
			log.Warn("Caplin's block backfilling is disabled when engine API is enabled")
		}
		if ctx.IsSet(CaplinArchiveStatesFlag.Name) {
			log.Warn("Caplin's state backfilling is disabled when engine API is enabled")
		}
		if ctx.IsSet(CaplinArchiveBlobsFlag.Name) {
			log.Warn("Caplin's blob backfilling is disabled when engine API is enabled")
		}
		if ctx.IsSet(CaplinImmediateBlobBackfillFlag.Name) {
			log.Warn("Caplin's immediate blob backfilling is disabled when engine API is enabled")
		}
	}

	cfg.CaplinConfig.ImmediateBlobsBackfilling = ctx.Bool(CaplinImmediateBlobBackfillFlag.Name)
	cfg.CaplinConfig.SnapshotGenerationEnabled = ctx.Bool(CaplinEnableSnapshotGeneration.Name)
	cfg.CaplinConfig.DisabledCheckpointSync = ctx.Bool(CaplinDisableCheckpointSyncFlag.Name)
	// bunch of extra stuff
	cfg.CaplinConfig.MevRelayUrl = ctx.String(CaplinMevRelayUrl.Name)
	cfg.CaplinConfig.EnableValidatorMonitor = ctx.Bool(CaplinValidatorMonitorFlag.Name)
	if checkpointUrls := ctx.StringSlice(CaplinCheckpointSyncUrlFlag.Name); len(checkpointUrls) > 0 {
		clparams.ConfigurableCheckpointsURLs = checkpointUrls
	}
	cfg.CaplinConfig.CustomConfigPath = ctx.String(CaplinCustomConfigFlag.Name)
	cfg.CaplinConfig.CustomGenesisStatePath = ctx.String(CaplinCustomGenesisFlag.Name)
}

func setSilkworm(ctx *cli.Context, cfg *ethconfig.Config) {
	cfg.SilkwormExecution = ctx.Bool(SilkwormExecutionFlag.Name)
	cfg.SilkwormRpcDaemon = ctx.Bool(SilkwormRpcDaemonFlag.Name)
	cfg.SilkwormSentry = ctx.Bool(SilkwormSentryFlag.Name)
	cfg.SilkwormVerbosity = ctx.String(SilkwormVerbosityFlag.Name)
	cfg.SilkwormNumContexts = uint32(ctx.Uint64(SilkwormNumContextsFlag.Name))
	cfg.SilkwormRpcLogEnabled = ctx.Bool(SilkwormRpcLogEnabledFlag.Name)
	cfg.SilkwormRpcLogDirPath = logging.LogDirPath(ctx)
	cfg.SilkwormRpcLogMaxFileSize = uint16(ctx.Uint64(SilkwormRpcLogMaxFileSizeFlag.Name))
	cfg.SilkwormRpcLogMaxFiles = uint16(ctx.Uint(SilkwormRpcLogMaxFilesFlag.Name))
	cfg.SilkwormRpcLogDumpResponse = ctx.Bool(SilkwormRpcLogDumpResponseFlag.Name)
	cfg.SilkwormRpcNumWorkers = uint32(ctx.Uint64(SilkwormRpcNumWorkersFlag.Name))
	cfg.SilkwormRpcJsonCompatibility = ctx.Bool(SilkwormRpcJsonCompatibilityFlag.Name)
}

// CheckExclusive verifies that only a single instance of the provided flags was
// set by the user. Each flag might optionally be followed by a string type to
// specialize it further.
func CheckExclusive(ctx *cli.Context, args ...interface{}) {
	set := make([]string, 0, 1)
	for i := 0; i < len(args); i++ {
		// Make sure the next argument is a flag and skip if not set
		flag, ok := args[i].(cli.Flag)
		if !ok {
			panic(fmt.Sprintf("invalid argument, not cli.Flag type: %T", args[i]))
		}
		// Check if next arg extends current and expand its name if so
		name := flag.Names()[0]

		if i+1 < len(args) {
			switch option := args[i+1].(type) {
			case string:
				// Extended flag check, make sure value set doesn't conflict with passed in option
				if ctx.String(flag.Names()[0]) == option {
					name += "=" + option
					set = append(set, "--"+name)
				}
				// shift arguments and continue
				i++
				continue

			case cli.Flag:
			default:
				panic(fmt.Sprintf("invalid argument, not cli.Flag or string extension: %T", args[i+1]))
			}
		}
		// Mark the flag if it's set
		if ctx.IsSet(flag.Names()[0]) {
			set = append(set, "--"+name)
		}
	}
	if len(set) > 1 {
		Fatalf("Flags %v can't be used at the same time", strings.Join(set, ", "))
	}
}

// SetEthConfig applies eth-related command line flags to the config.
func SetEthConfig(ctx *cli.Context, nodeConfig *nodecfg.Config, cfg *ethconfig.Config, logger log.Logger) {
	cfg.CaplinConfig.CaplinDiscoveryAddr = ctx.String(CaplinDiscoveryAddrFlag.Name)
	cfg.CaplinConfig.CaplinDiscoveryPort = ctx.Uint64(CaplinDiscoveryPortFlag.Name)
	cfg.CaplinConfig.CaplinDiscoveryTCPPort = ctx.Uint64(CaplinDiscoveryTCPPortFlag.Name)
	if ctx.Bool(KeepExecutionProofsFlag.Name) {
		cfg.KeepExecutionProofs = true
		state.EnableHistoricalCommitment()
	}
	if ctx.Bool(PersistReceiptsV2Flag.Name) {
		cfg.PersistReceiptsCacheV2 = true
		state.EnableHistoricalRCache()
	}
	cfg.CaplinConfig.EnableUPnP = ctx.Bool(CaplinEnableUPNPlag.Name)
	var err error
	cfg.CaplinConfig.MaxInboundTrafficPerPeer, err = datasize.ParseString(ctx.String(CaplinMaxInboundTrafficPerPeerFlag.Name))
	if err != nil {
		Fatalf("Option %s: %v", CaplinMaxInboundTrafficPerPeerFlag.Name, err)
	}
	cfg.CaplinConfig.MaxOutboundTrafficPerPeer, err = datasize.ParseString(ctx.String(CaplinMaxOutboundTrafficPerPeerFlag.Name))
	if err != nil {
		Fatalf("Option %s: %v", CaplinMaxOutboundTrafficPerPeerFlag.Name, err)
	}
	cfg.CaplinConfig.AdptableTrafficRequirements = ctx.Bool(CaplinAdaptableTrafficRequirementsFlag.Name)

	cfg.CaplinConfig.SubscribeAllTopics = ctx.Bool(CaplinSubscribeAllTopicsFlag.Name)
	cfg.CaplinConfig.MaxPeerCount = ctx.Uint64(CaplinMaxPeerCount.Name)

	cfg.CaplinConfig.SentinelAddr = ctx.String(SentinelAddrFlag.Name)
	cfg.CaplinConfig.SentinelPort = ctx.Uint64(SentinelPortFlag.Name)
	cfg.CaplinConfig.BootstrapNodes = ctx.StringSlice(SentinelBootnodes.Name)
	cfg.CaplinConfig.StaticPeers = ctx.StringSlice(SentinelStaticPeers.Name)

	chain := ctx.String(ChainFlag.Name) // mainnet by default
	if ctx.IsSet(NetworkIdFlag.Name) {
		cfg.NetworkID = ctx.Uint64(NetworkIdFlag.Name)
		if cfg.NetworkID != 1 && !ctx.IsSet(ChainFlag.Name) {
			chainName, ok := networkid.NetworkNameByID[cfg.NetworkID]
			if !ok {
				chain = "" // don't default to mainnet if NetworkID != 1 and it's devchain or smth
			} else {
				chain = chainName // fetch network name from id if name wasn't provided
			}

		}
	} else {
		cfg.NetworkID = params2.NetworkIDByChainName(chain)
	}

	cfg.Dirs = nodeConfig.Dirs
	cfg.Snapshot.KeepBlocks = ctx.Bool(SnapKeepBlocksFlag.Name)
	cfg.Snapshot.ProduceE2 = !ctx.Bool(SnapStopFlag.Name)
	cfg.Snapshot.ProduceE3 = !ctx.Bool(SnapStateStopFlag.Name)
	cfg.Snapshot.DisableDownloadE3 = ctx.Bool(SnapSkipStateSnapshotDownloadFlag.Name)
	cfg.Snapshot.NoDownloader = ctx.Bool(NoDownloaderFlag.Name)
	cfg.Snapshot.DownloaderAddr = strings.TrimSpace(ctx.String(DownloaderAddrFlag.Name))
	cfg.Snapshot.ChainName = chain
	nodeConfig.Http.Snap = cfg.Snapshot

	if ctx.Command.Name == "import" {
		cfg.ImportMode = true
	}

	setEtherbase(ctx, cfg)
	setGPO(ctx, &cfg.GPO)

	setTxPool(ctx, nodeConfig.Dirs.TxPool, cfg)
	setShutter(ctx, chain, nodeConfig, cfg)

	setEthash(ctx, nodeConfig.Dirs.DataDir, cfg)
	setClique(ctx, &cfg.Clique, nodeConfig.Dirs.DataDir)
	setMiner(ctx, &cfg.Miner)
	setWhitelist(ctx, cfg)
	setBorConfig(ctx, cfg, nodeConfig, logger)
	setSilkworm(ctx, cfg)
	if err := setBeaconAPI(ctx, cfg); err != nil {
		log.Error("Failed to set beacon API", "err", err)
	}
	setCaplin(ctx, cfg)

	cfg.AllowAA = ctx.Bool(AAFlag.Name)
	cfg.Ethstats = ctx.String(EthStatsURLFlag.Name)

	if ctx.Bool(ExperimentalConcurrentCommitmentFlag.Name) {
		// cfg.ExperimentalConcurrentCommitment = true
		state.ExperimentalConcurrentCommitment = true
	}

	if ctx.IsSet(RPCGlobalGasCapFlag.Name) {
		cfg.RPCGasCap = ctx.Uint64(RPCGlobalGasCapFlag.Name)
	}
	if cfg.RPCGasCap != 0 {
		logger.Info("Set global gas cap", "cap", cfg.RPCGasCap)
	} else {
		logger.Info("Global gas cap disabled")
	}
	if ctx.IsSet(RPCGlobalTxFeeCapFlag.Name) {
		cfg.RPCTxFeeCap = ctx.Float64(RPCGlobalTxFeeCapFlag.Name)
	}
	if ctx.IsSet(NoDiscoverFlag.Name) {
		cfg.EthDiscoveryURLs = []string{}
	} else if ctx.IsSet(DNSDiscoveryFlag.Name) {
		urls := ctx.String(DNSDiscoveryFlag.Name)
		if urls == "" {
			cfg.EthDiscoveryURLs = []string{}
		} else {
			cfg.EthDiscoveryURLs = common.CliString2Array(urls)
		}
	}

	// Override any default configs for hard coded networks.
	switch chain {
	default:
		genesis := core.GenesisBlockByChainName(chain)
		genesisHash := params2.GenesisHashByChainName(chain)
		if (genesis == nil) || (genesisHash == nil) {
			Fatalf("ChainDB name is not recognized: %s", chain)
			return
		}
		cfg.Genesis = genesis
		SetDNSDiscoveryDefaults(cfg, *genesisHash)
	case "":
		if cfg.NetworkID == 1 {
			SetDNSDiscoveryDefaults(cfg, params2.MainnetGenesisHash)
		}
	case networkname.Dev:
		// Create new developer account or reuse existing one
		developer := cfg.Miner.Etherbase
		if developer == (common.Address{}) {
			Fatalf("Please specify developer account address using --miner.etherbase")
		}
		logger.Info("Using developer account", "address", developer)

		// Create a new developer genesis block or reuse existing one
		cfg.Genesis = core.DeveloperGenesisBlock(uint64(ctx.Int(DeveloperPeriodFlag.Name)), developer)
		logger.Info("Using custom developer period", "seconds", cfg.Genesis.Config.Clique.Period)
		if !ctx.IsSet(MinerGasPriceFlag.Name) {
			cfg.Miner.GasPrice = big.NewInt(1)
		}
	}

	if ctx.IsSet(OverrideOsakaFlag.Name) {
		cfg.OverrideOsakaTime = flags.GlobalBig(ctx, OverrideOsakaFlag.Name)
	}

	if clparams.EmbeddedSupported(cfg.NetworkID) || cfg.CaplinConfig.IsDevnet() {
		cfg.InternalCL = !ctx.Bool(ExternalConsensusFlag.Name)
	}

	if ctx.IsSet(TrustedSetupFile.Name) {
		libkzg.SetTrustedSetupFilePath(ctx.String(TrustedSetupFile.Name))
	}

	// Do this after chain config as there are chain type registration
	// dependencies for know config which need to be set-up
	if cfg.Snapshot.DownloaderAddr == "" {
		downloadRateStr := ctx.String(TorrentDownloadRateFlag.Name)
		uploadRateStr := ctx.String(TorrentUploadRateFlag.Name)
		var downloadRate, uploadRate datasize.ByteSize
		if err := downloadRate.UnmarshalText([]byte(downloadRateStr)); err != nil {
			panic(err)
		}
		if err := uploadRate.UnmarshalText([]byte(uploadRateStr)); err != nil {
			panic(err)
		}
		lvl, err := downloadercfg.Int2LogLevel(ctx.Int(TorrentVerbosityFlag.Name))
		if err != nil {
			panic(err)
		}
<<<<<<< HEAD
		logger.Info("torrent verbosity", "level", lvl.LogString())
=======
>>>>>>> cf916078
		version := "erigon: " + params2.VersionWithCommit(params2.GitCommit)
		webseedsList := common.CliString2Array(ctx.String(WebSeedsFlag.Name))
		if known, ok := snapcfg.KnownWebseeds[chain]; ok {
			webseedsList = append(webseedsList, known...)
		}
<<<<<<< HEAD
		cfg.Downloader, err = downloadercfg2.New(ctx.Context, cfg.Dirs, version, lvl, downloadRate, uploadRate,
			ctx.Int(TorrentPortFlag.Name), ctx.Int(TorrentConnsPerFileFlag.Name), ctx.Int(TorrentDownloadSlotsFlag.Name),
			common.CliString2Array(ctx.String(TorrentStaticPeersFlag.Name)),
			webseedsList, chain, true, ctx.Bool(DbWriteMapFlag.Name),
=======
		cfg.Downloader, err = downloadercfg.New(
			ctx.Context,
			cfg.Dirs,
			version,
			lvl,
			downloadRate,
			uploadRate,
			ctx.Int(TorrentPortFlag.Name),
			ctx.Int(TorrentConnsPerFileFlag.Name),
			common.CliString2Array(ctx.String(TorrentStaticPeersFlag.Name)),
			webseedsList,
			chain,
			ctx.Bool(DbWriteMapFlag.Name),
			downloadercfg.NewCfgOpts{
				DisableTrackers: boolFlagOpt(ctx, &TorrentDisableTrackers),
				Verify:          DownloaderVerifyFlag.Get(ctx),
			},
>>>>>>> cf916078
		)
		if err != nil {
			panic(err)
		}
		downloadernat.DoNat(nodeConfig.P2P.NAT, cfg.Downloader.ClientConfig, logger)
	}
}

// Converts flag value to an Option for packages that abstract over flag handling.
func boolFlagOpt(ctx *cli.Context, flag *cli.BoolFlag) g.Option[bool] {
	if ctx.IsSet(flag.Name) {
		return g.Some(ctx.Bool(flag.Name))
	}
	return g.None[bool]()
}

// SetDNSDiscoveryDefaults configures DNS discovery with the given URL if
// no URLs are set.
func SetDNSDiscoveryDefaults(cfg *ethconfig.Config, genesis common.Hash) {
	if cfg.EthDiscoveryURLs != nil {
		return // already set through flags/config
	}
	protocol := "all"
	if url := params2.KnownDNSNetwork(genesis, protocol); url != "" {
		cfg.EthDiscoveryURLs = []string{url}
	}
}

func SplitTagsFlag(tagsFlag string) map[string]string {
	tags := common.CliString2Array(tagsFlag)
	tagsMap := map[string]string{}

	for _, t := range tags {
		if t != "" {
			kv := strings.Split(t, "=")

			if len(kv) == 2 {
				tagsMap[kv[0]] = kv[1]
			}
		}
	}

	return tagsMap
}

func CobraFlags(cmd *cobra.Command, urfaveCliFlagsLists ...[]cli.Flag) {
	flags := cmd.PersistentFlags()
	for _, urfaveCliFlags := range urfaveCliFlagsLists {
		for _, flag := range urfaveCliFlags {
			switch f := flag.(type) {
			case *cli.IntFlag:
				flags.Int(f.Name, f.Value, f.Usage)
			case *cli.UintFlag:
				flags.Uint(f.Name, f.Value, f.Usage)
			case *cli.StringFlag:
				flags.String(f.Name, f.Value, f.Usage)
			case *cli.BoolFlag:
				flags.Bool(f.Name, false, f.Usage)
			default:
				panic(fmt.Errorf("unexpected type: %T", flag))
			}
		}
	}
}<|MERGE_RESOLUTION|>--- conflicted
+++ resolved
@@ -51,13 +51,6 @@
 	"github.com/erigontech/erigon-lib/log/v3"
 	"github.com/erigontech/erigon-lib/state"
 	"github.com/erigontech/erigon-lib/types"
-<<<<<<< HEAD
-	p2p "github.com/erigontech/erigon-p2p"
-	"github.com/erigontech/erigon-p2p/enode"
-	"github.com/erigontech/erigon-p2p/nat"
-	"github.com/erigontech/erigon-p2p/netutil"
-=======
->>>>>>> cf916078
 	"github.com/erigontech/erigon/cl/clparams"
 	"github.com/erigontech/erigon/cmd/downloader/downloadernat"
 	"github.com/erigontech/erigon/cmd/utils/flags"
@@ -66,13 +59,10 @@
 	"github.com/erigontech/erigon/eth/gasprice/gaspricecfg"
 	"github.com/erigontech/erigon/execution/consensus/ethash/ethashcfg"
 	"github.com/erigontech/erigon/node/nodecfg"
-<<<<<<< HEAD
-=======
 	"github.com/erigontech/erigon/p2p"
 	"github.com/erigontech/erigon/p2p/enode"
 	"github.com/erigontech/erigon/p2p/nat"
 	"github.com/erigontech/erigon/p2p/netutil"
->>>>>>> cf916078
 	params2 "github.com/erigontech/erigon/params"
 	"github.com/erigontech/erigon/polygon/heimdall"
 	"github.com/erigontech/erigon/rpc/rpccfg"
@@ -704,16 +694,10 @@
 	}
 	// Deprecated. Shouldn't do anything. TODO: Remove.
 	TorrentDownloadSlotsFlag = cli.IntFlag{
-<<<<<<< HEAD
-		Name:  "torrent.download.slots",
-		Value: 32,
-		Usage: "Amount of files to download in parallel.",
-=======
 		Name:   "torrent.download.slots",
 		Value:  32,
 		Usage:  "Amount of files to download in parallel.",
 		Hidden: true,
->>>>>>> cf916078
 	}
 	// TODO: Currently unused.
 	TorrentStaticPeersFlag = cli.StringFlag{
@@ -1157,11 +1141,7 @@
 		Value: false,
 	}
 	KeepExecutionProofsFlag = cli.BoolFlag{
-<<<<<<< HEAD
-		Name:  "experimental.commitment-history",
-=======
 		Name:  "prune.experimental.include-commitment-history",
->>>>>>> cf916078
 		Usage: "Enables blazing fast eth_getProof for executed block",
 	}
 )
@@ -1776,19 +1756,11 @@
 		cfg.ExtraData = []byte(ctx.App.Name + "-" + params2.VersionWithCommit(params2.GitCommit))
 	} else {
 		cfg.ExtraData = []byte(ctx.App.Name + "-" + ctx.App.Version)
-<<<<<<< HEAD
 	}
 	maxExtra := min(int(params.MaximumExtraDataSize), types.ExtraVanityLength)
 	if len(cfg.ExtraData) > maxExtra {
 		cfg.ExtraData = cfg.ExtraData[:maxExtra]
 	}
-=======
-	}
-	maxExtra := min(int(params.MaximumExtraDataSize), types.ExtraVanityLength)
-	if len(cfg.ExtraData) > maxExtra {
-		cfg.ExtraData = cfg.ExtraData[:maxExtra]
-	}
->>>>>>> cf916078
 
 	if ctx.IsSet(MinerGasLimitFlag.Name) {
 		if gasLimit := ctx.Uint64(MinerGasLimitFlag.Name); gasLimit != 0 {
@@ -2115,21 +2087,11 @@
 		if err != nil {
 			panic(err)
 		}
-<<<<<<< HEAD
-		logger.Info("torrent verbosity", "level", lvl.LogString())
-=======
->>>>>>> cf916078
 		version := "erigon: " + params2.VersionWithCommit(params2.GitCommit)
 		webseedsList := common.CliString2Array(ctx.String(WebSeedsFlag.Name))
 		if known, ok := snapcfg.KnownWebseeds[chain]; ok {
 			webseedsList = append(webseedsList, known...)
 		}
-<<<<<<< HEAD
-		cfg.Downloader, err = downloadercfg2.New(ctx.Context, cfg.Dirs, version, lvl, downloadRate, uploadRate,
-			ctx.Int(TorrentPortFlag.Name), ctx.Int(TorrentConnsPerFileFlag.Name), ctx.Int(TorrentDownloadSlotsFlag.Name),
-			common.CliString2Array(ctx.String(TorrentStaticPeersFlag.Name)),
-			webseedsList, chain, true, ctx.Bool(DbWriteMapFlag.Name),
-=======
 		cfg.Downloader, err = downloadercfg.New(
 			ctx.Context,
 			cfg.Dirs,
@@ -2147,7 +2109,6 @@
 				DisableTrackers: boolFlagOpt(ctx, &TorrentDisableTrackers),
 				Verify:          DownloaderVerifyFlag.Get(ctx),
 			},
->>>>>>> cf916078
 		)
 		if err != nil {
 			panic(err)
