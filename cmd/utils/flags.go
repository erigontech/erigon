--- conflicted
+++ resolved
@@ -2075,19 +2075,22 @@
 		}
 		version := "erigon: " + params2.VersionWithCommit(params2.GitCommit)
 		webseedsList := common.CliString2Array(ctx.String(WebSeedsFlag.Name))
-<<<<<<< HEAD
-		if known, ok := snapcfg.KnownWebseeds[chain]; ok {
-			webseedsList = append(webseedsList, known...)
-		}
-		cfg.Downloader, err = downloadercfg2.New(ctx.Context, cfg.Dirs, version, lvl, downloadRate, uploadRate, ctx.Int(TorrentPortFlag.Name), ctx.Int(TorrentConnsPerFileFlag.Name), ctx.Int(TorrentDownloadSlotsFlag.Name), common.CliString2Array(ctx.String(TorrentStaticPeersFlag.Name)), webseedsList, chain, ctx.Bool(DbWriteMapFlag.Name))
-=======
 		webseedsList = append(webseedsList, snapcfg.GetWebseeds(chain)...)
-		cfg.Downloader, err = downloadercfg2.New(ctx.Context, cfg.Dirs, version, lvl, downloadRate, uploadRate,
-			ctx.Int(TorrentPortFlag.Name), ctx.Int(TorrentConnsPerFileFlag.Name), ctx.Int(TorrentDownloadSlotsFlag.Name),
+		cfg.Downloader, err = downloadercfg2.New(
+			ctx.Context,
+			cfg.Dirs,
+			version,
+			lvl,
+			downloadRate,
+			uploadRate,
+			ctx.Int(TorrentPortFlag.Name),
+			ctx.Int(TorrentConnsPerFileFlag.Name),
+			ctx.Int(TorrentDownloadSlotsFlag.Name),
 			common.CliString2Array(ctx.String(TorrentStaticPeersFlag.Name)),
-			webseedsList, chain, true, ctx.Bool(DbWriteMapFlag.Name),
+			webseedsList,
+			chain,
+			ctx.Bool(DbWriteMapFlag.Name),
 		)
->>>>>>> 63c3d60f
 		if err != nil {
 			panic(err)
 		}
