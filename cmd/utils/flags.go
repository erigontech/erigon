--- conflicted
+++ resolved
@@ -1151,22 +1151,12 @@
 		Usage:   "Enables blazing fast eth_getProof for executed block",
 		Aliases: []string{"experimental.commitment-history"},
 	}
-<<<<<<< HEAD
-	AlwaysGenerateChangesetsFlag = cli.BoolFlag{
-		Name:  "experimental.always-generate-changesets",
-		Usage: "Enables blazing fast eth_getProof for executed block",
-	}
-	ShadowForkFlag = cli.BoolFlag{
-		Name:  "shadowfork",
-		Usage: "Enables shadowfork mode",
-=======
 
 	// ErigonDB geometry settings
 	ErigonDBStepsInFrozenFileFlag = cli.Uint64Flag{
 		Name:  "erigondb.override.stepsinfrozenfile",
 		Usage: "Override the number of steps in frozen snapshot files; may lead to a corrupted database if used incorrectly",
 		Value: config3.DefaultStepsInFrozenFile,
->>>>>>> f456fdc6
 	}
 )
 
