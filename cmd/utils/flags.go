// Copyright 2015 The go-ethereum Authors
// This file is part of go-ethereum.
//
// go-ethereum is free software: you can redistribute it and/or modify
// it under the terms of the GNU General Public License as published by
// the Free Software Foundation, either version 3 of the License, or
// (at your option) any later version.
//
// go-ethereum is distributed in the hope that it will be useful,
// but WITHOUT ANY WARRANTY; without even the implied warranty of
// MERCHANTABILITY or FITNESS FOR A PARTICULAR PURPOSE. See the
// GNU General Public License for more details.
//
// You should have received a copy of the GNU General Public License
// along with go-ethereum. If not, see <http://www.gnu.org/licenses/>.

// Package utils contains internal helper functions for go-ethereum commands.
package utils

import (
	"crypto/ecdsa"
	"fmt"
	"io"
	"math/big"
	"path/filepath"
	"runtime"
	"strconv"
	"strings"
	"text/tabwriter"
	"text/template"
	"time"

	lg "github.com/anacrolix/log"
	"github.com/c2h5oh/datasize"
	"github.com/ledgerwatch/erigon-lib/common/dir"
	"github.com/ledgerwatch/erigon-lib/kv"
	"github.com/ledgerwatch/erigon-lib/kv/kvcache"
	"github.com/ledgerwatch/erigon-lib/kv/mdbx"
	"github.com/ledgerwatch/erigon-lib/txpool"
	"github.com/ledgerwatch/erigon/cmd/downloader/downloader/torrentcfg"
	"github.com/ledgerwatch/log/v3"
	"github.com/spf13/cobra"
	"github.com/spf13/pflag"
	"github.com/urfave/cli"

	"github.com/ledgerwatch/erigon/eth/protocols/eth"
	"github.com/ledgerwatch/erigon/params/networkname"

	"github.com/ledgerwatch/erigon/common"
	"github.com/ledgerwatch/erigon/common/paths"
	"github.com/ledgerwatch/erigon/consensus/ethash"
	"github.com/ledgerwatch/erigon/core"
	"github.com/ledgerwatch/erigon/crypto"
	"github.com/ledgerwatch/erigon/eth/ethconfig"
	"github.com/ledgerwatch/erigon/eth/gasprice"
	"github.com/ledgerwatch/erigon/metrics"
	"github.com/ledgerwatch/erigon/node"
	"github.com/ledgerwatch/erigon/p2p"
	"github.com/ledgerwatch/erigon/p2p/enode"
	"github.com/ledgerwatch/erigon/p2p/nat"
	"github.com/ledgerwatch/erigon/p2p/netutil"
	"github.com/ledgerwatch/erigon/params"
	mdbx2 "github.com/torquem-ch/mdbx-go/mdbx"
)

func init() {
	cli.AppHelpTemplate = `{{.Name}} {{if .Flags}}[global options] {{end}}command{{if .Flags}} [command options]{{end}} [arguments...]

VERSION:
   {{.Version}}

COMMANDS:
   {{range .Commands}}{{.Name}}{{with .ShortName}}, {{.}}{{end}}{{ "\t" }}{{.Usage}}
   {{end}}{{if .Flags}}
GLOBAL OPTIONS:
   {{range .Flags}}{{.}}
   {{end}}{{end}}
`
	cli.HelpPrinter = printHelp
}

func printHelp(out io.Writer, templ string, data interface{}) {
	funcMap := template.FuncMap{"join": strings.Join}
	t := template.Must(template.New("help").Funcs(funcMap).Parse(templ))
	w := tabwriter.NewWriter(out, 38, 8, 2, ' ', 0)
	if err := t.Execute(w, data); err != nil {
		panic(err)
	}
	w.Flush()
}

// These are all the command line flags we support.
// If you add to this list, please remember to include the
// flag in the appropriate command definition.
//
// The flags are defined here so their names and help texts
// are the same for all commands.

var (
	// General settings
	DataDirFlag = DirectoryFlag{
		Name:  "datadir",
		Usage: "Data directory for the databases",
		Value: DirectoryString(paths.DefaultDataDir()),
	}

	AncientFlag = DirectoryFlag{
		Name:  "datadir.ancient",
		Usage: "Data directory for ancient chain segments (default = inside chaindata)",
	}
	MinFreeDiskSpaceFlag = DirectoryFlag{
		Name:  "datadir.minfreedisk",
		Usage: "Minimum free disk space in MB, once reached triggers auto shut down (default = --cache.gc converted to MB, 0 = disabled)",
	}
	NetworkIdFlag = cli.Uint64Flag{
		Name:  "networkid",
		Usage: "Explicitly set network id (integer)(For testnets: use --chain <testnet_name> instead)",
		Value: ethconfig.Defaults.NetworkID,
	}
	DeveloperPeriodFlag = cli.IntFlag{
		Name:  "dev.period",
		Usage: "Block period to use in developer mode (0 = mine only if transaction pending)",
	}
	ChainFlag = cli.StringFlag{
		Name:  "chain",
		Usage: "Name of the testnet to join",
		Value: networkname.MainnetChainName,
	}
	IdentityFlag = cli.StringFlag{
		Name:  "identity",
		Usage: "Custom node name",
	}
	WhitelistFlag = cli.StringFlag{
		Name:  "whitelist",
		Usage: "Comma separated block number-to-hash mappings to enforce (<number>=<hash>)",
	}
	OverrideTerminalTotalDifficulty = BigFlag{
		Name:  "override.terminaltotaldifficulty",
		Usage: "Manually specify TerminalTotalDifficulty, overriding the bundled setting",
	}
	OverrideMergeForkBlock = BigFlag{
		Name:  "override.mergeForkBlock",
		Usage: "Manually specify TerminalTotalDifficulty, overriding the bundled setting",
	}
	// Ethash settings
	EthashCachesInMemoryFlag = cli.IntFlag{
		Name:  "ethash.cachesinmem",
		Usage: "Number of recent ethash caches to keep in memory (16MB each)",
		Value: ethconfig.Defaults.Ethash.CachesInMem,
	}
	EthashCachesLockMmapFlag = cli.BoolFlag{
		Name:  "ethash.cacheslockmmap",
		Usage: "Lock memory maps of recent ethash caches",
	}
	EthashDatasetDirFlag = DirectoryFlag{
		Name:  "ethash.dagdir",
		Usage: "Directory to store the ethash mining DAGs",
		Value: DirectoryString(ethconfig.Defaults.Ethash.DatasetDir),
	}
	EthashDatasetsLockMmapFlag = cli.BoolFlag{
		Name:  "ethash.dagslockmmap",
		Usage: "Lock memory maps for recent ethash mining DAGs",
	}
	SyncModeFlag = cli.StringFlag{
		Name:  "syncmode",
		Usage: `Default: "snap" for BSC, Mainnet and Goerli. "full" in all other cases`,
	}
	// Transaction pool settings
	TxPoolDisableFlag = cli.BoolFlag{
		Name:  "txpool.disable",
		Usage: "experimental external pool and block producer, see ./cmd/txpool/readme.md for more info. Disabling internal txpool and block producer.",
	}
	TxPoolLocalsFlag = cli.StringFlag{
		Name:  "txpool.locals",
		Usage: "Comma separated accounts to treat as locals (no flush, priority inclusion)",
	}
	TxPoolNoLocalsFlag = cli.BoolFlag{
		Name:  "txpool.nolocals",
		Usage: "Disables price exemptions for locally submitted transactions",
	}
	TxPoolJournalFlag = cli.StringFlag{
		Name:  "txpool.journal",
		Usage: "Disk journal for local transaction to survive node restarts",
		Value: core.DefaultTxPoolConfig.Journal,
	}
	TxPoolRejournalFlag = cli.DurationFlag{
		Name:  "txpool.rejournal",
		Usage: "Time interval to regenerate the local transaction journal",
		Value: core.DefaultTxPoolConfig.Rejournal,
	}
	TxPoolPriceLimitFlag = cli.Uint64Flag{
		Name:  "txpool.pricelimit",
		Usage: "Minimum gas price (fee cap) limit to enforce for acceptance into the pool",
		Value: ethconfig.Defaults.TxPool.PriceLimit,
	}
	TxPoolPriceBumpFlag = cli.Uint64Flag{
		Name:  "txpool.pricebump",
		Usage: "Price bump percentage to replace an already existing transaction",
		Value: txpool.DefaultConfig.PriceBump,
	}
	TxPoolAccountSlotsFlag = cli.Uint64Flag{
		Name:  "txpool.accountslots",
		Usage: "Minimum number of executable transaction slots guaranteed per account",
		Value: ethconfig.Defaults.TxPool.AccountSlots,
	}
	TxPoolGlobalSlotsFlag = cli.Uint64Flag{
		Name:  "txpool.globalslots",
		Usage: "Maximum number of executable transaction slots for all accounts",
		Value: ethconfig.Defaults.TxPool.GlobalSlots,
	}
	TxPoolGlobalBaseFeeSlotsFlag = cli.Uint64Flag{
		Name:  "txpool.globalbasefeeslots",
		Usage: "Maximum number of non-executable transactions where only not enough baseFee",
		Value: ethconfig.Defaults.TxPool.GlobalQueue,
	}
	TxPoolAccountQueueFlag = cli.Uint64Flag{
		Name:  "txpool.accountqueue",
		Usage: "Maximum number of non-executable transaction slots permitted per account",
		Value: ethconfig.Defaults.TxPool.AccountQueue,
	}
	TxPoolGlobalQueueFlag = cli.Uint64Flag{
		Name:  "txpool.globalqueue",
		Usage: "Maximum number of non-executable transaction slots for all accounts",
		Value: ethconfig.Defaults.TxPool.GlobalQueue,
	}
	TxPoolLifetimeFlag = cli.DurationFlag{
		Name:  "txpool.lifetime",
		Usage: "Maximum amount of time non-executable transaction are queued",
		Value: ethconfig.Defaults.TxPool.Lifetime,
	}
	TxPoolTraceSendersFlag = cli.StringFlag{
		Name:  "txpool.trace.senders",
		Usage: "Comma separared list of addresses, whoes transactions will traced in transaction pool with debug printing",
		Value: "",
	}
	EnabledIssuance = cli.BoolFlag{
		Name:  "watch-the-burn",
		Usage: "Enable WatchTheBurn stage to keep track of ETH issuance",
	}
	// Miner settings
	MiningEnabledFlag = cli.BoolFlag{
		Name:  "mine",
		Usage: "Enable mining",
	}
	ProposingDisableFlag = cli.BoolFlag{
		Name:  "proposer.disable",
		Usage: "Disables PoS proposer",
	}
	MinerNotifyFlag = cli.StringFlag{
		Name:  "miner.notify",
		Usage: "Comma separated HTTP URL list to notify of new work packages",
	}
	MinerGasLimitFlag = cli.Uint64Flag{
		Name:  "miner.gaslimit",
		Usage: "Target gas limit for mined blocks",
		Value: ethconfig.Defaults.Miner.GasLimit,
	}
	MinerGasPriceFlag = BigFlag{
		Name:  "miner.gasprice",
		Usage: "Minimum gas price for mining a transaction",
		Value: ethconfig.Defaults.Miner.GasPrice,
	}
	MinerEtherbaseFlag = cli.StringFlag{
		Name:  "miner.etherbase",
		Usage: "Public address for block mining rewards",
		Value: "0",
	}
	MinerSigningKeyFileFlag = cli.StringFlag{
		Name:  "miner.sigfile",
		Usage: "Private key to sign blocks with",
		Value: "",
	}
	MinerExtraDataFlag = cli.StringFlag{
		Name:  "miner.extradata",
		Usage: "Block extra data set by the miner (default = client version)",
	}
	MinerRecommitIntervalFlag = cli.DurationFlag{
		Name:  "miner.recommit",
		Usage: "Time interval to recreate the block being mined",
		Value: ethconfig.Defaults.Miner.Recommit,
	}
	MinerNoVerfiyFlag = cli.BoolFlag{
		Name:  "miner.noverify",
		Usage: "Disable remote sealing verification",
	}
	VMEnableDebugFlag = cli.BoolFlag{
		Name:  "vmdebug",
		Usage: "Record information useful for VM and contract debugging",
	}
	InsecureUnlockAllowedFlag = cli.BoolFlag{
		Name:  "allow-insecure-unlock",
		Usage: "Allow insecure account unlocking when account-related RPCs are exposed by http",
	}
	RPCGlobalGasCapFlag = cli.Uint64Flag{
		Name:  "rpc.gascap",
		Usage: "Sets a cap on gas that can be used in eth_call/estimateGas (0=infinite)",
		Value: ethconfig.Defaults.RPCGasCap,
	}
	RPCGlobalTxFeeCapFlag = cli.Float64Flag{
		Name:  "rpc.txfeecap",
		Usage: "Sets a cap on transaction fee (in ether) that can be sent via the RPC APIs (0 = no cap)",
		Value: ethconfig.Defaults.RPCTxFeeCap,
	}
	// Logging and debug settings
	EthStatsURLFlag = cli.StringFlag{
		Name:  "ethstats",
		Usage: "Reporting URL of a ethstats service (nodename:secret@host:port)",
		Value: "",
	}
	FakePoWFlag = cli.BoolFlag{
		Name:  "fakepow",
		Usage: "Disables proof-of-work verification",
	}
	// RPC settings
	IPCDisabledFlag = cli.BoolFlag{
		Name:  "ipcdisable",
		Usage: "Disable the IPC-RPC server",
	}
	IPCPathFlag = DirectoryFlag{
		Name:  "ipcpath",
		Usage: "Filename for IPC socket/pipe within the datadir (explicit paths escape it)",
	}
	HTTPEnabledFlag = cli.BoolFlag{
		Name:  "http",
		Usage: "Enabled by default. Use --http=false to disable the HTTP-RPC server",
	}
	HTTPListenAddrFlag = cli.StringFlag{
		Name:  "http.addr",
		Usage: "HTTP-RPC server listening interface",
		Value: node.DefaultHTTPHost,
	}
	HTTPPortFlag = cli.IntFlag{
		Name:  "http.port",
		Usage: "HTTP-RPC server listening port",
		Value: node.DefaultHTTPPort,
	}
	EngineAddr = cli.StringFlag{
		Name:  "engine.addr",
		Usage: "HTTP-RPC server listening interface for engineAPI",
		Value: node.DefaultHTTPHost,
	}
	EnginePort = cli.UintFlag{
		Name:  "engine.port",
		Usage: "HTTP-RPC server listening port for the engineAPI",
		Value: node.DefaultEngineHTTPPort,
	}

	JWTSecretPath = cli.StringFlag{
		Name:  "authrpc.jwtsecret",
		Usage: "Path to the token that ensures safe connection between CL and EL",
		Value: "",
	}

	HttpCompressionFlag = cli.BoolFlag{
		Name:  "http.compression",
		Usage: "Enable compression over HTTP-RPC",
	}
	WsCompressionFlag = cli.BoolFlag{
		Name:  "ws.compression",
		Usage: "Enable compression over WebSocket",
	}
	HTTPCORSDomainFlag = cli.StringFlag{
		Name:  "http.corsdomain",
		Usage: "Comma separated list of domains from which to accept cross origin requests (browser enforced)",
		Value: "",
	}
	HTTPVirtualHostsFlag = cli.StringFlag{
		Name:  "http.vhosts",
		Usage: "Comma separated list of virtual hostnames from which to accept requests (server enforced). Accepts '*' wildcard.",
		Value: strings.Join(node.DefaultConfig.HTTPVirtualHosts, ","),
	}
	HTTPApiFlag = cli.StringFlag{
		Name:  "http.api",
		Usage: "API's offered over the HTTP-RPC interface",
		Value: "eth,erigon",
	}
	RpcBatchConcurrencyFlag = cli.UintFlag{
		Name:  "rpc.batch.concurrency",
		Usage: "Does limit amount of goroutines to process 1 batch request. Means 1 bach request can't overload server. 1 batch still can have unlimited amount of request",
		Value: 2,
	}
	DBReadConcurrencyFlag = cli.IntFlag{
		Name:  "db.read.concurrency",
		Usage: "Does limit amount of parallel db reads. Default: equal to GOMAXPROCS (or number of CPU)",
		Value: runtime.GOMAXPROCS(-1),
	}
	RpcAccessListFlag = cli.StringFlag{
		Name:  "rpc.accessList",
		Usage: "Specify granular (method-by-method) API allowlist",
	}

	RpcGasCapFlag = cli.UintFlag{
		Name:  "rpc.gascap",
		Usage: "Sets a cap on gas that can be used in eth_call/estimateGas",
		Value: 50000000,
	}
	RpcTraceCompatFlag = cli.BoolFlag{
		Name:  "trace.compat",
		Usage: "Bug for bug compatibility with OE for trace_ routines",
	}

	StarknetGrpcAddressFlag = cli.StringFlag{
		Name:  "starknet.grpc.address",
		Usage: "Starknet GRPC address",
		Value: "127.0.0.1:6066",
	}

	TevmFlag = cli.BoolFlag{
		Name:  "experimental.tevm",
		Usage: "Enables Transpiled EVM experiment",
	}
	TxpoolApiAddrFlag = cli.StringFlag{
		Name:  "txpool.api.addr",
		Usage: "txpool api network address, for example: 127.0.0.1:9090 (default: use value of --private.api.addr)",
	}

	TraceMaxtracesFlag = cli.UintFlag{
		Name:  "trace.maxtraces",
		Usage: "Sets a limit on traces that can be returned in trace_filter",
		Value: 200,
	}

	HTTPPathPrefixFlag = cli.StringFlag{
		Name:  "http.rpcprefix",
		Usage: "HTTP path path prefix on which JSON-RPC is served. Use '/' to serve on all paths.",
		Value: "",
	}
	TLSFlag = cli.BoolFlag{
		Name:  "tls",
		Usage: "Enable TLS handshake",
	}
	TLSCertFlag = cli.StringFlag{
		Name:  "tls.cert",
		Usage: "Specify certificate",
		Value: "",
	}
	TLSKeyFlag = cli.StringFlag{
		Name:  "tls.key",
		Usage: "Specify key file",
		Value: "",
	}
	TLSCACertFlag = cli.StringFlag{
		Name:  "tls.cacert",
		Usage: "Specify certificate authority",
		Value: "",
	}
	WSEnabledFlag = cli.BoolFlag{
		Name:  "ws",
		Usage: "Enable the WS-RPC server",
	}
	WSListenAddrFlag = cli.StringFlag{
		Name:  "ws.addr",
		Usage: "WS-RPC server listening interface",
		Value: node.DefaultWSHost,
	}
	WSPortFlag = cli.IntFlag{
		Name:  "ws.port",
		Usage: "WS-RPC server listening port",
		Value: node.DefaultWSPort,
	}
	WSApiFlag = cli.StringFlag{
		Name:  "ws.api",
		Usage: "API's offered over the WS-RPC interface",
		Value: "",
	}
	WSAllowedOriginsFlag = cli.StringFlag{
		Name:  "ws.origins",
		Usage: "Origins from which to accept websockets requests",
		Value: "",
	}
	WSPathPrefixFlag = cli.StringFlag{
		Name:  "ws.rpcprefix",
		Usage: "HTTP path prefix on which JSON-RPC is served. Use '/' to serve on all paths.",
		Value: "",
	}
	ExecFlag = cli.StringFlag{
		Name:  "exec",
		Usage: "Execute JavaScript statement",
	}
	PreloadJSFlag = cli.StringFlag{
		Name:  "preload",
		Usage: "Comma separated list of JavaScript files to preload into the console",
	}
	AllowUnprotectedTxs = cli.BoolFlag{
		Name:  "rpc.allow-unprotected-txs",
		Usage: "Allow for unprotected (non EIP155 signed) transactions to be submitted via RPC",
	}
	StateCacheFlag = cli.IntFlag{
		Name:  "state.cache",
		Value: kvcache.DefaultCoherentConfig.KeysLimit,
		Usage: "Amount of keys to store in StateCache (enabled if no --datadir set). Set 0 to disable StateCache. 1_000_000 keys ~ equal to 2Gb RAM (maybe we will add RAM accounting in future versions).",
	}

	// Network Settings
	MaxPeersFlag = cli.IntFlag{
		Name:  "maxpeers",
		Usage: "Maximum number of network peers (network disabled if set to 0)",
		Value: node.DefaultConfig.P2P.MaxPeers,
	}
	MaxPendingPeersFlag = cli.IntFlag{
		Name:  "maxpendpeers",
		Usage: "Maximum number of TCP connections pending to become connected peers",
		Value: node.DefaultConfig.P2P.MaxPendingPeers,
	}
	ListenPortFlag = cli.IntFlag{
		Name:  "port",
		Usage: "Network listening port",
		Value: 30303,
	}
	SentryAddrFlag = cli.StringFlag{
		Name:  "sentry.api.addr",
		Usage: "comma separated sentry addresses '<host>:<port>,<host>:<port>'",
	}
	DownloaderAddrFlag = cli.StringFlag{
		Name:  "downloader.api.addr",
		Usage: "downloader address '<host>:<port>'",
	}
	BootnodesFlag = cli.StringFlag{
		Name:  "bootnodes",
		Usage: "Comma separated enode URLs for P2P discovery bootstrap",
		Value: "",
	}
	StaticPeersFlag = cli.StringFlag{
		Name:  "staticpeers",
		Usage: "Comma separated enode URLs to connect to",
		Value: "",
	}
	TrustedPeersFlag = cli.StringFlag{
		Name:  "trustedpeers",
		Usage: "Comma separated enode URLs which are always allowed to connect, even above the peer limit",
		Value: "",
	}
	NodeKeyFileFlag = cli.StringFlag{
		Name:  "nodekey",
		Usage: "P2P node key file",
	}
	NodeKeyHexFlag = cli.StringFlag{
		Name:  "nodekeyhex",
		Usage: "P2P node key as hex (for testing)",
	}
	NATFlag = cli.StringFlag{
		Name: "nat",
		Usage: `NAT port mapping mechanism (any|none|upnp|pmp|extip:<IP>)
	     "" or "none"         default - do not nat
	     "extip:77.12.33.4"   will assume the local machine is reachable on the given IP
	     "any"                uses the first auto-detected mechanism
	     "upnp"               uses the Universal Plug and Play protocol
	     "pmp"                uses NAT-PMP with an auto-detected gateway address
	     "pmp:192.168.0.1"    uses NAT-PMP with the given gateway address
`,
		Value: "",
	}
	NoDiscoverFlag = cli.BoolFlag{
		Name:  "nodiscover",
		Usage: "Disables the peer discovery mechanism (manual peer addition)",
	}
	DiscoveryV5Flag = cli.BoolFlag{
		Name:  "v5disc",
		Usage: "Enables the experimental RLPx V5 (Topic Discovery) mechanism",
	}
	NetrestrictFlag = cli.StringFlag{
		Name:  "netrestrict",
		Usage: "Restricts network communication to the given IP networks (CIDR masks)",
	}
	DNSDiscoveryFlag = cli.StringFlag{
		Name:  "discovery.dns",
		Usage: "Sets DNS discovery entry points (use \"\" to disable DNS)",
	}

	// ATM the url is left to the user and deployment to
	JSpathFlag = cli.StringFlag{
		Name:  "jspath",
		Usage: "JavaScript root path for `loadScript`",
		Value: ".",
	}

	// Gas price oracle settings
	GpoBlocksFlag = cli.IntFlag{
		Name:  "gpo.blocks",
		Usage: "Number of recent blocks to check for gas prices",
		Value: ethconfig.Defaults.GPO.Blocks,
	}
	GpoPercentileFlag = cli.IntFlag{
		Name:  "gpo.percentile",
		Usage: "Suggested gas price is the given percentile of a set of recent transaction gas prices",
		Value: ethconfig.Defaults.GPO.Percentile,
	}
	GpoMaxGasPriceFlag = cli.Int64Flag{
		Name:  "gpo.maxprice",
		Usage: "Maximum gas price will be recommended by gpo",
		Value: ethconfig.Defaults.GPO.MaxPrice.Int64(),
	}

	// Metrics flags
	MetricsEnabledFlag = cli.BoolFlag{
		Name:  "metrics",
		Usage: "Enable metrics collection and reporting",
	}
	MetricsEnabledExpensiveFlag = cli.BoolFlag{
		Name:  "metrics.expensive",
		Usage: "Enable expensive metrics collection and reporting",
	}

	// MetricsHTTPFlag defines the endpoint for a stand-alone metrics HTTP endpoint.
	// Since the pprof service enables sensitive/vulnerable behavior, this allows a user
	// to enable a public-OK metrics endpoint without having to worry about ALSO exposing
	// other profiling behavior or information.
	MetricsHTTPFlag = cli.StringFlag{
		Name:  "metrics.addr",
		Usage: "Enable stand-alone metrics HTTP server listening interface",
		Value: metrics.DefaultConfig.HTTP,
	}
	MetricsPortFlag = cli.IntFlag{
		Name:  "metrics.port",
		Usage: "Metrics HTTP server listening port",
		Value: metrics.DefaultConfig.Port,
	}

	CliqueSnapshotCheckpointIntervalFlag = cli.UintFlag{
		Name:  "clique.checkpoint",
		Usage: "number of blocks after which to save the vote snapshot to the database",
		Value: 10,
	}
	CliqueSnapshotInmemorySnapshotsFlag = cli.IntFlag{
		Name:  "clique.snapshots",
		Usage: "number of recent vote snapshots to keep in memory",
		Value: 1024,
	}
	CliqueSnapshotInmemorySignaturesFlag = cli.IntFlag{
		Name:  "clique.signatures",
		Usage: "number of recent block signatures to keep in memory",
		Value: 16384,
	}
	CliqueDataDirFlag = DirectoryFlag{
		Name:  "clique.datadir",
		Usage: "a path to clique db folder",
		Value: "",
	}

	SnapshotKeepBlocksFlag = cli.BoolFlag{
		Name:  ethconfig.FlagSnapshotKeepBlocks,
		Usage: "Keep ancient blocks in db (useful for debug)",
	}
	TorrentVerbosityFlag = cli.StringFlag{
		Name:  "torrent.verbosity",
		Value: lg.Warning.LogString(),
		Usage: "DEBUG | INFO | WARN | ERROR (must set --verbosity to equal or higher level)",
	}
	TorrentDownloadRateFlag = cli.StringFlag{
		Name:  "torrent.download.rate",
		Value: "8mb",
		Usage: "bytes per second, example: 32mb",
	}
	TorrentUploadRateFlag = cli.StringFlag{
		Name:  "torrent.upload.rate",
		Value: "4mb",
		Usage: "bytes per second, example: 32mb",
<<<<<<< HEAD
=======
	}
	TorrentDownloadSlotsFlag = cli.IntFlag{
		Name:  "torrent.download.slots",
		Value: 3,
		Usage: "amount of files to download in parallel. If network has enough seeders 1-3 slot enough, if network has lack of seeders increase to 5-7 (too big value will slow down everything).",
>>>>>>> 18b51b17
	}
	TorrentPortFlag = cli.IntFlag{
		Name:  "torrent.port",
		Value: 42069,
		Usage: "port to listen and serve BitTorrent protocol",
	}
	TorrentMaxPeersFlag = cli.IntFlag{
		Name:  "torrent.maxpeers",
		Value: 100,
		Usage: "unused parameter (reserved for future use)",
	}
	TorrentConnsPerFileFlag = cli.IntFlag{
		Name:  "torrent.conns.perfile",
		Value: 20,
		Usage: "connections per file",
	}
	DbPageSizeFlag = cli.StringFlag{
		Name:  "db.pagesize",
		Usage: "set mdbx pagesize on db creation: must be power of 2 and '256b <= pagesize <= 64kb' ",
		Value: "4kb",
	}

	HealthCheckFlag = cli.BoolFlag{
		Name:  "healthcheck",
		Usage: "Enabling grpc health check",
	}

	HeimdallURLFlag = cli.StringFlag{
		Name:  "bor.heimdall",
		Usage: "URL of Heimdall service",
		Value: "http://localhost:1317",
	}

	// WithoutHeimdallFlag no heimdall (for testing purpose)
	WithoutHeimdallFlag = cli.BoolFlag{
		Name:  "bor.withoutheimdall",
		Usage: "Run without Heimdall service (for testing purpose)",
	}
)

var MetricFlags = []cli.Flag{MetricsEnabledFlag, MetricsEnabledExpensiveFlag, MetricsHTTPFlag, MetricsPortFlag}

// setNodeKey loads a node key from command line flags if provided,
// otherwise it tries to load it from datadir,
// otherwise it generates a new key in datadir.
func setNodeKey(ctx *cli.Context, cfg *p2p.Config, datadir string) {
	file := ctx.GlobalString(NodeKeyFileFlag.Name)
	hex := ctx.GlobalString(NodeKeyHexFlag.Name)

	config := p2p.NodeKeyConfig{}
	key, err := config.LoadOrParseOrGenerateAndSave(file, hex, datadir)
	if err != nil {
		Fatalf("%v", err)
	}
	cfg.PrivateKey = key
}

// setNodeUserIdent creates the user identifier from CLI flags.
func setNodeUserIdent(ctx *cli.Context, cfg *node.Config) {
	if identity := ctx.GlobalString(IdentityFlag.Name); len(identity) > 0 {
		cfg.UserIdent = identity
	}
}
func setNodeUserIdentCobra(f *pflag.FlagSet, cfg *node.Config) {
	if identity := f.String(IdentityFlag.Name, IdentityFlag.Value, IdentityFlag.Usage); identity != nil && len(*identity) > 0 {
		cfg.UserIdent = *identity
	}
}

func setBootstrapNodes(ctx *cli.Context, cfg *p2p.Config) {
	// If already set, don't apply defaults.
	if cfg.BootstrapNodes != nil {
		return
	}

	nodes, err := GetBootnodesFromFlags(ctx.GlobalString(BootnodesFlag.Name), ctx.GlobalString(ChainFlag.Name))
	if err != nil {
		Fatalf("Option %s: %v", BootnodesFlag.Name, err)
	}

	cfg.BootstrapNodes = nodes
}

func setBootstrapNodesV5(ctx *cli.Context, cfg *p2p.Config) {
	// If already set, don't apply defaults.
	if cfg.BootstrapNodesV5 != nil {
		return
	}

	nodes, err := GetBootnodesFromFlags(ctx.GlobalString(BootnodesFlag.Name), ctx.GlobalString(ChainFlag.Name))
	if err != nil {
		Fatalf("Option %s: %v", BootnodesFlag.Name, err)
	}

	cfg.BootstrapNodesV5 = nodes
}

// GetBootnodesFromFlags makes a list of bootnodes from command line flags.
// If urlsStr is given, it is used and parsed as a comma-separated list of enode:// urls,
// otherwise a list of preconfigured bootnodes of the specified chain is returned.
func GetBootnodesFromFlags(urlsStr, chain string) ([]*enode.Node, error) {
	var urls []string
	if urlsStr != "" {
		urls = SplitAndTrim(urlsStr)
	} else {
		urls = params.BootnodeURLsOfChain(chain)
	}
	return ParseNodesFromURLs(urls)
}

func setStaticPeers(ctx *cli.Context, cfg *p2p.Config) {
	var urls []string
	if ctx.GlobalIsSet(StaticPeersFlag.Name) {
		urls = SplitAndTrim(ctx.GlobalString(StaticPeersFlag.Name))
	} else {
		chain := ctx.GlobalString(ChainFlag.Name)
		urls = params.StaticPeerURLsOfChain(chain)
	}

	nodes, err := ParseNodesFromURLs(urls)
	if err != nil {
		Fatalf("Option %s: %v", StaticPeersFlag.Name, err)
	}

	cfg.StaticNodes = nodes
}

func setTrustedPeers(ctx *cli.Context, cfg *p2p.Config) {
	if !ctx.GlobalIsSet(TrustedPeersFlag.Name) {
		return
	}

	urls := SplitAndTrim(ctx.GlobalString(TrustedPeersFlag.Name))
	trustedNodes, err := ParseNodesFromURLs(urls)
	if err != nil {
		Fatalf("Option %s: %v", TrustedPeersFlag.Name, err)
	}

	cfg.TrustedNodes = append(cfg.TrustedNodes, trustedNodes...)
}

func ParseNodesFromURLs(urls []string) ([]*enode.Node, error) {
	nodes := make([]*enode.Node, 0, len(urls))
	for _, url := range urls {
		if url == "" {
			continue
		}
		n, err := enode.Parse(enode.ValidSchemes, url)
		if err != nil {
			return nil, fmt.Errorf("invalid node URL %s: %w", url, err)
		}
		nodes = append(nodes, n)
	}
	return nodes, nil
}

// NewP2PConfig
//  - doesn't setup bootnodes - they will set when genesisHash will know
func NewP2PConfig(
	nodiscover bool,
	datadir string,
	netRestrict string,
	natSetting string,
	maxPeers int,
	maxPendPeers int,
	nodeName string,
	staticPeers []string,
	trustedPeers []string,
	port,
	protocol uint,
) (*p2p.Config, error) {
	var enodeDBPath string
	switch protocol {
	case eth.ETH66:
		enodeDBPath = filepath.Join(datadir, "nodes", "eth66")
	default:
		return nil, fmt.Errorf("unknown protocol: %v", protocol)
	}

	serverKey, err := nodeKey(datadir)
	if err != nil {
		return nil, err
	}

	cfg := &p2p.Config{
		ListenAddr:      fmt.Sprintf(":%d", port),
		MaxPeers:        maxPeers,
		MaxPendingPeers: maxPendPeers,
		NAT:             nat.Any(),
		NoDiscovery:     nodiscover,
		PrivateKey:      serverKey,
		Name:            nodeName,
		Log:             log.New(),
		NodeDatabase:    enodeDBPath,
	}
	if netRestrict != "" {
		cfg.NetRestrict = new(netutil.Netlist)
		cfg.NetRestrict.Add(netRestrict)
	}
	if staticPeers != nil {
		staticNodes, err := ParseNodesFromURLs(staticPeers)
		if err != nil {
			return nil, fmt.Errorf("bad option %s: %w", StaticPeersFlag.Name, err)
		}
		cfg.StaticNodes = staticNodes
	}
	if trustedPeers != nil {
		trustedNodes, err := ParseNodesFromURLs(trustedPeers)
		if err != nil {
			return nil, fmt.Errorf("bad option %s: %w", TrustedPeersFlag.Name, err)
		}
		cfg.TrustedNodes = trustedNodes
	}
	natif, err := nat.Parse(natSetting)
	if err != nil {
		return nil, fmt.Errorf("invalid nat option %s: %w", natSetting, err)
	}
	cfg.NAT = natif
	return cfg, nil
}

// nodeKey loads a node key from datadir if it exists,
// otherwise it generates a new key in datadir.
func nodeKey(datadir string) (*ecdsa.PrivateKey, error) {
	config := p2p.NodeKeyConfig{}
	keyfile := config.DefaultPath(datadir)
	return config.LoadOrGenerateAndSave(keyfile)
}

// setListenAddress creates a TCP listening address string from set command
// line flags.
func setListenAddress(ctx *cli.Context, cfg *p2p.Config) {
	if ctx.GlobalIsSet(ListenPortFlag.Name) {
		cfg.ListenAddr = fmt.Sprintf(":%d", ctx.GlobalInt(ListenPortFlag.Name))
	}
	if ctx.GlobalIsSet(SentryAddrFlag.Name) {
		cfg.SentryAddr = SplitAndTrim(ctx.GlobalString(SentryAddrFlag.Name))
	}
}

// setNAT creates a port mapper from command line flags.
func setNAT(ctx *cli.Context, cfg *p2p.Config) {
	if ctx.GlobalIsSet(NATFlag.Name) {
		natif, err := nat.Parse(ctx.GlobalString(NATFlag.Name))
		if err != nil {
			Fatalf("Option %s: %v", NATFlag.Name, err)
		}
		cfg.NAT = natif
	}
}

// SplitAndTrim splits input separated by a comma
// and trims excessive white space from the substrings.
func SplitAndTrim(input string) (ret []string) {
	l := strings.Split(input, ",")
	for _, r := range l {
		if r = strings.TrimSpace(r); r != "" {
			ret = append(ret, r)
		}
	}
	return ret
}

// setEtherbase retrieves the etherbase from the directly specified
// command line flags.
func setEtherbase(ctx *cli.Context, cfg *ethconfig.Config) {
	var etherbase string
	if ctx.GlobalIsSet(MinerEtherbaseFlag.Name) {
		etherbase = ctx.GlobalString(MinerEtherbaseFlag.Name)
		if etherbase != "" {
			cfg.Miner.Etherbase = common.HexToAddress(etherbase)
		}
	}

	setSigKey := func(ctx *cli.Context, cfg *ethconfig.Config) {
		if ctx.GlobalIsSet(MinerSigningKeyFileFlag.Name) {
			signingKeyFileName := ctx.GlobalString(MinerSigningKeyFileFlag.Name)
			key, err := crypto.LoadECDSA(signingKeyFileName)
			if err != nil {
				panic(err)
			}
			cfg.Miner.SigKey = key
		}
	}

	if ctx.GlobalString(ChainFlag.Name) == networkname.DevChainName {
		if etherbase == "" {
			cfg.Miner.SigKey = core.DevnetSignPrivateKey
			cfg.Miner.Etherbase = core.DevnetEtherbase
		}
		setSigKey(ctx, cfg)
	}

	chainsWithValidatorMode := map[string]bool{
		networkname.FermionChainName: true,
		networkname.BSCChainName:     true,
		networkname.RialtoChainName:  true,
		networkname.ChapelChainName:  true,
	}
	if _, ok := chainsWithValidatorMode[ctx.GlobalString(ChainFlag.Name)]; ok {
		if ctx.GlobalIsSet(MiningEnabledFlag.Name) && !ctx.GlobalIsSet(MinerSigningKeyFileFlag.Name) {
			panic(fmt.Sprintf("Flag --%s is required in %s chain with --%s flag", MinerSigningKeyFileFlag.Name, ChainFlag.Name, MiningEnabledFlag.Name))
		}
		setSigKey(ctx, cfg)
		if cfg.Miner.SigKey != nil {
			cfg.Miner.Etherbase = crypto.PubkeyToAddress(cfg.Miner.SigKey.PublicKey)
		}
	}
}

func SetP2PConfig(ctx *cli.Context, cfg *p2p.Config, nodeName, datadir string) {
	cfg.Name = nodeName
	setNodeKey(ctx, cfg, datadir)
	setNAT(ctx, cfg)
	setListenAddress(ctx, cfg)
	setBootstrapNodes(ctx, cfg)
	setBootstrapNodesV5(ctx, cfg)
	setStaticPeers(ctx, cfg)
	setTrustedPeers(ctx, cfg)

	if ctx.GlobalIsSet(MaxPeersFlag.Name) {
		cfg.MaxPeers = ctx.GlobalInt(MaxPeersFlag.Name)
	}

	if ctx.GlobalIsSet(MaxPendingPeersFlag.Name) {
		cfg.MaxPendingPeers = ctx.GlobalInt(MaxPendingPeersFlag.Name)
	}
	if ctx.GlobalIsSet(NoDiscoverFlag.Name) {
		cfg.NoDiscovery = true
	}

	if ctx.GlobalIsSet(DiscoveryV5Flag.Name) {
		cfg.DiscoveryV5 = ctx.GlobalBool(DiscoveryV5Flag.Name)
	}

	ethPeers := cfg.MaxPeers
	cfg.Name = nodeName
	log.Info("Maximum peer count", "ETH", ethPeers, "total", cfg.MaxPeers)

	if netrestrict := ctx.GlobalString(NetrestrictFlag.Name); netrestrict != "" {
		list, err := netutil.ParseNetlist(netrestrict)
		if err != nil {
			Fatalf("Option %q: %v", NetrestrictFlag.Name, err)
		}
		cfg.NetRestrict = list
	}

	if ctx.GlobalString(ChainFlag.Name) == networkname.DevChainName {
		// --dev mode can't use p2p networking.
		//cfg.MaxPeers = 0 // It can have peers otherwise local sync is not possible
		if !ctx.GlobalIsSet(ListenPortFlag.Name) {
			cfg.ListenAddr = ":0"
		}
		cfg.NoDiscovery = true
		cfg.DiscoveryV5 = false
		log.Info("Development chain flags set", "--nodiscover", cfg.NoDiscovery, "--v5disc", cfg.DiscoveryV5, "--port", cfg.ListenAddr)
	}
}

// SetNodeConfig applies node-related command line flags to the config.
func SetNodeConfig(ctx *cli.Context, cfg *node.Config) {
	setDataDir(ctx, cfg)
	setNodeUserIdent(ctx, cfg)
	SetP2PConfig(ctx, &cfg.P2P, cfg.NodeName(), cfg.DataDir)

	cfg.DownloaderAddr = strings.TrimSpace(ctx.GlobalString(DownloaderAddrFlag.Name))
}

func SetNodeConfigCobra(cmd *cobra.Command, cfg *node.Config) {
	flags := cmd.Flags()
	//SetP2PConfig(ctx, &cfg.P2P)
	setNodeUserIdentCobra(flags, cfg)
	setDataDirCobra(flags, cfg)
}

func DataDirForNetwork(datadir string, network string) string {
	if datadir != paths.DefaultDataDir() {
		return datadir
	}

	switch network {
	case networkname.DevChainName:
		return "" // unless explicitly requested, use memory databases
	case networkname.RinkebyChainName:
		return filepath.Join(datadir, "rinkeby")
	case networkname.GoerliChainName:
		filepath.Join(datadir, "goerli")
	case networkname.KilnDevnetChainName:
		filepath.Join(datadir, "kiln-devnet")
	case networkname.SokolChainName:
		return filepath.Join(datadir, "sokol")
	case networkname.FermionChainName:
		return filepath.Join(datadir, "fermion")
	case networkname.MumbaiChainName:
		return filepath.Join(datadir, "mumbai")
	case networkname.BorMainnetChainName:
		return filepath.Join(datadir, "bor-mainnet")
	case networkname.SepoliaChainName:
		return filepath.Join(datadir, "sepolia")
	default:
		return datadir
	}

	return datadir
}

func setDataDir(ctx *cli.Context, cfg *node.Config) {
	if ctx.GlobalIsSet(DataDirFlag.Name) {
		cfg.DataDir = ctx.GlobalString(DataDirFlag.Name)
	} else {
		cfg.DataDir = DataDirForNetwork(cfg.DataDir, ctx.GlobalString(ChainFlag.Name))
	}

	if err := cfg.MdbxPageSize.UnmarshalText([]byte(ctx.GlobalString(DbPageSizeFlag.Name))); err != nil {
		panic(err)
	}
	sz := cfg.MdbxPageSize.Bytes()
	if !isPowerOfTwo(sz) || sz < 256 || sz > 64*1024 {
		panic("invalid --db.pagesize: " + DbPageSizeFlag.Usage)
	}
}

func isPowerOfTwo(n uint64) bool {
	if n == 0 { //corner case: if n is zero it will also consider as power 2
		return true
	}
	return n&(n-1) == 0
}

func setDataDirCobra(f *pflag.FlagSet, cfg *node.Config) {
	dirname, err := f.GetString(DataDirFlag.Name)
	if err != nil {
		panic(err)
	}
	chain, err := f.GetString(ChainFlag.Name)
	if err != nil {
		panic(err)
	}
	if dirname != "" {
		cfg.DataDir = dirname
	} else {
		cfg.DataDir = DataDirForNetwork(cfg.DataDir, chain)
	}

	cfg.DataDir = DataDirForNetwork(cfg.DataDir, chain)

}

func setGPO(ctx *cli.Context, cfg *gasprice.Config) {
	if ctx.GlobalIsSet(GpoBlocksFlag.Name) {
		cfg.Blocks = ctx.GlobalInt(GpoBlocksFlag.Name)
	}
	if ctx.GlobalIsSet(GpoPercentileFlag.Name) {
		cfg.Percentile = ctx.GlobalInt(GpoPercentileFlag.Name)
	}
	if ctx.GlobalIsSet(GpoMaxGasPriceFlag.Name) {
		cfg.MaxPrice = big.NewInt(ctx.GlobalInt64(GpoMaxGasPriceFlag.Name))
	}
}

//nolint
func setGPOCobra(f *pflag.FlagSet, cfg *gasprice.Config) {
	if v := f.Int(GpoBlocksFlag.Name, GpoBlocksFlag.Value, GpoBlocksFlag.Usage); v != nil {
		cfg.Blocks = *v
	}
	if v := f.Int(GpoPercentileFlag.Name, GpoPercentileFlag.Value, GpoPercentileFlag.Usage); v != nil {
		cfg.Percentile = *v
	}
	if v := f.Int64(GpoMaxGasPriceFlag.Name, GpoMaxGasPriceFlag.Value, GpoMaxGasPriceFlag.Usage); v != nil {
		cfg.MaxPrice = big.NewInt(*v)
	}
}

func setTxPool(ctx *cli.Context, cfg *core.TxPoolConfig) {
	if ctx.GlobalIsSet(TxPoolDisableFlag.Name) {
		cfg.Disable = true
	}
	if ctx.GlobalIsSet(TxPoolLocalsFlag.Name) {
		locals := strings.Split(ctx.GlobalString(TxPoolLocalsFlag.Name), ",")
		for _, account := range locals {
			if trimmed := strings.TrimSpace(account); !common.IsHexAddress(trimmed) {
				Fatalf("Invalid account in --txpool.locals: %s", trimmed)
			} else {
				cfg.Locals = append(cfg.Locals, common.HexToAddress(account))
			}
		}
	}
	if ctx.GlobalIsSet(TxPoolNoLocalsFlag.Name) {
		cfg.NoLocals = ctx.GlobalBool(TxPoolNoLocalsFlag.Name)
	}
	if ctx.GlobalIsSet(TxPoolJournalFlag.Name) {
		cfg.Journal = ctx.GlobalString(TxPoolJournalFlag.Name)
	}
	if ctx.GlobalIsSet(TxPoolRejournalFlag.Name) {
		cfg.Rejournal = ctx.GlobalDuration(TxPoolRejournalFlag.Name)
	}
	if ctx.GlobalIsSet(TxPoolPriceLimitFlag.Name) {
		cfg.PriceLimit = ctx.GlobalUint64(TxPoolPriceLimitFlag.Name)
	}
	if ctx.GlobalIsSet(TxPoolPriceBumpFlag.Name) {
		cfg.PriceBump = ctx.GlobalUint64(TxPoolPriceBumpFlag.Name)
	}
	if ctx.GlobalIsSet(TxPoolAccountSlotsFlag.Name) {
		cfg.AccountSlots = ctx.GlobalUint64(TxPoolAccountSlotsFlag.Name)
	}
	if ctx.GlobalIsSet(TxPoolGlobalSlotsFlag.Name) {
		cfg.GlobalSlots = ctx.GlobalUint64(TxPoolGlobalSlotsFlag.Name)
	}
	if ctx.GlobalIsSet(TxPoolAccountQueueFlag.Name) {
		cfg.AccountQueue = ctx.GlobalUint64(TxPoolAccountQueueFlag.Name)
	}
	if ctx.GlobalIsSet(TxPoolGlobalQueueFlag.Name) {
		cfg.GlobalQueue = ctx.GlobalUint64(TxPoolGlobalQueueFlag.Name)
	}
	if ctx.GlobalIsSet(TxPoolGlobalBaseFeeSlotsFlag.Name) {
		cfg.GlobalBaseFeeQueue = ctx.GlobalUint64(TxPoolGlobalBaseFeeSlotsFlag.Name)
	}
	if ctx.GlobalIsSet(TxPoolLifetimeFlag.Name) {
		cfg.Lifetime = ctx.GlobalDuration(TxPoolLifetimeFlag.Name)
	}
	if ctx.GlobalIsSet(TxPoolTraceSendersFlag.Name) {
		// Parse the command separated flag
		senderHexes := SplitAndTrim(ctx.GlobalString(TxPoolTraceSendersFlag.Name))
		cfg.TracedSenders = make([]string, len(senderHexes))
		for i, senderHex := range senderHexes {
			sender := common.HexToAddress(senderHex)
			cfg.TracedSenders[i] = string(sender[:])
		}
	}
}

func setEthash(ctx *cli.Context, datadir string, cfg *ethconfig.Config) {
	if ctx.GlobalIsSet(EthashDatasetDirFlag.Name) {
		cfg.Ethash.DatasetDir = ctx.GlobalString(EthashDatasetDirFlag.Name)
	} else {
		cfg.Ethash.DatasetDir = filepath.Join(datadir, "ethash-dags")
	}
	if ctx.GlobalIsSet(EthashCachesInMemoryFlag.Name) {
		cfg.Ethash.CachesInMem = ctx.GlobalInt(EthashCachesInMemoryFlag.Name)
	}
	if ctx.GlobalIsSet(EthashCachesLockMmapFlag.Name) {
		cfg.Ethash.CachesLockMmap = ctx.GlobalBool(EthashCachesLockMmapFlag.Name)
	}
	if ctx.GlobalIsSet(FakePoWFlag.Name) {
		cfg.Ethash.PowMode = ethash.ModeFake
	}
	if ctx.GlobalIsSet(EthashDatasetsLockMmapFlag.Name) {
		cfg.Ethash.DatasetsLockMmap = ctx.GlobalBool(EthashDatasetsLockMmapFlag.Name)
	}
}

func SetupMinerCobra(cmd *cobra.Command, cfg *params.MiningConfig) {
	flags := cmd.Flags()
	var err error
	cfg.Enabled, err = flags.GetBool(MiningEnabledFlag.Name)
	if err != nil {
		panic(err)
	}
	if cfg.Enabled && len(cfg.Etherbase.Bytes()) == 0 {
		panic(fmt.Sprintf("Erigon supports only remote miners. Flag --%s or --%s is required", MinerNotifyFlag.Name, MinerSigningKeyFileFlag.Name))
	}
	cfg.Notify, err = flags.GetStringArray(MinerNotifyFlag.Name)
	if err != nil {
		panic(err)
	}
	extraDataStr, err := flags.GetString(MinerExtraDataFlag.Name)
	if err != nil {
		panic(err)
	}
	cfg.ExtraData = []byte(extraDataStr)
	cfg.GasLimit, err = flags.GetUint64(MinerGasLimitFlag.Name)
	if err != nil {
		panic(err)
	}
	price, err := flags.GetInt64(MinerGasPriceFlag.Name)
	if err != nil {
		panic(err)
	}
	cfg.GasPrice = big.NewInt(price)
	cfg.Recommit, err = flags.GetDuration(MinerRecommitIntervalFlag.Name)
	if err != nil {
		panic(err)
	}
	cfg.Noverify, err = flags.GetBool(MinerNoVerfiyFlag.Name)
	if err != nil {
		panic(err)
	}

	// Extract the current etherbase, new flag overriding legacy one
	var etherbase string
	etherbase, err = flags.GetString(MinerEtherbaseFlag.Name)
	if err != nil {
		panic(err)
	}

	// Convert the etherbase into an address and configure it
	if etherbase == "" {
		Fatalf("No etherbase configured")
	}
	cfg.Etherbase = common.HexToAddress(etherbase)
}

func setClique(ctx *cli.Context, cfg *params.ConsensusSnapshotConfig, datadir string) {
	cfg.CheckpointInterval = ctx.GlobalUint64(CliqueSnapshotCheckpointIntervalFlag.Name)
	cfg.InmemorySnapshots = ctx.GlobalInt(CliqueSnapshotInmemorySnapshotsFlag.Name)
	cfg.InmemorySignatures = ctx.GlobalInt(CliqueSnapshotInmemorySignaturesFlag.Name)
	if ctx.GlobalIsSet(CliqueDataDirFlag.Name) {
		cfg.DBPath = filepath.Join(ctx.GlobalString(CliqueDataDirFlag.Name), "clique", "db")
	} else {
		cfg.DBPath = filepath.Join(datadir, "clique", "db")
	}
}

func setAuRa(ctx *cli.Context, cfg *params.AuRaConfig, datadir string) {
	cfg.DBPath = filepath.Join(datadir, "aura")
}

func setParlia(ctx *cli.Context, cfg *params.ParliaConfig, datadir string) {
	cfg.DBPath = filepath.Join(datadir, "parlia")
}

func setBorConfig(ctx *cli.Context, cfg *ethconfig.Config) {
	cfg.HeimdallURL = ctx.GlobalString(HeimdallURLFlag.Name)
	cfg.WithoutHeimdall = ctx.GlobalBool(WithoutHeimdallFlag.Name)
}

func setMiner(ctx *cli.Context, cfg *params.MiningConfig) {
	cfg.Enabled = ctx.GlobalIsSet(MiningEnabledFlag.Name)
	cfg.EnabledPOS = !ctx.GlobalIsSet(ProposingDisableFlag.Name)

	if cfg.Enabled && len(cfg.Etherbase.Bytes()) == 0 {
		panic(fmt.Sprintf("Erigon supports only remote miners. Flag --%s or --%s is required", MinerNotifyFlag.Name, MinerSigningKeyFileFlag.Name))
	}
	if ctx.GlobalIsSet(MinerNotifyFlag.Name) {
		cfg.Notify = strings.Split(ctx.GlobalString(MinerNotifyFlag.Name), ",")
	}
	if ctx.GlobalIsSet(MinerExtraDataFlag.Name) {
		cfg.ExtraData = []byte(ctx.GlobalString(MinerExtraDataFlag.Name))
	}
	if ctx.GlobalIsSet(MinerGasLimitFlag.Name) {
		cfg.GasLimit = ctx.GlobalUint64(MinerGasLimitFlag.Name)
	}
	if ctx.GlobalIsSet(MinerGasPriceFlag.Name) {
		cfg.GasPrice = GlobalBig(ctx, MinerGasPriceFlag.Name)
	}
	if ctx.GlobalIsSet(MinerRecommitIntervalFlag.Name) {
		cfg.Recommit = ctx.GlobalDuration(MinerRecommitIntervalFlag.Name)
	}
	if ctx.GlobalIsSet(MinerNoVerfiyFlag.Name) {
		cfg.Noverify = ctx.GlobalBool(MinerNoVerfiyFlag.Name)
	}
}

func setWhitelist(ctx *cli.Context, cfg *ethconfig.Config) {
	whitelist := ctx.GlobalString(WhitelistFlag.Name)
	if whitelist == "" {
		return
	}
	cfg.Whitelist = make(map[uint64]common.Hash)
	for _, entry := range strings.Split(whitelist, ",") {
		parts := strings.Split(entry, "=")
		if len(parts) != 2 {
			Fatalf("Invalid whitelist entry: %s", entry)
		}
		number, err := strconv.ParseUint(parts[0], 0, 64)
		if err != nil {
			Fatalf("Invalid whitelist block number %s: %v", parts[0], err)
		}
		var hash common.Hash
		if err = hash.UnmarshalText([]byte(parts[1])); err != nil {
			Fatalf("Invalid whitelist hash %s: %v", parts[1], err)
		}
		cfg.Whitelist[number] = hash
	}
}

// CheckExclusive verifies that only a single instance of the provided flags was
// set by the user. Each flag might optionally be followed by a string type to
// specialize it further.
func CheckExclusive(ctx *cli.Context, args ...interface{}) {
	set := make([]string, 0, 1)
	for i := 0; i < len(args); i++ {
		// Make sure the next argument is a flag and skip if not set
		flag, ok := args[i].(cli.Flag)
		if !ok {
			panic(fmt.Sprintf("invalid argument, not cli.Flag type: %T", args[i]))
		}
		// Check if next arg extends current and expand its name if so
		name := flag.GetName()

		if i+1 < len(args) {
			switch option := args[i+1].(type) {
			case string:
				// Extended flag check, make sure value set doesn't conflict with passed in option
				if ctx.GlobalString(flag.GetName()) == option {
					name += "=" + option
					set = append(set, "--"+name)
				}
				// shift arguments and continue
				i++
				continue

			case cli.Flag:
			default:
				panic(fmt.Sprintf("invalid argument, not cli.Flag or string extension: %T", args[i+1]))
			}
		}
		// Mark the flag if it's set
		if ctx.GlobalIsSet(flag.GetName()) {
			set = append(set, "--"+name)
		}
	}
	if len(set) > 1 {
		Fatalf("Flags %v can't be used at the same time", strings.Join(set, ", "))
	}
}

// SetEthConfig applies eth-related command line flags to the config.
func SetEthConfig(ctx *cli.Context, nodeConfig *node.Config, cfg *ethconfig.Config) {
	cfg.SyncModeCli = ctx.GlobalString(SyncModeFlag.Name)
	snDir := &dir.Rw{Path: filepath.Join(nodeConfig.DataDir, "snapshots")}
	cfg.SnapshotDir = snDir
	cfg.Snapshot.KeepBlocks = ctx.GlobalBool(SnapshotKeepBlocksFlag.Name)
	if !ctx.GlobalIsSet(DownloaderAddrFlag.Name) {
		downloadRateStr := ctx.GlobalString(TorrentDownloadRateFlag.Name)
		uploadRateStr := ctx.GlobalString(TorrentUploadRateFlag.Name)
		var downloadRate, uploadRate datasize.ByteSize
		if err := downloadRate.UnmarshalText([]byte(downloadRateStr)); err != nil {
			panic(err)
		}
		if err := uploadRate.UnmarshalText([]byte(uploadRateStr)); err != nil {
			panic(err)
		}

		db := mdbx.NewMDBX(log.New()).
			Flags(func(f uint) uint { return f | mdbx2.SafeNoSync }).
			Label(kv.DownloaderDB).
			WithTablessCfg(func(defaultBuckets kv.TableCfg) kv.TableCfg { return kv.DownloaderTablesCfg }).
			SyncPeriod(15 * time.Second).
			Path(filepath.Join(cfg.SnapshotDir.Path, "db")).
			MustOpen()
		var err error
		cfg.Torrent, err = torrentcfg.New(cfg.SnapshotDir,
			torrentcfg.String2LogLevel[ctx.GlobalString(TorrentVerbosityFlag.Name)],
			nodeConfig.P2P.NAT,
			downloadRate, uploadRate,
			ctx.GlobalInt(TorrentPortFlag.Name),
			ctx.GlobalInt(TorrentConnsPerFileFlag.Name),
			db,
			ctx.GlobalInt(TorrentDownloadSlotsFlag.Name),
		)
		if err != nil {
			panic(err)
		}
	}

	nodeConfig.Http.Snapshot = cfg.Snapshot

	if ctx.Command.Name == "import" {
		cfg.ImportMode = true
	}

	setEtherbase(ctx, cfg)
	setGPO(ctx, &cfg.GPO)
	setTxPool(ctx, &cfg.TxPool)
	setEthash(ctx, nodeConfig.DataDir, cfg)
	setClique(ctx, &cfg.Clique, nodeConfig.DataDir)
	setAuRa(ctx, &cfg.Aura, nodeConfig.DataDir)
	setParlia(ctx, &cfg.Parlia, nodeConfig.DataDir)
	setMiner(ctx, &cfg.Miner)
	setWhitelist(ctx, cfg)
	setBorConfig(ctx, cfg)

	cfg.Ethstats = ctx.GlobalString(EthStatsURLFlag.Name)
	cfg.P2PEnabled = len(nodeConfig.P2P.SentryAddr) == 0
	cfg.EnabledIssuance = ctx.GlobalIsSet(EnabledIssuance.Name)
	if ctx.GlobalIsSet(NetworkIdFlag.Name) {
		cfg.NetworkID = ctx.GlobalUint64(NetworkIdFlag.Name)
	}

	if ctx.GlobalIsSet(RPCGlobalGasCapFlag.Name) {
		cfg.RPCGasCap = ctx.GlobalUint64(RPCGlobalGasCapFlag.Name)
	}
	if cfg.RPCGasCap != 0 {
		log.Info("Set global gas cap", "cap", cfg.RPCGasCap)
	} else {
		log.Info("Global gas cap disabled")
	}
	if ctx.GlobalIsSet(RPCGlobalTxFeeCapFlag.Name) {
		cfg.RPCTxFeeCap = ctx.GlobalFloat64(RPCGlobalTxFeeCapFlag.Name)
	}
	if ctx.GlobalIsSet(NoDiscoverFlag.Name) {
		cfg.EthDiscoveryURLs = []string{}
	} else if ctx.GlobalIsSet(DNSDiscoveryFlag.Name) {
		urls := ctx.GlobalString(DNSDiscoveryFlag.Name)
		if urls == "" {
			cfg.EthDiscoveryURLs = []string{}
		} else {
			cfg.EthDiscoveryURLs = SplitAndTrim(urls)
		}
	}
	// Override any default configs for hard coded networks.
	chain := ctx.GlobalString(ChainFlag.Name)

	switch chain {
	default:
		genesis := core.DefaultGenesisBlockByChainName(chain)
		genesisHash := params.GenesisHashByChainName(chain)
		if (genesis == nil) || (genesisHash == nil) {
			Fatalf("ChainDB name is not recognized: %s", chain)
			return
		}
		cfg.Genesis = genesis
		if !ctx.GlobalIsSet(NetworkIdFlag.Name) {
			cfg.NetworkID = params.NetworkIDByChainName(chain)
		}
		SetDNSDiscoveryDefaults(cfg, *genesisHash)
	case "":
		if cfg.NetworkID == 1 {
			SetDNSDiscoveryDefaults(cfg, params.MainnetGenesisHash)
		}
	case networkname.DevChainName:
		if !ctx.GlobalIsSet(NetworkIdFlag.Name) {
			cfg.NetworkID = 1337
		}

		// Create new developer account or reuse existing one
		developer := cfg.Miner.Etherbase
		if developer == (common.Address{}) {
			Fatalf("Please specify developer account address using --miner.etherbase")
		}
		log.Info("Using developer account", "address", developer)

		// Create a new developer genesis block or reuse existing one
		cfg.Genesis = core.DeveloperGenesisBlock(uint64(ctx.GlobalInt(DeveloperPeriodFlag.Name)), developer)
		log.Info("Using custom developer period", "seconds", cfg.Genesis.Config.Clique.Period)
		if !ctx.GlobalIsSet(MinerGasPriceFlag.Name) {
			cfg.Miner.GasPrice = big.NewInt(1)
		}
	}

	if ctx.GlobalIsSet(OverrideTerminalTotalDifficulty.Name) {
		cfg.Genesis.Config.TerminalTotalDifficulty = GlobalBig(ctx, OverrideTerminalTotalDifficulty.Name)
	}
	if ctx.GlobalIsSet(OverrideMergeForkBlock.Name) {
		cfg.Genesis.Config.MergeForkBlock = GlobalBig(ctx, OverrideMergeForkBlock.Name)
	}
}

// SetDNSDiscoveryDefaults configures DNS discovery with the given URL if
// no URLs are set.
func SetDNSDiscoveryDefaults(cfg *ethconfig.Config, genesis common.Hash) {
	if cfg.EthDiscoveryURLs != nil {
		return // already set through flags/config
	}
	protocol := "all"
	if url := params.KnownDNSNetwork(genesis, protocol); url != "" {
		cfg.EthDiscoveryURLs = []string{url}
	}
}

func SplitTagsFlag(tagsFlag string) map[string]string {
	tags := strings.Split(tagsFlag, ",")
	tagsMap := map[string]string{}

	for _, t := range tags {
		if t != "" {
			kv := strings.Split(t, "=")

			if len(kv) == 2 {
				tagsMap[kv[0]] = kv[1]
			}
		}
	}

	return tagsMap
}

// MakeChainDatabase open a database using the flags passed to the client and will hard crash if it fails.
func MakeChainDatabase(logger log.Logger, cfg *node.Config) kv.RwDB {
	chainDb, err := node.OpenDatabase(cfg, logger, kv.ChainDB)
	if err != nil {
		Fatalf("Could not open database: %v", err)
	}
	return chainDb
}

// MakeConsolePreloads retrieves the absolute paths for the console JavaScript
// scripts to preload before starting.
func MakeConsolePreloads(ctx *cli.Context) []string {
	// Skip preloading if there's nothing to preload
	if ctx.GlobalString(PreloadJSFlag.Name) == "" {
		return nil
	}
	// Otherwise resolve absolute paths and return them
	var preloads []string

	for _, file := range strings.Split(ctx.GlobalString(PreloadJSFlag.Name), ",") {
		preloads = append(preloads, strings.TrimSpace(file))
	}
	return preloads
}

func CobraFlags(cmd *cobra.Command, urfaveCliFlags []cli.Flag) {
	flags := cmd.PersistentFlags()
	for _, flag := range urfaveCliFlags {
		switch f := flag.(type) {
		case cli.IntFlag:
			flags.Int(f.Name, f.Value, f.Usage)
		case cli.StringFlag:
			flags.String(f.Name, f.Value, f.Usage)
		case cli.BoolFlag:
			flags.Bool(f.Name, false, f.Usage)
		default:
			panic(fmt.Errorf("unexpected type: %T", flag))
		}
	}
}<|MERGE_RESOLUTION|>--- conflicted
+++ resolved
@@ -655,14 +655,11 @@
 		Name:  "torrent.upload.rate",
 		Value: "4mb",
 		Usage: "bytes per second, example: 32mb",
-<<<<<<< HEAD
-=======
 	}
 	TorrentDownloadSlotsFlag = cli.IntFlag{
 		Name:  "torrent.download.slots",
 		Value: 3,
 		Usage: "amount of files to download in parallel. If network has enough seeders 1-3 slot enough, if network has lack of seeders increase to 5-7 (too big value will slow down everything).",
->>>>>>> 18b51b17
 	}
 	TorrentPortFlag = cli.IntFlag{
 		Name:  "torrent.port",
