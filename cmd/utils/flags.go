--- conflicted
+++ resolved
@@ -800,16 +800,6 @@
 		Usage: "Ignore the bor block period and wait for 'blocksize' transactions (for testing purposes)",
 	}
 
-<<<<<<< HEAD
-	// TODO - this is a depricated flag - should be removed
-	WithHeimdallMilestones = cli.BoolFlag{
-		Name:  "bor.milestone",
-		Usage: "Enabling bor milestone processing",
-		Value: false,
-	}
-
-=======
->>>>>>> 26d43d57
 	AAFlag = cli.BoolFlag{
 		Name:  "aa",
 		Usage: "Enable AA transactions",
@@ -1722,16 +1712,8 @@
 func setBorConfig(ctx *cli.Context, cfg *ethconfig.Config, nodeConfig *nodecfg.Config, logger log.Logger) {
 	cfg.HeimdallURL = ctx.String(HeimdallURLFlag.Name)
 	cfg.WithoutHeimdall = ctx.Bool(WithoutHeimdallFlag.Name)
-<<<<<<< HEAD
-	cfg.WithHeimdallMilestones = ctx.Bool(WithHeimdallMilestones.Name)
-	cfg.WithHeimdallWaypointRecording = true
-	cfg.WithHeimdallMilestones = false
-	// TODO this should be removed
-	heimdall.RecordWayPoints(cfg.WithHeimdallWaypointRecording)
-=======
 
 	heimdall.RecordWayPoints(true)
->>>>>>> 26d43d57
 
 	chainConfig := chainspec.ChainConfigByChainName(ctx.String(ChainFlag.Name))
 	if chainConfig != nil && chainConfig.Bor != nil && !ctx.IsSet(MaxPeersFlag.Name) {
