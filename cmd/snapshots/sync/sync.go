--- conflicted
+++ resolved
@@ -143,19 +143,11 @@
 	NatFlag      string
 	Logger       log.Logger
 	TempDir      string
-<<<<<<< HEAD
 	CleanDir     bool
-}
-
-func NewTorrentClient(cliCtx *cli.Context, chain string) (*TorrentClient, error) {
-
-	conf := CreateNewTorrentClientConfig{
-=======
 }
 
 func NewTorrentClientConfigFromCobra(cliCtx *cli.Context, chain string) CreateNewTorrentClientConfig {
 	return CreateNewTorrentClientConfig{
->>>>>>> 95c8e37b
 		Chain:        chain,
 		WebSeeds:     cliCtx.String(utils.WebSeedsFlag.Name),
 		DownloadRate: cliCtx.String(utils.TorrentDownloadRateFlag.Name),
@@ -168,21 +160,12 @@
 		NatFlag:      cliCtx.String(utils.NATFlag.Name),
 		Logger:       Logger(cliCtx.Context),
 		TempDir:      TempDir(cliCtx.Context),
-<<<<<<< HEAD
 		CleanDir:     true,
-	}
-	return newTorrentClient(conf)
-}
-
-func NewDefaultTorrentClient(chain string, torrentDir string, logger log.Logger) (*TorrentClient, error) {
-	conf := CreateNewTorrentClientConfig{
-=======
 	}
 }
 
 func NewDefaultTorrentClientConfig(chain string, torrentDir string, logger log.Logger) CreateNewTorrentClientConfig {
 	return CreateNewTorrentClientConfig{
->>>>>>> 95c8e37b
 		Chain:        chain,
 		WebSeeds:     utils.WebSeedsFlag.Value,
 		DownloadRate: utils.TorrentDownloadRateFlag.Value,
@@ -195,25 +178,13 @@
 		NatFlag:      utils.NATFlag.Value,
 		Logger:       logger,
 		TempDir:      torrentDir,
-<<<<<<< HEAD
 		CleanDir:     false,
-	}
-
-	return newTorrentClient(conf)
-}
-
-func newTorrentClient(config CreateNewTorrentClientConfig) (*TorrentClient, error) {
-	logger := config.Logger
-	tempDir := config.TempDir
-	chain := config.Chain
-=======
 	}
 }
 
 func NewTorrentClient(config CreateNewTorrentClientConfig) (*TorrentClient, error) {
 	logger := config.Logger
 	tempDir := config.TempDir
->>>>>>> 95c8e37b
 
 	torrentDir := filepath.Join(tempDir, "torrents", config.Chain)
 
@@ -245,11 +216,7 @@
 
 	cfg, err := downloadercfg.New(dirs, version, logLevel, downloadRate, uploadRate,
 		config.TorrentPort,
-<<<<<<< HEAD
-		config.ConnsPerFile, 0, nil, webseedsList, chain, true)
-=======
 		config.ConnsPerFile, 0, nil, webseedsList, config.Chain, true)
->>>>>>> 95c8e37b
 
 	if err != nil {
 		return nil, err
