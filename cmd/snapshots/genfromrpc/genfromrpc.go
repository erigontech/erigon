package genfromrpc

import (
	"context"
	"errors"
	"fmt"
	"math/big"
	"time"

	"github.com/erigontech/erigon-lib/common"
	"github.com/erigontech/erigon-lib/common/datadir"
	"github.com/erigontech/erigon-lib/common/hexutil"
	"github.com/erigontech/erigon-lib/kv"
	"github.com/erigontech/erigon-lib/kv/mdbx"
	"github.com/erigontech/erigon-lib/log/v3"
	"github.com/erigontech/erigon/cmd/utils"
<<<<<<< HEAD
	"github.com/erigontech/erigon/core"
	"github.com/erigontech/erigon/core/rawdb"
	"github.com/erigontech/erigon/core/types"
	"github.com/erigontech/erigon/eth/stagedsync/stages"
=======
	"github.com/erigontech/erigon/core/types"
	"github.com/erigontech/erigon/erigon-db/rawdb"
>>>>>>> 5729b000
	"github.com/erigontech/erigon/rpc"
	"github.com/holiman/uint256"
	"github.com/urfave/cli/v2"
)

// CLI flags
var RpcAddr = cli.StringFlag{
	Name:     "rpcaddr",
	Usage:    `Rpc address to scrape`,
	Required: true,
}

var Verify = cli.BoolFlag{
	Name:  "verify",
	Usage: "Verify block hash",
	Value: true,
}

var FromBlock = cli.Uint64Flag{
	Name:  "from",
	Usage: "Block number to start from",
	Value: 0,
}

var NoWrite = cli.BoolFlag{
	Name:  "no-write",
	Usage: "Avoid writing to the database",
	Value: false,
}

var Arbitrum = cli.BoolFlag{
	Name:  "arbitrum", // this shit wants me to use their shitty tx format.
	Usage: "Avoid writing to the database",
	Value: false,
}

var Command = cli.Command{
	Action:      func(cliCtx *cli.Context) error { return genFromRPc(cliCtx) },
	Name:        "genfromrpc",
	Usage:       "genfromrpc utilities",
	Flags:       []cli.Flag{&utils.DataDirFlag, &RpcAddr, &Verify, &FromBlock, &Arbitrum},
	Description: ``,
}

// BlockJson is the JSON representation of a block returned from the RPC.
type BlockJson struct {
	BlkHash     common.Hash      `json:"hash"`
	ParentHash  common.Hash      `json:"parentHash"       gencodec:"required"`
	UncleHash   common.Hash      `json:"sha3Uncles"       gencodec:"required"`
	Coinbase    common.Address   `json:"miner"`
	Root        common.Hash      `json:"stateRoot"        gencodec:"required"`
	TxHash      common.Hash      `json:"transactionsRoot" gencodec:"required"`
	ReceiptHash common.Hash      `json:"receiptsRoot"     gencodec:"required"`
	Bloom       types.Bloom      `json:"logsBloom"        gencodec:"required"`
	Difficulty  *hexutil.Big     `json:"difficulty"       gencodec:"required"`
	Number      *hexutil.Big     `json:"number"           gencodec:"required"`
	GasLimit    hexutil.Uint64   `json:"gasLimit"         gencodec:"required"`
	GasUsed     hexutil.Uint64   `json:"gasUsed"          gencodec:"required"`
	Time        hexutil.Uint64   `json:"timestamp"        gencodec:"required"`
	Extra       hexutil.Bytes    `json:"extraData"        gencodec:"required"`
	MixDigest   common.Hash      `json:"mixHash"` // prevRandao after EIP-4399
	Nonce       types.BlockNonce `json:"nonce"`

	BaseFee         *hexutil.Big    `json:"baseFeePerGas"`   // EIP-1559
	WithdrawalsHash *common.Hash    `json:"withdrawalsRoot"` // EIP-4895
	BlobGasUsed     *hexutil.Uint64 `json:"blobGasUsed"`
	ExcessBlobGas   *hexutil.Uint64 `json:"excessBlobGas"`

	ParentBeaconBlockRoot *common.Hash `json:"parentBeaconBlockRoot"` // EIP-4788
	RequestsHash          *common.Hash `json:"requestsHash"`          // EIP-7685

	Uncles       []*types.Header          `json:"uncles"`
	Withdrawals  types.Withdrawals        `json:"withdrawals"`
	Transactions []map[string]interface{} `json:"transactions"`
}

// --- Helper functions ---

// convertHexToBigInt converts a hex string (with a "0x" prefix) to a *big.Int.
func convertHexToBigInt(hexStr string) *big.Int {
	bi := new(big.Int)
	// Assumes hexStr starts with "0x"
	bi.SetString(hexStr[2:], 16)
	return bi
}

// getUint256FromField returns a *uint256.Int from the rawTx field if present.
func getUint256FromField(rawTx map[string]interface{}, field string) *uint256.Int {
	if val, ok := rawTx[field].(string); ok {
		i := new(uint256.Int)
		i.SetFromBig(convertHexToBigInt(val))
		return i
	}
	return nil
}

// buildDynamicFeeFields sets the common dynamic fee fields from rawTx.
func buildDynamicFeeFields(tx *types.DynamicFeeTransaction, rawTx map[string]interface{}) {
	if chainID := getUint256FromField(rawTx, "chainId"); chainID != nil {
		tx.ChainID = chainID
	}
	if accessListRaw, ok := rawTx["accessList"].([]interface{}); ok {
		tx.AccessList = decodeAccessList(accessListRaw)
	}
	if tipCap := getUint256FromField(rawTx, "maxPriorityFeePerGas"); tipCap != nil {
		tx.TipCap = tipCap
	}
	if feeCap := getUint256FromField(rawTx, "maxFeePerGas"); feeCap != nil {
		tx.FeeCap = feeCap
	}
}

// parseCommonTx extracts the shared fields from a raw transaction into a CommonTx.
func parseCommonTx(rawTx map[string]interface{}) (*types.CommonTx, error) {
	var commonTx types.CommonTx

	nonceStr, ok := rawTx["nonce"].(string)
	if !ok {
		return nil, errors.New("missing nonce")
	}
	commonTx.Nonce = convertHexToBigInt(nonceStr).Uint64()

	gasStr, ok := rawTx["gas"].(string)
	if !ok {
		return nil, errors.New("missing gas")
	}
	commonTx.GasLimit = convertHexToBigInt(gasStr).Uint64()

	if toStr, ok := rawTx["to"].(string); ok && toStr != "" {
		addr := common.HexToAddress(toStr)
		commonTx.To = &addr
	}
	if valueStr, ok := rawTx["value"].(string); ok {
		commonTx.Value = new(uint256.Int)
		commonTx.Value.SetFromBig(convertHexToBigInt(valueStr))
	}
	if inputStr, ok := rawTx["input"].(string); ok && len(inputStr) >= 2 && inputStr[:2] == "0x" {
		commonTx.Data = common.Hex2Bytes(inputStr[2:])
	}
	if vStr, ok := rawTx["v"].(string); ok {
		commonTx.V.SetFromBig(convertHexToBigInt(vStr))
	}
	if rStr, ok := rawTx["r"].(string); ok {
		commonTx.R.SetFromBig(convertHexToBigInt(rStr))
	}
	if sStr, ok := rawTx["s"].(string); ok {
		commonTx.S.SetFromBig(convertHexToBigInt(sStr))
	}
	return &commonTx, nil
}

// decodeAccessList converts a raw access list (slice of interface{}) into types.AccessList.
func decodeAccessList(rawAccessList []interface{}) types.AccessList {
	var accessList types.AccessList
	for _, rawSlotInterface := range rawAccessList {
		slot, ok := rawSlotInterface.(map[string]interface{})
		if !ok {
			continue
		}
		tuple := types.AccessTuple{}
		if addrStr, ok := slot["address"].(string); ok {
			tuple.Address = common.HexToAddress(addrStr)
		}
		if storageKeys, ok := slot["storageKeys"].([]interface{}); ok {
			for _, keyIface := range storageKeys {
				if keyStr, ok := keyIface.(string); ok {
					tuple.StorageKeys = append(tuple.StorageKeys, common.HexToHash(keyStr))
				}
			}
		}
		accessList = append(accessList, tuple)
	}
	return accessList
}

// decodeBlobVersionedHashes converts a slice of hex strings to a slice of common.Hash.
func decodeBlobVersionedHashes(rawVersionedHashes []string) []common.Hash {
	hashes := make([]common.Hash, 0, len(rawVersionedHashes))
	for _, s := range rawVersionedHashes {
		hashes = append(hashes, common.HexToHash(s))
	}
	return hashes
}

// --- Transaction builders ---

// makeLegacyTx builds a legacy transaction.
func makeLegacyTx(commonTx *types.CommonTx, rawTx map[string]interface{}) types.Transaction {
	tx := &types.LegacyTx{
		CommonTx: types.CommonTx{
			Nonce:    commonTx.Nonce,
			GasLimit: commonTx.GasLimit,
			To:       commonTx.To,
			Value:    commonTx.Value,
			Data:     commonTx.Data,
			V:        commonTx.V,
			R:        commonTx.R,
			S:        commonTx.S,
		},
		GasPrice: getUint256FromField(rawTx, "gasPrice"),
	}
	return tx
}

// makeAccessListTx builds an access-list transaction.
func makeAccessListTx(commonTx *types.CommonTx, rawTx map[string]interface{}) types.Transaction {
	tx := &types.AccessListTx{
		LegacyTx: types.LegacyTx{
			CommonTx: types.CommonTx{
				Nonce:    commonTx.Nonce,
				GasLimit: commonTx.GasLimit,
				To:       commonTx.To,
				Value:    commonTx.Value,
				Data:     commonTx.Data,
				V:        commonTx.V,
				R:        commonTx.R,
				S:        commonTx.S,
			},
			GasPrice: getUint256FromField(rawTx, "gasPrice"),
		},
	}
	if chainID := getUint256FromField(rawTx, "chainId"); chainID != nil {
		tx.ChainID = chainID
	}
	if accessListRaw, ok := rawTx["accessList"].([]interface{}); ok {
		tx.AccessList = decodeAccessList(accessListRaw)
	}
	return tx
}

// makeEip1559Tx builds an EIP-1559 dynamic fee transaction.
func makeEip1559Tx(commonTx *types.CommonTx, rawTx map[string]interface{}) types.Transaction {
	tx := &types.DynamicFeeTransaction{CommonTx: types.CommonTx{
		Nonce:    commonTx.Nonce,
		GasLimit: commonTx.GasLimit,
		To:       commonTx.To,
		Value:    commonTx.Value,
		Data:     commonTx.Data,
		V:        commonTx.V,
		R:        commonTx.R,
		S:        commonTx.S,
	}}
	buildDynamicFeeFields(tx, rawTx)
	return tx
}

// makeEip4844Tx builds an EIP-4844 blob transaction.
func makeEip4844Tx(commonTx *types.CommonTx, rawTx map[string]interface{}) *types.BlobTx {
	blobTx := &types.BlobTx{
		DynamicFeeTransaction: types.DynamicFeeTransaction{CommonTx: types.CommonTx{
			Nonce:    commonTx.Nonce,
			GasLimit: commonTx.GasLimit,
			To:       commonTx.To,
			Value:    commonTx.Value,
			Data:     commonTx.Data,
			V:        commonTx.V,
			R:        commonTx.R,
			S:        commonTx.S,
		}},
	}
	buildDynamicFeeFields(&blobTx.DynamicFeeTransaction, rawTx)
	blobTx.MaxFeePerBlobGas = getUint256FromField(rawTx, "maxFeePerBlobGas")
	// The raw JSON is expected to contain a slice of strings.
	if rawHashes, ok := rawTx["blobVersionedHashes"].([]interface{}); ok {
		var hashStrs []string
		for _, h := range rawHashes {
			if s, ok := h.(string); ok {
				hashStrs = append(hashStrs, s)
			}
		}
		blobTx.BlobVersionedHashes = decodeBlobVersionedHashes(hashStrs)
	}
	return blobTx
}

// makeEip7702Tx builds an EIP-7702 transaction.
// (Implementation details remain to be determined.)
func makeEip7702Tx(commonTx *types.CommonTx, rawTx map[string]interface{}) types.Transaction {
	tx := &types.SetCodeTransaction{
		DynamicFeeTransaction: types.DynamicFeeTransaction{CommonTx: types.CommonTx{
			Nonce:    commonTx.Nonce,
			GasLimit: commonTx.GasLimit,
			To:       commonTx.To,
			Value:    commonTx.Value,
			Data:     commonTx.Data,
			V:        commonTx.V,
			R:        commonTx.R,
			S:        commonTx.S,
		}},
	}
	buildDynamicFeeFields(&tx.DynamicFeeTransaction, rawTx)
	// TODO: Add any additional EIP-7702–specific processing here.
	return tx
}

func makeRetryableTxFunc(commonTx *types.CommonTx, rawTx map[string]interface{}) types.Transaction {
	tx := &types.ArbitrumSubmitRetryableTx{}

	// Chain ID: required field (hex string)
	if chainIdHex, ok := rawTx["chainId"].(string); ok {
		tx.ChainId = convertHexToBigInt(chainIdHex)
	} else {
		// Optionally handle missing field (e.g. log or return an error)
	}

	// Request ID: expected as a hex string
	if requestIdHex, ok := rawTx["requestId"].(string); ok {
		tx.RequestId = common.HexToHash(requestIdHex)
	}

	// From: expected as a hex string address.
	if fromHex, ok := rawTx["from"].(string); ok {
		tx.From = common.HexToAddress(fromHex)
	}

	// L1BaseFee: expected as a hex string.
	if l1BaseFeeHex, ok := rawTx["l1BaseFee"].(string); ok {
		tx.L1BaseFee = convertHexToBigInt(l1BaseFeeHex)
	}

	// DepositValue: expected as a hex string.
	if depositValueHex, ok := rawTx["depositValue"].(string); ok {
		tx.DepositValue = convertHexToBigInt(depositValueHex)
	}

	// GasFeeCap: expected as a hex string.
	if gasFeeCapHex, ok := rawTx["maxFeePerGas"].(string); ok {
		tx.GasFeeCap = convertHexToBigInt(gasFeeCapHex)
	}

	// Gas limit: taken from the commonTx already parsed.
	tx.Gas = commonTx.Gas

	// RetryTo: expected as a hex string address. If empty, nil indicates contract creation.
	if retryToHex, ok := rawTx["retryTo"].(string); ok && retryToHex != "" {
		addr := common.HexToAddress(retryToHex)
		tx.RetryTo = &addr
	}

	// RetryValue: expected as a hex string.
	if retryValueHex, ok := rawTx["retryValue"].(string); ok {
		tx.RetryValue = convertHexToBigInt(retryValueHex)
	}

	// Beneficiary: expected as a hex string address.
	if beneficiaryHex, ok := rawTx["beneficiary"].(string); ok {
		tx.Beneficiary = common.HexToAddress(beneficiaryHex)
	}

	// MaxSubmissionFee: expected as a hex string.
	if maxSubmissionFeeHex, ok := rawTx["maxSubmissionFee"].(string); ok {
		tx.MaxSubmissionFee = convertHexToBigInt(maxSubmissionFeeHex)
	}

	// FeeRefundAddr: expected as a hex string address.
	if feeRefundAddrHex, ok := rawTx["refundTo"].(string); ok {
		tx.FeeRefundAddr = common.HexToAddress(feeRefundAddrHex)
	}

	// RetryData: expected as a hex string (with "0x" prefix) that will be decoded to bytes.
	if retryDataHex, ok := rawTx["retryData"].(string); ok && len(retryDataHex) >= 2 && retryDataHex[:2] == "0x" {
		tx.RetryData = common.Hex2Bytes(retryDataHex[2:])
	}

	return tx
}

func makeArbitrumRetryTx(commonTx *types.CommonTx, rawTx map[string]interface{}) types.Transaction {
	tx := &types.ArbitrumRetryTx{}

	// ChainId (expected as a hex string, e.g., "0x1")
	if chainIdHex, ok := rawTx["chainId"].(string); ok {
		tx.ChainId = convertHexToBigInt(chainIdHex)
	}

	// Nonce is taken from the common transaction fields.
	tx.Nonce = commonTx.Nonce

	// From (expected as a hex string address)
	if fromHex, ok := rawTx["from"].(string); ok {
		tx.From = common.HexToAddress(fromHex)
	}

	// GasFeeCap (expected as a hex string)
	if gasFeeCapHex, ok := rawTx["maxFeePerGas"].(string); ok {
		tx.GasFeeCap = convertHexToBigInt(gasFeeCapHex)
	}

	// Gas limit is taken from the common transaction fields.
	tx.Gas = commonTx.Gas

	// To is optional. A non-empty hex string is converted to an address pointer;
	// if missing or empty, nil indicates contract creation.
	if toStr, ok := rawTx["to"].(string); ok && toStr != "" {
		addr := common.HexToAddress(toStr)
		tx.To = &addr
	}

	// Value (expected as a hex string)
	if valueStr, ok := rawTx["value"].(string); ok {
		tx.Value = convertHexToBigInt(valueStr)
	}

	// Data is taken from the common transaction fields.
	tx.Data = commonTx.Data

	// TicketId (expected as a hex string)
	if ticketIdHex, ok := rawTx["ticketId"].(string); ok {
		tx.TicketId = common.HexToHash(ticketIdHex)
	}

	// RefundTo (expected as a hex string address)
	if refundToHex, ok := rawTx["refundTo"].(string); ok {
		tx.RefundTo = common.HexToAddress(refundToHex)
	}

	// MaxRefund (expected as a hex string)
	if maxRefundHex, ok := rawTx["maxRefund"].(string); ok {
		tx.MaxRefund = convertHexToBigInt(maxRefundHex)
	}

	// SubmissionFeeRefund (expected as a hex string)
	if submissionFeeRefundHex, ok := rawTx["submissionFeeRefund"].(string); ok {
		tx.SubmissionFeeRefund = convertHexToBigInt(submissionFeeRefundHex)
	}

	return tx
}

// makeArbitrumContractTx builds an ArbitrumContractTx from the common transaction fields
// and the raw JSON transaction data.
func makeArbitrumContractTx(commonTx *types.CommonTx, rawTx map[string]interface{}) types.Transaction {
	tx := &types.ArbitrumContractTx{}

	// ChainId (expected as a hex string, e.g. "0x1")
	if chainIdHex, ok := rawTx["chainId"].(string); ok {
		tx.ChainId = convertHexToBigInt(chainIdHex)
	}

	// RequestId (expected as a hex string)
	if requestIdHex, ok := rawTx["requestId"].(string); ok {
		tx.RequestId = common.HexToHash(requestIdHex)
	}

	// From (expected as a hex string address)
	if fromHex, ok := rawTx["from"].(string); ok {
		tx.From = common.HexToAddress(fromHex)
	}

	// GasFeeCap (expected as a hex string)
	if gasFeeCapHex, ok := rawTx["maxFeePerGas"].(string); ok {
		tx.GasFeeCap = convertHexToBigInt(gasFeeCapHex)
	}

	// Gas limit: obtained from the common transaction fields.
	tx.Gas = commonTx.Gas

	// To: if present and non-empty, convert to an address pointer;
	// if missing or empty, nil indicates contract creation.
	if toStr, ok := rawTx["to"].(string); ok && toStr != "" {
		addr := common.HexToAddress(toStr)
		tx.To = &addr
	}

	// Value (expected as a hex string)
	if valueStr, ok := rawTx["value"].(string); ok {
		tx.Value = convertHexToBigInt(valueStr)
	}

	// Data: taken from the common transaction fields.
	tx.Data = commonTx.Data

	return tx
}

func makeArbitrumUnsignedTx(commonTx *types.CommonTx, rawTx map[string]interface{}) types.Transaction {
	tx := &types.ArbitrumUnsignedTx{GasFeeCap: big.NewInt(0)}

	// ChainId: expected as a hex string (e.g., "0x1")
	if chainIdHex, ok := rawTx["chainId"].(string); ok {
		tx.ChainId = convertHexToBigInt(chainIdHex)
	}

	// From: expected as a hex string address.
	if fromHex, ok := rawTx["from"].(string); ok {
		tx.From = common.HexToAddress(fromHex)
	}

	// Nonce: already parsed and stored in commonTx.
	tx.Nonce = commonTx.Nonce

	// GasFeeCap: expected as a hex string.
	if gasFeeCapHex, ok := rawTx["maxFeePerGas"].(string); ok {
		tx.GasFeeCap = convertHexToBigInt(gasFeeCapHex)
	} else if gasFeeCapHex, ok := rawTx["gasPrice"].(string); ok {
		tx.GasFeeCap = convertHexToBigInt(gasFeeCapHex)
	}

	// Gas: taken directly from commonTx.
	tx.Gas = commonTx.Gas

	// To: if provided and non-empty, convert to an address pointer.
	if toStr, ok := rawTx["to"].(string); ok && toStr != "" {
		addr := common.HexToAddress(toStr)
		tx.To = &addr
	}

	// Value: expected as a hex string.
	if valueStr, ok := rawTx["value"].(string); ok {
		tx.Value = convertHexToBigInt(valueStr)
	}

	// Data: taken directly from commonTx.
	tx.Data = commonTx.Data
	return tx
}

func makeArbitrumDepositTx(commonTx *types.CommonTx, rawTx map[string]interface{}) types.Transaction {
	tx := &types.ArbitrumDepositTx{}

	// ChainId: expected as a hex string (e.g., "0x1")
	if chainIdHex, ok := rawTx["chainId"].(string); ok {
		tx.ChainId = convertHexToBigInt(chainIdHex)
	}

	// L1RequestId: expected as a hex string.
	if l1RequestIdHex, ok := rawTx["requestId"].(string); ok {
		tx.L1RequestId = common.HexToHash(l1RequestIdHex)
	}

	// From: expected as a hex string address.
	if fromHex, ok := rawTx["from"].(string); ok {
		tx.From = common.HexToAddress(fromHex)
	}

	// To: expected as a hex string address.
	if toHex, ok := rawTx["to"].(string); ok {
		tx.To = common.HexToAddress(toHex)
	}

	// Value: expected as a hex string.
	if valueStr, ok := rawTx["value"].(string); ok {
		tx.Value = convertHexToBigInt(valueStr)
	}

	return tx
}

// unMarshalTransactions decodes a slice of raw transactions into types.Transactions.
func unMarshalTransactions(rawTxs []map[string]interface{}, arbitrum bool) (types.Transactions, error) {
	var txs types.Transactions

	for _, rawTx := range rawTxs {
		commonTx, err := parseCommonTx(rawTx)
		if err != nil {
			return nil, fmt.Errorf("failed to parse common fields: %w", err)
		}

		var tx types.Transaction
		// Determine the transaction type based on the "type" field.
		typeTx, ok := rawTx["type"].(string)
		if !ok {
			return nil, errors.New("missing tx type")
		}

		switch typeTx {
		case "0x0": // Legacy
			tx = makeLegacyTx(commonTx, rawTx)
		case "0x1": // Access List
			tx = makeAccessListTx(commonTx, rawTx)
		case "0x2": // EIP-1559
			tx = makeEip1559Tx(commonTx, rawTx)
		case "0x3": // EIP-4844
			tx = makeEip4844Tx(commonTx, rawTx)
		case "0x4": // EIP-7702
			tx = makeEip7702Tx(commonTx, rawTx)
		case "0x64": // ArbitrumDepositTxType
			tx = makeArbitrumDepositTx(commonTx, rawTx)
		case "0x65": // ArbitrumUnsignedTxType
			tx = makeArbitrumUnsignedTx(commonTx, rawTx)
		case "0x66": // ArbitrumContractTxType
			tx = makeArbitrumContractTx(commonTx, rawTx)
		case "0x68": // ArbitrumRetryTxType
			tx = makeArbitrumRetryTx(commonTx, rawTx)
		case "0x69": // ArbitrumSubmitRetryableTxType
			tx = makeRetryableTxFunc(commonTx, rawTx)
		case "0x6a": // ArbitrumInternalTxType
			var chainID *uint256.Int
			if chainIDOut := getUint256FromField(rawTx, "chainId"); chainIDOut != nil {
				chainID = chainIDOut
			} else {
				return nil, errors.New("missing chainId in ArbitrumInternalTxType")
			}
			tx = &types.ArbitrumInternalTx{
				Data:    commonTx.Data,
				ChainId: chainID,
			}
		case "0x78": // ArbitrumLegacyTxType
			// types.NewArbitrumLegacyTx()
			panic("imlement me")
		default:
			return nil, fmt.Errorf("unknown tx type: %s", typeTx)
		}
		txs = append(txs, tx)

	}
	return txs, nil
}

// getBlockByNumber retrieves a block via RPC, decodes it, and (if requested) verifies its hash.
func getBlockByNumber(client *rpc.Client, blockNumber *big.Int, verify bool) (*types.Block, error) {
	var block BlockJson
	err := client.CallContext(context.Background(), &block, "eth_getBlockByNumber", fmt.Sprintf("0x%x", blockNumber), true)
	if err != nil {
		return nil, err
	}

	txs, err := unMarshalTransactions(block.Transactions, verify)
	if err != nil {
		return nil, err
	}

	// Derive the TxHash from the decoded transactions.
	txHash := types.DeriveSha(txs)
	if verify && txHash != block.TxHash {
		return nil, fmt.Errorf("tx hash mismatch, expected %s, got %s. num=%d", txHash, block.TxHash, blockNumber)
	}
	blk := types.NewBlockFromNetwork(&types.Header{
		ParentHash:      block.ParentHash,
		UncleHash:       block.UncleHash,
		Coinbase:        block.Coinbase,
		Root:            block.Root,
		TxHash:          block.TxHash,
		ReceiptHash:     block.ReceiptHash,
		Bloom:           block.Bloom,
		Difficulty:      (*big.Int)(block.Difficulty),
		Number:          (*big.Int)(block.Number),
		GasLimit:        block.GasLimit.Uint64(),
		GasUsed:         block.GasUsed.Uint64(),
		Time:            block.Time.Uint64(),
		Extra:           block.Extra,
		MixDigest:       block.MixDigest,
		Nonce:           block.Nonce,
		BaseFee:         (*big.Int)(block.BaseFee),
		WithdrawalsHash: block.WithdrawalsHash,
		BlobGasUsed:     (*uint64)(block.BlobGasUsed),
		ExcessBlobGas:   (*uint64)(block.ExcessBlobGas),
		// Optional fields:
		ParentBeaconBlockRoot: block.ParentBeaconBlockRoot,
		RequestsHash:          block.RequestsHash,
	}, &types.Body{
		Transactions: txs,
		Uncles:       block.Uncles,
		Withdrawals:  block.Withdrawals,
	})
	if verify {
		if blk.Hash() != block.BlkHash {
			return nil, fmt.Errorf("block hash mismatch, expected %s, got %s. num=%d", blk.Hash(), block.BlkHash, blockNumber)
		}
	}
	return blk, nil
}

// genFromRPc connects to the RPC, fetches blocks starting from the given block,
// and writes them into the local database.
func genFromRPc(cliCtx *cli.Context) error {
	dirs := datadir.New(cliCtx.String(utils.DataDirFlag.Name))
	jsonRpcAddr := cliCtx.String(RpcAddr.Name)
	log.Root().SetHandler(log.LvlFilterHandler(log.LvlInfo, log.StderrHandler))

	// Connect to RPC.
	client, err := rpc.Dial(jsonRpcAddr, log.Root())
	if err != nil {
		log.Warn("Error connecting to RPC", "err", err)
		return err
	}

	verification := cliCtx.Bool(Verify.Name)
	db := mdbx.MustOpen(dirs.Chaindata)
	defer db.Close()
	start := cliCtx.Uint64(FromBlock.Name)
	if start == 0 {
		var curBlock uint64
		err = db.Update(context.Background(), func(tx kv.RwTx) error {
			curBlock, err = stages.GetStageProgress(tx, stages.Bodies)
			return err
		})
		if err != nil {
			log.Warn("can't check current block", "err", err)
		}
		if curBlock == 0 {
			// write arb genesis
			log.Info("Writing arbitrum sepolia-rollup genesis")
			gen := core.GenesisBlockByChainName("sepolia-rollup")
			b := core.MustCommitGenesis(gen, db, dirs, log.New())
			log.Info("wrote arbitrum sepolia-rollup genesis", "block_hash", b.Hash().String(), "state_root", b.Root().String())
		} else {
			start = curBlock
		}
	}

	// Query latest block number.
	var latestBlockHex string
	if err := client.CallContext(context.Background(), &latestBlockHex, "eth_blockNumber"); err != nil {
		log.Warn("Error fetching latest block number", "err", err)
		return err
	}

	latestBlock := new(big.Int)
	latestBlock.SetString(latestBlockHex[2:], 16)
	noWrite := cliCtx.Bool(NoWrite.Name)

	var blockNumber big.Int
	// Process blocks from the starting block up to the latest.
	for i := start; i < latestBlock.Uint64(); {
		prev := i
		prevTime := time.Now()
		timer := time.NewTimer(40 * time.Second)
		err := db.Update(context.TODO(), func(tx kv.RwTx) error {
			for blockNum := i; blockNum < latestBlock.Uint64(); blockNum++ {
				blockNumber.SetUint64(blockNum)
				blk, err := getBlockByNumber(client, &blockNumber, verification)
				if err != nil {
					return fmt.Errorf("error fetching block %d: %w", blockNum, err)
				}
				if !noWrite {
					if err := rawdb.WriteBlock(tx, blk); err != nil {
						return fmt.Errorf("error writing block %d: %w", blockNum, err)
					}
					if err := rawdb.WriteCanonicalHash(tx, blk.Hash(), blockNum); err != nil {
						return fmt.Errorf("error writing canonical hash %d: %w", blockNum, err)
					}
					if err = rawdb.AppendCanonicalTxNums(tx, blockNum); err != nil {
						return fmt.Errorf("failed to append canonical txnum %d: %w", blockNum, err)
					}
					rawdb.WriteHeadBlockHash(tx, blk.Hash())
					if err := rawdb.WriteHeadHeaderHash(tx, blk.Hash()); err != nil {
						return err
					}
					if err := stages.SaveStageProgress(tx, stages.Headers, blockNum); err != nil {
						return err
					}
					if err := stages.SaveStageProgress(tx, stages.BlockHashes, blockNum); err != nil {
						return err
					}
					if err := stages.SaveStageProgress(tx, stages.Bodies, blockNum); err != nil {
						return err
					}
					if err := stages.SaveStageProgress(tx, stages.Senders, blockNum); err != nil {
						return err
					}

				}

				// Update the progress counter.
				i = blockNum + 1

				select {
				case <-timer.C:
					blkSec := float64(blockNum-prev) / time.Since(prevTime).Seconds()
					log.Info("Block processed", "block", blockNum, "hash", blk.Hash(), "blk/s", fmt.Sprintf("%.2f", blkSec))
					return nil
				default:
					// continue processing without waiting
				}
			}
			return nil
		})
		timer.Stop()
		if err != nil {
			log.Warn("Error updating db", "err", err)
			return err
		}
	}
	return nil
}<|MERGE_RESOLUTION|>--- conflicted
+++ resolved
@@ -14,15 +14,10 @@
 	"github.com/erigontech/erigon-lib/kv/mdbx"
 	"github.com/erigontech/erigon-lib/log/v3"
 	"github.com/erigontech/erigon/cmd/utils"
-<<<<<<< HEAD
 	"github.com/erigontech/erigon/core"
-	"github.com/erigontech/erigon/core/rawdb"
-	"github.com/erigontech/erigon/core/types"
-	"github.com/erigontech/erigon/eth/stagedsync/stages"
-=======
 	"github.com/erigontech/erigon/core/types"
 	"github.com/erigontech/erigon/erigon-db/rawdb"
->>>>>>> 5729b000
+	"github.com/erigontech/erigon/eth/stagedsync/stages"
 	"github.com/erigontech/erigon/rpc"
 	"github.com/holiman/uint256"
 	"github.com/urfave/cli/v2"
@@ -270,7 +265,7 @@
 }
 
 // makeEip4844Tx builds an EIP-4844 blob transaction.
-func makeEip4844Tx(commonTx *types.CommonTx, rawTx map[string]interface{}) *types.BlobTx {
+func makeEip4844Tx(commonTx *types.CommonTx, rawTx map[string]interface{}) types.Transaction {
 	blobTx := &types.BlobTx{
 		DynamicFeeTransaction: types.DynamicFeeTransaction{CommonTx: types.CommonTx{
 			Nonce:    commonTx.Nonce,
@@ -354,7 +349,7 @@
 	}
 
 	// Gas limit: taken from the commonTx already parsed.
-	tx.Gas = commonTx.Gas
+	tx.Gas = commonTx.GasLimit
 
 	// RetryTo: expected as a hex string address. If empty, nil indicates contract creation.
 	if retryToHex, ok := rawTx["retryTo"].(string); ok && retryToHex != "" {
@@ -412,7 +407,7 @@
 	}
 
 	// Gas limit is taken from the common transaction fields.
-	tx.Gas = commonTx.Gas
+	tx.Gas = commonTx.GasLimit
 
 	// To is optional. A non-empty hex string is converted to an address pointer;
 	// if missing or empty, nil indicates contract creation.
@@ -478,7 +473,7 @@
 	}
 
 	// Gas limit: obtained from the common transaction fields.
-	tx.Gas = commonTx.Gas
+	tx.Gas = commonTx.GasLimit
 
 	// To: if present and non-empty, convert to an address pointer;
 	// if missing or empty, nil indicates contract creation.
@@ -522,7 +517,7 @@
 	}
 
 	// Gas: taken directly from commonTx.
-	tx.Gas = commonTx.Gas
+	tx.Gas = commonTx.GasLimit
 
 	// To: if provided and non-empty, convert to an address pointer.
 	if toStr, ok := rawTx["to"].(string); ok && toStr != "" {
