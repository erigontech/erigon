--- conflicted
+++ resolved
@@ -21,10 +21,7 @@
 	"github.com/erigontech/erigon/db/datadir"
 	"github.com/erigontech/erigon/db/kv"
 	"github.com/erigontech/erigon/db/kv/mdbx"
-<<<<<<< HEAD
 	"github.com/erigontech/erigon/db/kv/rawdbv3"
-=======
->>>>>>> 31d56654
 	"github.com/erigontech/erigon/db/rawdb"
 	"github.com/erigontech/erigon/execution/stagedsync/stages"
 	"github.com/erigontech/erigon/execution/types"
@@ -831,9 +828,6 @@
 		if err := rawdb.WriteHeader(tx, blk.Header()); err != nil {
 			return fmt.Errorf("error writing block %d: %w", blockNum, err)
 		}
-		if err := rawdb.WriteCanonicalHash(tx, blk.Hash(), blockNum); err != nil {
-			return fmt.Errorf("error writing canonical hash %d: %w", blockNum, err)
-		}
 		if _, err := rawdb.WriteRawBodyIfNotExists(tx, blk.Hash(), blockNum, blk.RawBody()); err != nil {
 			return fmt.Errorf("cannot write body: %s", err)
 		}
@@ -843,8 +837,12 @@
 			return fmt.Errorf("failed to read parent total difficulty for block %d: %w", blockNum, err)
 		}
 		td := new(big.Int).Add(parentTd, blk.Difficulty())
-		if err := rawdb.WriteTd(tx, blk.Hash(), blockNum, td); err != nil {
+		if err = rawdb.WriteTd(tx, blk.Hash(), blockNum, td); err != nil {
 			return fmt.Errorf("failed to write total difficulty %d: %w", blockNum, err)
+		}
+
+		if err = rawdb.WriteCanonicalHash(tx, blk.Hash(), blockNum); err != nil {
+			return fmt.Errorf("error writing canonical hash %d: %w", blockNum, err)
 		}
 
 		latest = blk
