// Copyright 2024 The Erigon Authors
// This file is part of Erigon.
//
// Erigon is free software: you can redistribute it and/or modify
// it under the terms of the GNU Lesser General Public License as published by
// the Free Software Foundation, either version 3 of the License, or
// (at your option) any later version.
//
// Erigon is distributed in the hope that it will be useful,
// but WITHOUT ANY WARRANTY; without even the implied warranty of
// MERCHANTABILITY or FITNESS FOR A PARTICULAR PURPOSE. See the
// GNU Lesser General Public License for more details.
//
// You should have received a copy of the GNU Lesser General Public License
// along with Erigon. If not, see <http://www.gnu.org/licenses/>.

package commands

import (
	"bufio"
	"bytes"
	"context"
	"encoding/hex"
	"errors"
	"fmt"
	"os"
	"strings"
	"time"

	"github.com/spf13/cobra"
	"golang.org/x/sync/semaphore"

	"github.com/erigontech/erigon-lib/common"
	"github.com/erigontech/erigon-lib/common/datadir"
	"github.com/erigontech/erigon-lib/kv"
	"github.com/erigontech/erigon-lib/kv/backup"
	mdbx2 "github.com/erigontech/erigon-lib/kv/mdbx"
	"github.com/erigontech/erigon-lib/log/v3"
<<<<<<< HEAD
	ee "github.com/erigontech/erigon-lib/state/entity_extras"
=======
	"github.com/erigontech/erigon-lib/state"
>>>>>>> cf916078

	"github.com/erigontech/erigon/turbo/debug"
)

var stateBuckets = []string{
	kv.HashedAccountsDeprecated,
	kv.HashedStorageDeprecated,
	kv.PlainState,
	kv.PlainContractCode,
	kv.IncarnationMap,
	kv.Code,
	kv.E2AccountsHistory,
	kv.E2StorageHistory,
	kv.TxLookup,
}

var cmdMdbxTopDup = &cobra.Command{
	Use: "mdbx_top_dup",
	Run: func(cmd *cobra.Command, args []string) {
		ctx, _ := common.RootContext()
		logger := debug.SetupCobra(cmd, "integration")
		err := mdbxTopDup(ctx, chaindata, bucket, logger)
		if err != nil {
			if !errors.Is(err, context.Canceled) {
				logger.Error(err.Error())
			}
			return
		}
	},
}
var cmdCompareBucket = &cobra.Command{
	Use:   "compare_bucket",
	Short: "compare bucket to the same bucket in '--chaindata.reference'",
	Run: func(cmd *cobra.Command, args []string) {
		ctx, _ := common.RootContext()
		logger := debug.SetupCobra(cmd, "integration")
		if referenceChaindata == "" {
			referenceChaindata = chaindata + "-copy"
		}
		err := compareBucketBetweenDatabases(ctx, chaindata, referenceChaindata, bucket)
		if err != nil {
			if !errors.Is(err, context.Canceled) {
				logger.Error(err.Error())
			}
			return
		}
	},
}

var cmdCompareStates = &cobra.Command{
	Use:   "compare_states",
	Short: "compare state buckets to buckets in '--chaindata.reference'",
	Run: func(cmd *cobra.Command, args []string) {
		ctx, _ := common.RootContext()
		logger := debug.SetupCobra(cmd, "integration")
		if referenceChaindata == "" {
			referenceChaindata = chaindata + "-copy"
		}
		err := compareStates(ctx, chaindata, referenceChaindata)
		if err != nil {
			if !errors.Is(err, context.Canceled) {
				logger.Error(err.Error())
			}
			return
		}
	},
}

var cmdMdbxToMdbx = &cobra.Command{
	Use:   "mdbx_to_mdbx",
	Short: "copy data from '--chaindata' to '--chaindata.to'",
	Run: func(cmd *cobra.Command, args []string) {
		ctx, _ := common.RootContext()
		logger := debug.SetupCobra(cmd, "integration")
		from, to := backup.OpenPair(chaindata, toChaindata, kv.ChainDB, 0, logger)
		err := backup.Kv2kv(ctx, from, to, nil, backup.ReadAheadThreads, logger)
		if err != nil && !errors.Is(err, context.Canceled) {
			if !errors.Is(err, context.Canceled) {
				logger.Error(err.Error())
			}
			return
		}
	},
}

var cmdFToMdbx = &cobra.Command{
	Use:   "f_to_mdbx",
	Short: "copy data from '--chaindata' to '--chaindata.to'",
	Run: func(cmd *cobra.Command, args []string) {
		ctx, _ := common.RootContext()
		logger := debug.SetupCobra(cmd, "integration")
		err := fToMdbx(ctx, logger, toChaindata)
		if err != nil && !errors.Is(err, context.Canceled) {
			if !errors.Is(err, context.Canceled) {
				logger.Error(err.Error())
			}
			return
		}
	},
}

func init() {
	withDataDir(cmdCompareBucket)
	withReferenceChaindata(cmdCompareBucket)
	withBucket(cmdCompareBucket)

	rootCmd.AddCommand(cmdCompareBucket)

	withDataDir(cmdMdbxTopDup)
	withBucket(cmdMdbxTopDup)

	rootCmd.AddCommand(cmdMdbxTopDup)

	withDataDir(cmdCompareStates)
	withReferenceChaindata(cmdCompareStates)
	withBucket(cmdCompareStates)

	rootCmd.AddCommand(cmdCompareStates)

	withDataDir(cmdMdbxToMdbx)
	withToChaindata(cmdMdbxToMdbx)
	withBucket(cmdMdbxToMdbx)

	rootCmd.AddCommand(cmdMdbxToMdbx)

	withToChaindata(cmdFToMdbx)
	withFile(cmdFToMdbx)
	withBucket(cmdFToMdbx)

	rootCmd.AddCommand(cmdFToMdbx)
}

func mdbxTopDup(ctx context.Context, chaindata string, bucket string, logger log.Logger) error {
	const ThreadsLimit = 5_000
	dbOpts := mdbx2.New(kv.ChainDB, logger).Path(chaindata).Accede(true).RoTxsLimiter(semaphore.NewWeighted(ThreadsLimit)).
		WriteMap(dbWriteMap)

	db := dbOpts.MustOpen()
	defer db.Close()

	cnt := map[string]int{}
	if err := db.View(ctx, func(tx kv.Tx) error {
		c, err := tx.CursorDupSort(bucket)
		if err != nil {
			return err
		}
		defer c.Close()

		for k, _, err := c.First(); k != nil; k, _, err = c.NextNoDup() {
			if err != nil {
				return err
			}
			if _, ok := cnt[string(k)]; !ok {
				cnt[string(k)] = 0
			}
			cnt[string(k)]++
		}
		return nil
	}); err != nil {
		return err
	}

	var _max int
	for _, i := range cnt {
		_max = max(i, _max)
	}
	for k, i := range cnt {
		if i > _max-10 {
			fmt.Printf("k: %x\n", k)
		}
	}

	return nil
}

func compareStates(ctx context.Context, chaindata string, referenceChaindata string) error {
	db := mdbx2.MustOpen(chaindata)
	defer db.Close()

	refDB := mdbx2.MustOpen(referenceChaindata)
	defer refDB.Close()

	if err := db.View(context.Background(), func(tx kv.Tx) error {
		if err := refDB.View(context.Background(), func(refTX kv.Tx) error {
			for _, bucket := range stateBuckets {
				fmt.Printf("\nBucket: %s\n", bucket)
				if err := compareBuckets(ctx, tx, bucket, refTX, bucket); err != nil {
					return err
				}
			}
			return nil
		}); err != nil {
			return err
		}
		return nil
	}); err != nil {
		return err
	}

	return nil
}
func compareBucketBetweenDatabases(ctx context.Context, chaindata string, referenceChaindata string, bucket string) error {
	db := mdbx2.MustOpen(chaindata)
	defer db.Close()

	refDB := mdbx2.MustOpen(referenceChaindata)
	defer refDB.Close()

	if err := db.View(context.Background(), func(tx kv.Tx) error {
		return refDB.View(context.Background(), func(refTX kv.Tx) error {
			return compareBuckets(ctx, tx, bucket, refTX, bucket)
		})
	}); err != nil {
		return err
	}

	return nil
}

func compareBuckets(ctx context.Context, tx kv.Tx, b string, refTx kv.Tx, refB string) error {
	count := 0
	c, err := tx.Cursor(b)
	if err != nil {
		return err
	}
	defer c.Close()
	k, v, e := c.First()
	if e != nil {
		return e
	}
	refC, err := refTx.Cursor(refB)
	if err != nil {
		return err
	}
	defer refC.Close()
	refK, refV, revErr := refC.First()
	if revErr != nil {
		return revErr
	}
	for k != nil || refK != nil {
		count++
		if count%10_000_000 == 0 {
			select {
			case <-ctx.Done():
				return ctx.Err()
			default:
			}
			fmt.Printf("Compared %d records\n", count)
		}
		if k == nil {
			fmt.Printf("Missing in db: %x [%x]\n", refK, refV)
			refK, refV, revErr = refC.Next()
			if revErr != nil {
				return revErr
			}
		} else if refK == nil {
			fmt.Printf("Missing refDB: %x [%x]\n", k, v)
			k, v, e = c.Next()
			if e != nil {
				return e
			}
		} else {
			switch bytes.Compare(k, refK) {
			case -1:
				fmt.Printf("Missing refDB: %x [%x]\n", k, v)
				k, v, e = c.Next()
				if e != nil {
					return e
				}
			case 1:
				fmt.Printf("Missing in db: %x [%x]\n", refK, refV)
				refK, refV, revErr = refC.Next()
				if revErr != nil {
					return revErr
				}
			case 0:
				if !bytes.Equal(v, refV) {
					fmt.Printf("Different values for %x. db: [%x], refDB: [%x]\n", k, v, refV)
				}
				k, v, e = c.Next()
				if e != nil {
					return e
				}
				refK, refV, revErr = refC.Next()
				if revErr != nil {
					return revErr
				}
			default:
				fmt.Printf("Unexpected result of bytes.Compare: %d\n", bytes.Compare(k, refK))
			}
		}
	}
	return nil
}

func fToMdbx(ctx context.Context, logger log.Logger, to string) error {
	file, err := os.Open(file)
	if err != nil {
		panic(err)
	}
	defer file.Close()

	dstOpts := mdbx2.New(kv.ChainDB, logger).Path(to).WriteMap(dbWriteMap)
	dst := dstOpts.MustOpen()
	dstTx, err1 := dst.BeginRw(ctx)
	if err1 != nil {
		return err1
	}
	defer dstTx.Rollback()

	commitEvery := time.NewTicker(5 * time.Second)
	defer commitEvery.Stop()
	fileScanner := bufio.NewScanner(file)
	endData := []byte("DATA=END")
	endHeader := []byte("HEADER=END")

MainLoop:
	for {
		bucket := ""
		for { // header
			if !fileScanner.Scan() {
				break
			}
			kk := fileScanner.Bytes()
			if bytes.Equal(kk, endHeader) {
				break
			}

			parts := strings.Split(string(kk), "=")
			k, v := parts[0], parts[1]
			if k == "database" {
				bucket = v
			}
		}
		err = fileScanner.Err()
		if err != nil {
			panic(err)
		}
		err = fileScanner.Err()
		if err != nil {
			panic(err)
		}
		if bucket == "" {
			panic("bucket not parse")
		}

		c, err := dstTx.RwCursor(bucket)
		if err != nil {
			return err
		}
		defer c.Close()

		for {
			if !fileScanner.Scan() {
				break MainLoop
			}
			k := common.CopyBytes(fileScanner.Bytes())
			if bytes.Equal(k, endData) {
				break
			}
			k = common.FromHex(string(k[1:]))
			if !fileScanner.Scan() {
				break MainLoop
			}
			v := common.CopyBytes(fileScanner.Bytes())
			v = common.FromHex(string(v[1:]))

			if casted, ok := c.(kv.RwCursorDupSort); ok {
				if err = casted.AppendDup(k, v); err != nil {
					panic(err)
				}
			} else {
				if err = c.Append(k, v); err != nil {
					panic(err)
				}
			}
			select {
			default:
			case <-ctx.Done():
				return ctx.Err()
			case <-commitEvery.C:
				logger.Info("Progress", "bucket", bucket, "key", hex.EncodeToString(k))
			}
		}
		c.Close()
		err = fileScanner.Err()
		if err != nil {
			panic(err)
		}
	}
	err = dstTx.Commit()
	if err != nil {
		return err
	}

	return nil
}

func CheckSaltFilesExist(dirs datadir.Dirs) error {
<<<<<<< HEAD
	ok, err := ee.CheckSaltFilesExist(dirs)
=======
	ok, err := state.CheckSaltFilesExist(dirs)
>>>>>>> cf916078
	if err != nil {
		return err
	}
	if !ok {
<<<<<<< HEAD
		return ee.ErrCannotStartWithoutSaltFiles
=======
		return state.ErrCannotStartWithoutSaltFiles
>>>>>>> cf916078
	}
	return nil
}<|MERGE_RESOLUTION|>--- conflicted
+++ resolved
@@ -36,11 +36,7 @@
 	"github.com/erigontech/erigon-lib/kv/backup"
 	mdbx2 "github.com/erigontech/erigon-lib/kv/mdbx"
 	"github.com/erigontech/erigon-lib/log/v3"
-<<<<<<< HEAD
-	ee "github.com/erigontech/erigon-lib/state/entity_extras"
-=======
 	"github.com/erigontech/erigon-lib/state"
->>>>>>> cf916078
 
 	"github.com/erigontech/erigon/turbo/debug"
 )
@@ -440,20 +436,12 @@
 }
 
 func CheckSaltFilesExist(dirs datadir.Dirs) error {
-<<<<<<< HEAD
-	ok, err := ee.CheckSaltFilesExist(dirs)
-=======
 	ok, err := state.CheckSaltFilesExist(dirs)
->>>>>>> cf916078
 	if err != nil {
 		return err
 	}
 	if !ok {
-<<<<<<< HEAD
-		return ee.ErrCannotStartWithoutSaltFiles
-=======
 		return state.ErrCannotStartWithoutSaltFiles
->>>>>>> cf916078
 	}
 	return nil
 }