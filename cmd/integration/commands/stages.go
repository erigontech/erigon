--- conflicted
+++ resolved
@@ -1376,11 +1376,7 @@
 		consensusConfig = &config.Ethash
 	}
 	return ethconsensusconfig.CreateConsensusEngine(ctx, &nodecfg.Config{Dirs: datadir.New(dir)}, cc, consensusConfig, config.Miner.Notify, config.Miner.Noverify,
-<<<<<<< HEAD
 		heimdallClient, config.WithoutHeimdall, blockReader, db.ReadOnly(), logger, nil, nil, db), heimdallClient
-=======
-		heimdallClient, config.WithoutHeimdall, blockReader, db.ReadOnly(), logger, nil, nil), heimdallClient
->>>>>>> 3ae67efb
 }
 
 func readGenesis(chain string) *types.Genesis {
@@ -1390,4 +1386,13 @@
 	}
 	_ = genesis.Alloc // nil check
 	return genesis
+}
+
+func readGenesis(chain string) *types.Genesis {
+	genesis := chainspec.GenesisBlockByChainName(chain)
+	if genesis == nil {
+		panic("genesis is nil. probably you passed wrong --chain")
+	}
+	_ = genesis.Alloc // nil check
+	return genesis
 }