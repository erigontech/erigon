--- conflicted
+++ resolved
@@ -996,37 +996,22 @@
 	}
 
 	if chainTipMode {
-<<<<<<< HEAD
+		//if chainTip = true, forced noCommit = false
 		for bn := execProgress; bn < block; bn++ {
 			if err := stagedsync.SpawnExecuteBlocksStage(s, sync, doms, tx, bn, ctx, cfg, logger); err != nil {
 				if !errors.Is(err, &stagedsync.ErrLoopExhausted{}) {
 					return err
 				}
-				if !noCommit {
-					if err := doms.Flush(ctx, tx); err != nil {
-						return err
-					}
-					doms.ClearRam(true)
-					if err := tx.Commit(); err != nil {
-						return err
-					}
-					if tx, err = db.BeginTemporalRw(ctx); err != nil {
-						return err
-					}
+				if err := doms.Flush(ctx, tx); err != nil {
+					return err
 				}
-=======
-		//if chainTip = true, forced noCommit = false
-		for bn := execProgress; bn < block; bn++ {
-			if err := db.UpdateTemporal(ctx, func(tx kv.TemporalRwTx) error {
-				err := stagedsync.SpawnExecuteBlocksStage(s, sync, nil, tx, bn, ctx, cfg, logger)
-				var errExhausted *stagedsync.ErrLoopExhausted
-				if errors.As(err, &errExhausted) {
-					return nil
+				doms.ClearRam(true)
+				if err := tx.Commit(); err != nil {
+					return err
 				}
-				return err
-			}); err != nil {
-				return err
->>>>>>> 3523f292
+				if tx, err = db.BeginTemporalRw(ctx); err != nil {
+					return err
+				}
 			}
 		}
 		if err := doms.Flush(ctx, tx); err != nil {
