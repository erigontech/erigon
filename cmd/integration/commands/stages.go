// Copyright 2024 The Erigon Authors
// This file is part of Erigon.
//
// Erigon is free software: you can redistribute it and/or modify
// it under the terms of the GNU Lesser General Public License as published by
// the Free Software Foundation, either version 3 of the License, or
// (at your option) any later version.
//
// Erigon is distributed in the hope that it will be useful,
// but WITHOUT ANY WARRANTY; without even the implied warranty of
// MERCHANTABILITY or FITNESS FOR A PARTICULAR PURPOSE. See the
// GNU Lesser General Public License for more details.
//
// You should have received a copy of the GNU Lesser General Public License
// along with Erigon. If not, see <http://www.gnu.org/licenses/>.

package commands

import (
	"bytes"
	"context"
	"errors"
	"fmt"
	"os"
	"runtime"
	"slices"
	"strings"
	"sync"
	"time"

	"github.com/c2h5oh/datasize"
	"github.com/erigontech/mdbx-go/mdbx"
	"github.com/erigontech/secp256k1"
	lru "github.com/hashicorp/golang-lru/arc/v2"
	"github.com/spf13/cobra"
	"golang.org/x/sync/errgroup"
	"golang.org/x/sync/semaphore"

<<<<<<< HEAD
=======
	"github.com/erigontech/erigon-db/rawdb"
	"github.com/erigontech/erigon-db/rawdb/blockio"
	chain2 "github.com/erigontech/erigon-lib/chain"
>>>>>>> a11563d6
	"github.com/erigontech/erigon-lib/common"
	"github.com/erigontech/erigon-lib/common/dbg"
	"github.com/erigontech/erigon-lib/common/dir"
<<<<<<< HEAD
=======
	"github.com/erigontech/erigon-lib/config3"
>>>>>>> a11563d6
	"github.com/erigontech/erigon-lib/estimate"
	"github.com/erigontech/erigon-lib/log/v3"
	"github.com/erigontech/erigon/cl/clparams"
	"github.com/erigontech/erigon/cmd/hack/tool/fromdb"
	"github.com/erigontech/erigon/core/genesiswrite"
	"github.com/erigontech/erigon/core/tracing"
	"github.com/erigontech/erigon/core/vm"
<<<<<<< HEAD
	"github.com/erigontech/erigon/db/datadir"
	"github.com/erigontech/erigon/db/kv"
	"github.com/erigontech/erigon/db/kv/dbcfg"
	"github.com/erigontech/erigon/db/kv/prune"
	"github.com/erigontech/erigon/db/migrations"
	"github.com/erigontech/erigon/db/rawdb"
	"github.com/erigontech/erigon/db/rawdb/blockio"
	"github.com/erigontech/erigon/db/rawdb/rawtemporaldb"
	"github.com/erigontech/erigon/db/snapshotsync/freezeblocks"
	dbstate "github.com/erigontech/erigon/db/state"
	"github.com/erigontech/erigon/db/state/statecfg"
	"github.com/erigontech/erigon/db/state/stats"
	"github.com/erigontech/erigon/db/wrap"
=======
>>>>>>> a11563d6
	"github.com/erigontech/erigon/eth"
	"github.com/erigontech/erigon/eth/ethconfig"
	"github.com/erigontech/erigon/eth/ethconfig/features"
	"github.com/erigontech/erigon/eth/ethconsensusconfig"
	"github.com/erigontech/erigon/eth/integrity"
	reset2 "github.com/erigontech/erigon/eth/rawdbreset"
	"github.com/erigontech/erigon/execution/builder"
	"github.com/erigontech/erigon/execution/builder/buildercfg"
	chain2 "github.com/erigontech/erigon/execution/chain"
	chainspec "github.com/erigontech/erigon/execution/chain/spec"
	"github.com/erigontech/erigon/execution/commitment"
	"github.com/erigontech/erigon/execution/consensus"
	"github.com/erigontech/erigon/execution/stagedsync"
	"github.com/erigontech/erigon/execution/stagedsync/stages"
	stages2 "github.com/erigontech/erigon/execution/stages"
	"github.com/erigontech/erigon/execution/types"
	"github.com/erigontech/erigon/node/nodecfg"
	"github.com/erigontech/erigon/p2p"
	"github.com/erigontech/erigon/p2p/sentry"
	"github.com/erigontech/erigon/p2p/sentry/sentry_multi_client"
	"github.com/erigontech/erigon/polygon/bor"
	"github.com/erigontech/erigon/polygon/bor/borcfg"
	"github.com/erigontech/erigon/polygon/bridge"
	"github.com/erigontech/erigon/polygon/heimdall"
	"github.com/erigontech/erigon/polygon/heimdall/poshttp"
<<<<<<< HEAD
	"github.com/erigontech/erigon/turbo/app"
=======
>>>>>>> a11563d6
	"github.com/erigontech/erigon/turbo/debug"
	"github.com/erigontech/erigon/turbo/logging"
	"github.com/erigontech/erigon/turbo/services"
	"github.com/erigontech/erigon/turbo/shards"

	_ "github.com/erigontech/erigon/polygon/chain" // Register Polygon chains
)

var cmdStageSnapshots = &cobra.Command{
	Use:   "stage_snapshots",
	Short: "",
	Run: func(cmd *cobra.Command, args []string) {
		logger := debug.SetupCobra(cmd, "integration")
		db, err := openDB(dbCfg(dbcfg.ChainDB, chaindata), true, logger)
		if err != nil {
			logger.Error("Opening DB", "error", err)
			return
		}
		defer db.Close()

		if err := stageSnapshots(db, cmd.Context(), logger); err != nil {
			if !errors.Is(err, context.Canceled) {
				logger.Error(err.Error())
			}
			return
		}
	},
}

var cmdStageHeaders = &cobra.Command{
	Use:   "stage_headers",
	Short: "",
	Run: func(cmd *cobra.Command, args []string) {
		logger := debug.SetupCobra(cmd, "integration")
		db, err := openDB(dbCfg(dbcfg.ChainDB, chaindata), true, logger)
		if err != nil {
			logger.Error("Opening DB", "error", err)
			return
		}
		defer db.Close()

		if err := stageHeaders(db, cmd.Context(), logger); err != nil {
			if !errors.Is(err, context.Canceled) {
				logger.Error(err.Error())
			}
			return
		}
	},
}

var cmdStageBodies = &cobra.Command{
	Use:   "stage_bodies",
	Short: "",
	Run: func(cmd *cobra.Command, args []string) {
		logger := debug.SetupCobra(cmd, "integration")
		db, err := openDB(dbCfg(dbcfg.ChainDB, chaindata), true, logger)
		if err != nil {
			logger.Error("Opening DB", "error", err)
			return
		}
		defer db.Close()

		if err := stageBodies(db, cmd.Context(), logger); err != nil {
			if !errors.Is(err, context.Canceled) {
				logger.Error(err.Error())
			}
			return
		}
	},
}

var cmdStageSenders = &cobra.Command{
	Use:   "stage_senders",
	Short: "",
	Run: func(cmd *cobra.Command, args []string) {
		logger := debug.SetupCobra(cmd, "integration")
		db, err := openDB(dbCfg(dbcfg.ChainDB, chaindata), true, logger)
		if err != nil {
			logger.Error("Opening DB", "error", err)
			return
		}
		defer db.Close()

		if err := stageSenders(db, cmd.Context(), logger); err != nil {
			if !errors.Is(err, context.Canceled) {
				logger.Error(err.Error())
			}
			return
		}
	},
}

var cmdStageExec = &cobra.Command{
	Use:   "stage_exec",
	Short: "",
	Run: func(cmd *cobra.Command, args []string) {
		logger := debug.SetupCobra(cmd, "integration")
		db, err := openDB(dbCfg(dbcfg.ChainDB, chaindata), true, logger)
		if err != nil {
			logger.Error("Opening DB", "error", err)
			return
		}
		defer db.Close()

		defer func(t time.Time) { logger.Info("total", "took", time.Since(t)) }(time.Now())

		if err := stageExec(db, cmd.Context(), logger); err != nil {
			if !errors.Is(err, context.Canceled) {
				logger.Error(err.Error())
			}
			return
		}
	},
}

var cmdStageCustomTrace = &cobra.Command{
	Use:   "stage_custom_trace",
	Short: "",
	Run: func(cmd *cobra.Command, args []string) {
		logger := debug.SetupCobra(cmd, "integration")
		db, err := openDB(dbCfg(dbcfg.ChainDB, chaindata), true, logger)
		if err != nil {
			logger.Error("Opening DB", "error", err)
			return
		}
		defer db.Close()

		defer func(t time.Time) { logger.Info("total", "took", time.Since(t)) }(time.Now())

		if err := stageCustomTrace(db, cmd.Context(), logger); err != nil {
			if !errors.Is(err, context.Canceled) {
				logger.Error(err.Error())
			}
			return
		}
	},
}

var cmdPrintCommitment = &cobra.Command{
	Use:   "print_commitment",
	Short: "",
	Run: func(cmd *cobra.Command, args []string) {
		logger := debug.SetupCobra(cmd, "integration")
		db, err := openDB(dbCfg(dbcfg.ChainDB, chaindata), true, logger)
		if err != nil {
			logger.Error("Opening DB", "error", err)
			return
		}
		defer db.Close()

		if err := printCommitment(db, cmd.Context(), logger); err != nil {
			if !errors.Is(err, context.Canceled) {
				logger.Error(err.Error())
			}
			return
		}
	},
}

var cmdCommitmentRebuild = &cobra.Command{
	Use:   "commitment_rebuild",
	Short: "",
	Run: func(cmd *cobra.Command, args []string) {
		logger := debug.SetupCobra(cmd, "integration")
		db, err := openDB(dbCfg(dbcfg.ChainDB, chaindata), true, logger)
		if err != nil {
			logger.Error("Opening DB", "error", err)
			return
		}
		defer db.Close()

		if err := commitmentRebuild(db, cmd.Context(), logger); err != nil {
			if !errors.Is(err, context.Canceled) {
				logger.Error(err.Error())
			}
			return
		}
	},
}

var cmdStageTxLookup = &cobra.Command{
	Use:   "stage_tx_lookup",
	Short: "",
	Run: func(cmd *cobra.Command, args []string) {
		logger := debug.SetupCobra(cmd, "integration")
		db, err := openDB(dbCfg(dbcfg.ChainDB, chaindata), true, logger)
		if err != nil {
			logger.Error("Opening DB", "error", err)
			return
		}
		defer db.Close()

		if err := stageTxLookup(db, cmd.Context(), logger); err != nil {
			if !errors.Is(err, context.Canceled) {
				logger.Error(err.Error())
			}
			return
		}
	},
}

var cmdPrintStages = &cobra.Command{
	Use:   "print_stages",
	Short: "",
	Run: func(cmd *cobra.Command, args []string) {
		cmd.Flags().Set(logging.LogConsoleVerbosityFlag.Name, "debug")
		logger := debug.SetupCobra(cmd, "integration")
		db, err := openDB(dbCfg(dbcfg.ChainDB, chaindata), false, logger)
		if err != nil {
			logger.Error("Opening DB", "error", err)
			return
		}
		defer db.Close()

		if err := printAllStages(db, cmd.Context(), logger); err != nil {
			if !errors.Is(err, context.Canceled) {
				logger.Error(err.Error())
			}
			return
		}
	},
}

var cmdAlloc = &cobra.Command{
	Use:     "alloc",
	Example: "integration allocates and holds 1Gb (or given size)",
	Run: func(cmd *cobra.Command, args []string) {
		cmd.Flags().Set(logging.LogConsoleVerbosityFlag.Name, "debug")
		v, err := datasize.ParseString(args[0])
		if err != nil {
			panic(err)
		}
		n := make([]byte, v.Bytes())
		common.Sleep(cmd.Context(), 265*24*time.Hour)
		_ = n
	},
}

var cmdPrintTableSizes = &cobra.Command{
	Use:   "print_table_sizes",
	Short: "",
	Run: func(cmd *cobra.Command, args []string) {
		logger := debug.SetupCobra(cmd, "integration")
		db, err := openDB(dbCfg(dbcfg.ChainDB, chaindata), false, logger)
		if err != nil {
			logger.Error("Opening DB", "error", err)
			return
		}
		defer db.Close()

		tableSizes, err := kv.CollectTableSizes(cmd.Context(), db)
		if err != nil {
			logger.Error("error while collecting table sizes", "err", err)
			return
		}

		var sb strings.Builder
		sb.WriteString("Table")
		sb.WriteRune(',')
		sb.WriteString("Size")
		sb.WriteRune('\n')
		for _, t := range tableSizes {
			sb.WriteString(t.Name)
			sb.WriteRune(',')
			sb.WriteString(common.ByteCount(t.Size))
			sb.WriteRune('\n')
		}

		if outputCsvFile == "" {
			logger.Info("table sizes", "csv", sb.String())
			return
		}

		f, err := os.Create(outputCsvFile)
		if err != nil {
			logger.Error("issue creating file", "file", outputCsvFile, "err", err)
			return
		}

		_, err = f.WriteString(sb.String())
		if err != nil {
			logger.Error("issue writing output to file", "file", outputCsvFile, "err", err)
			return
		}

		logger.Info("wrote table sizes to csv output file", "file", outputCsvFile)
	},
}

var cmdPrintMigrations = &cobra.Command{
	Use:   "print_migrations",
	Short: "",
	Run: func(cmd *cobra.Command, args []string) {
		logger := debug.SetupCobra(cmd, "integration")
		db, err := openDB(dbCfg(dbcfg.ChainDB, chaindata), false, logger)
		if err != nil {
			logger.Error("Opening DB", "error", err)
			return
		}
		defer db.Close()
		if err := printAppliedMigrations(db, cmd.Context(), logger); err != nil {
			if !errors.Is(err, context.Canceled) {
				logger.Error(err.Error())
			}
			return
		}
	},
}

var cmdRemoveMigration = &cobra.Command{
	Use:   "remove_migration",
	Short: "",
	Run: func(cmd *cobra.Command, args []string) {
		logger := debug.SetupCobra(cmd, "integration")
		db, err := openDB(dbCfg(dbcfg.ChainDB, chaindata), false, logger)
		if err != nil {
			logger.Error("Opening DB", "error", err)
			return
		}
		defer db.Close()
		if err := removeMigration(db, cmd.Context()); err != nil {
			if !errors.Is(err, context.Canceled) {
				logger.Error(err.Error())
			}
			return
		}
	},
}

var cmdRunMigrations = &cobra.Command{
	Use:   "run_migrations",
	Short: "",
	Run: func(cmd *cobra.Command, args []string) {
		logger := debug.SetupCobra(cmd, "integration")
		migrateDB := func(label kv.Label, path string) {
			logger.Info("Opening DB", "label", label, "path", path)
			// Non-accede and exclusive mode - to apply creation of new tables if needed.
			cfg := dbCfg(label, path).RemoveFlags(mdbx.Accede).Exclusive(true)
			db, err := openDB(cfg, true, logger)
			if err != nil {
				logger.Error("Opening DB", "error", err)
				return
			}
			defer db.Close()
			// Nothing to do, migrations will be applied automatically
		}

		// Chaindata DB *must* be the first one because guaranteed to contain data in Config table
		// (see openSnapshotOnce in allSnapshots below).
<<<<<<< HEAD
		migrateDB(dbcfg.ChainDB, chaindata)
=======
		migrateDB(kv.ChainDB, chaindata)
>>>>>>> a11563d6

		// Migrations must be applied also to the consensus DB because ConsensusTables contain also ChaindataTables
		// (see kv/tables.go).
		consensus := strings.Replace(chaindata, "chaindata", "aura", 1)
		if exists, err := dir.Exist(consensus); err == nil && exists {
<<<<<<< HEAD
			migrateDB(dbcfg.ConsensusDB, consensus)
		} else {
			consensus = strings.Replace(chaindata, "chaindata", "clique", 1)
			if exists, err := dir.Exist(consensus); err == nil && exists {
				migrateDB(dbcfg.ConsensusDB, consensus)
=======
			migrateDB(kv.ConsensusDB, consensus)
		} else {
			consensus = strings.Replace(chaindata, "chaindata", "clique", 1)
			if exists, err := dir.Exist(consensus); err == nil && exists {
				migrateDB(kv.ConsensusDB, consensus)
>>>>>>> a11563d6
			}
		}
		// Migrations must be applied also to the Bor heimdall and polygon-bridge DBs.
		heimdall := strings.Replace(chaindata, "chaindata", "heimdall", 1)
		if exists, err := dir.Exist(heimdall); err == nil && exists {
<<<<<<< HEAD
			migrateDB(dbcfg.HeimdallDB, heimdall)
		}
		polygonBridge := strings.Replace(chaindata, "chaindata", "polygon-bridge", 1)
		if exists, err := dir.Exist(polygonBridge); err == nil && exists {
			migrateDB(dbcfg.PolygonBridgeDB, polygonBridge)
=======
			migrateDB(kv.HeimdallDB, heimdall)
		}
		polygonBridge := strings.Replace(chaindata, "chaindata", "polygon-bridge", 1)
		if exists, err := dir.Exist(polygonBridge); err == nil && exists {
			migrateDB(kv.PolygonBridgeDB, polygonBridge)
>>>>>>> a11563d6
		}
	},
}

func init() {
	withConfig(cmdPrintStages)
	withDataDir(cmdPrintStages)
	withChain(cmdPrintStages)
	withHeimdall(cmdPrintStages)
	rootCmd.AddCommand(cmdPrintStages)

	rootCmd.AddCommand(cmdAlloc)

	withDataDir(cmdPrintTableSizes)
	withOutputCsvFile(cmdPrintTableSizes)
	rootCmd.AddCommand(cmdPrintTableSizes)

	withConfig(cmdStageSenders)
	withIntegrityChecks(cmdStageSenders)
	withReset(cmdStageSenders)
	withBlock(cmdStageSenders)
	withUnwind(cmdStageSenders)
	withDataDir(cmdStageSenders)
	withChain(cmdStageSenders)
	withHeimdall(cmdStageSenders)
	withChaosMonkey(cmdStageSenders)
	rootCmd.AddCommand(cmdStageSenders)

	withConfig(cmdStageSnapshots)
	withDataDir(cmdStageSnapshots)
	withChain(cmdStageSnapshots)
	withReset(cmdStageSnapshots)
	withChaosMonkey(cmdStageSnapshots)
	rootCmd.AddCommand(cmdStageSnapshots)

	withConfig(cmdStageHeaders)
	withIntegrityChecks(cmdStageHeaders)
	withDataDir(cmdStageHeaders)
	withUnwind(cmdStageHeaders)
	withReset(cmdStageHeaders)
	withChain(cmdStageHeaders)
	withHeimdall(cmdStageHeaders)
	withChaosMonkey(cmdStageHeaders)
	rootCmd.AddCommand(cmdStageHeaders)

	withConfig(cmdStageBodies)
	withDataDir(cmdStageBodies)
	withUnwind(cmdStageBodies)
	withChain(cmdStageBodies)
	withHeimdall(cmdStageBodies)
	withChaosMonkey(cmdStageBodies)
	rootCmd.AddCommand(cmdStageBodies)

	withConfig(cmdStageExec)
	withDataDir(cmdStageExec)
	withReset(cmdStageExec)
	withBlock(cmdStageExec)
	withUnwind(cmdStageExec)
	withNoCommit(cmdStageExec)
	withPruneTo(cmdStageExec)
	withBatchSize(cmdStageExec)
	withTxTrace(cmdStageExec)
	withChain(cmdStageExec)
	withHeimdall(cmdStageExec)
	withWorkers(cmdStageExec)
	withChaosMonkey(cmdStageExec)
	withChainTipMode(cmdStageExec)
	rootCmd.AddCommand(cmdStageExec)

	withConfig(cmdStageCustomTrace)
	withDataDir(cmdStageCustomTrace)
	withReset(cmdStageCustomTrace)
	withBlock(cmdStageCustomTrace)
	withUnwind(cmdStageCustomTrace)
	withNoCommit(cmdStageCustomTrace)
	withPruneTo(cmdStageCustomTrace)
	withBatchSize(cmdStageCustomTrace)
	withTxTrace(cmdStageCustomTrace)
	withChain(cmdStageCustomTrace)
	withHeimdall(cmdStageCustomTrace)
	withWorkers(cmdStageCustomTrace)
	withChaosMonkey(cmdStageCustomTrace)
	withDomain(cmdStageCustomTrace)
	rootCmd.AddCommand(cmdStageCustomTrace)

	withConfig(cmdCommitmentRebuild)
	withDataDir(cmdCommitmentRebuild)
	withReset(cmdCommitmentRebuild)
	withSqueeze(cmdCommitmentRebuild)
	withBlock(cmdCommitmentRebuild)
	withConcurrentCommitment(cmdCommitmentRebuild)
	withUnwind(cmdCommitmentRebuild)
	withPruneTo(cmdCommitmentRebuild)
	withIntegrityChecks(cmdCommitmentRebuild)
	withChain(cmdCommitmentRebuild)
	withHeimdall(cmdCommitmentRebuild)
	withChaosMonkey(cmdCommitmentRebuild)
	rootCmd.AddCommand(cmdCommitmentRebuild)

	withConfig(cmdPrintCommitment)
	withDataDir(cmdPrintCommitment)
	withChain(cmdPrintCommitment)
	//withHeimdall(cmdPrintCommitment)
	//withChaosMonkey(cmdPrintCommitment)
	rootCmd.AddCommand(cmdPrintCommitment)

	withConfig(cmdStageTxLookup)
	withReset(cmdStageTxLookup)
	withBlock(cmdStageTxLookup)
	withUnwind(cmdStageTxLookup)
	withDataDir(cmdStageTxLookup)
	withPruneTo(cmdStageTxLookup)
	withChain(cmdStageTxLookup)
	withHeimdall(cmdStageTxLookup)
	withChaosMonkey(cmdStageTxLookup)
	rootCmd.AddCommand(cmdStageTxLookup)

	withConfig(cmdPrintMigrations)
	withDataDir(cmdPrintMigrations)
	rootCmd.AddCommand(cmdPrintMigrations)

	withConfig(cmdRemoveMigration)
	withDataDir(cmdRemoveMigration)
	withMigration(cmdRemoveMigration)
	withChain(cmdRemoveMigration)
	withHeimdall(cmdRemoveMigration)
	rootCmd.AddCommand(cmdRemoveMigration)

	withConfig(cmdRunMigrations)
	withDataDir(cmdRunMigrations)
	withChain(cmdRunMigrations)
	withHeimdall(cmdRunMigrations)
	rootCmd.AddCommand(cmdRunMigrations)
}

func stageSnapshots(db kv.TemporalRwDB, ctx context.Context, logger log.Logger) error {
	br, bw := blocksIO(db, logger)

	tx, err := db.BeginTemporalRw(ctx)
	if err != nil {
		return err
	}
	defer tx.Rollback()

	if reset {
		if err := stages.SaveStageProgress(tx, stages.Snapshots, 0); err != nil {
			return fmt.Errorf("saving Snapshots progress failed: %w", err)
		}
	}
	dirs := datadir.New(datadirCli)
	if err := reset2.ResetBlocks(tx, db, br, bw, dirs, logger); err != nil {
		return fmt.Errorf("resetting blocks: %w", err)
	}
	domains, err := dbstate.NewSharedDomains(tx, logger)
	if err != nil {
		return err
	}
	defer domains.Close()
	//txnUm := domains.TxNum()
	blockNum := domains.BlockNum()

	// stagedsync.SpawnStageSnapshots(s, ctx, rwTx, logger)
	progress, err := stages.GetStageProgress(tx, stages.Snapshots)
	if err != nil {
		return fmt.Errorf("re-read Snapshots progress: %w", err)
	}

	if blockNum > progress {
		if err := stages.SaveStageProgress(tx, stages.Execution, blockNum); err != nil {
			return fmt.Errorf("saving Snapshots progress failed: %w", err)
		}
		progress, err = stages.GetStageProgress(tx, stages.Snapshots)
		if err != nil {
			return fmt.Errorf("re-read Snapshots progress: %w", err)
		}
	}
	logger.Info("Progress", "snapshots", progress)
	return nil
}

func stageHeaders(db kv.TemporalRwDB, ctx context.Context, logger log.Logger) error {
	dirs := datadir.New(datadirCli)
	if err := datadir.ApplyMigrations(dirs); err != nil {
		return err
	}

	br, bw := blocksIO(db, logger)

	if integritySlow {
		log.Info("[integrity] no gaps in canonical headers")
		if err := integrity.NoGapsInCanonicalHeaders(ctx, db, br, true); err != nil {
			return err
		}
		return nil
	}

	if !(unwind > 0 || reset) {
		logger.Error("This command only works with --unwind or --reset options")
		return nil
	}

	return db.Update(ctx, func(tx kv.RwTx) error {
		if reset {
			if err := reset2.ResetBlocks(tx, db, br, bw, dirs, logger); err != nil {
				return err
			}
			return nil
		}

		progress, err := stages.GetStageProgress(tx, stages.Headers)
		if err != nil {
			return fmt.Errorf("read Bodies progress: %w", err)
		}
		var unwindTo uint64
		if unwind > progress {
			unwindTo = 1 // keep genesis
		} else {
			unwindTo = uint64(max(1, int(progress)-int(unwind)))
		}

		if err = stages.SaveStageProgress(tx, stages.Headers, unwindTo); err != nil {
			return fmt.Errorf("saving Headers progress failed: %w", err)
		}
		progress, err = stages.GetStageProgress(tx, stages.Headers)
		if err != nil {
			return fmt.Errorf("re-read Headers progress: %w", err)
		}
		{ // hard-unwind stage_body also
			if err := rawdb.TruncateBlocks(ctx, tx, progress+1); err != nil {
				return err
			}
			progressBodies, err := stages.GetStageProgress(tx, stages.Bodies)
			if err != nil {
				return fmt.Errorf("read Bodies progress: %w", err)
			}
			if progress < progressBodies {
				if err = stages.SaveStageProgress(tx, stages.Bodies, progress); err != nil {
					return fmt.Errorf("saving Bodies progress failed: %w", err)
				}
			}
		}
		// remove all canonical markers from this point
		if err = rawdb.TruncateCanonicalHash(tx, progress+1, false /* markChainAsBad */); err != nil {
			return err
		}
		if err = rawdb.TruncateTd(tx, progress+1); err != nil {
			return err
		}
		hash, ok, err := br.CanonicalHash(ctx, tx, progress-1)
		if err != nil {
			return err
		}
		if !ok {
			return fmt.Errorf("canonical hash not found: %d", progress-1)
		}
		if err = rawdb.WriteHeadHeaderHash(tx, hash); err != nil {
			return err
		}

		logger.Info("Progress", "headers", progress)
		return nil
	})
}

func stageBodies(db kv.TemporalRwDB, ctx context.Context, logger log.Logger) error {
	chainConfig := fromdb.ChainConfig(db)
	_, _, _, sync, _, _ := newSync(ctx, db, nil /* miningConfig */, logger)
	br, bw := blocksIO(db, logger)

	if err := db.Update(ctx, func(tx kv.RwTx) error {
		s := stage(sync, tx, nil, stages.Bodies)

		if unwind > 0 {
			if unwind > s.BlockNumber {
				return errors.New("cannot unwind past 0")
			}

			u := sync.NewUnwindState(stages.Bodies, s.BlockNumber-unwind, s.BlockNumber, true, false)
			cfg := stagedsync.StageBodiesCfg(db, nil, nil, nil, nil, 0, chainConfig, br, bw)
			if err := stagedsync.UnwindBodiesStage(u, tx, cfg, ctx); err != nil {
				return err
			}

			progress, err := stages.GetStageProgress(tx, stages.Bodies)
			if err != nil {
				return fmt.Errorf("re-read Bodies progress: %w", err)
			}
			logger.Info("Progress", "bodies", progress)
			return nil
		}
		logger.Info("This command only works with --unwind option")
		return nil
	}); err != nil {
		return err
	}
	return nil
}

func stageSenders(db kv.TemporalRwDB, ctx context.Context, logger log.Logger) error {
	tmpdir := datadir.New(datadirCli).Tmp
	chainConfig := fromdb.ChainConfig(db)
	_, _, _, sync, _, _ := newSync(ctx, db, nil /* miningConfig */, logger)

	must(sync.SetCurrentStage(stages.Senders))

	br, _ := blocksIO(db, logger)
	if reset {
		return db.Update(ctx, func(tx kv.RwTx) error { return reset2.ResetSenders(ctx, tx) })
	}

	tx, err := db.BeginRw(ctx)
	if err != nil {
		return err
	}
	defer tx.Rollback()

	if integritySlow {
		secp256k1.ContextForThread(1)
		for i := block; ; i++ {
			if err := common.Stopped(ctx.Done()); err != nil {
				return err
			}
			h, _ := br.HeaderByNumber(ctx, tx, i)
			if h == nil {
				break
			}
			withoutSenders, senders, err := br.BlockWithSenders(ctx, tx, h.Hash(), h.Number.Uint64())
			if err != nil {
				return err
			}
			withoutSenders.Body().SendersFromTxs() //remove senders info from txs
			txs := withoutSenders.Transactions()
			if txs.Len() != len(senders) {
				logger.Error("not equal amount of senders", "block", i, "db", len(senders), "expect", txs.Len())
				return nil
			}
			if txs.Len() == 0 {
				continue
			}
			signer := types.MakeSigner(chainConfig, i, h.Time)
			for j := 0; j < txs.Len(); j++ {
				from, err := signer.Sender(txs[j])
				if err != nil {
					return err
				}
				if !bytes.Equal(from[:], senders[j][:]) {
					logger.Error("wrong sender", "block", i, "tx", j, "db", fmt.Sprintf("%x", senders[j]), "expect", fmt.Sprintf("%x", from))
				}
			}
			if i%10 == 0 {
				logger.Info("checked", "block", i)
			}
		}
		return nil
	}

	s := stage(sync, tx, nil, stages.Senders)
	logger.Info("Stage", "name", s.ID, "progress", s.BlockNumber)

	pm, err := prune.Get(tx)
	if err != nil {
		return err
	}

	cfg := stagedsync.StageSendersCfg(db, chainConfig, sync.Cfg(), false, tmpdir, pm, br, nil)
	if unwind > 0 {
		u := sync.NewUnwindState(stages.Senders, s.BlockNumber-unwind, s.BlockNumber, true, false)
		if err = stagedsync.UnwindSendersStage(u, tx, cfg, ctx); err != nil {
			return err
		}
	} else if pruneTo > 0 {
		//noop
		return nil
	} else {
		if err = stagedsync.SpawnRecoverSendersStage(cfg, s, sync, tx, block, ctx, logger); err != nil {
			return err
		}
	}
	return tx.Commit()
}

func stageExec(db kv.TemporalRwDB, ctx context.Context, logger log.Logger) error {
	dirs := datadir.New(datadirCli)
	if err := datadir.ApplyMigrations(dirs); err != nil {
		return err
	}

	_, engine, vmConfig, sync, _, _ := newSync(ctx, db, nil /* miningConfig */, logger)
	must(sync.SetCurrentStage(stages.Execution))
	if reset {
		if err := reset2.ResetExec(ctx, db); err != nil {
			return err
		}
		return nil
	}

	if txtrace {
		// Activate tracing and writing into json files for each transaction
		vmConfig.Tracer = &tracing.Hooks{}
	}

	var batchSize datasize.ByteSize
	must(batchSize.UnmarshalText([]byte(batchSizeStr)))

	s := stage(sync, nil, db, stages.Execution)
	if chainTipMode {
		s.CurrentSyncCycle.IsFirstCycle = false
		s.CurrentSyncCycle.IsInitialCycle = false
	}

	logger.Info("Stage", "name", s.ID, "progress", s.BlockNumber)
	chainConfig, pm := fromdb.ChainConfig(db), fromdb.PruneMode(db)
	if pruneTo > 0 {
		pm.History = prune.Distance(s.BlockNumber - pruneTo)
	}

	genesis := readGenesis(chain)
	br, _ := blocksIO(db, logger)

	notifications := shards.NewNotifications(nil)
	cfg := stagedsync.StageExecuteBlocksCfg(db, pm, batchSize, chainConfig, engine, vmConfig, notifications,
		/*stateStream=*/ false,
		/*badBlockHalt=*/ true,
		dirs, br, nil, genesis, syncCfg, nil)

	if unwind > 0 {
		if err := db.ViewTemporal(ctx, func(tx kv.TemporalTx) error {
			minUnwindableBlockNum, _, err := rawtemporaldb.CanUnwindBeforeBlockNum(s.BlockNumber-unwind, tx)
			if err != nil {
				return err
			}
			unwind = s.BlockNumber - minUnwindableBlockNum
			return nil
		}); err != nil {
			return err
		}
	}

	var tx kv.RwTx //nil - means lower-level code (each stage) will manage transactions
	if noCommit {
		var err error
		tx, err = db.BeginRw(ctx)
		if err != nil {
			return err
		}
		defer tx.Rollback()
	}
	txc := wrap.NewTxContainer(tx, nil)

	if unwind > 0 {
		u := sync.NewUnwindState(stages.Execution, s.BlockNumber-unwind, s.BlockNumber, true, false)
		err := stagedsync.UnwindExecutionStage(u, s, txc, ctx, cfg, logger)
		if err != nil {
			return err
		}
		return nil
	}

	if pruneTo > 0 {
		p, err := sync.PruneStageState(stages.Execution, s.BlockNumber, tx, db, true)
		if err != nil {
			return err
		}
		err = stagedsync.PruneExecutionStage(p, tx, cfg, ctx, logger)
		if err != nil {
			return err
		}
		return nil
	}

	var sendersProgress, execProgress uint64
	if err := db.ViewTemporal(ctx, func(tx kv.TemporalTx) error {
		var err error
		if execProgress, err = stages.GetStageProgress(tx, stages.Execution); err != nil {
			return err
		}
		if execProgress == 0 {
<<<<<<< HEAD
			doms, err := dbstate.NewSharedDomains(tx, log.New())
=======
			doms, err := libstate.NewSharedDomains(tx, log.New())
>>>>>>> a11563d6
			if err != nil {
				panic(err)
			}
			execProgress = doms.BlockNum()
			doms.Close()
		}

		if sendersProgress, err = stages.GetStageProgress(tx, stages.Senders); err != nil {
			return err
		}
		return nil
	}); err != nil {
		return err
	}
<<<<<<< HEAD

	if block == 0 {
		block = sendersProgress
	}

=======

	if block == 0 {
		block = sendersProgress
	}

>>>>>>> a11563d6
	if chainTipMode {
		if noCommit {
			tx, err := db.BeginTemporalRw(ctx)
			if err != nil {
				return err
			}
			defer tx.Rollback()
			for bn := execProgress; bn < block; bn++ {
				txc = wrap.NewTxContainer(tx, txc.Doms)
				if err := stagedsync.SpawnExecuteBlocksStage(s, sync, txc, bn, ctx, cfg, logger); err != nil {
					return err
				}
			}
		} else {
			if err := db.Update(ctx, func(tx kv.RwTx) error {
				for bn := execProgress; bn < block; bn++ {
					txc = wrap.NewTxContainer(tx, txc.Doms)
					if err := stagedsync.SpawnExecuteBlocksStage(s, sync, txc, bn, ctx, cfg, logger); err != nil {
						return err
					}
				}
				return nil
			}); err != nil {
				return err
			}
		}
		return nil
	}

	for {
		if err := stagedsync.SpawnExecuteBlocksStage(s, sync, txc, block, ctx, cfg, logger); err != nil {
			var errExhausted *stagedsync.ErrLoopExhausted
			if errors.As(err, &errExhausted) {
				continue // has more blocks to exec
			}
			return err // fail
		}
		return nil // Exec finished
	}
}

func stageCustomTrace(db kv.TemporalRwDB, ctx context.Context, logger log.Logger) error {
	dirs := datadir.New(datadirCli)
	if err := datadir.ApplyMigrations(dirs); err != nil {
		return err
	}

	br, engine, vmConfig, sync, _, _ := newSync(ctx, db, nil /* miningConfig */, logger)
	must(sync.SetCurrentStage(stages.Execution))

	chainConfig := fromdb.ChainConfig(db)
	genesis := readGenesis(chain)
	blockReader, _ := blocksIO(db, logger)

	cfg := stagedsync.StageCustomTraceCfg(strings.Split(domain, ","), db, dirs, blockReader, chainConfig, engine, genesis, syncCfg)
	if reset {
		if err := stagedsync.StageCustomTraceReset(ctx, db, cfg.Produce); err != nil {
			return err
		}
		//if err := reset2.Reset(ctx, db, stages.CustomTrace); err != nil {
		//	return err
		//}
		return nil
	}

	if txtrace {
		// Activate tracing and writing into json files for each transaction
		vmConfig.Tracer = &tracing.Hooks{}
	}

	var batchSize datasize.ByteSize
	must(batchSize.UnmarshalText([]byte(batchSizeStr)))

	agg := db.(dbstate.HasAgg).Agg().(*dbstate.Aggregator)
	defer br.(*freezeblocks.BlockRetire).MadvNormal().DisableReadAhead()
	//defer agg.MadvNormal().DisableReadAhead()
	blockSnapBuildSema := semaphore.NewWeighted(int64(runtime.NumCPU()))
	agg.SetSnapshotBuildSema(blockSnapBuildSema)
	agg.SetCollateAndBuildWorkers(min(4, estimate.StateV3Collate.Workers()))
	agg.SetMergeWorkers(min(4, estimate.StateV3Collate.Workers()))
	agg.SetCompressWorkers(estimate.CompressSnapshot.Workers())
	agg.PeriodicalyPrintProcessSet(ctx)

	err := stagedsync.SpawnCustomTrace(cfg, ctx, logger)
	if err != nil {
		return err
	}

	return nil
}

func printCommitment(db kv.TemporalRwDB, ctx context.Context, logger log.Logger) error {
	agg := db.(dbstate.HasAgg).Agg().(*dbstate.Aggregator)
	blockSnapBuildSema := semaphore.NewWeighted(int64(runtime.NumCPU()))
	agg.SetSnapshotBuildSema(blockSnapBuildSema)
	agg.SetCollateAndBuildWorkers(min(4, estimate.StateV3Collate.Workers()))
	agg.SetMergeWorkers(min(4, estimate.StateV3Collate.Workers()))
	agg.SetCompressWorkers(estimate.CompressSnapshot.Workers())
	agg.PeriodicalyPrintProcessSet(ctx)

	// disable hard alignment; allowing commitment and storage/account to have
	// different visibleFiles
	agg.DisableAllDependencies()

	acRo := agg.BeginFilesRo() // this tx is used to read existing domain files and closed in the end
	defer acRo.Close()
	defer acRo.MadvNormal().DisableReadAhead()

	commitmentFiles := acRo.Files(kv.CommitmentDomain)
	fmt.Printf("Commitment files: %d\n", len(commitmentFiles))
	for _, f := range commitmentFiles {
		name := filepath.Base(f.Fullpath())
		count := acRo.KeyCountInFiles(kv.CommitmentDomain, f.StartRootNum(), f.EndRootNum())
		rootNodePrefix := []byte("state")
		rootNode, _, _, _, err := acRo.DebugGetLatestFromFiles(kv.CommitmentDomain, rootNodePrefix, f.EndRootNum()-1)
		if err != nil {
			return fmt.Errorf("failed to get root node from files: %w", err)
		}
		rootString, err := commitment.HexTrieStateToShortString(rootNode)
		if err != nil {
			return fmt.Errorf("failed to extract state root from root node: %w", err)
		}
		fmt.Printf("%28s: prefixes %8s %s\n", name, common.PrettyCounter(count), rootString)
	}

	str, err := dbstate.CheckCommitmentForPrint(ctx, db)
	if err != nil {
		return fmt.Errorf("failed to check commitment: %w", err)
	}
	fmt.Printf("\n%s", str)

	return nil
}

func commitmentRebuild(db kv.TemporalRwDB, ctx context.Context, logger log.Logger) error {
	dirs := datadir.New(datadirCli)
	if reset {
		return reset2.Reset(ctx, db, stages.Execution)
	}

	br, _ := blocksIO(db, logger)
	cfg := stagedsync.StageTrieCfg(db, true, true, dirs.Tmp, br)

	rwTx, err := db.BeginRw(ctx)
	if err != nil {
		return err
	}
	defer rwTx.Rollback()

	// remove all existing state commitment snapshots
	if err := app.DeleteStateSnapshots(dirs, false, true, false, "0-999999", kv.CommitmentDomain.String()); err != nil {
		return err
	}

	log.Info("Clearing commitment-related DB tables to rebuild on clean data...")
	sconf := statecfg.Schema.CommitmentDomain
	for _, tn := range sconf.Tables() {
		log.Info("Clearing", "table", tn)
		if err := rwTx.ClearTable(tn); err != nil {
			return fmt.Errorf("failed to clear table %s: %w", tn, err)
		}
	}
	if err := rwTx.Commit(); err != nil {
		return err
	}

	agg := db.(dbstate.HasAgg).Agg().(*dbstate.Aggregator)
	if err = agg.OpenFolder(); err != nil { // reopen after snapshot file deletions
		return fmt.Errorf("failed to re-open aggregator: %w", err)
	}

	blockSnapBuildSema := semaphore.NewWeighted(int64(runtime.NumCPU()))
	agg.SetSnapshotBuildSema(blockSnapBuildSema)
	agg.SetCollateAndBuildWorkers(min(4, estimate.StateV3Collate.Workers()))
	agg.SetMergeWorkers(min(4, estimate.StateV3Collate.Workers()))
	agg.SetCompressWorkers(estimate.CompressSnapshot.Workers())
	agg.PeriodicalyPrintProcessSet(ctx)

	if _, err := stagedsync.RebuildPatriciaTrieBasedOnFiles(ctx, cfg, squeeze); err != nil {
		return err
	}
	return nil
}

func stageTxLookup(db kv.TemporalRwDB, ctx context.Context, logger log.Logger) error {
	dirs, pm := datadir.New(datadirCli), fromdb.PruneMode(db)
	_, _, _, sync, _, _ := newSync(ctx, db, nil /* miningConfig */, logger)
	chainConfig := fromdb.ChainConfig(db)
	must(sync.SetCurrentStage(stages.TxLookup))
	if reset {
		return db.Update(ctx, reset2.ResetTxLookup)
	}
	tx, err := db.BeginRw(ctx)
	if err != nil {
		return err
	}
	defer tx.Rollback()

	s := stage(sync, tx, nil, stages.TxLookup)
	if pruneTo > 0 {
		pm.History = prune.Distance(s.BlockNumber - pruneTo)
	}
	logger.Info("Stage", "name", s.ID, "progress", s.BlockNumber)

	br, _ := blocksIO(db, logger)
	cfg := stagedsync.StageTxLookupCfg(db, pm, dirs.Tmp, chainConfig.Bor, br)
	if unwind > 0 {
		u := sync.NewUnwindState(stages.TxLookup, s.BlockNumber-unwind, s.BlockNumber, true, false)
		err = stagedsync.UnwindTxLookup(u, s, tx, cfg, ctx, logger)
		if err != nil {
			return err
		}
	} else if pruneTo > 0 {
		p, err := sync.PruneStageState(stages.TxLookup, s.BlockNumber, tx, nil, true)
		if err != nil {
			return err
		}
		err = stagedsync.PruneTxLookup(p, tx, cfg, ctx, logger)
		if err != nil {
			return err
		}
	} else {
		err = stagedsync.SpawnTxLookup(s, tx, block, cfg, ctx, logger)
		if err != nil {
			return err
		}
	}
	return tx.Commit()
}

func printAllStages(db kv.TemporalRwDB, ctx context.Context, logger log.Logger) error {
	sn, borSn, _, _, _, _, _ := allSnapshots(ctx, db, logger) // ignore error here to get some stat.
	defer sn.Close()
	defer borSn.Close()
	return db.ViewTemporal(ctx, func(tx kv.TemporalTx) error { return printStages(tx, sn, borSn) })
}

func printAppliedMigrations(db kv.RwDB, ctx context.Context, logger log.Logger) error {
	return db.View(ctx, func(tx kv.Tx) error {
		applied, err := migrations.AppliedMigrations(tx, false /* withPayload */)
		if err != nil {
			return err
		}
		var appliedStrs = make([]string, len(applied))
		i := 0
		for k := range applied {
			appliedStrs[i] = k
			i++
		}
		slices.Sort(appliedStrs)
		logger.Info("Applied", "migrations", strings.Join(appliedStrs, " "))
		return nil
	})
}

func removeMigration(db kv.RwDB, ctx context.Context) error {
	return db.Update(ctx, func(tx kv.RwTx) error {
		return tx.Delete(kv.Migrations, []byte(migration))
	})
}

var openSnapshotOnce sync.Once
var _allSnapshotsSingleton *freezeblocks.RoSnapshots
var _allBorSnapshotsSingleton *heimdall.RoSnapshots
var _allCaplinSnapshotsSingleton *freezeblocks.CaplinSnapshots
var _aggSingleton *dbstate.Aggregator
var _bridgeStoreSingleton bridge.Store
var _heimdallStoreSingleton heimdall.Store

func allSnapshots(ctx context.Context, db kv.RoDB, logger log.Logger) (*freezeblocks.RoSnapshots, *heimdall.RoSnapshots, *dbstate.Aggregator, *freezeblocks.CaplinSnapshots, bridge.Store, heimdall.Store, error) {
	var err error

	openSnapshotOnce.Do(func() {
		if syncCfg, err = features.EnableSyncCfg(db, syncCfg); err != nil {
			return
		}

		dirs := datadir.New(datadirCli)

		chainConfig := fromdb.ChainConfig(db)
		snapCfg := ethconfig.NewSnapCfg(true, true, true, chainConfig.ChainName)

		_allSnapshotsSingleton = freezeblocks.NewRoSnapshots(snapCfg, dirs.Snap, logger)
		_allBorSnapshotsSingleton = heimdall.NewRoSnapshots(snapCfg, dirs.Snap, logger)
		_bridgeStoreSingleton = bridge.NewSnapshotStore(bridge.NewDbStore(db), _allBorSnapshotsSingleton, chainConfig.Bor)
		_heimdallStoreSingleton = heimdall.NewSnapshotStore(heimdall.NewDbStore(db), _allBorSnapshotsSingleton)
		blockReader := freezeblocks.NewBlockReader(_allSnapshotsSingleton, _allBorSnapshotsSingleton)
		txNums := blockReader.TxnumReader(ctx)

		_aggSingleton = dbstate.New(dirs).Logger(logger).MustOpen(ctx, db)

		_aggSingleton.SetProduceMod(snapCfg.ProduceE3)

		g := &errgroup.Group{}
		g.Go(func() error {
			_allSnapshotsSingleton.OptimisticalyOpenFolder()
			return nil
		})
		g.Go(func() error {
			_allBorSnapshotsSingleton.OptimisticalyOpenFolder()
			return nil
		})
		g.Go(func() error {
			err := _aggSingleton.OpenFolder()
			if err != nil {
				return fmt.Errorf("aggregator opening: %w", err)
			}
			return nil
		})
		g.Go(func() error {
			chainConfig := fromdb.ChainConfig(db)
			var beaconConfig *clparams.BeaconChainConfig
			_, beaconConfig, _, err = clparams.GetConfigsByNetworkName(chainConfig.ChainName)
			if err == nil {
				_allCaplinSnapshotsSingleton = freezeblocks.NewCaplinSnapshots(snapCfg, beaconConfig, dirs, logger)
				if err = _allCaplinSnapshotsSingleton.OpenFolder(); err != nil {
					return fmt.Errorf("caplin snapshots: %w", err)
				}
				_allCaplinSnapshotsSingleton.LogStat("caplin")
			}
			return nil
		})

		if err = g.Wait(); err != nil {
			return
		}

		_allSnapshotsSingleton.LogStat("blocks")
		_allBorSnapshotsSingleton.LogStat("bor")
		_ = db.View(context.Background(), func(tx kv.Tx) error {
			ac := _aggSingleton.BeginFilesRo()
			defer ac.Close()
			stats.LogStats(ac, tx, logger, func(endTxNumMinimax uint64) (uint64, error) {
				histBlockNumProgress, _, err := txNums.FindBlockNum(tx, endTxNumMinimax)
				if err != nil {
					return histBlockNumProgress, fmt.Errorf("findBlockNum(%d) fails: %w", endTxNumMinimax, err)
				}
				return histBlockNumProgress, nil
			})
			return nil
		})
	})

	if err != nil {
		log.Error("[snapshots] failed to open", "err", err)
		return nil, nil, nil, nil, nil, nil, err
	}
	return _allSnapshotsSingleton, _allBorSnapshotsSingleton, _aggSingleton, _allCaplinSnapshotsSingleton, _bridgeStoreSingleton, _heimdallStoreSingleton, nil
}

var openBlockReaderOnce sync.Once
var _blockReaderSingleton services.FullBlockReader
var _blockWriterSingleton *blockio.BlockWriter

func blocksIO(db kv.RoDB, logger log.Logger) (services.FullBlockReader, *blockio.BlockWriter) {
	openBlockReaderOnce.Do(func() {
		sn, borSn, _, _, _, _, err := allSnapshots(context.Background(), db, logger)
		if err != nil {
			panic(err)
		}
		_blockReaderSingleton = freezeblocks.NewBlockReader(sn, borSn)
		_blockWriterSingleton = blockio.NewBlockWriter()
	})
	return _blockReaderSingleton, _blockWriterSingleton
}

const blockBufferSize = 128

func newSync(ctx context.Context, db kv.TemporalRwDB, miningConfig *buildercfg.MiningConfig, logger log.Logger) (
	services.BlockRetire, consensus.Engine, *vm.Config, *stagedsync.Sync, *stagedsync.Sync, stagedsync.MiningState,
) {
	dirs, pm := datadir.New(datadirCli), fromdb.PruneMode(db)

	vmConfig := &vm.Config{}

	events := shards.NewEvents()

	genesis := readGenesis(chain)
	chainConfig, genesisBlock, genesisErr := genesiswrite.CommitGenesisBlock(db, genesis, dirs, logger)
	if _, ok := genesisErr.(*chain2.ConfigCompatError); genesisErr != nil && !ok {
		panic(genesisErr)
	}
	//logger.Info("Initialised chain configuration", "config", chainConfig)

	var batchSize datasize.ByteSize
	must(batchSize.UnmarshalText([]byte(batchSizeStr)))

	cfg := ethconfig.Defaults
	if chainTipMode {
		syncCfg.LoopBlockLimit = 1
		syncCfg.AlwaysGenerateChangesets = true
		noCommit = false
	}

	if !dbg.BatchCommitments {
		syncCfg.AlwaysGenerateChangesets = true
	}

	cfg.Sync = syncCfg

	cfg.Prune = pm
	cfg.BatchSize = batchSize
	cfg.TxPool.Disable = true
	cfg.Genesis = genesis
	if miningConfig != nil {
		cfg.Miner = *miningConfig
	}
	cfg.Dirs = dirs
	dbReadConcurrency := runtime.GOMAXPROCS(-1) * 16
	blockSnapBuildSema := semaphore.NewWeighted(int64(dbg.BuildSnapshotAllowance))
	blockReader, blockWriter, allSn, borSn, bridgeStore, heimdallStore, _, err := eth.SetUpBlockReader(ctx, db, dirs, &cfg, chainConfig, dbReadConcurrency, logger, blockSnapBuildSema)
	if err != nil {
		panic(err)
	}
	cfg.Snapshot = allSn.Cfg()
<<<<<<< HEAD
	if borSn != nil {
		borSn.DownloadComplete() // mark as ready
	}
=======
	borSn.DownloadComplete() // mark as ready
>>>>>>> a11563d6
	engine := initConsensusEngine(ctx, chainConfig, cfg.Dirs.DataDir, db, blockReader, bridgeStore, heimdallStore, logger)

	statusDataProvider := sentry.NewStatusDataProvider(
		db,
		chainConfig,
		genesisBlock,
		chainConfig.ChainID.Uint64(),
		logger,
	)

	maxBlockBroadcastPeers := func(header *types.Header) uint { return 0 }

	sentryControlServer, err := sentry_multi_client.NewMultiClient(
		db,
		chainConfig,
		engine,
		nil,
		ethconfig.Defaults.Sync,
		blockReader,
		blockBufferSize,
		statusDataProvider,
		false,
		maxBlockBroadcastPeers,
		false, /* disableBlockDownload */
		false, /* enableWitProtocol */
		logger,
	)
	if err != nil {
		panic(err)
	}

	notifications := shards.NewNotifications(nil)

	var signatures *lru.ARCCache[common.Hash, common.Address]

	if bor, ok := engine.(*bor.Bor); ok {
		signatures = bor.Signatures
	}
	blockRetire := freezeblocks.NewBlockRetire(estimate.CompressSnapshot.Workers(), dirs, blockReader, blockWriter, db, heimdallStore, bridgeStore, chainConfig, &cfg, notifications.Events, blockSnapBuildSema, logger)

	stageList := stages2.NewDefaultStages(context.Background(), db, p2p.Config{}, &cfg, sentryControlServer, notifications, nil, blockReader, blockRetire, nil, nil,
		signatures, logger, nil)
	sync := stagedsync.New(cfg.Sync, stageList, stagedsync.DefaultUnwindOrder, stagedsync.DefaultPruneOrder, logger, stages.ModeApplyingBlocks)

	miner := stagedsync.NewMiningState(&cfg.Miner)
	miningCancel := make(chan struct{})
	go func() {
		<-ctx.Done()
		close(miningCancel)
	}()

	miningSync := stagedsync.New(
		cfg.Sync,
		stagedsync.MiningStages(ctx,
			stagedsync.StageMiningCreateBlockCfg(db, miner, chainConfig, engine, nil, dirs.Tmp, blockReader),
			stagedsync.StageExecuteBlocksCfg(
				db,
				cfg.Prune,
				cfg.BatchSize,
				sentryControlServer.ChainConfig,
				sentryControlServer.Engine,
				&vm.Config{},
				notifications,
				cfg.StateStream,
				/*stateStream=*/ false,
				dirs,
				blockReader,
				sentryControlServer.Hd,
				cfg.Genesis,
				cfg.Sync,
				nil,
			),
			stagedsync.StageSendersCfg(db, sentryControlServer.ChainConfig, cfg.Sync, false, dirs.Tmp, cfg.Prune, blockReader, sentryControlServer.Hd),
			stagedsync.StageMiningExecCfg(db, miner, events, chainConfig, engine, &vm.Config{}, dirs.Tmp, nil, 0, nil, blockReader),
			stagedsync.StageMiningFinishCfg(db, chainConfig, engine, miner, miningCancel, blockReader, builder.NewLatestBlockBuiltStore()),
			false,
		),
		stagedsync.MiningUnwindOrder,
		stagedsync.MiningPruneOrder,
		logger,
		stages.ModeBlockProduction,
	)

	return blockRetire, engine, vmConfig, sync, miningSync, miner
}

func progress(tx kv.Getter, stage stages.SyncStage) uint64 {
	res, err := stages.GetStageProgress(tx, stage)
	if err != nil {
		panic(err)
	}
	return res
}

func stage(st *stagedsync.Sync, tx kv.Tx, db kv.RoDB, stage stages.SyncStage) *stagedsync.StageState {
	res, err := st.StageState(stage, tx, db, true, false)
	if err != nil {
		panic(err)
	}
	return res
}

func initConsensusEngine(ctx context.Context, cc *chain2.Config, dir string, db kv.RwDB, blockReader services.FullBlockReader, bridgeStore bridge.Store, heimdallStore heimdall.Store, logger log.Logger) consensus.Engine {
	config := ethconfig.Defaults
	var polygonBridge *bridge.Service
	var heimdallService *heimdall.Service
	var heimdallClient heimdall.Client
	var bridgeClient bridge.Client
	var consensusConfig interface{}
	if cc.Clique != nil {
		consensusConfig = chainspec.CliqueSnapshot
	} else if cc.Aura != nil {
		consensusConfig = &config.Aura
	} else if cc.Bor != nil {
		consensusConfig = cc.Bor
		config.HeimdallURL = HeimdallURL
		if !config.WithoutHeimdall {
			heimdallClient = heimdall.NewHttpClient(config.HeimdallURL, logger, poshttp.WithApiVersioner(ctx))
			bridgeClient = bridge.NewHttpClient(config.HeimdallURL, logger, poshttp.WithApiVersioner(ctx))
		} else {
			heimdallClient = heimdall.NewIdleClient(config.Miner)
			bridgeClient = bridge.NewIdleClient()
		}
		borConfig := consensusConfig.(*borcfg.BorConfig)

		polygonBridge = bridge.NewService(bridge.ServiceConfig{
			Store:        bridgeStore,
			Logger:       logger,
			BorConfig:    borConfig,
			EventFetcher: bridgeClient,
		})

		if err := heimdallStore.Prepare(ctx); err != nil {
			panic(err)
		}

		if err := bridgeStore.Prepare(ctx); err != nil {
			panic(err)
		}

		heimdallService = heimdall.NewService(heimdall.ServiceConfig{
			Store:     heimdallStore,
			BorConfig: borConfig,
			Client:    heimdallClient,
			Logger:    logger,
		})

	} else {
		consensusConfig = &config.Ethash
	}
	return ethconsensusconfig.CreateConsensusEngine(ctx, &nodecfg.Config{Dirs: datadir.New(dir)}, cc, consensusConfig, config.Miner.Notify, config.Miner.Noverify,
		config.WithoutHeimdall, blockReader, db.ReadOnly(), logger, polygonBridge, heimdallService)
}

func readGenesis(chain string) *types.Genesis {
	spec, err := chainspec.ChainSpecByName(chain)
	if err != nil || spec.Genesis == nil {
		panic(fmt.Errorf("genesis is nil. probably you passed wrong --chain: %w", err))
	}
	_ = spec.Genesis.Alloc // nil check
	return spec.Genesis
}<|MERGE_RESOLUTION|>--- conflicted
+++ resolved
@@ -36,19 +36,13 @@
 	"golang.org/x/sync/errgroup"
 	"golang.org/x/sync/semaphore"
 
-<<<<<<< HEAD
-=======
 	"github.com/erigontech/erigon-db/rawdb"
 	"github.com/erigontech/erigon-db/rawdb/blockio"
 	chain2 "github.com/erigontech/erigon-lib/chain"
->>>>>>> a11563d6
 	"github.com/erigontech/erigon-lib/common"
 	"github.com/erigontech/erigon-lib/common/dbg"
 	"github.com/erigontech/erigon-lib/common/dir"
-<<<<<<< HEAD
-=======
 	"github.com/erigontech/erigon-lib/config3"
->>>>>>> a11563d6
 	"github.com/erigontech/erigon-lib/estimate"
 	"github.com/erigontech/erigon-lib/log/v3"
 	"github.com/erigontech/erigon/cl/clparams"
@@ -56,22 +50,6 @@
 	"github.com/erigontech/erigon/core/genesiswrite"
 	"github.com/erigontech/erigon/core/tracing"
 	"github.com/erigontech/erigon/core/vm"
-<<<<<<< HEAD
-	"github.com/erigontech/erigon/db/datadir"
-	"github.com/erigontech/erigon/db/kv"
-	"github.com/erigontech/erigon/db/kv/dbcfg"
-	"github.com/erigontech/erigon/db/kv/prune"
-	"github.com/erigontech/erigon/db/migrations"
-	"github.com/erigontech/erigon/db/rawdb"
-	"github.com/erigontech/erigon/db/rawdb/blockio"
-	"github.com/erigontech/erigon/db/rawdb/rawtemporaldb"
-	"github.com/erigontech/erigon/db/snapshotsync/freezeblocks"
-	dbstate "github.com/erigontech/erigon/db/state"
-	"github.com/erigontech/erigon/db/state/statecfg"
-	"github.com/erigontech/erigon/db/state/stats"
-	"github.com/erigontech/erigon/db/wrap"
-=======
->>>>>>> a11563d6
 	"github.com/erigontech/erigon/eth"
 	"github.com/erigontech/erigon/eth/ethconfig"
 	"github.com/erigontech/erigon/eth/ethconfig/features"
@@ -97,10 +75,6 @@
 	"github.com/erigontech/erigon/polygon/bridge"
 	"github.com/erigontech/erigon/polygon/heimdall"
 	"github.com/erigontech/erigon/polygon/heimdall/poshttp"
-<<<<<<< HEAD
-	"github.com/erigontech/erigon/turbo/app"
-=======
->>>>>>> a11563d6
 	"github.com/erigontech/erigon/turbo/debug"
 	"github.com/erigontech/erigon/turbo/logging"
 	"github.com/erigontech/erigon/turbo/services"
@@ -450,47 +424,27 @@
 
 		// Chaindata DB *must* be the first one because guaranteed to contain data in Config table
 		// (see openSnapshotOnce in allSnapshots below).
-<<<<<<< HEAD
-		migrateDB(dbcfg.ChainDB, chaindata)
-=======
 		migrateDB(kv.ChainDB, chaindata)
->>>>>>> a11563d6
 
 		// Migrations must be applied also to the consensus DB because ConsensusTables contain also ChaindataTables
 		// (see kv/tables.go).
 		consensus := strings.Replace(chaindata, "chaindata", "aura", 1)
 		if exists, err := dir.Exist(consensus); err == nil && exists {
-<<<<<<< HEAD
-			migrateDB(dbcfg.ConsensusDB, consensus)
-		} else {
-			consensus = strings.Replace(chaindata, "chaindata", "clique", 1)
-			if exists, err := dir.Exist(consensus); err == nil && exists {
-				migrateDB(dbcfg.ConsensusDB, consensus)
-=======
 			migrateDB(kv.ConsensusDB, consensus)
 		} else {
 			consensus = strings.Replace(chaindata, "chaindata", "clique", 1)
 			if exists, err := dir.Exist(consensus); err == nil && exists {
 				migrateDB(kv.ConsensusDB, consensus)
->>>>>>> a11563d6
 			}
 		}
 		// Migrations must be applied also to the Bor heimdall and polygon-bridge DBs.
 		heimdall := strings.Replace(chaindata, "chaindata", "heimdall", 1)
 		if exists, err := dir.Exist(heimdall); err == nil && exists {
-<<<<<<< HEAD
-			migrateDB(dbcfg.HeimdallDB, heimdall)
-		}
-		polygonBridge := strings.Replace(chaindata, "chaindata", "polygon-bridge", 1)
-		if exists, err := dir.Exist(polygonBridge); err == nil && exists {
-			migrateDB(dbcfg.PolygonBridgeDB, polygonBridge)
-=======
 			migrateDB(kv.HeimdallDB, heimdall)
 		}
 		polygonBridge := strings.Replace(chaindata, "chaindata", "polygon-bridge", 1)
 		if exists, err := dir.Exist(polygonBridge); err == nil && exists {
 			migrateDB(kv.PolygonBridgeDB, polygonBridge)
->>>>>>> a11563d6
 		}
 	},
 }
@@ -968,11 +922,7 @@
 			return err
 		}
 		if execProgress == 0 {
-<<<<<<< HEAD
-			doms, err := dbstate.NewSharedDomains(tx, log.New())
-=======
 			doms, err := libstate.NewSharedDomains(tx, log.New())
->>>>>>> a11563d6
 			if err != nil {
 				panic(err)
 			}
@@ -987,19 +937,11 @@
 	}); err != nil {
 		return err
 	}
-<<<<<<< HEAD
 
 	if block == 0 {
 		block = sendersProgress
 	}
 
-=======
-
-	if block == 0 {
-		block = sendersProgress
-	}
-
->>>>>>> a11563d6
 	if chainTipMode {
 		if noCommit {
 			tx, err := db.BeginTemporalRw(ctx)
@@ -1415,13 +1357,7 @@
 		panic(err)
 	}
 	cfg.Snapshot = allSn.Cfg()
-<<<<<<< HEAD
-	if borSn != nil {
-		borSn.DownloadComplete() // mark as ready
-	}
-=======
 	borSn.DownloadComplete() // mark as ready
->>>>>>> a11563d6
 	engine := initConsensusEngine(ctx, chainConfig, cfg.Dirs.DataDir, db, blockReader, bridgeStore, heimdallStore, logger)
 
 	statusDataProvider := sentry.NewStatusDataProvider(
