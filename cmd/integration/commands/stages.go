// Copyright 2024 The Erigon Authors
// This file is part of Erigon.
//
// Erigon is free software: you can redistribute it and/or modify
// it under the terms of the GNU Lesser General Public License as published by
// the Free Software Foundation, either version 3 of the License, or
// (at your option) any later version.
//
// Erigon is distributed in the hope that it will be useful,
// but WITHOUT ANY WARRANTY; without even the implied warranty of
// MERCHANTABILITY or FITNESS FOR A PARTICULAR PURPOSE. See the
// GNU Lesser General Public License for more details.
//
// You should have received a copy of the GNU Lesser General Public License
// along with Erigon. If not, see <http://www.gnu.org/licenses/>.

package commands

import (
	"bytes"
	"context"
	"errors"
	"fmt"
	"os"
	"path/filepath"
	"slices"
	"strings"
	"sync"
	"time"

	"github.com/c2h5oh/datasize"
	"github.com/erigontech/erigon/eth/ethutils"
	lru "github.com/hashicorp/golang-lru/arc/v2"
	"github.com/spf13/cobra"
	"golang.org/x/sync/errgroup"
	"golang.org/x/sync/semaphore"

	"github.com/erigontech/mdbx-go/mdbx"
	"github.com/erigontech/secp256k1"

	chain2 "github.com/erigontech/erigon-lib/chain"
	libcommon "github.com/erigontech/erigon-lib/common"
	"github.com/erigontech/erigon-lib/common/datadir"
	"github.com/erigontech/erigon-lib/common/dbg"
	"github.com/erigontech/erigon-lib/config3"
	"github.com/erigontech/erigon-lib/downloader"
	"github.com/erigontech/erigon-lib/kv"
	"github.com/erigontech/erigon-lib/kv/prune"
	"github.com/erigontech/erigon-lib/kv/rawdbv3"
	"github.com/erigontech/erigon-lib/log/v3"
	libstate "github.com/erigontech/erigon-lib/state"
	"github.com/erigontech/erigon-lib/wrap"

	"github.com/erigontech/erigon/cl/clparams"
	"github.com/erigontech/erigon/cmd/hack/tool/fromdb"
	"github.com/erigontech/erigon/core"
	"github.com/erigontech/erigon/core/rawdb"
	"github.com/erigontech/erigon/core/rawdb/blockio"
	reset2 "github.com/erigontech/erigon/core/rawdb/rawdbreset"
	"github.com/erigontech/erigon/core/tracing"
	"github.com/erigontech/erigon/core/types"
	"github.com/erigontech/erigon/core/vm"
	"github.com/erigontech/erigon/eth/ethconfig"
	"github.com/erigontech/erigon/eth/ethconsensusconfig"
	"github.com/erigontech/erigon/eth/integrity"
	"github.com/erigontech/erigon/eth/stagedsync"
	"github.com/erigontech/erigon/eth/stagedsync/stages"
	"github.com/erigontech/erigon/execution/builder"
	"github.com/erigontech/erigon/execution/consensus"
	"github.com/erigontech/erigon/migrations"
	"github.com/erigontech/erigon/node/nodecfg"
	"github.com/erigontech/erigon/p2p"
	"github.com/erigontech/erigon/p2p/sentry"
	"github.com/erigontech/erigon/p2p/sentry/sentry_multi_client"
	"github.com/erigontech/erigon/params"
	"github.com/erigontech/erigon/polygon/bor"
	"github.com/erigontech/erigon/polygon/bridge"
	"github.com/erigontech/erigon/polygon/heimdall"
	"github.com/erigontech/erigon/turbo/debug"
	"github.com/erigontech/erigon/turbo/logging"
	"github.com/erigontech/erigon/turbo/services"
	"github.com/erigontech/erigon/turbo/shards"
	"github.com/erigontech/erigon/turbo/snapshotsync/freezeblocks"
	stages2 "github.com/erigontech/erigon/turbo/stages"
)

var cmdStageSnapshots = &cobra.Command{
	Use:   "stage_snapshots",
	Short: "",
	Run: func(cmd *cobra.Command, args []string) {
		logger := debug.SetupCobra(cmd, "integration")
		db, err := openDB(dbCfg(kv.ChainDB, chaindata), true, logger)
		if err != nil {
			logger.Error("Opening DB", "error", err)
			return
		}
		defer db.Close()

		if err := stageSnapshots(db, cmd.Context(), logger); err != nil {
			if !errors.Is(err, context.Canceled) {
				logger.Error(err.Error())
			}
			return
		}
	},
}

var cmdStageHeaders = &cobra.Command{
	Use:   "stage_headers",
	Short: "",
	Run: func(cmd *cobra.Command, args []string) {
		logger := debug.SetupCobra(cmd, "integration")
		db, err := openDB(dbCfg(kv.ChainDB, chaindata), true, logger)
		if err != nil {
			logger.Error("Opening DB", "error", err)
			return
		}
		defer db.Close()

		if err := stageHeaders(db, cmd.Context(), logger); err != nil {
			if !errors.Is(err, context.Canceled) {
				logger.Error(err.Error())
			}
			return
		}
	},
}

var cmdStageBorHeimdall = &cobra.Command{
	Use:   "stage_bor_heimdall",
	Short: "",
	Run: func(cmd *cobra.Command, args []string) {
		logger := debug.SetupCobra(cmd, "integration")
		db, err := openDB(dbCfg(kv.ChainDB, chaindata), true, logger)
		if err != nil {
			logger.Error("Opening DB", "error", err)
			return
		}
		defer db.Close()

		if err := stageBorHeimdall(db, cmd.Context(), unwindTypes, logger); err != nil {
			if !errors.Is(err, context.Canceled) {
				logger.Error(err.Error())
			}
			return
		}
	},
}

var cmdStageBodies = &cobra.Command{
	Use:   "stage_bodies",
	Short: "",
	Run: func(cmd *cobra.Command, args []string) {
		logger := debug.SetupCobra(cmd, "integration")
		db, err := openDB(dbCfg(kv.ChainDB, chaindata), true, logger)
		if err != nil {
			logger.Error("Opening DB", "error", err)
			return
		}
		defer db.Close()

		if err := stageBodies(db, cmd.Context(), logger); err != nil {
			if !errors.Is(err, context.Canceled) {
				logger.Error(err.Error())
			}
			return
		}
	},
}

var cmdStagePolygon = &cobra.Command{
	Use:   "stage_polygon_sync",
	Short: "",
	Run: func(cmd *cobra.Command, args []string) {
		logger := debug.SetupCobra(cmd, "integration")
		db, err := openDB(dbCfg(kv.ChainDB, chaindata), true, logger)
		if err != nil {
			logger.Error("Opening DB", "error", err)
			return
		}
		defer db.Close()

		if err := stagePolygonSync(db, cmd.Context(), logger); err != nil {
			if !errors.Is(err, context.Canceled) {
				logger.Error(err.Error())
			}
			return
		}
	},
}

var cmdStageSenders = &cobra.Command{
	Use:   "stage_senders",
	Short: "",
	Run: func(cmd *cobra.Command, args []string) {
		logger := debug.SetupCobra(cmd, "integration")
		db, err := openDB(dbCfg(kv.ChainDB, chaindata), true, logger)
		if err != nil {
			logger.Error("Opening DB", "error", err)
			return
		}
		defer db.Close()

		if err := stageSenders(db, cmd.Context(), logger); err != nil {
			if !errors.Is(err, context.Canceled) {
				logger.Error(err.Error())
			}
			return
		}
	},
}

var cmdStageExec = &cobra.Command{
	Use:   "stage_exec",
	Short: "",
	Run: func(cmd *cobra.Command, args []string) {
		logger := debug.SetupCobra(cmd, "integration")
		db, err := openDB(dbCfg(kv.ChainDB, chaindata), true, logger)
		if err != nil {
			logger.Error("Opening DB", "error", err)
			return
		}
		defer db.Close()

		defer func(t time.Time) { logger.Info("total", "took", time.Since(t)) }(time.Now())

		if err := stageExec(db, cmd.Context(), logger); err != nil {
			if !errors.Is(err, context.Canceled) {
				logger.Error(err.Error())
			}
			return
		}
	},
}

var cmdStageCustomTrace = &cobra.Command{
	Use:   "stage_custom_trace",
	Short: "",
	Run: func(cmd *cobra.Command, args []string) {
		logger := debug.SetupCobra(cmd, "integration")
		db, err := openDB(dbCfg(kv.ChainDB, chaindata), true, logger)
		if err != nil {
			logger.Error("Opening DB", "error", err)
			return
		}
		defer db.Close()

		defer func(t time.Time) { logger.Info("total", "took", time.Since(t)) }(time.Now())

		if err := stageCustomTrace(db, cmd.Context(), logger); err != nil {
			if !errors.Is(err, context.Canceled) {
				logger.Error(err.Error())
			}
			return
		}
	},
}

var cmdStagePatriciaTrie = &cobra.Command{
	Use:   "commitment_rebuild",
	Short: "",
	Run: func(cmd *cobra.Command, args []string) {
		logger := debug.SetupCobra(cmd, "integration")
		db, err := openDB(dbCfg(kv.ChainDB, chaindata), true, logger)
		if err != nil {
			logger.Error("Opening DB", "error", err)
			return
		}
		defer db.Close()

		if err := stagePatriciaTrie(db, cmd.Context(), logger); err != nil {
			if !errors.Is(err, context.Canceled) {
				logger.Error(err.Error())
			}
			return
		}
	},
}

var cmdStageTxLookup = &cobra.Command{
	Use:   "stage_tx_lookup",
	Short: "",
	Run: func(cmd *cobra.Command, args []string) {
		logger := debug.SetupCobra(cmd, "integration")
		db, err := openDB(dbCfg(kv.ChainDB, chaindata), true, logger)
		if err != nil {
			logger.Error("Opening DB", "error", err)
			return
		}
		defer db.Close()

		if err := stageTxLookup(db, cmd.Context(), logger); err != nil {
			if !errors.Is(err, context.Canceled) {
				logger.Error(err.Error())
			}
			return
		}
	},
}

var cmdPrintStages = &cobra.Command{
	Use:   "print_stages",
	Short: "",
	Run: func(cmd *cobra.Command, args []string) {
		cmd.Flags().Set(logging.LogConsoleVerbosityFlag.Name, "debug")
		logger := debug.SetupCobra(cmd, "integration")
		db, err := openDB(dbCfg(kv.ChainDB, chaindata), false, logger)
		if err != nil {
			logger.Error("Opening DB", "error", err)
			return
		}
		defer db.Close()

		if err := printAllStages(db, cmd.Context(), logger); err != nil {
			if !errors.Is(err, context.Canceled) {
				logger.Error(err.Error())
			}
			return
		}
	},
}

var cmdAlloc = &cobra.Command{
	Use:     "alloc",
	Example: "integration allocates and holds 1Gb (or given size)",
	Run: func(cmd *cobra.Command, args []string) {
		cmd.Flags().Set(logging.LogConsoleVerbosityFlag.Name, "debug")
		v, err := datasize.ParseString(args[0])
		if err != nil {
			panic(err)
		}
		n := make([]byte, v.Bytes())
		libcommon.Sleep(cmd.Context(), 265*24*time.Hour)
		_ = n
	},
}

var cmdPrintTableSizes = &cobra.Command{
	Use:   "print_table_sizes",
	Short: "",
	Run: func(cmd *cobra.Command, args []string) {
		logger := debug.SetupCobra(cmd, "integration")
		db, err := openDB(dbCfg(kv.ChainDB, chaindata), false, logger)
		if err != nil {
			logger.Error("Opening DB", "error", err)
			return
		}
		defer db.Close()

		allTablesCfg := db.AllTables()
		allTables := make([]string, 0, len(allTablesCfg))
		for table, cfg := range allTablesCfg {
			if cfg.IsDeprecated {
				continue
			}

			allTables = append(allTables, table)
		}

		var tableSizes []interface{}
		err = db.View(cmd.Context(), func(tx kv.Tx) error {
			tableSizes = stagedsync.CollectTableSizes(db, tx, allTables)
			return nil
		})
		if err != nil {
			logger.Error("error while collecting table sizes", "err", err)
			return
		}

		if len(tableSizes)%2 != 0 {
			logger.Error("table sizes len not even", "len", len(tableSizes))
			return
		}

		var sb strings.Builder
		sb.WriteString("Table")
		sb.WriteRune(',')
		sb.WriteString("Size")
		sb.WriteRune('\n')
		for i := 0; i < len(tableSizes)/2; i++ {
			sb.WriteString(tableSizes[i*2].(string))
			sb.WriteRune(',')
			sb.WriteString(tableSizes[i*2+1].(string))
			sb.WriteRune('\n')
		}

		if outputCsvFile == "" {
			logger.Info("table sizes", "csv", sb.String())
			return
		}

		f, err := os.Create(outputCsvFile)
		if err != nil {
			logger.Error("issue creating file", "file", outputCsvFile, "err", err)
			return
		}

		_, err = f.WriteString(sb.String())
		if err != nil {
			logger.Error("issue writing output to file", "file", outputCsvFile, "err", err)
			return
		}

		logger.Info("wrote table sizes to csv output file", "file", outputCsvFile)
	},
}

var cmdPrintMigrations = &cobra.Command{
	Use:   "print_migrations",
	Short: "",
	Run: func(cmd *cobra.Command, args []string) {
		logger := debug.SetupCobra(cmd, "integration")
		db, err := openDB(dbCfg(kv.ChainDB, chaindata), false, logger)
		if err != nil {
			logger.Error("Opening DB", "error", err)
			return
		}
		defer db.Close()
		if err := printAppliedMigrations(db, cmd.Context(), logger); err != nil {
			if !errors.Is(err, context.Canceled) {
				logger.Error(err.Error())
			}
			return
		}
	},
}

var cmdRemoveMigration = &cobra.Command{
	Use:   "remove_migration",
	Short: "",
	Run: func(cmd *cobra.Command, args []string) {
		logger := debug.SetupCobra(cmd, "integration")
		db, err := openDB(dbCfg(kv.ChainDB, chaindata), false, logger)
		if err != nil {
			logger.Error("Opening DB", "error", err)
			return
		}
		defer db.Close()
		if err := removeMigration(db, cmd.Context()); err != nil {
			if !errors.Is(err, context.Canceled) {
				logger.Error(err.Error())
			}
			return
		}
	},
}

var cmdRunMigrations = &cobra.Command{
	Use:   "run_migrations",
	Short: "",
	Run: func(cmd *cobra.Command, args []string) {
		logger := debug.SetupCobra(cmd, "integration")
		//non-accede and exclusive mode - to apply create new tables if need.
		cfg := dbCfg(kv.ChainDB, chaindata).RemoveFlags(mdbx.Accede).Exclusive(true)
		db, err := openDB(cfg, true, logger)
		if err != nil {
			logger.Error("Opening DB", "error", err)
			return
		}
		defer db.Close()
		// Nothing to do, migrations will be applied automatically
	},
}

func init() {
	withConfig(cmdPrintStages)
	withDataDir(cmdPrintStages)
	withChain(cmdPrintStages)
	withHeimdall(cmdPrintStages)
	rootCmd.AddCommand(cmdPrintStages)

	rootCmd.AddCommand(cmdAlloc)

	withDataDir(cmdPrintTableSizes)
	withOutputCsvFile(cmdPrintTableSizes)
	rootCmd.AddCommand(cmdPrintTableSizes)

	withConfig(cmdStageSenders)
	withIntegrityChecks(cmdStageSenders)
	withReset(cmdStageSenders)
	withBlock(cmdStageSenders)
	withUnwind(cmdStageSenders)
	withDataDir(cmdStageSenders)
	withChain(cmdStageSenders)
	withHeimdall(cmdStageSenders)
	withChaosMonkey(cmdStageSenders)
	rootCmd.AddCommand(cmdStageSenders)

	withConfig(cmdStageSnapshots)
	withDataDir(cmdStageSnapshots)
	withChain(cmdStageSnapshots)
	withReset(cmdStageSnapshots)
	withChaosMonkey(cmdStageSnapshots)
	rootCmd.AddCommand(cmdStageSnapshots)

	withConfig(cmdStageHeaders)
	withIntegrityChecks(cmdStageHeaders)
	withDataDir(cmdStageHeaders)
	withUnwind(cmdStageHeaders)
	withReset(cmdStageHeaders)
	withChain(cmdStageHeaders)
	withHeimdall(cmdStageHeaders)
	withChaosMonkey(cmdStageHeaders)
	rootCmd.AddCommand(cmdStageHeaders)

	withConfig(cmdStageBorHeimdall)
	withDataDir(cmdStageBorHeimdall)
	withReset(cmdStageBorHeimdall)
	withUnwind(cmdStageBorHeimdall)
	withUnwindTypes(cmdStageBorHeimdall)
	withChain(cmdStageBorHeimdall)
	withHeimdall(cmdStageBorHeimdall)
	withChaosMonkey(cmdStageBorHeimdall)
	rootCmd.AddCommand(cmdStageBorHeimdall)

	withConfig(cmdStageBodies)
	withDataDir(cmdStageBodies)
	withUnwind(cmdStageBodies)
	withChain(cmdStageBodies)
	withHeimdall(cmdStageBodies)
	withChaosMonkey(cmdStageBodies)
	rootCmd.AddCommand(cmdStageBodies)

	withConfig(cmdStagePolygon)
	withDataDir(cmdStagePolygon)
	withReset(cmdStagePolygon)
	withUnwind(cmdStagePolygon)
	withUnwindTypes(cmdStagePolygon)
	withChain(cmdStagePolygon)
	withHeimdall(cmdStagePolygon)
	withChaosMonkey(cmdStagePolygon)
	rootCmd.AddCommand(cmdStagePolygon)

	withConfig(cmdStageExec)
	withDataDir(cmdStageExec)
	withReset(cmdStageExec)
	withBlock(cmdStageExec)
	withUnwind(cmdStageExec)
	withNoCommit(cmdStageExec)
	withPruneTo(cmdStageExec)
	withBatchSize(cmdStageExec)
	withTxTrace(cmdStageExec)
	withChain(cmdStageExec)
	withHeimdall(cmdStageExec)
	withWorkers(cmdStageExec)
	withChaosMonkey(cmdStageExec)
	withChainTipMode(cmdStageExec)
	rootCmd.AddCommand(cmdStageExec)

	withConfig(cmdStageCustomTrace)
	withDataDir(cmdStageCustomTrace)
	withReset(cmdStageCustomTrace)
	withBlock(cmdStageCustomTrace)
	withUnwind(cmdStageCustomTrace)
	withNoCommit(cmdStageCustomTrace)
	withPruneTo(cmdStageCustomTrace)
	withBatchSize(cmdStageCustomTrace)
	withTxTrace(cmdStageCustomTrace)
	withChain(cmdStageCustomTrace)
	withHeimdall(cmdStageCustomTrace)
	withWorkers(cmdStageCustomTrace)
	withChaosMonkey(cmdStageCustomTrace)
	rootCmd.AddCommand(cmdStageCustomTrace)

	withConfig(cmdStagePatriciaTrie)
	withDataDir(cmdStagePatriciaTrie)
	withReset(cmdStagePatriciaTrie)
	withBlock(cmdStagePatriciaTrie)
	withUnwind(cmdStagePatriciaTrie)
	withPruneTo(cmdStagePatriciaTrie)
	withIntegrityChecks(cmdStagePatriciaTrie)
	withChain(cmdStagePatriciaTrie)
	withHeimdall(cmdStagePatriciaTrie)
	withChaosMonkey(cmdStagePatriciaTrie)
	rootCmd.AddCommand(cmdStagePatriciaTrie)

	withConfig(cmdStageTxLookup)
	withReset(cmdStageTxLookup)
	withBlock(cmdStageTxLookup)
	withUnwind(cmdStageTxLookup)
	withDataDir(cmdStageTxLookup)
	withPruneTo(cmdStageTxLookup)
	withChain(cmdStageTxLookup)
	withHeimdall(cmdStageTxLookup)
	withChaosMonkey(cmdStageTxLookup)
	rootCmd.AddCommand(cmdStageTxLookup)

	withConfig(cmdPrintMigrations)
	withDataDir(cmdPrintMigrations)
	rootCmd.AddCommand(cmdPrintMigrations)

	withConfig(cmdRemoveMigration)
	withDataDir(cmdRemoveMigration)
	withMigration(cmdRemoveMigration)
	withChain(cmdRemoveMigration)
	withHeimdall(cmdRemoveMigration)
	rootCmd.AddCommand(cmdRemoveMigration)

	withConfig(cmdRunMigrations)
	withDataDir(cmdRunMigrations)
	withChain(cmdRunMigrations)
	withHeimdall(cmdRunMigrations)
	rootCmd.AddCommand(cmdRunMigrations)
}

func stageSnapshots(db kv.TemporalRwDB, ctx context.Context, logger log.Logger) error {
	sn, borSn, agg, _, _, _, err := allSnapshots(ctx, db, logger)
	if err != nil {
		return err
	}

	defer sn.Close()
	defer borSn.Close()
	defer agg.Close()

	br, bw := blocksIO(db, logger)
	_, _, _, _, _ = newSync(ctx, db, nil /* miningConfig */, logger)

	return db.Update(ctx, func(tx kv.RwTx) error {
		if reset {
			if err := stages.SaveStageProgress(tx, stages.Snapshots, 0); err != nil {
				return fmt.Errorf("saving Snapshots progress failed: %w", err)
			}
		}
		dirs := datadir.New(datadirCli)
		if err := reset2.ResetBlocks(tx, db, agg, br, bw, dirs, logger); err != nil {
			return fmt.Errorf("resetting blocks: %w", err)
		}
		ac := agg.BeginFilesRo()
		defer ac.Close()

		domains, err := libstate.NewSharedDomains(tx, logger)
		if err != nil {
			return err
		}
		defer domains.Close()
		//txnUm := domains.TxNum()
		blockNum := domains.BlockNum()

		// stagedsync.SpawnStageSnapshots(s, ctx, rwTx, logger)
		progress, err := stages.GetStageProgress(tx, stages.Snapshots)
		if err != nil {
			return fmt.Errorf("re-read Snapshots progress: %w", err)
		}

		if blockNum > progress {
			if err := stages.SaveStageProgress(tx, stages.Execution, blockNum); err != nil {
				return fmt.Errorf("saving Snapshots progress failed: %w", err)
			}
			progress, err = stages.GetStageProgress(tx, stages.Snapshots)
			if err != nil {
				return fmt.Errorf("re-read Snapshots progress: %w", err)
			}
		}
		logger.Info("Progress", "snapshots", progress)
		return nil
	})
}

func stageHeaders(db kv.TemporalRwDB, ctx context.Context, logger log.Logger) error {
	dirs := datadir.New(datadirCli)
	if err := datadir.ApplyMigrations(dirs); err != nil {
		return err
	}

	sn, borSn, agg, _, _, _, err := allSnapshots(ctx, db, logger)
	if err != nil {
		return err
	}

	defer sn.Close()
	defer borSn.Close()
	defer agg.Close()
	br, bw := blocksIO(db, logger)
	_, _, _, _, _ = newSync(ctx, db, nil /* miningConfig */, logger)

	if integritySlow {
		if err := db.View(ctx, func(tx kv.Tx) error {
			log.Info("[integrity] no gaps in canonical headers")
			integrity.NoGapsInCanonicalHeaders(tx, ctx, br)
			return nil
		}); err != nil {
			return err
		}
		return nil
	}

	if !(unwind > 0 || reset) {
		logger.Error("This command only works with --unwind or --reset options")
		return nil
	}

	return db.Update(ctx, func(tx kv.RwTx) error {
		if reset {
			if err := reset2.ResetBlocks(tx, db, agg, br, bw, dirs, logger); err != nil {
				return err
			}
			return nil
		}

		progress, err := stages.GetStageProgress(tx, stages.Headers)
		if err != nil {
			return fmt.Errorf("read Bodies progress: %w", err)
		}
		var unwindTo uint64
		if unwind > progress {
			unwindTo = 1 // keep genesis
		} else {
			unwindTo = uint64(max(1, int(progress)-int(unwind)))
		}

		if err = stages.SaveStageProgress(tx, stages.Headers, unwindTo); err != nil {
			return fmt.Errorf("saving Headers progress failed: %w", err)
		}
		progress, err = stages.GetStageProgress(tx, stages.Headers)
		if err != nil {
			return fmt.Errorf("re-read Headers progress: %w", err)
		}
		{ // hard-unwind stage_body also
			if err := rawdb.TruncateBlocks(ctx, tx, progress+1); err != nil {
				return err
			}
			progressBodies, err := stages.GetStageProgress(tx, stages.Bodies)
			if err != nil {
				return fmt.Errorf("read Bodies progress: %w", err)
			}
			if progress < progressBodies {
				if err = stages.SaveStageProgress(tx, stages.Bodies, progress); err != nil {
					return fmt.Errorf("saving Bodies progress failed: %w", err)
				}
			}
		}
		// remove all canonical markers from this point
		if err = rawdb.TruncateCanonicalHash(tx, progress+1, false /* markChainAsBad */); err != nil {
			return err
		}
		if err = rawdb.TruncateTd(tx, progress+1); err != nil {
			return err
		}
		hash, ok, err := br.CanonicalHash(ctx, tx, progress-1)
		if err != nil {
			return err
		}
		if !ok {
			return fmt.Errorf("canonical hash not found: %d", progress-1)
		}
		if err = rawdb.WriteHeadHeaderHash(tx, hash); err != nil {
			return err
		}

		logger.Info("Progress", "headers", progress)
		return nil
	})
}

func stageBorHeimdall(db kv.TemporalRwDB, ctx context.Context, unwindTypes []string, logger log.Logger) error {
	engine, _, sync, _, miningState := newSync(ctx, db, nil /* miningConfig */, logger)
	chainConfig := fromdb.ChainConfig(db)

	heimdallClient := engine.(*bor.Bor).HeimdallClient

	if reset {
		if err := reset2.ResetBorHeimdall(ctx, nil, db); err != nil {
			return err
		}
		return nil
	}
	if unwind > 0 {
		sn, borSn, agg, _, bridgeStore, heimdallStore, err := allSnapshots(ctx, db, logger)
		if err != nil {
			return err
		}
		defer sn.Close()
		defer borSn.Close()
		defer agg.Close()

		stageState := stage(sync, nil, db, stages.BorHeimdall)

		snapshotsMaxBlock := borSn.BlocksAvailable()
		if unwind <= snapshotsMaxBlock {
			return fmt.Errorf("cannot unwind past snapshots max block: %d", snapshotsMaxBlock)
		}

		if unwind > stageState.BlockNumber {
			return fmt.Errorf("cannot unwind to a point beyond stage: %d", stageState.BlockNumber)
		}

		unwindState := sync.NewUnwindState(stages.BorHeimdall, stageState.BlockNumber-unwind, stageState.BlockNumber, true, false)
		cfg := stagedsync.StageBorHeimdallCfg(db, nil, miningState, *chainConfig, nil, heimdallStore, bridgeStore, nil, nil, nil, nil, nil, false, unwindTypes)
		if err := stagedsync.BorHeimdallUnwind(unwindState, ctx, stageState, nil, cfg); err != nil {
			return err
		}

		stageProgress, err := stagedsync.BorHeimdallStageProgress(nil, cfg)
		if err != nil {
			return fmt.Errorf("re-read bor heimdall progress: %w", err)
		}

		logger.Info("progress", "bor heimdall", stageProgress)
		return nil
	}

	sn, borSn, agg, _, bridgeStore, heimdallStore, err := allSnapshots(ctx, db, logger)
	if err != nil {
		return err
	}
	defer sn.Close()
	defer borSn.Close()
	defer agg.Close()
	blockReader, _ := blocksIO(db, logger)
	var (
		snapDb     kv.RwDB
		recents    *lru.ARCCache[libcommon.Hash, *bor.Snapshot]
		signatures *lru.ARCCache[libcommon.Hash, libcommon.Address]
	)
	if bor, ok := engine.(*bor.Bor); ok {
		snapDb = bor.DB
		recents = bor.Recents
		signatures = bor.Signatures
	}
	cfg := stagedsync.StageBorHeimdallCfg(db, snapDb, miningState, *chainConfig, heimdallClient, heimdallStore, bridgeStore, blockReader, nil, nil, recents, signatures, false, unwindTypes)

	stageState := stage(sync, nil, db, stages.BorHeimdall)
	if err := stagedsync.BorHeimdallForward(stageState, sync, ctx, nil, cfg, logger); err != nil {
		return err
	}

	stageProgress, err := stagedsync.BorHeimdallStageProgress(nil, cfg)
	if err != nil {
		return fmt.Errorf("re-read bor heimdall progress: %w", err)
	}

	logger.Info("progress", "bor heimdall", stageProgress)
	return nil
}

func stageBodies(db kv.TemporalRwDB, ctx context.Context, logger log.Logger) error {
	sn, borSn, agg, _, _, _, err := allSnapshots(ctx, db, logger)
	if err != nil {
		return err
	}
	defer sn.Close()
	defer borSn.Close()
	defer agg.Close()
	chainConfig := fromdb.ChainConfig(db)
	_, _, sync, _, _ := newSync(ctx, db, nil /* miningConfig */, logger)
	br, bw := blocksIO(db, logger)

	if err := db.Update(ctx, func(tx kv.RwTx) error {
		s := stage(sync, tx, nil, stages.Bodies)

		if unwind > 0 {
			if unwind > s.BlockNumber {
				return errors.New("cannot unwind past 0")
			}

			u := sync.NewUnwindState(stages.Bodies, s.BlockNumber-unwind, s.BlockNumber, true, false)
			cfg := stagedsync.StageBodiesCfg(db, nil, nil, nil, nil, 0, *chainConfig, br, bw)
			if err := stagedsync.UnwindBodiesStage(u, tx, cfg, ctx); err != nil {
				return err
			}

			progress, err := stages.GetStageProgress(tx, stages.Bodies)
			if err != nil {
				return fmt.Errorf("re-read Bodies progress: %w", err)
			}
			logger.Info("Progress", "bodies", progress)
			return nil
		}
		logger.Info("This command only works with --unwind option")
		return nil
	}); err != nil {
		return err
	}
	return nil
}

func stagePolygonSync(db kv.TemporalRwDB, ctx context.Context, logger log.Logger) error {
	engine, _, stageSync, _, _ := newSync(ctx, db, nil /* miningConfig */, logger)
	heimdallClient := engine.(*bor.Bor).HeimdallClient
	sn, borSn, agg, _, bridgeStore, heimdallStore, err := allSnapshots(ctx, db, logger)
	if err != nil {
		return err
	}

	defer sn.Close()
	defer borSn.Close()
	defer agg.Close()
	blockReader, blockWriter := blocksIO(db, logger)
	dirs := datadir.New(datadirCli)
	chainConfig := fromdb.ChainConfig(db)

	return db.Update(ctx, func(tx kv.RwTx) error {
		if reset {
			return reset2.ResetPolygonSync(tx, db, agg, blockReader, blockWriter, dirs, *chainConfig, logger)
		}

		stageState := stage(stageSync, tx, nil, stages.PolygonSync)
		cfg := stagedsync.NewPolygonSyncStageCfg(&ethconfig.Defaults, logger, chainConfig, nil, heimdallClient,
			heimdallStore, bridgeStore, nil, 0, nil, blockReader, nil, 0, unwindTypes, nil /* notifications */, nil, nil)
		// we only need blockReader and blockWriter (blockWriter is constructed in NewPolygonSyncStageCfg)
		if unwind > 0 {
			u := stageSync.NewUnwindState(stageState.ID, stageState.BlockNumber-unwind, stageState.BlockNumber, true, false)
			if err := stagedsync.UnwindPolygonSyncStage(ctx, tx, u, cfg); err != nil {
				return err
			}
		}

		return nil
	})
}

func stageSenders(db kv.TemporalRwDB, ctx context.Context, logger log.Logger) error {
	tmpdir := datadir.New(datadirCli).Tmp
	chainConfig := fromdb.ChainConfig(db)
	sn, borSn, agg, _, _, _, err := allSnapshots(ctx, db, logger)
	if err != nil {
		return err
	}

	defer sn.Close()
	defer borSn.Close()
	defer agg.Close()
	_, _, sync, _, _ := newSync(ctx, db, nil /* miningConfig */, logger)

	must(sync.SetCurrentStage(stages.Senders))

	br, _ := blocksIO(db, logger)
	if reset {
		return db.Update(ctx, func(tx kv.RwTx) error { return reset2.ResetSenders(ctx, db, tx) })
	}

	tx, err := db.BeginRw(ctx)
	if err != nil {
		return err
	}
	defer tx.Rollback()

	if integritySlow {
		secp256k1.ContextForThread(1)
		for i := block; ; i++ {
			if err := libcommon.Stopped(ctx.Done()); err != nil {
				return err
			}
			h, _ := br.HeaderByNumber(ctx, tx, i)
			if h == nil {
				break
			}
			withoutSenders, senders, err := br.BlockWithSenders(ctx, tx, h.Hash(), h.Number.Uint64())
			if err != nil {
				return err
			}
			withoutSenders.Body().SendersFromTxs() //remove senders info from txs
			txs := withoutSenders.Transactions()
			if txs.Len() != len(senders) {
				logger.Error("not equal amount of senders", "block", i, "db", len(senders), "expect", txs.Len())
				return nil
			}
			if txs.Len() == 0 {
				continue
			}
			signer := types.MakeSigner(chainConfig, i, h.Time)
			for j := 0; j < txs.Len(); j++ {
				from, err := signer.Sender(txs[j])
				if err != nil {
					return err
				}
				if !bytes.Equal(from[:], senders[j][:]) {
					logger.Error("wrong sender", "block", i, "tx", j, "db", fmt.Sprintf("%x", senders[j]), "expect", fmt.Sprintf("%x", from))
				}
			}
			if i%10 == 0 {
				logger.Info("checked", "block", i)
			}
		}
		return nil
	}

	s := stage(sync, tx, nil, stages.Senders)
	logger.Info("Stage", "name", s.ID, "progress", s.BlockNumber)

	pm, err := prune.Get(tx)
	if err != nil {
		return err
	}

	cfg := stagedsync.StageSendersCfg(db, chainConfig, sync.Cfg(), false, tmpdir, pm, br, nil)
	if unwind > 0 {
		u := sync.NewUnwindState(stages.Senders, s.BlockNumber-unwind, s.BlockNumber, true, false)
		if err = stagedsync.UnwindSendersStage(u, tx, cfg, ctx); err != nil {
			return err
		}
	} else if pruneTo > 0 {
		//noop
		return nil
	} else {
		if err = stagedsync.SpawnRecoverSendersStage(cfg, s, sync, tx, block, ctx, logger); err != nil {
			return err
		}
	}
	return tx.Commit()
}

func stageExec(db kv.TemporalRwDB, ctx context.Context, logger log.Logger) error {
	dirs := datadir.New(datadirCli)
	if err := datadir.ApplyMigrations(dirs); err != nil {
		return err
	}

	engine, vmConfig, sync, _, _ := newSync(ctx, db, nil /* miningConfig */, logger)
	must(sync.SetCurrentStage(stages.Execution))
	sn, borSn, agg, _, _, _, err := allSnapshots(ctx, db, logger)
	if err != nil {
		return err
	}

	defer sn.Close()
	defer borSn.Close()
	defer agg.Close()
	if reset {
		if err := reset2.ResetExec(ctx, db, agg, chain, "", logger); err != nil {
			return err
		}
		return nil
	}

	if txtrace {
		// Activate tracing and writing into json files for each transaction
		vmConfig.Tracer = &tracing.Hooks{}
	}

	var batchSize datasize.ByteSize
	must(batchSize.UnmarshalText([]byte(batchSizeStr)))

	s := stage(sync, nil, db, stages.Execution)

	logger.Info("Stage", "name", s.ID, "progress", s.BlockNumber)
	chainConfig, pm := fromdb.ChainConfig(db), fromdb.PruneMode(db)
	if pruneTo > 0 {
		pm.History = prune.Distance(s.BlockNumber - pruneTo)
	}

	if chainTipMode {
		s.CurrentSyncCycle.IsFirstCycle = false
		s.CurrentSyncCycle.IsInitialCycle = false
	}

	genesis := core.GenesisBlockByChainName(chain)
	br, _ := blocksIO(db, logger)

	notifications := shards.NewNotifications(nil)
	cfg := stagedsync.StageExecuteBlocksCfg(db, pm, batchSize, chainConfig, engine, vmConfig, notifications,
		/*stateStream=*/ false,
		/*badBlockHalt=*/ true,
		dirs, br, nil, genesis, syncCfg, nil)

	if unwind > 0 {
		if err := db.View(ctx, func(tx kv.Tx) error {
			minUnwindableBlockNum, _, err := tx.(libstate.HasAggTx).AggTx().(*libstate.AggregatorRoTx).CanUnwindBeforeBlockNum(s.BlockNumber-unwind, tx)
			if err != nil {
				return err
			}
			unwind = s.BlockNumber - minUnwindableBlockNum
			return nil
		}); err != nil {
			return err
		}
	}

	var tx kv.RwTx //nil - means lower-level code (each stage) will manage transactions
	if noCommit {
		var err error
		tx, err = db.BeginRw(ctx)
		if err != nil {
			return err
		}
		defer tx.Rollback()
	}
	txc := wrap.TxContainer{Tx: tx}

	if unwind > 0 {
		u := sync.NewUnwindState(stages.Execution, s.BlockNumber-unwind, s.BlockNumber, true, false)
		err := stagedsync.UnwindExecutionStage(u, s, txc, ctx, cfg, logger)
		if err != nil {
			return err
		}
		return nil
	}

	if pruneTo > 0 {
		p, err := sync.PruneStageState(stages.Execution, s.BlockNumber, tx, db, true)
		if err != nil {
			return err
		}
		err = stagedsync.PruneExecutionStage(p, tx, cfg, ctx, logger)
		if err != nil {
			return err
		}
		return nil
	}

	if chainTipMode {
		var sendersProgress, execProgress uint64
		if err := db.View(ctx, func(tx kv.Tx) error {
			var err error
			if execProgress, err = stages.GetStageProgress(tx, stages.Execution); err != nil {
				return err
			}
			if execProgress == 0 {
				doms, err := libstate.NewSharedDomains(tx, log.New())
				if err != nil {
					panic(err)
				}
				execProgress = doms.BlockNum()
				doms.Close()
			}

			if sendersProgress, err = stages.GetStageProgress(tx, stages.Senders); err != nil {
				return err
			}
			return nil
		}); err != nil {
			return err
		}
		if block == 0 {
			block = sendersProgress
		}

		if noCommit {
			tx, err := db.BeginTemporalRw(ctx)
			if err != nil {
				return err
			}
			defer tx.Rollback()
			for bn := execProgress; bn < block; bn++ {
				txc.Tx = tx
				if err := stagedsync.SpawnExecuteBlocksStage(s, sync, txc, bn, ctx, cfg, logger); err != nil {
					return err
				}
			}
		} else {
			if err := db.Update(ctx, func(tx kv.RwTx) error {
				for bn := execProgress; bn < block; bn++ {
					txc.Tx = tx
					if err := stagedsync.SpawnExecuteBlocksStage(s, sync, txc, bn, ctx, cfg, logger); err != nil {
						return err
					}
				}
				return nil
			}); err != nil {
				return err
			}
		}
		return nil
	}

	if err := stagedsync.SpawnExecuteBlocksStage(s, sync, txc, block, ctx, cfg, logger); err != nil {
		return err
	}

	return nil
}

func stageCustomTrace(db kv.TemporalRwDB, ctx context.Context, logger log.Logger) error {
	dirs := datadir.New(datadirCli)
	if err := datadir.ApplyMigrations(dirs); err != nil {
		return err
	}

	engine, vmConfig, sync, _, _ := newSync(ctx, db, nil /* miningConfig */, logger)
	must(sync.SetCurrentStage(stages.Execution))
	sn, borSn, agg, _, _, _, err := allSnapshots(ctx, db, logger)
	if err != nil {
		return err
	}
	defer sn.Close()
	defer borSn.Close()
	defer agg.Close()
	if reset {
		if err := reset2.Reset(ctx, db, stages.CustomTrace); err != nil {
			return err
		}
		return nil
	}

	if txtrace {
		// Activate tracing and writing into json files for each transaction
		vmConfig.Tracer = &tracing.Hooks{}
	}

	var batchSize datasize.ByteSize
	must(batchSize.UnmarshalText([]byte(batchSizeStr)))

	chainConfig := fromdb.ChainConfig(db)

	genesis := core.GenesisBlockByChainName(chain)
	br, _ := blocksIO(db, logger)
	cfg := stagedsync.StageCustomTraceCfg(db, dirs, br, chainConfig, engine, genesis, &syncCfg)
	err = stagedsync.SpawnCustomTrace(cfg, ctx, logger)
	if err != nil {
		return err
	}

	return nil
}

func stagePatriciaTrie(db kv.TemporalRwDB, ctx context.Context, logger log.Logger) error {
	dirs, pm := datadir.New(datadirCli), fromdb.PruneMode(db)
	_ = pm
	sn, _, agg, _, _, _, err := allSnapshots(ctx, db, logger)
	if err != nil {
		return err
	}
	defer sn.Close()
	defer agg.Close()
	_, _, _, _, _ = newSync(ctx, db, nil /* miningConfig */, logger)

	if reset {
		return reset2.Reset(ctx, db, stages.Execution)
	}

	br, _ := blocksIO(db, logger)
	historyV3 := true
	cfg := stagedsync.StageTrieCfg(db, true, true, false, dirs.Tmp, br, nil, historyV3)

	if _, err := stagedsync.RebuildPatriciaTrieBasedOnFiles(ctx, cfg); err != nil {
		return err
	}
	return nil
}

func stageTxLookup(db kv.TemporalRwDB, ctx context.Context, logger log.Logger) error {
	dirs, pm := datadir.New(datadirCli), fromdb.PruneMode(db)
	_, _, sync, _, _ := newSync(ctx, db, nil /* miningConfig */, logger)
	chainConfig := fromdb.ChainConfig(db)
	must(sync.SetCurrentStage(stages.TxLookup))
	sn, borSn, agg, _, _, _, err := allSnapshots(ctx, db, logger)
	if err != nil {
		return err
	}
	defer sn.Close()
	defer borSn.Close()
	defer agg.Close()

	if reset {
		return db.Update(ctx, reset2.ResetTxLookup)
	}
	tx, err := db.BeginRw(ctx)
	if err != nil {
		return err
	}
	defer tx.Rollback()

	s := stage(sync, tx, nil, stages.TxLookup)
	if pruneTo > 0 {
		pm.History = prune.Distance(s.BlockNumber - pruneTo)
	}
	logger.Info("Stage", "name", s.ID, "progress", s.BlockNumber)

	br, _ := blocksIO(db, logger)
	cfg := stagedsync.StageTxLookupCfg(db, pm, dirs.Tmp, chainConfig.Bor, br)
	if unwind > 0 {
		u := sync.NewUnwindState(stages.TxLookup, s.BlockNumber-unwind, s.BlockNumber, true, false)
		err = stagedsync.UnwindTxLookup(u, s, tx, cfg, ctx, logger)
		if err != nil {
			return err
		}
	} else if pruneTo > 0 {
		p, err := sync.PruneStageState(stages.TxLookup, s.BlockNumber, tx, nil, true)
		if err != nil {
			return err
		}
		err = stagedsync.PruneTxLookup(p, tx, cfg, ctx, logger)
		if err != nil {
			return err
		}
	} else {
		err = stagedsync.SpawnTxLookup(s, tx, block, cfg, ctx, logger)
		if err != nil {
			return err
		}
	}
	return tx.Commit()
}

func printAllStages(db kv.RoDB, ctx context.Context, logger log.Logger) error {
	sn, borSn, agg, _, _, _, _ := allSnapshots(ctx, db, logger) // ignore error here to get some stat.
	defer sn.Close()
	defer borSn.Close()
	defer agg.Close()
	return db.View(ctx, func(tx kv.Tx) error { return printStages(tx, sn, borSn, agg) })
}

func printAppliedMigrations(db kv.RwDB, ctx context.Context, logger log.Logger) error {
	return db.View(ctx, func(tx kv.Tx) error {
		applied, err := migrations.AppliedMigrations(tx, false /* withPayload */)
		if err != nil {
			return err
		}
		var appliedStrs = make([]string, len(applied))
		i := 0
		for k := range applied {
			appliedStrs[i] = k
			i++
		}
		slices.Sort(appliedStrs)
		logger.Info("Applied", "migrations", strings.Join(appliedStrs, " "))
		return nil
	})
}

func removeMigration(db kv.RwDB, ctx context.Context) error {
	return db.Update(ctx, func(tx kv.RwTx) error {
		return tx.Delete(kv.Migrations, []byte(migration))
	})
}

var openSnapshotOnce sync.Once
var _allSnapshotsSingleton *freezeblocks.RoSnapshots
var _allBorSnapshotsSingleton *heimdall.RoSnapshots
var _allCaplinSnapshotsSingleton *freezeblocks.CaplinSnapshots
var _aggSingleton *libstate.Aggregator
var _bridgeStoreSingleton bridge.Store
var _heimdallStoreSingleton heimdall.Store

func allSnapshots(ctx context.Context, db kv.RoDB, logger log.Logger) (*freezeblocks.RoSnapshots, *heimdall.RoSnapshots, *libstate.Aggregator, *freezeblocks.CaplinSnapshots, bridge.Store, heimdall.Store, error) {
	var err error

	openSnapshotOnce.Do(func() {
		dirs := datadir.New(datadirCli)

		chainConfig := fromdb.ChainConfig(db)
		snapCfg := ethconfig.NewSnapCfg(true, true, true, chainConfig.ChainName)

		_allSnapshotsSingleton = freezeblocks.NewRoSnapshots(snapCfg, dirs.Snap, 0, logger)
		_allBorSnapshotsSingleton = heimdall.NewRoSnapshots(snapCfg, dirs.Snap, 0, logger)
		_bridgeStoreSingleton = bridge.NewSnapshotStore(bridge.NewDbStore(db), _allBorSnapshotsSingleton, chainConfig.Bor)
		_heimdallStoreSingleton = heimdall.NewSnapshotStore(heimdall.NewDbStore(db), _allBorSnapshotsSingleton)
		blockReader := freezeblocks.NewBlockReader(_allSnapshotsSingleton, _allBorSnapshotsSingleton, _heimdallStoreSingleton, _bridgeStoreSingleton)
		txNums := rawdbv3.TxNums.WithCustomReadTxNumFunc(freezeblocks.ReadTxNumFuncFromBlockReader(ctx, blockReader))

		_aggSingleton, err = libstate.NewAggregator(ctx, dirs, config3.DefaultStepSize, db, logger)
		if err != nil {
			err = fmt.Errorf("aggregator init: %w", err)
			return
		}

		_aggSingleton.SetProduceMod(snapCfg.ProduceE3)

		g := &errgroup.Group{}
		g.Go(func() error {
			_allSnapshotsSingleton.OptimisticalyOpenFolder()
			return nil
		})
		g.Go(func() error {
			_allBorSnapshotsSingleton.OptimisticalyOpenFolder()
			return nil
		})
		g.Go(func() error {
			err := _aggSingleton.OpenFolder()
			if err != nil {
				return fmt.Errorf("aggregator opening: %w", err)
			}
			return nil
		})
		g.Go(func() error {
			chainConfig := fromdb.ChainConfig(db)
			var beaconConfig *clparams.BeaconChainConfig
			_, beaconConfig, _, err = clparams.GetConfigsByNetworkName(chainConfig.ChainName)
			if err == nil {
				_allCaplinSnapshotsSingleton = freezeblocks.NewCaplinSnapshots(snapCfg, beaconConfig, dirs, logger)
				if err = _allCaplinSnapshotsSingleton.OpenFolder(); err != nil {
					return fmt.Errorf("caplin snapshots: %w", err)
				}
				_allCaplinSnapshotsSingleton.LogStat("caplin")
			}
			return nil
		})

		g.Go(func() error {
			ls, er := os.Stat(filepath.Join(dirs.Snap, downloader.ProhibitNewDownloadsFileName))
			mtime := time.Time{}
			if er == nil {
				mtime = ls.ModTime()
			}
			logger.Info("[downloads]", "locked", er == nil, "at", mtime.Format("02 Jan 06 15:04 2006"))
			return nil
		})
		if err = g.Wait(); err != nil {
			return
		}

		_allSnapshotsSingleton.LogStat("blocks")
		_allBorSnapshotsSingleton.LogStat("bor")
		_ = db.View(context.Background(), func(tx kv.Tx) error {
			ac := _aggSingleton.BeginFilesRo()
			defer ac.Close()
			ac.LogStats(tx, func(endTxNumMinimax uint64) (uint64, error) {
				_, histBlockNumProgress, err := txNums.FindBlockNum(tx, endTxNumMinimax)
				if err != nil {
					return histBlockNumProgress, fmt.Errorf("findBlockNum(%d) fails: %w", endTxNumMinimax, err)
				}
				return histBlockNumProgress, nil
			})
			return nil
		})
	})

	if err != nil {
		log.Error("[snapshots] failed to open", "err", err)
		return nil, nil, nil, nil, nil, nil, err
	}
	return _allSnapshotsSingleton, _allBorSnapshotsSingleton, _aggSingleton, _allCaplinSnapshotsSingleton, _bridgeStoreSingleton, _heimdallStoreSingleton, nil
}

var openBlockReaderOnce sync.Once
var _blockReaderSingleton services.FullBlockReader
var _blockWriterSingleton *blockio.BlockWriter

func blocksIO(db kv.RoDB, logger log.Logger) (services.FullBlockReader, *blockio.BlockWriter) {
	openBlockReaderOnce.Do(func() {
		sn, borSn, _, _, bridgeStore, heimdallStore, err := allSnapshots(context.Background(), db, logger)
		if err != nil {
			panic(err)
		}
		_blockReaderSingleton = freezeblocks.NewBlockReader(sn, borSn, heimdallStore, bridgeStore)
		_blockWriterSingleton = blockio.NewBlockWriter()
	})
	return _blockReaderSingleton, _blockWriterSingleton
}

const blockBufferSize = 128

func newSync(ctx context.Context, db kv.TemporalRwDB, miningConfig *params.MiningConfig, logger log.Logger) (consensus.Engine, *vm.Config, *stagedsync.Sync, *stagedsync.Sync, stagedsync.MiningState) {
	dirs, pm := datadir.New(datadirCli), fromdb.PruneMode(db)
	if err := db.Update(context.Background(), func(tx kv.RwTx) error {
		if err := ethutils.CheckAndSetCommitmentHistoryFlag(tx, logger, dirs, config); err != nil {
			return err
		}
		return nil
	}); err != nil {
		return nil, err
	}

	vmConfig := &vm.Config{}

	events := shards.NewEvents()

	genesis := core.GenesisBlockByChainName(chain)
	chainConfig, genesisBlock, genesisErr := core.CommitGenesisBlock(db, genesis, dirs, logger)
	if _, ok := genesisErr.(*chain2.ConfigCompatError); genesisErr != nil && !ok {
		panic(genesisErr)
	}
	//logger.Info("Initialised chain configuration", "config", chainConfig)

	var batchSize datasize.ByteSize
	must(batchSize.UnmarshalText([]byte(batchSizeStr)))

	cfg := ethconfig.Defaults
	if chainTipMode {
		syncCfg.LoopBlockLimit = 1
		syncCfg.AlwaysGenerateChangesets = true
		noCommit = false
	}
	if syncCfg.KeepExecutionProofs {
<<<<<<< HEAD
		cfg.KeepExecutionProofs = true
		libstate.EnableHistoricalCommitment()
	}
=======
		libstate.EnableHistoricalCommitment()
	}

>>>>>>> 62a10896
	cfg.Sync = syncCfg

	cfg.Prune = pm
	cfg.BatchSize = batchSize
	cfg.TxPool.Disable = true
	cfg.Genesis = genesis
	if miningConfig != nil {
		cfg.Miner = *miningConfig
	}
	cfg.Dirs = dirs
	allSn, borSn, agg, _, _, _, err := allSnapshots(ctx, db, logger)
	if err != nil {
		panic(err) // we do already panic above on genesis error
	}
	cfg.Snapshot = allSn.Cfg()

	blockReader, blockWriter := blocksIO(db, logger)
	engine, heimdallClient := initConsensusEngine(ctx, chainConfig, cfg.Dirs.DataDir, db, blockReader, logger)

	statusDataProvider := sentry.NewStatusDataProvider(
		db,
		chainConfig,
		genesisBlock,
		chainConfig.ChainID.Uint64(),
		logger,
	)

	maxBlockBroadcastPeers := func(header *types.Header) uint { return 0 }

	sentryControlServer, err := sentry_multi_client.NewMultiClient(
		db,
		chainConfig,
		engine,
		nil,
		ethconfig.Defaults.Sync,
		blockReader,
		blockBufferSize,
		statusDataProvider,
		false,
		maxBlockBroadcastPeers,
		false, /* disableBlockDownload */
		logger,
	)
	if err != nil {
		panic(err)
	}

	blockSnapBuildSema := semaphore.NewWeighted(int64(dbg.BuildSnapshotAllowance))
	agg.SetSnapshotBuildSema(blockSnapBuildSema)

	notifications := shards.NewNotifications(nil)
	blockRetire := freezeblocks.NewBlockRetire(1, dirs, blockReader, blockWriter, db, nil, nil, chainConfig, &cfg, notifications.Events, blockSnapBuildSema, logger)

	var (
		snapDb        kv.RwDB
		recents       *lru.ARCCache[libcommon.Hash, *bor.Snapshot]
		signatures    *lru.ARCCache[libcommon.Hash, libcommon.Address]
		bridgeStore   bridge.Store
		heimdallStore heimdall.Store
	)
	if bor, ok := engine.(*bor.Bor); ok {
		snapDb = bor.DB
		recents = bor.Recents
		signatures = bor.Signatures
		bridgeStore = bridge.NewSnapshotStore(bridge.NewDbStore(db), borSn, chainConfig.Bor)
		heimdallStore = heimdall.NewSnapshotStore(heimdall.NewDbStore(db), borSn)
	}
	stageList := stages2.NewDefaultStages(context.Background(), db, snapDb, p2p.Config{}, &cfg, sentryControlServer, notifications, nil, blockReader, blockRetire, nil, nil,
		heimdallClient, heimdallStore, bridgeStore, recents, signatures, logger, nil)
	sync := stagedsync.New(cfg.Sync, stageList, stagedsync.DefaultUnwindOrder, stagedsync.DefaultPruneOrder, logger, stages.ModeApplyingBlocks)

	miner := stagedsync.NewMiningState(&cfg.Miner)
	miningCancel := make(chan struct{})
	go func() {
		<-ctx.Done()
		close(miningCancel)
	}()

	miningSync := stagedsync.New(
		cfg.Sync,
		stagedsync.MiningStages(ctx,
			stagedsync.StageMiningCreateBlockCfg(db, miner, *chainConfig, engine, nil, dirs.Tmp, blockReader),
			stagedsync.StageBorHeimdallCfg(db, snapDb, miner, *chainConfig, heimdallClient, heimdallStore, bridgeStore, blockReader, nil, nil, recents, signatures, false, unwindTypes),
			stagedsync.StageExecuteBlocksCfg(
				db,
				cfg.Prune,
				cfg.BatchSize,
				sentryControlServer.ChainConfig,
				sentryControlServer.Engine,
				&vm.Config{},
				notifications,
				cfg.StateStream,
				/*stateStream=*/ false,
				dirs,
				blockReader,
				sentryControlServer.Hd,
				cfg.Genesis,
				cfg.Sync,
				nil,
			),
			stagedsync.StageSendersCfg(db, sentryControlServer.ChainConfig, cfg.Sync, false, dirs.Tmp, cfg.Prune, blockReader, sentryControlServer.Hd),
			stagedsync.StageMiningExecCfg(db, miner, events, *chainConfig, engine, &vm.Config{}, dirs.Tmp, nil, 0, nil, blockReader),
			stagedsync.StageMiningFinishCfg(db, *chainConfig, engine, miner, miningCancel, blockReader, builder.NewLatestBlockBuiltStore()),
			false,
		),
		stagedsync.MiningUnwindOrder,
		stagedsync.MiningPruneOrder,
		logger,
		stages.ModeBlockProduction,
	)

	return engine, vmConfig, sync, miningSync, miner
}

func progress(tx kv.Getter, stage stages.SyncStage) uint64 {
	res, err := stages.GetStageProgress(tx, stage)
	if err != nil {
		panic(err)
	}
	return res
}

func stage(st *stagedsync.Sync, tx kv.Tx, db kv.RoDB, stage stages.SyncStage) *stagedsync.StageState {
	res, err := st.StageState(stage, tx, db, true, false)
	if err != nil {
		panic(err)
	}
	return res
}

func initConsensusEngine(ctx context.Context, cc *chain2.Config, dir string, db kv.RwDB, blockReader services.FullBlockReader, logger log.Logger) (engine consensus.Engine, heimdallClient heimdall.Client) {
	config := ethconfig.Defaults

	var consensusConfig interface{}
	if cc.Clique != nil {
		consensusConfig = params.CliqueSnapshot
	} else if cc.Aura != nil {
		consensusConfig = &config.Aura
	} else if cc.Bor != nil {
		consensusConfig = cc.Bor
		config.HeimdallURL = HeimdallURL
		if !config.WithoutHeimdall {
			heimdallClient = heimdall.NewHttpClient(config.HeimdallURL, logger)
		}
	} else {
		consensusConfig = &config.Ethash
	}
	return ethconsensusconfig.CreateConsensusEngine(ctx, &nodecfg.Config{Dirs: datadir.New(dir)}, cc, consensusConfig, config.Miner.Notify, config.Miner.Noverify,
		heimdallClient, config.WithoutHeimdall, blockReader, db.ReadOnly(), logger, nil, nil), heimdallClient
}<|MERGE_RESOLUTION|>--- conflicted
+++ resolved
@@ -1463,15 +1463,9 @@
 		noCommit = false
 	}
 	if syncCfg.KeepExecutionProofs {
-<<<<<<< HEAD
-		cfg.KeepExecutionProofs = true
 		libstate.EnableHistoricalCommitment()
 	}
-=======
-		libstate.EnableHistoricalCommitment()
-	}
-
->>>>>>> 62a10896
+
 	cfg.Sync = syncCfg
 
 	cfg.Prune = pm
