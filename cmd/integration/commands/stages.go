// Copyright 2024 The Erigon Authors
// This file is part of Erigon.
//
// Erigon is free software: you can redistribute it and/or modify
// it under the terms of the GNU Lesser General Public License as published by
// the Free Software Foundation, either version 3 of the License, or
// (at your option) any later version.
//
// Erigon is distributed in the hope that it will be useful,
// but WITHOUT ANY WARRANTY; without even the implied warranty of
// MERCHANTABILITY or FITNESS FOR A PARTICULAR PURPOSE. See the
// GNU Lesser General Public License for more details.
//
// You should have received a copy of the GNU Lesser General Public License
// along with Erigon. If not, see <http://www.gnu.org/licenses/>.

package commands

import (
	"bytes"
	"context"
	"errors"
	"fmt"
	"os"
	"runtime"
	"slices"
	"strings"
	"sync"
	"time"

	"github.com/c2h5oh/datasize"
	"github.com/erigontech/mdbx-go/mdbx"
	"github.com/erigontech/secp256k1"
	lru "github.com/hashicorp/golang-lru/arc/v2"
	"github.com/spf13/cobra"
	"golang.org/x/sync/errgroup"
	"golang.org/x/sync/semaphore"

	"github.com/erigontech/erigon/cl/clparams"
	"github.com/erigontech/erigon/cmd/hack/tool/fromdb"
	"github.com/erigontech/erigon/common"
	"github.com/erigontech/erigon/common/dbg"
	"github.com/erigontech/erigon/common/dir"
	"github.com/erigontech/erigon/common/estimate"
	"github.com/erigontech/erigon/common/log/v3"
	"github.com/erigontech/erigon/db/datadir"
	"github.com/erigontech/erigon/db/integrity"
	"github.com/erigontech/erigon/db/kv"
	"github.com/erigontech/erigon/db/kv/dbcfg"
	"github.com/erigontech/erigon/db/kv/prune"
	"github.com/erigontech/erigon/db/migrations"
	"github.com/erigontech/erigon/db/rawdb"
	"github.com/erigontech/erigon/db/rawdb/blockio"
	"github.com/erigontech/erigon/db/rawdb/rawtemporaldb"
	"github.com/erigontech/erigon/db/services"
	"github.com/erigontech/erigon/db/snapshotsync/freezeblocks"
	dbstate "github.com/erigontech/erigon/db/state"
<<<<<<< HEAD
	"github.com/erigontech/erigon/db/state/statecfg"
=======
	"github.com/erigontech/erigon/db/state/execctx"
>>>>>>> e5ae2a62
	"github.com/erigontech/erigon/db/state/stats"
	"github.com/erigontech/erigon/execution/builder/buildercfg"
	chain2 "github.com/erigontech/erigon/execution/chain"
	chainspec "github.com/erigontech/erigon/execution/chain/spec"
	"github.com/erigontech/erigon/execution/protocol/rules"
	"github.com/erigontech/erigon/execution/stagedsync"
	"github.com/erigontech/erigon/execution/stagedsync/rawdbreset"
	"github.com/erigontech/erigon/execution/stagedsync/stageloop"
	"github.com/erigontech/erigon/execution/stagedsync/stages"
	"github.com/erigontech/erigon/execution/state"
	"github.com/erigontech/erigon/execution/state/genesiswrite"
	"github.com/erigontech/erigon/execution/tracing"
	"github.com/erigontech/erigon/execution/types"
	"github.com/erigontech/erigon/execution/types/accounts"
	"github.com/erigontech/erigon/execution/vm"
	"github.com/erigontech/erigon/node/debug"
	"github.com/erigontech/erigon/node/eth"
	"github.com/erigontech/erigon/node/ethconfig"
	"github.com/erigontech/erigon/node/ethconfig/features"
	"github.com/erigontech/erigon/node/logging"
	"github.com/erigontech/erigon/node/nodecfg"
	"github.com/erigontech/erigon/node/rulesconfig"
	"github.com/erigontech/erigon/node/shards"
	"github.com/erigontech/erigon/p2p"
	"github.com/erigontech/erigon/p2p/sentry"
	"github.com/erigontech/erigon/p2p/sentry/sentry_multi_client"
	"github.com/erigontech/erigon/polygon/bor"
	"github.com/erigontech/erigon/polygon/bor/borcfg"
	"github.com/erigontech/erigon/polygon/bridge"
	"github.com/erigontech/erigon/polygon/heimdall"
	"github.com/erigontech/erigon/polygon/heimdall/poshttp"

	_ "github.com/erigontech/erigon/polygon/chain" // Register Polygon chains
)

var cmdStageSnapshots = &cobra.Command{
	Use:   "stage_snapshots",
	Short: "",
	Run: func(cmd *cobra.Command, args []string) {
		logger := debug.SetupCobra(cmd, "integration")
		db, err := openDB(dbCfg(dbcfg.ChainDB, chaindata), true, chain, logger)
		if err != nil {
			logger.Error("Opening DB", "error", err)
			return
		}
		defer db.Close()

		if err := stageSnapshots(db, cmd.Context(), logger); err != nil {
			if !errors.Is(err, context.Canceled) {
				logger.Error(err.Error())
			}
			return
		}
	},
}

var cmdStageHeaders = &cobra.Command{
	Use:   "stage_headers",
	Short: "",
	Run: func(cmd *cobra.Command, args []string) {
		logger := debug.SetupCobra(cmd, "integration")
		db, err := openDB(dbCfg(dbcfg.ChainDB, chaindata), true, chain, logger)
		if err != nil {
			logger.Error("Opening DB", "error", err)
			return
		}
		defer db.Close()

		if err := stageHeaders(db, cmd.Context(), logger); err != nil {
			if !errors.Is(err, context.Canceled) {
				logger.Error(err.Error())
			}
			return
		}
	},
}

var cmdStageBodies = &cobra.Command{
	Use:   "stage_bodies",
	Short: "",
	Run: func(cmd *cobra.Command, args []string) {
		logger := debug.SetupCobra(cmd, "integration")
		db, err := openDB(dbCfg(dbcfg.ChainDB, chaindata), true, chain, logger)
		if err != nil {
			logger.Error("Opening DB", "error", err)
			return
		}
		defer db.Close()

		if err := stageBodies(db, cmd.Context(), logger); err != nil {
			if !errors.Is(err, context.Canceled) {
				logger.Error(err.Error())
			}
			return
		}
	},
}

var cmdStageSenders = &cobra.Command{
	Use:   "stage_senders",
	Short: "",
	Run: func(cmd *cobra.Command, args []string) {
		logger := debug.SetupCobra(cmd, "integration")
		db, err := openDB(dbCfg(dbcfg.ChainDB, chaindata), true, chain, logger)
		if err != nil {
			logger.Error("Opening DB", "error", err)
			return
		}
		defer db.Close()

		if err := stageSenders(db, cmd.Context(), logger); err != nil {
			if !errors.Is(err, context.Canceled) {
				logger.Error(err.Error())
			}
			return
		}
	},
}

var cmdStageExec = &cobra.Command{
	Use:   "stage_exec",
	Short: "",
	Run: func(cmd *cobra.Command, args []string) {
		logger := debug.SetupCobra(cmd, "integration")
		db, err := openDB(dbCfg(dbcfg.ChainDB, chaindata), true, chain, logger)
		if err != nil {
			logger.Error("Opening DB", "error", err)
			return
		}
		defer db.Close()

		defer func(t time.Time) { logger.Info("total", "took", time.Since(t)) }(time.Now())

		if err := stageExec(db, cmd.Context(), logger); err != nil {
			if !errors.Is(err, context.Canceled) {
				logger.Error(err.Error())
			}
			return
		}
	},
}

var cmdStageCustomTrace = &cobra.Command{
	Use:   "stage_custom_trace",
	Short: "",
	Run: func(cmd *cobra.Command, args []string) {
		logger := debug.SetupCobra(cmd, "integration")
		db, err := openDB(dbCfg(dbcfg.ChainDB, chaindata), true, chain, logger)
		if err != nil {
			logger.Error("Opening DB", "error", err)
			return
		}
		defer db.Close()

		defer func(t time.Time) { logger.Info("total", "took", time.Since(t)) }(time.Now())

		if err := stageCustomTrace(db, cmd.Context(), logger); err != nil {
			if !errors.Is(err, context.Canceled) {
				logger.Error(err.Error())
			}
			return
		}
	},
}

var cmdStageTxLookup = &cobra.Command{
	Use:   "stage_tx_lookup",
	Short: "",
	Run: func(cmd *cobra.Command, args []string) {
		logger := debug.SetupCobra(cmd, "integration")
		db, err := openDB(dbCfg(dbcfg.ChainDB, chaindata), true, chain, logger)
		if err != nil {
			logger.Error("Opening DB", "error", err)
			return
		}
		defer db.Close()

		if err := stageTxLookup(db, cmd.Context(), logger); err != nil {
			if !errors.Is(err, context.Canceled) {
				logger.Error(err.Error())
			}
			return
		}
	},
}

var cmdPrintStages = &cobra.Command{
	Use:   "print_stages",
	Short: "",
	Run: func(cmd *cobra.Command, args []string) {
		cmd.Flags().Set(logging.LogConsoleVerbosityFlag.Name, "debug")
		logger := debug.SetupCobra(cmd, "integration")
		db, err := openDB(dbCfg(dbcfg.ChainDB, chaindata), false, chain, logger)
		if err != nil {
			logger.Error("Opening DB", "error", err)
			return
		}
		defer db.Close()

		if err := printAllStages(db, cmd.Context(), logger); err != nil {
			if !errors.Is(err, context.Canceled) {
				logger.Error(err.Error())
			}
			return
		}
	},
}

var cmdAlloc = &cobra.Command{
	Use:     "alloc",
	Example: "integration allocates and holds 1Gb (or given size)",
	Run: func(cmd *cobra.Command, args []string) {
		cmd.Flags().Set(logging.LogConsoleVerbosityFlag.Name, "debug")
		v, err := datasize.ParseString(args[0])
		if err != nil {
			panic(err)
		}
		n := make([]byte, v.Bytes())
		common.Sleep(cmd.Context(), 265*24*time.Hour)
		_ = n
	},
}

var cmdPrintTableSizes = &cobra.Command{
	Use:   "print_table_sizes",
	Short: "",
	Run: func(cmd *cobra.Command, args []string) {
		logger := debug.SetupCobra(cmd, "integration")
		db, err := openDB(dbCfg(dbcfg.ChainDB, chaindata), false, chain, logger)
		if err != nil {
			logger.Error("Opening DB", "error", err)
			return
		}
		defer db.Close()

		tableSizes, err := kv.CollectTableSizes(cmd.Context(), db)
		if err != nil {
			logger.Error("error while collecting table sizes", "err", err)
			return
		}

		var sb strings.Builder
		sb.WriteString("Table")
		sb.WriteRune(',')
		sb.WriteString("Size")
		sb.WriteRune('\n')
		for _, t := range tableSizes {
			sb.WriteString(t.Name)
			sb.WriteRune(',')
			sb.WriteString(common.ByteCount(t.Size))
			sb.WriteRune('\n')
		}

		if outputCsvFile == "" {
			logger.Info("table sizes", "csv", sb.String())
			return
		}

		f, err := os.Create(outputCsvFile)
		if err != nil {
			logger.Error("issue creating file", "file", outputCsvFile, "err", err)
			return
		}

		_, err = f.WriteString(sb.String())
		if err != nil {
			logger.Error("issue writing output to file", "file", outputCsvFile, "err", err)
			return
		}

		logger.Info("wrote table sizes to csv output file", "file", outputCsvFile)
	},
}

var cmdPrintMigrations = &cobra.Command{
	Use:   "print_migrations",
	Short: "",
	Run: func(cmd *cobra.Command, args []string) {
		logger := debug.SetupCobra(cmd, "integration")
		db, err := openDB(dbCfg(dbcfg.ChainDB, chaindata), false, chain, logger)
		if err != nil {
			logger.Error("Opening DB", "error", err)
			return
		}
		defer db.Close()
		if err := printAppliedMigrations(db, cmd.Context(), logger); err != nil {
			if !errors.Is(err, context.Canceled) {
				logger.Error(err.Error())
			}
			return
		}
	},
}

var cmdRemoveMigration = &cobra.Command{
	Use:   "remove_migration",
	Short: "",
	Run: func(cmd *cobra.Command, args []string) {
		logger := debug.SetupCobra(cmd, "integration")
		db, err := openDB(dbCfg(dbcfg.ChainDB, chaindata), false, chain, logger)
		if err != nil {
			logger.Error("Opening DB", "error", err)
			return
		}
		defer db.Close()
		if err := removeMigration(db, cmd.Context()); err != nil {
			if !errors.Is(err, context.Canceled) {
				logger.Error(err.Error())
			}
			return
		}
	},
}

var cmdRunMigrations = &cobra.Command{
	Use:   "run_migrations",
	Short: "",
	Run: func(cmd *cobra.Command, args []string) {
		logger := debug.SetupCobra(cmd, "integration")
		migrateDB := func(label kv.Label, path string) {
			logger.Info("Opening DB", "label", label, "path", path)
			// Non-accede and exclusive mode - to apply creation of new tables if needed.
			cfg := dbCfg(label, path).RemoveFlags(mdbx.Accede).Exclusive(true)
			db, err := openDB(cfg, true, chain, logger)
			if err != nil {
				logger.Error("Opening DB", "error", err)
				return
			}
			defer db.Close()
			// Nothing to do, migrations will be applied automatically
		}

		// Chaindata DB *must* be the first one because guaranteed to contain data in Config table
		// (see openSnapshotOnce in allSnapshots below).
		migrateDB(dbcfg.ChainDB, chaindata)

		// Migrations must be applied also to the consensus DB because ConsensusTables contain also ChaindataTables
		// (see kv/tables.go).
		consensus := strings.Replace(chaindata, "chaindata", "aura", 1)
		if exists, err := dir.Exist(consensus); err == nil && exists {
			migrateDB(dbcfg.ConsensusDB, consensus)
		} else {
			consensus = strings.Replace(chaindata, "chaindata", "clique", 1)
			if exists, err := dir.Exist(consensus); err == nil && exists {
				migrateDB(dbcfg.ConsensusDB, consensus)
			}
		}
		// Migrations must be applied also to the Bor heimdall and polygon-bridge DBs.
		heimdall := strings.Replace(chaindata, "chaindata", "heimdall", 1)
		if exists, err := dir.Exist(heimdall); err == nil && exists {
			migrateDB(dbcfg.HeimdallDB, heimdall)
		}
		polygonBridge := strings.Replace(chaindata, "chaindata", "polygon-bridge", 1)
		if exists, err := dir.Exist(polygonBridge); err == nil && exists {
			migrateDB(dbcfg.PolygonBridgeDB, polygonBridge)
		}
	},
}

func init() {
	withConfig(cmdPrintStages)
	withDataDir(cmdPrintStages)
	rootCmd.AddCommand(cmdPrintStages)

	rootCmd.AddCommand(cmdAlloc)

	withDataDir(cmdPrintTableSizes)
	withOutputCsvFile(cmdPrintTableSizes)
	rootCmd.AddCommand(cmdPrintTableSizes)

	withConfig(cmdStageSenders)
	withIntegrityChecks(cmdStageSenders)
	withReset(cmdStageSenders)
	withBlock(cmdStageSenders)
	withUnwind(cmdStageSenders)
	withDataDir(cmdStageSenders)
	withChain(cmdStageSenders)
	withHeimdall(cmdStageSenders)
	withChaosMonkey(cmdStageSenders)
	rootCmd.AddCommand(cmdStageSenders)

	withConfig(cmdStageSnapshots)
	withDataDir(cmdStageSnapshots)
	withChain(cmdStageSnapshots)
	withReset(cmdStageSnapshots)
	withChaosMonkey(cmdStageSnapshots)
	rootCmd.AddCommand(cmdStageSnapshots)

	withConfig(cmdStageHeaders)
	withIntegrityChecks(cmdStageHeaders)
	withDataDir(cmdStageHeaders)
	withUnwind(cmdStageHeaders)
	withReset(cmdStageHeaders)
	withChain(cmdStageHeaders)
	withHeimdall(cmdStageHeaders)
	withChaosMonkey(cmdStageHeaders)
	rootCmd.AddCommand(cmdStageHeaders)

	withConfig(cmdStageBodies)
	withDataDir(cmdStageBodies)
	withUnwind(cmdStageBodies)
	withChain(cmdStageBodies)
	withHeimdall(cmdStageBodies)
	withChaosMonkey(cmdStageBodies)
	rootCmd.AddCommand(cmdStageBodies)

	withConfig(cmdStageExec)
	withDataDir(cmdStageExec)
	withReset(cmdStageExec)
	withBlock(cmdStageExec)
	withUnwind(cmdStageExec)
	withNoCommit(cmdStageExec)
	withPruneTo(cmdStageExec)
	withBatchSize(cmdStageExec)
	withTxTrace(cmdStageExec)
	withChain(cmdStageExec)
	withHeimdall(cmdStageExec)
	withWorkers(cmdStageExec)
	withChaosMonkey(cmdStageExec)
	withChainTipMode(cmdStageExec)
	rootCmd.AddCommand(cmdStageExec)

	withConfig(cmdStageCustomTrace)
	withDataDir(cmdStageCustomTrace)
	withReset(cmdStageCustomTrace)
	withBlock(cmdStageCustomTrace)
	withUnwind(cmdStageCustomTrace)
	withNoCommit(cmdStageCustomTrace)
	withPruneTo(cmdStageCustomTrace)
	withBatchSize(cmdStageCustomTrace)
	withTxTrace(cmdStageCustomTrace)
	withChain(cmdStageCustomTrace)
	withHeimdall(cmdStageCustomTrace)
	withWorkers(cmdStageCustomTrace)
	withChaosMonkey(cmdStageCustomTrace)
	withDomain(cmdStageCustomTrace)
	rootCmd.AddCommand(cmdStageCustomTrace)

	withConfig(cmdStageTxLookup)
	withReset(cmdStageTxLookup)
	withBlock(cmdStageTxLookup)
	withUnwind(cmdStageTxLookup)
	withDataDir(cmdStageTxLookup)
	withPruneTo(cmdStageTxLookup)
	withChain(cmdStageTxLookup)
	withHeimdall(cmdStageTxLookup)
	withChaosMonkey(cmdStageTxLookup)
	rootCmd.AddCommand(cmdStageTxLookup)

	withConfig(cmdPrintMigrations)
	withDataDir(cmdPrintMigrations)
	rootCmd.AddCommand(cmdPrintMigrations)

	withConfig(cmdRemoveMigration)
	withDataDir(cmdRemoveMigration)
	withMigration(cmdRemoveMigration)
	withChain(cmdRemoveMigration)
	withHeimdall(cmdRemoveMigration)
	rootCmd.AddCommand(cmdRemoveMigration)

	withConfig(cmdRunMigrations)
	withDataDir(cmdRunMigrations)
	withChain(cmdRunMigrations)
	withHeimdall(cmdRunMigrations)
	rootCmd.AddCommand(cmdRunMigrations)
}

func stageSnapshots(db kv.TemporalRwDB, ctx context.Context, logger log.Logger) error {
	br, bw := blocksIO(db, logger)

	tx, err := db.BeginTemporalRw(ctx)
	if err != nil {
		return err
	}
	defer tx.Rollback()

	if reset {
		if err := stages.SaveStageProgress(tx, stages.Snapshots, 0); err != nil {
			return fmt.Errorf("saving Snapshots progress failed: %w", err)
		}
	}
	dirs := datadir.New(datadirCli)
	if err := rawdbreset.ResetBlocks(tx, db, br, bw, dirs, logger); err != nil {
		return fmt.Errorf("resetting blocks: %w", err)
	}
	domains, err := state.NewExecutionContext(ctx, tx, logger)
	if err != nil {
		return err
	}
	defer domains.Close()
	//txnUm := domains.TxNum()
	blockNum := domains.BlockNum()

	// stagedsync.SpawnStageSnapshots(s, ctx, rwTx, logger)
	progress, err := stages.GetStageProgress(tx, stages.Snapshots)
	if err != nil {
		return fmt.Errorf("re-read Snapshots progress: %w", err)
	}

	if blockNum > progress {
		if err := stages.SaveStageProgress(tx, stages.Execution, blockNum); err != nil {
			return fmt.Errorf("saving Snapshots progress failed: %w", err)
		}
		progress, err = stages.GetStageProgress(tx, stages.Snapshots)
		if err != nil {
			return fmt.Errorf("re-read Snapshots progress: %w", err)
		}
	}
	logger.Info("Progress", "snapshots", progress)
	return nil
}

func stageHeaders(db kv.TemporalRwDB, ctx context.Context, logger log.Logger) error {
	dirs := datadir.New(datadirCli)
	if err := datadir.ApplyMigrations(dirs); err != nil {
		return err
	}

	br, bw := blocksIO(db, logger)

	if integritySlow {
		log.Info("[integrity] no gaps in canonical headers")
		if err := integrity.NoGapsInCanonicalHeaders(ctx, db, br, true); err != nil {
			return err
		}
		return nil
	}

	if !(unwind > 0 || reset) {
		logger.Error("This command only works with --unwind or --reset options")
		return nil
	}

	return db.Update(ctx, func(tx kv.RwTx) error {
		if reset {
			if err := rawdbreset.ResetBlocks(tx, db, br, bw, dirs, logger); err != nil {
				return err
			}
			return nil
		}

		progress, err := stages.GetStageProgress(tx, stages.Headers)
		if err != nil {
			return fmt.Errorf("read Bodies progress: %w", err)
		}
		var unwindTo uint64
		if unwind > progress {
			unwindTo = 1 // keep genesis
		} else {
			unwindTo = uint64(max(1, int(progress)-int(unwind)))
		}

		if err = stages.SaveStageProgress(tx, stages.Headers, unwindTo); err != nil {
			return fmt.Errorf("saving Headers progress failed: %w", err)
		}
		progress, err = stages.GetStageProgress(tx, stages.Headers)
		if err != nil {
			return fmt.Errorf("re-read Headers progress: %w", err)
		}
		{ // hard-unwind stage_body also
			if err := rawdb.TruncateBlocks(ctx, tx, progress+1); err != nil {
				return err
			}
			progressBodies, err := stages.GetStageProgress(tx, stages.Bodies)
			if err != nil {
				return fmt.Errorf("read Bodies progress: %w", err)
			}
			if progress < progressBodies {
				if err = stages.SaveStageProgress(tx, stages.Bodies, progress); err != nil {
					return fmt.Errorf("saving Bodies progress failed: %w", err)
				}
			}
		}
		// remove all canonical markers from this point
		if err = rawdb.TruncateCanonicalHash(tx, progress+1, false /* markChainAsBad */); err != nil {
			return err
		}
		if err = rawdb.TruncateTd(tx, progress+1); err != nil {
			return err
		}
		hash, ok, err := br.CanonicalHash(ctx, tx, progress-1)
		if err != nil {
			return err
		}
		if !ok {
			return fmt.Errorf("canonical hash not found: %d", progress-1)
		}
		if err = rawdb.WriteHeadHeaderHash(tx, hash); err != nil {
			return err
		}

		logger.Info("Progress", "headers", progress)
		return nil
	})
}

func stageBodies(db kv.TemporalRwDB, ctx context.Context, logger log.Logger) error {
	chainConfig := fromdb.ChainConfig(db)
	_, _, _, sync := newSync(ctx, db, nil /* miningConfig */, logger)
	br, bw := blocksIO(db, logger)

	if err := db.Update(ctx, func(tx kv.RwTx) error {
		s := stage(sync, tx, nil, stages.Bodies)

		if unwind > 0 {
			if unwind > s.BlockNumber {
				return errors.New("cannot unwind past 0")
			}

			u := sync.NewUnwindState(stages.Bodies, s.BlockNumber-unwind, s.BlockNumber, true, false)
			cfg := stagedsync.StageBodiesCfg(db, nil, nil, nil, nil, 0, chainConfig, br, bw)
			if err := stagedsync.UnwindBodiesStage(u, tx, cfg, ctx); err != nil {
				return err
			}

			progress, err := stages.GetStageProgress(tx, stages.Bodies)
			if err != nil {
				return fmt.Errorf("re-read Bodies progress: %w", err)
			}
			logger.Info("Progress", "bodies", progress)
			return nil
		}
		logger.Info("This command only works with --unwind option")
		return nil
	}); err != nil {
		return err
	}
	return nil
}

func stageSenders(db kv.TemporalRwDB, ctx context.Context, logger log.Logger) error {
	tmpdir := datadir.New(datadirCli).Tmp
	chainConfig := fromdb.ChainConfig(db)
	_, _, _, sync := newSync(ctx, db, nil /* miningConfig */, logger)

	must(sync.SetCurrentStage(stages.Senders))

	br, _ := blocksIO(db, logger)
	if reset {
		return db.Update(ctx, func(tx kv.RwTx) error { return rawdbreset.ResetSenders(ctx, tx) })
	}

	tx, err := db.BeginRw(ctx)
	if err != nil {
		return err
	}
	defer tx.Rollback()

	if integritySlow {
		secp256k1.ContextForThread(1)
		for i := block; ; i++ {
			if err := common.Stopped(ctx.Done()); err != nil {
				return err
			}
			h, _ := br.HeaderByNumber(ctx, tx, i)
			if h == nil {
				break
			}
			withoutSenders, senders, err := br.BlockWithSenders(ctx, tx, h.Hash(), h.Number.Uint64())
			if err != nil {
				return err
			}
			withoutSenders.Body().SendersFromTxs() //remove senders info from txs
			txs := withoutSenders.Transactions()
			if txs.Len() != len(senders) {
				logger.Error("not equal amount of senders", "block", i, "db", len(senders), "expect", txs.Len())
				return nil
			}
			if txs.Len() == 0 {
				continue
			}
			signer := types.MakeSigner(chainConfig, i, h.Time)
			for j := 0; j < txs.Len(); j++ {
				from, err := signer.Sender(txs[j])
				if err != nil {
					return err
				}
				fromValue := from.Value()
				if !bytes.Equal(fromValue[:], senders[j][:]) {
					logger.Error("wrong sender", "block", i, "tx", j, "db", fmt.Sprintf("%x", senders[j]), "expect", fmt.Sprintf("%x", from))
				}
			}
			if i%10 == 0 {
				logger.Info("checked", "block", i)
			}
		}
		return nil
	}

	s := stage(sync, tx, nil, stages.Senders)
	logger.Info("Stage", "name", s.ID, "progress", s.BlockNumber)

	pm, err := prune.Get(tx)
	if err != nil {
		return err
	}

	cfg := stagedsync.StageSendersCfg(db, chainConfig, sync.Cfg(), false, tmpdir, pm, br, nil)
	if unwind > 0 {
		u := sync.NewUnwindState(stages.Senders, s.BlockNumber-unwind, s.BlockNumber, true, false)
		if err = stagedsync.UnwindSendersStage(u, tx, cfg, ctx); err != nil {
			return err
		}
	} else if pruneTo > 0 {
		//noop
		return nil
	} else {
		if err = stagedsync.SpawnRecoverSendersStage(cfg, s, sync, tx, block, ctx, logger); err != nil {
			return err
		}
	}
	return tx.Commit()
}

func stageExec(db kv.TemporalRwDB, ctx context.Context, logger log.Logger) error {
	if chainTipMode && noCommit {
		return errors.New("--sync.mode.chaintip cannot work with --no-commit to be false")
	}
	dirs := datadir.New(datadirCli)
	if err := datadir.ApplyMigrations(dirs); err != nil {
		return err
	}

	_, engine, vmConfig, sync := newSync(ctx, db, nil /* miningConfig */, logger)
	must(sync.SetCurrentStage(stages.Execution))
	if reset {
		if err := rawdbreset.ResetExec(ctx, db); err != nil {
			return err
		}
		return nil
	}

	if txtrace {
		// Activate tracing and writing into json files for each transaction
		vmConfig.Tracer = &tracing.Hooks{}
	}

	var batchSize datasize.ByteSize
	must(batchSize.UnmarshalText([]byte(batchSizeStr)))

	s := stage(sync, nil, db, stages.Execution)
	if chainTipMode {
		s.CurrentSyncCycle.IsFirstCycle = false
		s.CurrentSyncCycle.IsInitialCycle = false
	}

	logger.Info("Stage", "name", s.ID, "progress", s.BlockNumber)
	chainConfig, pm := fromdb.ChainConfig(db), fromdb.PruneMode(db)
	if pruneTo > 0 {
		pm.History = prune.Distance(s.BlockNumber - pruneTo)
	}

	genesis := readGenesis(chain)
	br, _ := blocksIO(db, logger)

	notifications := shards.NewNotifications(nil)
	cfg := stagedsync.StageExecuteBlocksCfg(db, pm, batchSize, chainConfig, engine, vmConfig, notifications,
		/*stateStream=*/ false,
		/*badBlockHalt=*/ true,
		dirs, br, nil, genesis, syncCfg, nil /*experimentalBAL=*/, false)

	if unwind > 0 {
		if err := db.ViewTemporal(ctx, func(tx kv.TemporalTx) error {
			minUnwindableBlockNum, _, err := rawtemporaldb.CanUnwindBeforeBlockNum(s.BlockNumber-unwind, tx)
			if err != nil {
				return err
			}
			unwind = s.BlockNumber - minUnwindableBlockNum
			return nil
		}); err != nil {
			return err
		}

		if unwind < pruneTo {
			return fmt.Errorf("can't prune beyond unwind: unwind=%d, prune=%d", unwind, pruneTo)
		}
	}

	tx, err := db.BeginTemporalRw(ctx) //nolint
	if err != nil {
		return err
	}

	defer func() {
		if noCommit {
			tx.Rollback()
		} else {
			tx.Commit()
		}
	}()

	if pruneTo > 0 {
		p, err := sync.PruneStageState(stages.Execution, s.BlockNumber, tx, db, true)
		if err != nil {
			return err
		}
		err = stagedsync.PruneExecutionStage(ctx, p, tx, cfg, 0, logger)
		if err != nil {
			return err
		}
		return nil
	}

	var sendersProgress, execProgress uint64

	if execProgress, err = stages.GetStageProgress(tx, stages.Execution); err != nil {
		return err
	}
	if execProgress == 0 {
		doms, err := state.NewExecutionContext(ctx, tx, log.New())
		if err != nil {
			panic(err)
		}
		execProgress = doms.BlockNum()
		doms.Close()
	}

	if sendersProgress, err = stages.GetStageProgress(tx, stages.Senders); err != nil {
		return err
	}

	if block == 0 {
		block = sendersProgress
	}

	doms, err := state.NewExecutionContext(ctx, tx, log.New())
	if err != nil {
		return err
	}

	if chainTipMode {
		//if chainTip = true, forced noCommit = false
		for bn := execProgress; bn < block; bn++ {
			if err := stagedsync.SpawnExecuteBlocksStage(s, sync, doms, tx, bn, ctx, cfg, logger); err != nil {
				if !errors.Is(err, &stagedsync.ErrLoopExhausted{}) {
					return err
				}
				if err := doms.Flush(ctx, tx); err != nil {
					return err
				}
				doms.ClearRam(true)
				if err := tx.Commit(); err != nil {
					return err
				}
				if tx, err = db.BeginTemporalRw(ctx); err != nil {
					return err
				}
			}
		}
		if err := doms.Flush(ctx, tx); err != nil {
			return err
		}
		doms.ClearRam(true)
		return nil
	}

	for {
		if err := stagedsync.SpawnExecuteBlocksStage(s, sync, nil, tx, block, ctx, cfg, logger); err != nil {
			if !errors.Is(err, &stagedsync.ErrLoopExhausted{}) {
				return err
			}
			if !noCommit {
				if err := doms.Flush(ctx, tx); err != nil {
					return err
				}
				doms.ClearRam(true)
				if err := tx.Commit(); err != nil {
					return err
				}
				if tx, err = db.BeginTemporalRw(ctx); err != nil {
					return err
				}
			}
		}
		if err := doms.Flush(ctx, tx); err != nil {
			return err
		}
		doms.ClearRam(true)
	}
}

func stageCustomTrace(db kv.TemporalRwDB, ctx context.Context, logger log.Logger) error {
	dirs := datadir.New(datadirCli)
	if err := datadir.ApplyMigrations(dirs); err != nil {
		return err
	}

	br, engine, vmConfig, sync := newSync(ctx, db, nil /* miningConfig */, logger)
	must(sync.SetCurrentStage(stages.Execution))

	chainConfig := fromdb.ChainConfig(db)
	genesis := readGenesis(chain)
	blockReader, _ := blocksIO(db, logger)

	cfg := stagedsync.StageCustomTraceCfg(strings.Split(domain, ","), db, dirs, blockReader, chainConfig, engine, genesis, syncCfg)
	if reset {
		if err := stagedsync.StageCustomTraceReset(ctx, db, cfg.Produce); err != nil {
			return err
		}
		//if err := rawdbreset.Reset(ctx, db, stages.CustomTrace); err != nil {
		//	return err
		//}
		return nil
	}

	if txtrace {
		// Activate tracing and writing into json files for each transaction
		vmConfig.Tracer = &tracing.Hooks{}
	}

	var batchSize datasize.ByteSize
	must(batchSize.UnmarshalText([]byte(batchSizeStr)))

	agg := db.(dbstate.HasAgg).Agg().(*dbstate.Aggregator)
	defer br.(*freezeblocks.BlockRetire).MadvNormal().DisableReadAhead()
	//defer agg.MadvNormal().DisableReadAhead()

	blockSnapBuildSema := semaphore.NewWeighted(int64(runtime.NumCPU()))
	agg.SetSnapshotBuildSema(blockSnapBuildSema)
	agg.SetCollateAndBuildWorkers(min(4, estimate.StateV3Collate.Workers()))
	agg.SetMergeWorkers(min(4, estimate.StateV3Collate.Workers()))
	agg.SetCompressWorkers(estimate.CompressSnapshot.Workers())
	agg.PeriodicalyPrintProcessSet(ctx)

	err := stagedsync.SpawnCustomTrace(cfg, ctx, logger)
	if err != nil {
		return err
	}

	return nil
}

<<<<<<< HEAD
func printCommitment(db kv.TemporalRwDB, ctx context.Context, logger log.Logger) error {
	agg := db.(dbstate.HasAgg).Agg().(*dbstate.Aggregator)
	blockSnapBuildSema := semaphore.NewWeighted(int64(runtime.NumCPU()))
	agg.SetSnapshotBuildSema(blockSnapBuildSema)
	agg.SetCollateAndBuildWorkers(min(4, estimate.StateV3Collate.Workers()))
	agg.SetMergeWorkers(min(4, estimate.StateV3Collate.Workers()))
	agg.SetCompressWorkers(estimate.CompressSnapshot.Workers())
	agg.PeriodicalyPrintProcessSet(ctx)

	// disable hard alignment; allowing commitment and storage/account to have
	// different visibleFiles
	agg.DisableAllDependencies()

	acRo := agg.BeginFilesRo() // this tx is used to read existing domain files and closed in the end
	defer acRo.Close()
	defer acRo.MadvNormal().DisableReadAhead()

	commitmentFiles := acRo.Files(kv.CommitmentDomain)
	fmt.Printf("Commitment files: %d\n", len(commitmentFiles))
	for _, f := range commitmentFiles {
		name := filepath.Base(f.Fullpath())
		count := acRo.KeyCountInFiles(kv.CommitmentDomain, f.StartRootNum(), f.EndRootNum())
		rootNodePrefix := []byte("state")
		rootNode, _, _, _, err := acRo.DebugGetLatestFromFiles(kv.CommitmentDomain, rootNodePrefix, f.EndRootNum()-1)
		if err != nil {
			return fmt.Errorf("failed to get root node from files: %w", err)
		}
		rootString, err := commitment.HexTrieStateToShortString(rootNode)
		if err != nil {
			return fmt.Errorf("failed to extract state root from root node: %w", err)
		}
		fmt.Printf("%28s: prefixes %8s %s\n", name, common.PrettyCounter(count), rootString)
	}

	str, err := checkCommitmentForPrint(ctx, db)
	if err != nil {
		return fmt.Errorf("failed to check commitment: %w", err)
	}
	fmt.Printf("\n%s", str)

	return nil
}

func checkCommitmentForPrint(ctx context.Context, rwDb kv.TemporalRwDB) (string, error) {
	a := rwDb.(dbstate.HasAgg).Agg().(*dbstate.Aggregator)

	rwTx, err := rwDb.BeginTemporalRw(ctx)
	if err != nil {
		return "", err
	}
	defer rwTx.Rollback()

	domains, err := state.NewExecutionContext(ctx, rwTx, log.New())
	if err != nil {
		return "", err
	}
	rootHash, err := domains.GetCommitmentCtx().Trie().RootHash()
	if err != nil {
		return "", err
	}
	s := fmt.Sprintf("[commitment] Latest: blockNum: %d txNum: %d latestRootHash: %x\n", domains.BlockNum(), domains.TxNum(), rootHash)
	s += fmt.Sprintf("[commitment] stepSize %d, ReplaceKeysInValues enabled %t\n", rwTx.StepSize(), a.Cfg(kv.CommitmentDomain).ReplaceKeysInValues)
	return s, nil
}

func commitmentRebuild(db kv.TemporalRwDB, ctx context.Context, logger log.Logger) error {
	dirs := datadir.New(datadirCli)
	if reset {
		return rawdbreset.Reset(ctx, db, stages.Execution)
	}

	br, _ := blocksIO(db, logger)
	cfg := stagedsync.StageTrieCfg(db, true, true, dirs.Tmp, br)

	rwTx, err := db.BeginRw(ctx)
	if err != nil {
		return err
	}
	defer rwTx.Rollback()

	// remove all existing state commitment snapshots
	if err := app.DeleteStateSnapshots(dirs, false, true, false, "0-999999", kv.CommitmentDomain.String()); err != nil {
		return err
	}

	log.Info("Clearing commitment-related DB tables to rebuild on clean data...")
	sconf := statecfg.Schema.CommitmentDomain
	for _, tn := range sconf.Tables() {
		log.Info("Clearing", "table", tn)
		if err := rwTx.ClearTable(tn); err != nil {
			return fmt.Errorf("failed to clear table %s: %w", tn, err)
		}
	}
	if err := rwTx.Commit(); err != nil {
		return err
	}

	agg := db.(dbstate.HasAgg).Agg().(*dbstate.Aggregator)
	if err = agg.OpenFolder(); err != nil { // reopen after snapshot file deletions
		return fmt.Errorf("failed to re-open aggregator: %w", err)
	}

	blockSnapBuildSema := semaphore.NewWeighted(int64(runtime.NumCPU()))
	agg.SetSnapshotBuildSema(blockSnapBuildSema)
	agg.SetCollateAndBuildWorkers(min(4, estimate.StateV3Collate.Workers()))
	agg.SetMergeWorkers(min(4, estimate.StateV3Collate.Workers()))
	agg.SetCompressWorkers(estimate.CompressSnapshot.Workers())
	agg.PeriodicalyPrintProcessSet(ctx)

	if _, err := stagedsync.RebuildPatriciaTrieBasedOnFiles(ctx, cfg, squeeze); err != nil {
		return err
	}
	return nil
}

=======
>>>>>>> e5ae2a62
func stageTxLookup(db kv.TemporalRwDB, ctx context.Context, logger log.Logger) error {
	dirs, pm := datadir.New(datadirCli), fromdb.PruneMode(db)
	_, _, _, sync := newSync(ctx, db, nil /* miningConfig */, logger)
	chainConfig := fromdb.ChainConfig(db)
	must(sync.SetCurrentStage(stages.TxLookup))
	if reset {
		return db.Update(ctx, rawdbreset.ResetTxLookup)
	}
	tx, err := db.BeginRw(ctx)
	if err != nil {
		return err
	}
	defer tx.Rollback()

	s := stage(sync, tx, nil, stages.TxLookup)
	if pruneTo > 0 {
		pm.History = prune.Distance(s.BlockNumber - pruneTo)
	}
	logger.Info("Stage", "name", s.ID, "progress", s.BlockNumber)

	br, _ := blocksIO(db, logger)
	cfg := stagedsync.StageTxLookupCfg(db, pm, dirs.Tmp, chainConfig.Bor, br)
	if unwind > 0 {
		u := sync.NewUnwindState(stages.TxLookup, s.BlockNumber-unwind, s.BlockNumber, true, false)
		err = stagedsync.UnwindTxLookup(u, s, tx, cfg, ctx, logger)
		if err != nil {
			return err
		}
	} else if pruneTo > 0 {
		p, err := sync.PruneStageState(stages.TxLookup, s.BlockNumber, tx, nil, true)
		if err != nil {
			return err
		}
		err = stagedsync.PruneTxLookup(p, tx, cfg, ctx, logger)
		if err != nil {
			return err
		}
	} else {
		err = stagedsync.SpawnTxLookup(s, tx, block, cfg, ctx, logger)
		if err != nil {
			return err
		}
	}
	return tx.Commit()
}

func printAllStages(db kv.TemporalRwDB, ctx context.Context, logger log.Logger) error {
	sn, borSn, _, _, _, _, _ := allSnapshots(ctx, db, logger) // ignore error here to get some stat.
	defer sn.Close()
	defer borSn.Close()
	return db.ViewTemporal(ctx, func(tx kv.TemporalTx) error { return printStages(tx, sn, borSn) })
}

func printAppliedMigrations(db kv.RwDB, ctx context.Context, logger log.Logger) error {
	return db.View(ctx, func(tx kv.Tx) error {
		applied, err := migrations.AppliedMigrations(tx, false /* withPayload */)
		if err != nil {
			return err
		}
		var appliedStrs = make([]string, len(applied))
		i := 0
		for k := range applied {
			appliedStrs[i] = k
			i++
		}
		slices.Sort(appliedStrs)
		logger.Info("Applied", "migrations", strings.Join(appliedStrs, " "))
		return nil
	})
}

func removeMigration(db kv.RwDB, ctx context.Context) error {
	return db.Update(ctx, func(tx kv.RwTx) error {
		return tx.Delete(kv.Migrations, []byte(migration))
	})
}

var openSnapshotOnce sync.Once
var _allSnapshotsSingleton *freezeblocks.RoSnapshots
var _allBorSnapshotsSingleton *heimdall.RoSnapshots
var _allCaplinSnapshotsSingleton *freezeblocks.CaplinSnapshots
var _aggSingleton *dbstate.Aggregator
var _bridgeStoreSingleton bridge.Store
var _heimdallStoreSingleton heimdall.Store

func allSnapshots(ctx context.Context, db kv.RoDB, logger log.Logger) (*freezeblocks.RoSnapshots, *heimdall.RoSnapshots, *dbstate.Aggregator, *freezeblocks.CaplinSnapshots, bridge.Store, heimdall.Store, error) {
	var err error

	openSnapshotOnce.Do(func() {
		if syncCfg, err = features.EnableSyncCfg(db, syncCfg); err != nil {
			return
		}

		dirs := datadir.New(datadirCli)

		chainConfig := fromdb.ChainConfig(db)
		snapCfg := ethconfig.NewSnapCfg(true, true, true, chainConfig.ChainName)

		_allSnapshotsSingleton = freezeblocks.NewRoSnapshots(snapCfg, dirs.Snap, logger)
		_allBorSnapshotsSingleton = heimdall.NewRoSnapshots(snapCfg, dirs.Snap, logger)
		_bridgeStoreSingleton = bridge.NewSnapshotStore(bridge.NewDbStore(db), _allBorSnapshotsSingleton, chainConfig.Bor)
		_heimdallStoreSingleton = heimdall.NewSnapshotStore(heimdall.NewDbStore(db), _allBorSnapshotsSingleton)
		blockReader := freezeblocks.NewBlockReader(_allSnapshotsSingleton, _allBorSnapshotsSingleton)
		txNums := blockReader.TxnumReader(ctx)

		_aggSingleton = dbstate.New(dirs).Logger(logger).MustOpen(ctx, db)

		_aggSingleton.SetProduceMod(snapCfg.ProduceE3)

		g := &errgroup.Group{}
		g.Go(func() error {
			_allSnapshotsSingleton.OptimisticalyOpenFolder()
			return nil
		})
		g.Go(func() error {
			_allBorSnapshotsSingleton.OptimisticalyOpenFolder()
			return nil
		})
		g.Go(func() error {
			err := _aggSingleton.OpenFolder()
			if err != nil {
				return fmt.Errorf("aggregator opening: %w", err)
			}
			return nil
		})
		g.Go(func() error {
			chainConfig := fromdb.ChainConfig(db)
			var beaconConfig *clparams.BeaconChainConfig
			_, beaconConfig, _, err = clparams.GetConfigsByNetworkName(chainConfig.ChainName)
			if err == nil {
				_allCaplinSnapshotsSingleton = freezeblocks.NewCaplinSnapshots(snapCfg, beaconConfig, dirs, logger)
				if err = _allCaplinSnapshotsSingleton.OpenFolder(); err != nil {
					return fmt.Errorf("caplin snapshots: %w", err)
				}
				_allCaplinSnapshotsSingleton.LogStat("caplin")
			}
			return nil
		})

		if err = g.Wait(); err != nil {
			return
		}

		_allSnapshotsSingleton.LogStat("blocks")
		_allBorSnapshotsSingleton.LogStat("bor")
		_ = db.View(context.Background(), func(tx kv.Tx) error {
			ac := _aggSingleton.BeginFilesRo()
			defer ac.Close()
			stats.LogStats(ac, tx, logger, func(endTxNumMinimax uint64) (uint64, error) {
				histBlockNumProgress, _, err := txNums.FindBlockNum(tx, endTxNumMinimax)
				if err != nil {
					return histBlockNumProgress, fmt.Errorf("findBlockNum(%d) fails: %w", endTxNumMinimax, err)
				}
				return histBlockNumProgress, nil
			})
			return nil
		})
	})

	if err != nil {
		log.Error("[snapshots] failed to open", "err", err)
		return nil, nil, nil, nil, nil, nil, err
	}
	return _allSnapshotsSingleton, _allBorSnapshotsSingleton, _aggSingleton, _allCaplinSnapshotsSingleton, _bridgeStoreSingleton, _heimdallStoreSingleton, nil
}

var openBlockReaderOnce sync.Once
var _blockReaderSingleton services.FullBlockReader
var _blockWriterSingleton *blockio.BlockWriter

func blocksIO(db kv.RoDB, logger log.Logger) (services.FullBlockReader, *blockio.BlockWriter) {
	openBlockReaderOnce.Do(func() {
		sn, borSn, _, _, _, _, err := allSnapshots(context.Background(), db, logger)
		if err != nil {
			panic(err)
		}
		_blockReaderSingleton = freezeblocks.NewBlockReader(sn, borSn)
		_blockWriterSingleton = blockio.NewBlockWriter()
	})
	return _blockReaderSingleton, _blockWriterSingleton
}

const blockBufferSize = 128

func newSync(ctx context.Context, db kv.TemporalRwDB, miningConfig *buildercfg.MiningConfig, logger log.Logger) (
	services.BlockRetire, rules.Engine, *vm.Config, *stagedsync.Sync,
) {
	dirs, pm := datadir.New(datadirCli), fromdb.PruneMode(db)

	vmConfig := &vm.Config{}

	genesis := readGenesis(chain)
	chainConfig, genesisBlock, genesisErr := genesiswrite.CommitGenesisBlock(db, genesis, dirs, logger)
	if _, ok := genesisErr.(*chain2.ConfigCompatError); genesisErr != nil && !ok {
		panic(genesisErr)
	}
	//logger.Info("Initialised chain configuration", "config", chainConfig)

	var batchSize datasize.ByteSize
	must(batchSize.UnmarshalText([]byte(batchSizeStr)))

	cfg := ethconfig.Defaults
	if chainTipMode {
		syncCfg.LoopBlockLimit = 1
		syncCfg.AlwaysGenerateChangesets = true
		noCommit = false
	}

	if !dbg.BatchCommitments {
		syncCfg.AlwaysGenerateChangesets = true
	}

	cfg.Sync = syncCfg

	cfg.Prune = pm
	cfg.BatchSize = batchSize
	cfg.TxPool.Disable = true
	cfg.Genesis = genesis
	if miningConfig != nil {
		cfg.Miner = *miningConfig
	}
	cfg.Dirs = dirs
	dbReadConcurrency := runtime.GOMAXPROCS(-1) * 16
	blockSnapBuildSema := semaphore.NewWeighted(int64(dbg.BuildSnapshotAllowance))
	blockReader, blockWriter, allSn, borSn, bridgeStore, heimdallStore, _, err := eth.SetUpBlockReader(ctx, db, dirs, &cfg, chainConfig, dbReadConcurrency, logger, blockSnapBuildSema)
	if err != nil {
		panic(err)
	}
	cfg.Snapshot = allSn.Cfg()
	if borSn != nil {
		borSn.DownloadComplete() // mark as ready
	}
	engine := initRulesEngine(ctx, chainConfig, cfg.Dirs.DataDir, db, blockReader, bridgeStore, heimdallStore, logger)

	statusDataProvider := sentry.NewStatusDataProvider(
		db,
		chainConfig,
		genesisBlock,
		chainConfig.ChainID.Uint64(),
		logger,
		blockReader,
	)

	maxBlockBroadcastPeers := func(header *types.Header) uint { return 0 }

	sentryControlServer, err := sentry_multi_client.NewMultiClient(
		db,
		chainConfig,
		engine,
		nil,
		ethconfig.Defaults.Sync,
		blockReader,
		blockBufferSize,
		statusDataProvider,
		false,
		maxBlockBroadcastPeers,
		false, /* disableBlockDownload */
		false, /* enableWitProtocol */
		logger,
	)
	if err != nil {
		panic(err)
	}

	notifications := shards.NewNotifications(nil)

	var signatures *lru.ARCCache[common.Hash, accounts.Address]

	if bor, ok := engine.(*bor.Bor); ok {
		signatures = bor.Signatures
	}
	blockRetire := freezeblocks.NewBlockRetire(estimate.CompressSnapshot.Workers(), dirs, blockReader, blockWriter, db, heimdallStore, bridgeStore, chainConfig, &cfg, notifications.Events, blockSnapBuildSema, logger)

	stageList := stageloop.NewDefaultStages(context.Background(), db, p2p.Config{}, &cfg, sentryControlServer, notifications, nil, blockReader, blockRetire, nil, nil,
		signatures, logger, nil)
	sync := stagedsync.New(cfg.Sync, stageList, stagedsync.DefaultUnwindOrder, stagedsync.DefaultPruneOrder, logger, stages.ModeApplyingBlocks)

	return blockRetire, engine, vmConfig, sync
}

func progress(tx kv.Getter, stage stages.SyncStage) uint64 {
	res, err := stages.GetStageProgress(tx, stage)
	if err != nil {
		panic(err)
	}
	return res
}

func stage(st *stagedsync.Sync, tx kv.Tx, db kv.RoDB, stage stages.SyncStage) *stagedsync.StageState {
	res, err := st.StageState(stage, tx, db, true, false)
	if err != nil {
		panic(err)
	}
	return res
}

func initRulesEngine(ctx context.Context, cc *chain2.Config, dir string, db kv.RwDB, blockReader services.FullBlockReader, bridgeStore bridge.Store, heimdallStore heimdall.Store, logger log.Logger) rules.Engine {
	config := ethconfig.Defaults
	var polygonBridge *bridge.Service
	var heimdallService *heimdall.Service
	var heimdallClient heimdall.Client
	var bridgeClient bridge.Client
	var rulesConfig interface{}
	if cc.Clique != nil {
		rulesConfig = chainspec.CliqueSnapshot
	} else if cc.Aura != nil {
		rulesConfig = &config.Aura
	} else if cc.Bor != nil {
		rulesConfig = cc.Bor
		config.HeimdallURL = HeimdallURL
		if !config.WithoutHeimdall {
			heimdallClient = heimdall.NewHttpClient(config.HeimdallURL, logger, poshttp.WithApiVersioner(ctx))
			bridgeClient = bridge.NewHttpClient(config.HeimdallURL, logger, poshttp.WithApiVersioner(ctx))
		} else {
			heimdallClient = heimdall.NewIdleClient(config.Miner)
			bridgeClient = bridge.NewIdleClient()
		}
		borConfig := rulesConfig.(*borcfg.BorConfig)

		polygonBridge = bridge.NewService(bridge.ServiceConfig{
			Store:        bridgeStore,
			Logger:       logger,
			BorConfig:    borConfig,
			EventFetcher: bridgeClient,
		})

		if err := heimdallStore.Prepare(ctx); err != nil {
			panic(err)
		}

		if err := bridgeStore.Prepare(ctx); err != nil {
			panic(err)
		}

		heimdallService = heimdall.NewService(heimdall.ServiceConfig{
			Store:     heimdallStore,
			BorConfig: borConfig,
			Client:    heimdallClient,
			Logger:    logger,
		})

	} else {
		rulesConfig = &config.Ethash
	}
	return rulesconfig.CreateRulesEngine(ctx, &nodecfg.Config{Dirs: datadir.New(dir)}, cc, rulesConfig,
		false /* noVerify */, config.WithoutHeimdall, blockReader, db.ReadOnly(), logger, polygonBridge, heimdallService)
}

func readGenesis(chain string) *types.Genesis {
	spec, err := chainspec.ChainSpecByName(chain)
	if err != nil || spec.Genesis == nil {
		panic(fmt.Errorf("genesis is nil. probably you passed wrong --chain: %w", err))
	}
	_ = spec.Genesis.Alloc // nil check
	return spec.Genesis
}<|MERGE_RESOLUTION|>--- conflicted
+++ resolved
@@ -55,11 +55,7 @@
 	"github.com/erigontech/erigon/db/services"
 	"github.com/erigontech/erigon/db/snapshotsync/freezeblocks"
 	dbstate "github.com/erigontech/erigon/db/state"
-<<<<<<< HEAD
 	"github.com/erigontech/erigon/db/state/statecfg"
-=======
-	"github.com/erigontech/erigon/db/state/execctx"
->>>>>>> e5ae2a62
 	"github.com/erigontech/erigon/db/state/stats"
 	"github.com/erigontech/erigon/execution/builder/buildercfg"
 	chain2 "github.com/erigontech/erigon/execution/chain"
@@ -992,124 +988,6 @@
 	return nil
 }
 
-<<<<<<< HEAD
-func printCommitment(db kv.TemporalRwDB, ctx context.Context, logger log.Logger) error {
-	agg := db.(dbstate.HasAgg).Agg().(*dbstate.Aggregator)
-	blockSnapBuildSema := semaphore.NewWeighted(int64(runtime.NumCPU()))
-	agg.SetSnapshotBuildSema(blockSnapBuildSema)
-	agg.SetCollateAndBuildWorkers(min(4, estimate.StateV3Collate.Workers()))
-	agg.SetMergeWorkers(min(4, estimate.StateV3Collate.Workers()))
-	agg.SetCompressWorkers(estimate.CompressSnapshot.Workers())
-	agg.PeriodicalyPrintProcessSet(ctx)
-
-	// disable hard alignment; allowing commitment and storage/account to have
-	// different visibleFiles
-	agg.DisableAllDependencies()
-
-	acRo := agg.BeginFilesRo() // this tx is used to read existing domain files and closed in the end
-	defer acRo.Close()
-	defer acRo.MadvNormal().DisableReadAhead()
-
-	commitmentFiles := acRo.Files(kv.CommitmentDomain)
-	fmt.Printf("Commitment files: %d\n", len(commitmentFiles))
-	for _, f := range commitmentFiles {
-		name := filepath.Base(f.Fullpath())
-		count := acRo.KeyCountInFiles(kv.CommitmentDomain, f.StartRootNum(), f.EndRootNum())
-		rootNodePrefix := []byte("state")
-		rootNode, _, _, _, err := acRo.DebugGetLatestFromFiles(kv.CommitmentDomain, rootNodePrefix, f.EndRootNum()-1)
-		if err != nil {
-			return fmt.Errorf("failed to get root node from files: %w", err)
-		}
-		rootString, err := commitment.HexTrieStateToShortString(rootNode)
-		if err != nil {
-			return fmt.Errorf("failed to extract state root from root node: %w", err)
-		}
-		fmt.Printf("%28s: prefixes %8s %s\n", name, common.PrettyCounter(count), rootString)
-	}
-
-	str, err := checkCommitmentForPrint(ctx, db)
-	if err != nil {
-		return fmt.Errorf("failed to check commitment: %w", err)
-	}
-	fmt.Printf("\n%s", str)
-
-	return nil
-}
-
-func checkCommitmentForPrint(ctx context.Context, rwDb kv.TemporalRwDB) (string, error) {
-	a := rwDb.(dbstate.HasAgg).Agg().(*dbstate.Aggregator)
-
-	rwTx, err := rwDb.BeginTemporalRw(ctx)
-	if err != nil {
-		return "", err
-	}
-	defer rwTx.Rollback()
-
-	domains, err := state.NewExecutionContext(ctx, rwTx, log.New())
-	if err != nil {
-		return "", err
-	}
-	rootHash, err := domains.GetCommitmentCtx().Trie().RootHash()
-	if err != nil {
-		return "", err
-	}
-	s := fmt.Sprintf("[commitment] Latest: blockNum: %d txNum: %d latestRootHash: %x\n", domains.BlockNum(), domains.TxNum(), rootHash)
-	s += fmt.Sprintf("[commitment] stepSize %d, ReplaceKeysInValues enabled %t\n", rwTx.StepSize(), a.Cfg(kv.CommitmentDomain).ReplaceKeysInValues)
-	return s, nil
-}
-
-func commitmentRebuild(db kv.TemporalRwDB, ctx context.Context, logger log.Logger) error {
-	dirs := datadir.New(datadirCli)
-	if reset {
-		return rawdbreset.Reset(ctx, db, stages.Execution)
-	}
-
-	br, _ := blocksIO(db, logger)
-	cfg := stagedsync.StageTrieCfg(db, true, true, dirs.Tmp, br)
-
-	rwTx, err := db.BeginRw(ctx)
-	if err != nil {
-		return err
-	}
-	defer rwTx.Rollback()
-
-	// remove all existing state commitment snapshots
-	if err := app.DeleteStateSnapshots(dirs, false, true, false, "0-999999", kv.CommitmentDomain.String()); err != nil {
-		return err
-	}
-
-	log.Info("Clearing commitment-related DB tables to rebuild on clean data...")
-	sconf := statecfg.Schema.CommitmentDomain
-	for _, tn := range sconf.Tables() {
-		log.Info("Clearing", "table", tn)
-		if err := rwTx.ClearTable(tn); err != nil {
-			return fmt.Errorf("failed to clear table %s: %w", tn, err)
-		}
-	}
-	if err := rwTx.Commit(); err != nil {
-		return err
-	}
-
-	agg := db.(dbstate.HasAgg).Agg().(*dbstate.Aggregator)
-	if err = agg.OpenFolder(); err != nil { // reopen after snapshot file deletions
-		return fmt.Errorf("failed to re-open aggregator: %w", err)
-	}
-
-	blockSnapBuildSema := semaphore.NewWeighted(int64(runtime.NumCPU()))
-	agg.SetSnapshotBuildSema(blockSnapBuildSema)
-	agg.SetCollateAndBuildWorkers(min(4, estimate.StateV3Collate.Workers()))
-	agg.SetMergeWorkers(min(4, estimate.StateV3Collate.Workers()))
-	agg.SetCompressWorkers(estimate.CompressSnapshot.Workers())
-	agg.PeriodicalyPrintProcessSet(ctx)
-
-	if _, err := stagedsync.RebuildPatriciaTrieBasedOnFiles(ctx, cfg, squeeze); err != nil {
-		return err
-	}
-	return nil
-}
-
-=======
->>>>>>> e5ae2a62
 func stageTxLookup(db kv.TemporalRwDB, ctx context.Context, logger log.Logger) error {
 	dirs, pm := datadir.New(datadirCli), fromdb.PruneMode(db)
 	_, _, _, sync := newSync(ctx, db, nil /* miningConfig */, logger)
