--- conflicted
+++ resolved
@@ -461,28 +461,6 @@
 	},
 }
 
-<<<<<<< HEAD
-var cmdSetPrune = &cobra.Command{
-	Short: "Override existing --prune flag value (if you know what you are doing)",
-	Run: func(cmd *cobra.Command, args []string) {
-		logger := debug.SetupCobra(cmd, "integration")
-		db, err := openDB(dbCfg(kv.ChainDB, chaindata), true, logger)
-		if err != nil {
-			logger.Error("Opening DB", "error", err)
-			return
-		}
-		defer db.Close()
-		if err := overrideStorageMode(db, logger); err != nil {
-			if !errors.Is(err, context.Canceled) {
-				logger.Error(err.Error())
-			}
-			return
-		}
-	},
-}
-
-=======
->>>>>>> a3c6c205
 func init() {
 	withConfig(cmdPrintStages)
 	withDataDir(cmdPrintStages)
@@ -622,25 +600,6 @@
 	withChain(cmdRunMigrations)
 	withHeimdall(cmdRunMigrations)
 	rootCmd.AddCommand(cmdRunMigrations)
-<<<<<<< HEAD
-
-	withConfig(cmdSetPrune)
-	withDataDir(cmdSetPrune)
-	withChain(cmdSetPrune)
-	cmdSetPrune.Flags().StringVar(&pruneFlag, "prune", "hrtc", "")
-	cmdSetPrune.Flags().Uint64Var(&pruneB, "prune.b.older", 0, "")
-	cmdSetPrune.Flags().Uint64Var(&pruneH, "prune.h.older", 0, "")
-	cmdSetPrune.Flags().Uint64Var(&pruneR, "prune.r.older", 0, "")
-	cmdSetPrune.Flags().Uint64Var(&pruneT, "prune.t.older", 0, "")
-	cmdSetPrune.Flags().Uint64Var(&pruneC, "prune.c.older", 0, "")
-	cmdSetPrune.Flags().Uint64Var(&pruneBBefore, "prune.b.before", 0, "")
-	cmdSetPrune.Flags().Uint64Var(&pruneHBefore, "prune.h.before", 0, "")
-	cmdSetPrune.Flags().Uint64Var(&pruneRBefore, "prune.r.before", 0, "")
-	cmdSetPrune.Flags().Uint64Var(&pruneTBefore, "prune.t.before", 0, "")
-	cmdSetPrune.Flags().Uint64Var(&pruneCBefore, "prune.c.before", 0, "")
-	rootCmd.AddCommand(cmdSetPrune)
-=======
->>>>>>> a3c6c205
 }
 
 func stageSnapshots(db kv.TemporalRwDB, ctx context.Context, logger log.Logger) error {
@@ -1624,28 +1583,6 @@
 	return res
 }
 
-<<<<<<< HEAD
-func overrideStorageMode(db kv.RwDB, logger log.Logger) error {
-	chainConfig := fromdb.ChainConfig(db)
-	pm, err := prune.FromCli(pruneB, pruneH)
-	if err != nil {
-		return err
-	}
-	return db.Update(context.Background(), func(tx kv.RwTx) error {
-		if err = prune.Override(tx, pm); err != nil {
-			return err
-		}
-		pm, err = prune.Get(tx)
-		if err != nil {
-			return err
-		}
-		logger.Info("Storage mode in DB", "mode", pm.String())
-		return nil
-	})
-}
-
-=======
->>>>>>> a3c6c205
 func initConsensusEngine(ctx context.Context, cc *chain2.Config, dir string, db kv.RwDB, blockReader services.FullBlockReader, logger log.Logger) (engine consensus.Engine, heimdallClient heimdall.Client) {
 	config := ethconfig.Defaults
 
