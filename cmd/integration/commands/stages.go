--- conflicted
+++ resolved
@@ -1207,19 +1207,11 @@
 	}()
 	miningSync := stagedsync.New(
 		stagedsync.MiningStages(ctx,
-<<<<<<< HEAD
 			stagedsync.StageMiningCreateBlockCfg(db, miner, *chainConfig, engine, nil, nil, nil, dirs.Tmp),
 			stagedsync.StageMiningExecCfg(db, miner, events, *chainConfig, engine, &vm.Config{}, dirs.Tmp, nil),
 			stagedsync.StageHashStateCfg(db, dirs, historyV2, allSn),
 			stagedsync.StageTrieCfg(db, false, true, false, dirs.Tmp, br, nil),
-			stagedsync.StageMiningFinishCfg(db, *chainConfig, engine, miner, ctx.Done()),
-=======
-			stagedsync.StageMiningCreateBlockCfg(db, miner, *chainConfig, engine, nil, nil, nil, tmpdir),
-			stagedsync.StageMiningExecCfg(db, miner, events, *chainConfig, engine, &vm.Config{}, tmpdir, nil),
-			stagedsync.StageHashStateCfg(db, tmpdir),
-			stagedsync.StageTrieCfg(db, false, true, false, tmpdir, br, nil),
 			stagedsync.StageMiningFinishCfg(db, *chainConfig, engine, miner, miningCancel),
->>>>>>> c0de0488
 		),
 		stagedsync.MiningUnwindOrder,
 		stagedsync.MiningPruneOrder,
