--- conflicted
+++ resolved
@@ -1098,13 +1098,8 @@
 		_allBorSnapshotsSingleton = heimdall.NewRoSnapshots(snapCfg, dirs.Snap, 0, logger)
 		_bridgeStoreSingleton = bridge.NewSnapshotStore(bridge.NewDbStore(db), _allBorSnapshotsSingleton, chainConfig.Bor)
 		_heimdallStoreSingleton = heimdall.NewSnapshotStore(heimdall.NewDbStore(db), _allBorSnapshotsSingleton)
-<<<<<<< HEAD
 		blockReader := freezeblocks.NewBlockReader(_allSnapshotsSingleton, _allBorSnapshotsSingleton, _heimdallStoreSingleton)
-		txNums := rawdbv3.TxNums.WithCustomReadTxNumFunc(freezeblocks.ReadTxNumFuncFromBlockReader(ctx, blockReader))
-=======
-		blockReader := freezeblocks.NewBlockReader(_allSnapshotsSingleton, _allBorSnapshotsSingleton, _heimdallStoreSingleton, _bridgeStoreSingleton)
 		txNums := blockReader.TxnumReader(ctx)
->>>>>>> 26d43d57
 
 		_aggSingleton, err = dbstate.NewAggregator(ctx, dirs, config3.DefaultStepSize, db, logger)
 		if err != nil {
@@ -1297,13 +1292,8 @@
 	borSn.DownloadComplete() // mark as ready
 	blockRetire := freezeblocks.NewBlockRetire(estimate.CompressSnapshot.Workers(), dirs, blockReader, blockWriter, db, heimdallStore, bridgeStore, chainConfig, &cfg, notifications.Events, blockSnapBuildSema, logger)
 
-<<<<<<< HEAD
-	stageList := stages2.NewDefaultStages(context.Background(), db, snapDb, p2p.Config{}, &cfg, sentryControlServer, notifications, nil, blockReader, blockRetire, nil, nil,
-		recents, signatures, logger, nil)
-=======
 	stageList := stages2.NewDefaultStages(context.Background(), db, p2p.Config{}, &cfg, sentryControlServer, notifications, nil, blockReader, blockRetire, nil, nil,
 		signatures, logger, nil)
->>>>>>> 26d43d57
 	sync := stagedsync.New(cfg.Sync, stageList, stagedsync.DefaultUnwindOrder, stagedsync.DefaultPruneOrder, logger, stages.ModeApplyingBlocks)
 
 	miner := stagedsync.NewMiningState(&cfg.Miner)
@@ -1378,30 +1368,14 @@
 	} else if cc.Bor != nil {
 		consensusConfig = cc.Bor
 		config.HeimdallURL = HeimdallURL
-<<<<<<< HEAD
 		if !config.WithoutHeimdall {
 			heimdallClient = heimdall.NewHttpClient(config.HeimdallURL, logger)
 			bridgeClient = bridge.NewHttpClient(config.HeimdallURL, logger)
 
 		}
-=======
->>>>>>> 26d43d57
 	} else {
 		consensusConfig = &config.Ethash
 	}
 	return ethconsensusconfig.CreateConsensusEngine(ctx, &nodecfg.Config{Dirs: datadir.New(dir)}, cc, consensusConfig, config.Miner.Notify, config.Miner.Noverify,
-<<<<<<< HEAD
 		heimdallClient, bridgeClient, config.WithoutHeimdall, blockReader, db.ReadOnly(), logger, nil, nil)
-=======
-		config.WithoutHeimdall, blockReader, db.ReadOnly(), logger, nil, nil)
-}
-
-func readGenesis(chain string) *types.Genesis {
-	genesis := chainspec.GenesisBlockByChainName(chain)
-	if genesis == nil {
-		panic("genesis is nil. probably you passed wrong --chain")
-	}
-	_ = genesis.Alloc // nil check
-	return genesis
->>>>>>> 26d43d57
 }