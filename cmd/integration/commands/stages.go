// Copyright 2024 The Erigon Authors
// This file is part of Erigon.
//
// Erigon is free software: you can redistribute it and/or modify
// it under the terms of the GNU Lesser General Public License as published by
// the Free Software Foundation, either version 3 of the License, or
// (at your option) any later version.
//
// Erigon is distributed in the hope that it will be useful,
// but WITHOUT ANY WARRANTY; without even the implied warranty of
// MERCHANTABILITY or FITNESS FOR A PARTICULAR PURPOSE. See the
// GNU Lesser General Public License for more details.
//
// You should have received a copy of the GNU Lesser General Public License
// along with Erigon. If not, see <http://www.gnu.org/licenses/>.

package commands

import (
	"bytes"
	"context"
	"errors"
	"fmt"
	"os"
	"path/filepath"
	"slices"
	"strings"
	"sync"
	"time"

	"github.com/c2h5oh/datasize"
	"github.com/erigontech/erigon-lib/kv/prune"
	lru "github.com/hashicorp/golang-lru/arc/v2"
	"github.com/spf13/cobra"
	"golang.org/x/sync/errgroup"
	"golang.org/x/sync/semaphore"

	"github.com/erigontech/mdbx-go/mdbx"
	"github.com/erigontech/secp256k1"

	"github.com/erigontech/erigon-db/rawdb"
	"github.com/erigontech/erigon-db/rawdb/blockio"
	chain2 "github.com/erigontech/erigon-lib/chain"
	"github.com/erigontech/erigon-lib/common"
	"github.com/erigontech/erigon-lib/common/datadir"
	"github.com/erigontech/erigon-lib/common/dbg"
	"github.com/erigontech/erigon-lib/config3"
	"github.com/erigontech/erigon-lib/downloader"
	"github.com/erigontech/erigon-lib/kv"
	"github.com/erigontech/erigon-lib/kv/backup"
	"github.com/erigontech/erigon-lib/kv/kvcfg"
	"github.com/erigontech/erigon-lib/kv/rawdbv3"
	"github.com/erigontech/erigon-lib/log/v3"
	libstate "github.com/erigontech/erigon-lib/state"
	"github.com/erigontech/erigon-lib/state/stats"
	"github.com/erigontech/erigon-lib/types"
	"github.com/erigontech/erigon-lib/wrap"
	"github.com/erigontech/erigon/cl/clparams"
	"github.com/erigontech/erigon/cmd/hack/tool/fromdb"
	"github.com/erigontech/erigon/core"
	"github.com/erigontech/erigon/core/tracing"
	"github.com/erigontech/erigon/core/vm"
	"github.com/erigontech/erigon/eth/ethconfig"
	"github.com/erigontech/erigon/eth/ethconsensusconfig"
	"github.com/erigontech/erigon/eth/integrity"
	reset2 "github.com/erigontech/erigon/eth/rawdbreset"
	"github.com/erigontech/erigon/eth/stagedsync"
	"github.com/erigontech/erigon/eth/stagedsync/stages"
	"github.com/erigontech/erigon/execution/builder"
	"github.com/erigontech/erigon/execution/consensus"
	"github.com/erigontech/erigon/node/migrations"
	"github.com/erigontech/erigon/node/nodecfg"
	"github.com/erigontech/erigon/p2p"
	"github.com/erigontech/erigon/p2p/sentry"
	"github.com/erigontech/erigon/p2p/sentry/sentry_multi_client"
	"github.com/erigontech/erigon/params"
	"github.com/erigontech/erigon/polygon/bor"
	"github.com/erigontech/erigon/polygon/bridge"
	"github.com/erigontech/erigon/polygon/heimdall"
	"github.com/erigontech/erigon/turbo/debug"
	"github.com/erigontech/erigon/turbo/logging"
	"github.com/erigontech/erigon/turbo/services"
	"github.com/erigontech/erigon/turbo/shards"
	"github.com/erigontech/erigon/turbo/snapshotsync/freezeblocks"
	stages2 "github.com/erigontech/erigon/turbo/stages"
)

var cmdStageSnapshots = &cobra.Command{
	Use:   "stage_snapshots",
	Short: "",
	Run: func(cmd *cobra.Command, args []string) {
		logger := debug.SetupCobra(cmd, "integration")
		db, err := openDB(dbCfg(kv.ChainDB, chaindata), true, logger)
		if err != nil {
			logger.Error("Opening DB", "error", err)
			return
		}
		defer db.Close()

		if err := stageSnapshots(db, cmd.Context(), logger); err != nil {
			if !errors.Is(err, context.Canceled) {
				logger.Error(err.Error())
			}
			return
		}
	},
}

var cmdStageHeaders = &cobra.Command{
	Use:   "stage_headers",
	Short: "",
	Run: func(cmd *cobra.Command, args []string) {
		logger := debug.SetupCobra(cmd, "integration")
		db, err := openDB(dbCfg(kv.ChainDB, chaindata), true, logger)
		if err != nil {
			logger.Error("Opening DB", "error", err)
			return
		}
		defer db.Close()

		if err := stageHeaders(db, cmd.Context(), logger); err != nil {
			if !errors.Is(err, context.Canceled) {
				logger.Error(err.Error())
			}
			return
		}
	},
}

var cmdStageBorHeimdall = &cobra.Command{
	Use:   "stage_bor_heimdall",
	Short: "",
	Run: func(cmd *cobra.Command, args []string) {
		logger := debug.SetupCobra(cmd, "integration")
		db, err := openDB(dbCfg(kv.ChainDB, chaindata), true, logger)
		if err != nil {
			logger.Error("Opening DB", "error", err)
			return
		}
		defer db.Close()

		if err := stageBorHeimdall(db, cmd.Context(), unwindTypes, logger); err != nil {
			if !errors.Is(err, context.Canceled) {
				logger.Error(err.Error())
			}
			return
		}
	},
}

var cmdStageBodies = &cobra.Command{
	Use:   "stage_bodies",
	Short: "",
	Run: func(cmd *cobra.Command, args []string) {
		logger := debug.SetupCobra(cmd, "integration")
		db, err := openDB(dbCfg(kv.ChainDB, chaindata), true, logger)
		if err != nil {
			logger.Error("Opening DB", "error", err)
			return
		}
		defer db.Close()

		if err := stageBodies(db, cmd.Context(), logger); err != nil {
			if !errors.Is(err, context.Canceled) {
				logger.Error(err.Error())
			}
			return
		}
	},
}

var cmdStagePolygon = &cobra.Command{
	Use:   "stage_polygon_sync",
	Short: "",
	Run: func(cmd *cobra.Command, args []string) {
		logger := debug.SetupCobra(cmd, "integration")
		db, err := openDB(dbCfg(kv.ChainDB, chaindata), true, logger)
		if err != nil {
			logger.Error("Opening DB", "error", err)
			return
		}
		defer db.Close()

		if err := stagePolygonSync(db, cmd.Context(), logger); err != nil {
			if !errors.Is(err, context.Canceled) {
				logger.Error(err.Error())
			}
			return
		}
	},
}

var cmdStageSenders = &cobra.Command{
	Use:   "stage_senders",
	Short: "",
	Run: func(cmd *cobra.Command, args []string) {
		logger := debug.SetupCobra(cmd, "integration")
		db, err := openDB(dbCfg(kv.ChainDB, chaindata), true, logger)
		if err != nil {
			logger.Error("Opening DB", "error", err)
			return
		}
		defer db.Close()

		if err := stageSenders(db, cmd.Context(), logger); err != nil {
			if !errors.Is(err, context.Canceled) {
				logger.Error(err.Error())
			}
			return
		}
	},
}

var cmdStageExec = &cobra.Command{
	Use:   "stage_exec",
	Short: "",
	Run: func(cmd *cobra.Command, args []string) {
		logger := debug.SetupCobra(cmd, "integration")
		db, err := openDB(dbCfg(kv.ChainDB, chaindata), true, logger)
		if err != nil {
			logger.Error("Opening DB", "error", err)
			return
		}
		defer db.Close()

		defer func(t time.Time) { logger.Info("total", "took", time.Since(t)) }(time.Now())

		if err := stageExec(db, cmd.Context(), logger); err != nil {
			if !errors.Is(err, context.Canceled) {
				logger.Error(err.Error())
			}
			return
		}
	},
}

var cmdStageCustomTrace = &cobra.Command{
	Use:   "stage_custom_trace",
	Short: "",
	Run: func(cmd *cobra.Command, args []string) {
		logger := debug.SetupCobra(cmd, "integration")
		db, err := openDB(dbCfg(kv.ChainDB, chaindata), true, logger)
		if err != nil {
			logger.Error("Opening DB", "error", err)
			return
		}
		defer db.Close()

		defer func(t time.Time) { logger.Info("total", "took", time.Since(t)) }(time.Now())

		if err := stageCustomTrace(db, cmd.Context(), logger); err != nil {
			if !errors.Is(err, context.Canceled) {
				logger.Error(err.Error())
			}
			return
		}
	},
}

var cmdStagePatriciaTrie = &cobra.Command{
	Use:   "commitment_rebuild",
	Short: "",
	Run: func(cmd *cobra.Command, args []string) {
		logger := debug.SetupCobra(cmd, "integration")
		db, err := openDB(dbCfg(kv.ChainDB, chaindata), true, logger)
		if err != nil {
			logger.Error("Opening DB", "error", err)
			return
		}
		defer db.Close()

		if err := stagePatriciaTrie(db, cmd.Context(), logger); err != nil {
			if !errors.Is(err, context.Canceled) {
				logger.Error(err.Error())
			}
			return
		}
	},
}

var cmdStageTxLookup = &cobra.Command{
	Use:   "stage_tx_lookup",
	Short: "",
	Run: func(cmd *cobra.Command, args []string) {
		logger := debug.SetupCobra(cmd, "integration")
		db, err := openDB(dbCfg(kv.ChainDB, chaindata), true, logger)
		if err != nil {
			logger.Error("Opening DB", "error", err)
			return
		}
		defer db.Close()

		if err := stageTxLookup(db, cmd.Context(), logger); err != nil {
			if !errors.Is(err, context.Canceled) {
				logger.Error(err.Error())
			}
			return
		}
	},
}

var cmdPrintStages = &cobra.Command{
	Use:   "print_stages",
	Short: "",
	Run: func(cmd *cobra.Command, args []string) {
		cmd.Flags().Set(logging.LogConsoleVerbosityFlag.Name, "debug")
		logger := debug.SetupCobra(cmd, "integration")
		db, err := openDB(dbCfg(kv.ChainDB, chaindata), false, logger)
		if err != nil {
			logger.Error("Opening DB", "error", err)
			return
		}
		defer db.Close()

		if err := printAllStages(db, cmd.Context(), logger); err != nil {
			if !errors.Is(err, context.Canceled) {
				logger.Error(err.Error())
			}
			return
		}
	},
}

var cmdAlloc = &cobra.Command{
	Use:     "alloc",
	Example: "integration allocates and holds 1Gb (or given size)",
	Run: func(cmd *cobra.Command, args []string) {
		cmd.Flags().Set(logging.LogConsoleVerbosityFlag.Name, "debug")
		v, err := datasize.ParseString(args[0])
		if err != nil {
			panic(err)
		}
		n := make([]byte, v.Bytes())
		common.Sleep(cmd.Context(), 265*24*time.Hour)
		_ = n
	},
}

var cmdPrintTableSizes = &cobra.Command{
	Use:   "print_table_sizes",
	Short: "",
	Run: func(cmd *cobra.Command, args []string) {
		logger := debug.SetupCobra(cmd, "integration")
		db, err := openDB(dbCfg(kv.ChainDB, chaindata), false, logger)
		if err != nil {
			logger.Error("Opening DB", "error", err)
			return
		}
		defer db.Close()

		allTablesCfg := db.AllTables()
		allTables := make([]string, 0, len(allTablesCfg))
		for table, cfg := range allTablesCfg {
			if cfg.IsDeprecated {
				continue
			}

			allTables = append(allTables, table)
		}

		var tableSizes []interface{}
		err = db.View(cmd.Context(), func(tx kv.Tx) error {
			tableSizes = stagedsync.CollectTableSizes(db, tx, allTables)
			return nil
		})
		if err != nil {
			logger.Error("error while collecting table sizes", "err", err)
			return
		}

		if len(tableSizes)%2 != 0 {
			logger.Error("table sizes len not even", "len", len(tableSizes))
			return
		}

		var sb strings.Builder
		sb.WriteString("Table")
		sb.WriteRune(',')
		sb.WriteString("Size")
		sb.WriteRune('\n')
		for i := 0; i < len(tableSizes)/2; i++ {
			sb.WriteString(tableSizes[i*2].(string))
			sb.WriteRune(',')
			sb.WriteString(tableSizes[i*2+1].(string))
			sb.WriteRune('\n')
		}

		if outputCsvFile == "" {
			logger.Info("table sizes", "csv", sb.String())
			return
		}

		f, err := os.Create(outputCsvFile)
		if err != nil {
			logger.Error("issue creating file", "file", outputCsvFile, "err", err)
			return
		}

		_, err = f.WriteString(sb.String())
		if err != nil {
			logger.Error("issue writing output to file", "file", outputCsvFile, "err", err)
			return
		}

		logger.Info("wrote table sizes to csv output file", "file", outputCsvFile)
	},
}

var cmdPrintMigrations = &cobra.Command{
	Use:   "print_migrations",
	Short: "",
	Run: func(cmd *cobra.Command, args []string) {
		logger := debug.SetupCobra(cmd, "integration")
		db, err := openDB(dbCfg(kv.ChainDB, chaindata), false, logger)
		if err != nil {
			logger.Error("Opening DB", "error", err)
			return
		}
		defer db.Close()
		if err := printAppliedMigrations(db, cmd.Context(), logger); err != nil {
			if !errors.Is(err, context.Canceled) {
				logger.Error(err.Error())
			}
			return
		}
	},
}

var cmdRemoveMigration = &cobra.Command{
	Use:   "remove_migration",
	Short: "",
	Run: func(cmd *cobra.Command, args []string) {
		logger := debug.SetupCobra(cmd, "integration")
		db, err := openDB(dbCfg(kv.ChainDB, chaindata), false, logger)
		if err != nil {
			logger.Error("Opening DB", "error", err)
			return
		}
		defer db.Close()
		if err := removeMigration(db, cmd.Context()); err != nil {
			if !errors.Is(err, context.Canceled) {
				logger.Error(err.Error())
			}
			return
		}
	},
}

var cmdRunMigrations = &cobra.Command{
	Use:   "run_migrations",
	Short: "",
	Run: func(cmd *cobra.Command, args []string) {
		logger := debug.SetupCobra(cmd, "integration")
		//non-accede and exclusive mode - to apply create new tables if need.
		cfg := dbCfg(kv.ChainDB, chaindata).RemoveFlags(mdbx.Accede).Exclusive(true)
		db, err := openDB(cfg, true, logger)
		if err != nil {
			logger.Error("Opening DB", "error", err)
			return
		}
		defer db.Close()
		// Nothing to do, migrations will be applied automatically
	},
}

func init() {
	withConfig(cmdPrintStages)
	withDataDir(cmdPrintStages)
	withChain(cmdPrintStages)
	withHeimdall(cmdPrintStages)
	rootCmd.AddCommand(cmdPrintStages)

	rootCmd.AddCommand(cmdAlloc)

	withDataDir(cmdPrintTableSizes)
	withOutputCsvFile(cmdPrintTableSizes)
	rootCmd.AddCommand(cmdPrintTableSizes)

	withConfig(cmdStageSenders)
	withIntegrityChecks(cmdStageSenders)
	withReset(cmdStageSenders)
	withBlock(cmdStageSenders)
	withUnwind(cmdStageSenders)
	withDataDir(cmdStageSenders)
	withChain(cmdStageSenders)
	withHeimdall(cmdStageSenders)
	withChaosMonkey(cmdStageSenders)
	rootCmd.AddCommand(cmdStageSenders)

	withConfig(cmdStageSnapshots)
	withDataDir(cmdStageSnapshots)
	withChain(cmdStageSnapshots)
	withReset(cmdStageSnapshots)
	withChaosMonkey(cmdStageSnapshots)
	rootCmd.AddCommand(cmdStageSnapshots)

	withConfig(cmdStageHeaders)
	withIntegrityChecks(cmdStageHeaders)
	withDataDir(cmdStageHeaders)
	withUnwind(cmdStageHeaders)
	withReset(cmdStageHeaders)
	withChain(cmdStageHeaders)
	withHeimdall(cmdStageHeaders)
	withChaosMonkey(cmdStageHeaders)
	rootCmd.AddCommand(cmdStageHeaders)

	withConfig(cmdStageBorHeimdall)
	withDataDir(cmdStageBorHeimdall)
	withReset(cmdStageBorHeimdall)
	withUnwind(cmdStageBorHeimdall)
	withUnwindTypes(cmdStageBorHeimdall)
	withChain(cmdStageBorHeimdall)
	withHeimdall(cmdStageBorHeimdall)
	withChaosMonkey(cmdStageBorHeimdall)
	rootCmd.AddCommand(cmdStageBorHeimdall)

	withConfig(cmdStageBodies)
	withDataDir(cmdStageBodies)
	withUnwind(cmdStageBodies)
	withChain(cmdStageBodies)
	withHeimdall(cmdStageBodies)
	withChaosMonkey(cmdStageBodies)
	rootCmd.AddCommand(cmdStageBodies)

	withConfig(cmdStagePolygon)
	withDataDir(cmdStagePolygon)
	withReset(cmdStagePolygon)
	withUnwind(cmdStagePolygon)
	withUnwindTypes(cmdStagePolygon)
	withChain(cmdStagePolygon)
	withHeimdall(cmdStagePolygon)
	withChaosMonkey(cmdStagePolygon)
	rootCmd.AddCommand(cmdStagePolygon)

	withConfig(cmdStageExec)
	withDataDir(cmdStageExec)
	withReset(cmdStageExec)
	withBlock(cmdStageExec)
	withUnwind(cmdStageExec)
	withNoCommit(cmdStageExec)
	withPruneTo(cmdStageExec)
	withBatchSize(cmdStageExec)
	withTxTrace(cmdStageExec)
	withChain(cmdStageExec)
	withHeimdall(cmdStageExec)
	withWorkers(cmdStageExec)
	withChaosMonkey(cmdStageExec)
	withChainTipMode(cmdStageExec)
	rootCmd.AddCommand(cmdStageExec)

	withConfig(cmdStageCustomTrace)
	withDataDir(cmdStageCustomTrace)
	withReset(cmdStageCustomTrace)
	withBlock(cmdStageCustomTrace)
	withUnwind(cmdStageCustomTrace)
	withNoCommit(cmdStageCustomTrace)
	withPruneTo(cmdStageCustomTrace)
	withBatchSize(cmdStageCustomTrace)
	withTxTrace(cmdStageCustomTrace)
	withChain(cmdStageCustomTrace)
	withHeimdall(cmdStageCustomTrace)
	withWorkers(cmdStageCustomTrace)
	withChaosMonkey(cmdStageCustomTrace)
	withProduce(cmdStageCustomTrace)
	rootCmd.AddCommand(cmdStageCustomTrace)

	withConfig(cmdStagePatriciaTrie)
	withDataDir(cmdStagePatriciaTrie)
	withReset(cmdStagePatriciaTrie)
	withBlock(cmdStagePatriciaTrie)
	withUnwind(cmdStagePatriciaTrie)
	withPruneTo(cmdStagePatriciaTrie)
	withIntegrityChecks(cmdStagePatriciaTrie)
	withChain(cmdStagePatriciaTrie)
	withHeimdall(cmdStagePatriciaTrie)
	withChaosMonkey(cmdStagePatriciaTrie)
	rootCmd.AddCommand(cmdStagePatriciaTrie)

	withConfig(cmdStageTxLookup)
	withReset(cmdStageTxLookup)
	withBlock(cmdStageTxLookup)
	withUnwind(cmdStageTxLookup)
	withDataDir(cmdStageTxLookup)
	withPruneTo(cmdStageTxLookup)
	withChain(cmdStageTxLookup)
	withHeimdall(cmdStageTxLookup)
	withChaosMonkey(cmdStageTxLookup)
	rootCmd.AddCommand(cmdStageTxLookup)

	withConfig(cmdPrintMigrations)
	withDataDir(cmdPrintMigrations)
	rootCmd.AddCommand(cmdPrintMigrations)

	withConfig(cmdRemoveMigration)
	withDataDir(cmdRemoveMigration)
	withMigration(cmdRemoveMigration)
	withChain(cmdRemoveMigration)
	withHeimdall(cmdRemoveMigration)
	rootCmd.AddCommand(cmdRemoveMigration)

	withConfig(cmdRunMigrations)
	withDataDir(cmdRunMigrations)
	withChain(cmdRunMigrations)
	withHeimdall(cmdRunMigrations)
	rootCmd.AddCommand(cmdRunMigrations)
}

func stageSnapshots(db kv.TemporalRwDB, ctx context.Context, logger log.Logger) error {
	br, bw := blocksIO(db, logger)
	_, _, _, _, _ = newSync(ctx, db, nil /* miningConfig */, logger)

	tx, err := db.BeginTemporalRw(ctx)
	if err != nil {
		return err
	}
	defer tx.Rollback()

<<<<<<< HEAD
	defer sn.Close()
	defer borSn.Close()
	defer agg.Close()

	br, bw := blocksIO(db, logger)
	_, _, _, _, _ = newSync(ctx, db, nil /* miningConfig */, logger)

	return db.UpdateTemporal(ctx, func(tx kv.TemporalRwTx) error {
		if reset {
			if err := stages.SaveStageProgress(tx, stages.Snapshots, 0); err != nil {
				return fmt.Errorf("saving Snapshots progress failed: %w", err)
			}
		}
		dirs := datadir.New(datadirCli)
		if err := reset2.ResetBlocks(tx, db, agg, br, bw, dirs, logger); err != nil {
			return fmt.Errorf("resetting blocks: %w", err)
=======
	if reset {
		if err := stages.SaveStageProgress(tx, stages.Snapshots, 0); err != nil {
			return fmt.Errorf("saving Snapshots progress failed: %w", err)
>>>>>>> d28c864a
		}
	}
	dirs := datadir.New(datadirCli)
	if err := reset2.ResetBlocks(tx, db, br, bw, dirs, logger); err != nil {
		return fmt.Errorf("resetting blocks: %w", err)
	}
	domains, err := libstate.NewSharedDomains(tx, logger)
	if err != nil {
		return err
	}
	defer domains.Close()
	//txnUm := domains.TxNum()
	blockNum := domains.BlockNum()

<<<<<<< HEAD
		domains, err := libstate.NewSharedDomains(tx, logger)
		if err != nil {
			return err
		}
		defer domains.Close()
		//txnUm := domains.TxNum()
		blockNum := domains.BlockNum()
=======
	// stagedsync.SpawnStageSnapshots(s, ctx, rwTx, logger)
	progress, err := stages.GetStageProgress(tx, stages.Snapshots)
	if err != nil {
		return fmt.Errorf("re-read Snapshots progress: %w", err)
	}
>>>>>>> d28c864a

	if blockNum > progress {
		if err := stages.SaveStageProgress(tx, stages.Execution, blockNum); err != nil {
			return fmt.Errorf("saving Snapshots progress failed: %w", err)
		}
		progress, err = stages.GetStageProgress(tx, stages.Snapshots)
		if err != nil {
			return fmt.Errorf("re-read Snapshots progress: %w", err)
		}
	}
	logger.Info("Progress", "snapshots", progress)
	return nil
}

func stageHeaders(db kv.TemporalRwDB, ctx context.Context, logger log.Logger) error {
	dirs := datadir.New(datadirCli)
	if err := datadir.ApplyMigrations(dirs); err != nil {
		return err
	}

	br, bw := blocksIO(db, logger)
	_, _, _, _, _ = newSync(ctx, db, nil /* miningConfig */, logger)

	if integritySlow {
		if err := db.View(ctx, func(tx kv.Tx) error {
			log.Info("[integrity] no gaps in canonical headers")
			integrity.NoGapsInCanonicalHeaders(tx, ctx, br)
			return nil
		}); err != nil {
			return err
		}
		return nil
	}

	if !(unwind > 0 || reset) {
		logger.Error("This command only works with --unwind or --reset options")
		return nil
	}

	return db.Update(ctx, func(tx kv.RwTx) error {
		if reset {
			if err := reset2.ResetBlocks(tx, db, br, bw, dirs, logger); err != nil {
				return err
			}
			return nil
		}

		progress, err := stages.GetStageProgress(tx, stages.Headers)
		if err != nil {
			return fmt.Errorf("read Bodies progress: %w", err)
		}
		var unwindTo uint64
		if unwind > progress {
			unwindTo = 1 // keep genesis
		} else {
			unwindTo = uint64(max(1, int(progress)-int(unwind)))
		}

		if err = stages.SaveStageProgress(tx, stages.Headers, unwindTo); err != nil {
			return fmt.Errorf("saving Headers progress failed: %w", err)
		}
		progress, err = stages.GetStageProgress(tx, stages.Headers)
		if err != nil {
			return fmt.Errorf("re-read Headers progress: %w", err)
		}
		{ // hard-unwind stage_body also
			if err := rawdb.TruncateBlocks(ctx, tx, progress+1); err != nil {
				return err
			}
			progressBodies, err := stages.GetStageProgress(tx, stages.Bodies)
			if err != nil {
				return fmt.Errorf("read Bodies progress: %w", err)
			}
			if progress < progressBodies {
				if err = stages.SaveStageProgress(tx, stages.Bodies, progress); err != nil {
					return fmt.Errorf("saving Bodies progress failed: %w", err)
				}
			}
		}
		// remove all canonical markers from this point
		if err = rawdb.TruncateCanonicalHash(tx, progress+1, false /* markChainAsBad */); err != nil {
			return err
		}
		if err = rawdb.TruncateTd(tx, progress+1); err != nil {
			return err
		}
		hash, ok, err := br.CanonicalHash(ctx, tx, progress-1)
		if err != nil {
			return err
		}
		if !ok {
			return fmt.Errorf("canonical hash not found: %d", progress-1)
		}
		if err = rawdb.WriteHeadHeaderHash(tx, hash); err != nil {
			return err
		}

		logger.Info("Progress", "headers", progress)
		return nil
	})
}

func stageBorHeimdall(db kv.TemporalRwDB, ctx context.Context, unwindTypes []string, logger log.Logger) error {
	engine, _, sync, _, miningState := newSync(ctx, db, nil /* miningConfig */, logger)
	chainConfig := fromdb.ChainConfig(db)

	heimdallClient := engine.(*bor.Bor).HeimdallClient

	if reset {
		if err := reset2.ResetBorHeimdall(ctx, nil, db); err != nil {
			return err
		}
		return nil
	}
	if unwind > 0 {
		sn, borSn, _, _, bridgeStore, heimdallStore, err := allSnapshots(ctx, db, logger)
		if err != nil {
			return err
		}
		defer sn.Close()
		defer borSn.Close()

		stageState := stage(sync, nil, db, stages.BorHeimdall)

		snapshotsMaxBlock := borSn.BlocksAvailable()
		if unwind <= snapshotsMaxBlock {
			return fmt.Errorf("cannot unwind past snapshots max block: %d", snapshotsMaxBlock)
		}

		if unwind > stageState.BlockNumber {
			return fmt.Errorf("cannot unwind to a point beyond stage: %d", stageState.BlockNumber)
		}

		unwindState := sync.NewUnwindState(stages.BorHeimdall, stageState.BlockNumber-unwind, stageState.BlockNumber, true, false)
		cfg := stagedsync.StageBorHeimdallCfg(db, nil, miningState, *chainConfig, nil, heimdallStore, bridgeStore, nil, nil, nil, nil, nil, false, unwindTypes)
		if err := stagedsync.BorHeimdallUnwind(unwindState, ctx, stageState, nil, cfg); err != nil {
			return err
		}

		stageProgress, err := stagedsync.BorHeimdallStageProgress(nil, cfg)
		if err != nil {
			return fmt.Errorf("re-read bor heimdall progress: %w", err)
		}

		logger.Info("progress", "bor heimdall", stageProgress)
		return nil
	}

	_, _, _, _, bridgeStore, heimdallStore, err := allSnapshots(ctx, db, logger)
	if err != nil {
		return err
	}
	blockReader, _ := blocksIO(db, logger)
	var (
		snapDb     kv.RwDB
		recents    *lru.ARCCache[common.Hash, *bor.Snapshot]
		signatures *lru.ARCCache[common.Hash, common.Address]
	)
	if bor, ok := engine.(*bor.Bor); ok {
		snapDb = bor.DB
		recents = bor.Recents
		signatures = bor.Signatures
	}
	cfg := stagedsync.StageBorHeimdallCfg(db, snapDb, miningState, *chainConfig, heimdallClient, heimdallStore, bridgeStore, blockReader, nil, nil, recents, signatures, false, unwindTypes)

	stageState := stage(sync, nil, db, stages.BorHeimdall)
	if err := stagedsync.BorHeimdallForward(stageState, sync, ctx, nil, cfg, logger); err != nil {
		return err
	}

	stageProgress, err := stagedsync.BorHeimdallStageProgress(nil, cfg)
	if err != nil {
		return fmt.Errorf("re-read bor heimdall progress: %w", err)
	}

	logger.Info("progress", "bor heimdall", stageProgress)
	return nil
}

func stageBodies(db kv.TemporalRwDB, ctx context.Context, logger log.Logger) error {
	chainConfig := fromdb.ChainConfig(db)
	_, _, sync, _, _ := newSync(ctx, db, nil /* miningConfig */, logger)
	br, bw := blocksIO(db, logger)

	if err := db.Update(ctx, func(tx kv.RwTx) error {
		s := stage(sync, tx, nil, stages.Bodies)

		if unwind > 0 {
			if unwind > s.BlockNumber {
				return errors.New("cannot unwind past 0")
			}

			u := sync.NewUnwindState(stages.Bodies, s.BlockNumber-unwind, s.BlockNumber, true, false)
			cfg := stagedsync.StageBodiesCfg(db, nil, nil, nil, nil, 0, *chainConfig, br, bw)
			if err := stagedsync.UnwindBodiesStage(u, tx, cfg, ctx); err != nil {
				return err
			}

			progress, err := stages.GetStageProgress(tx, stages.Bodies)
			if err != nil {
				return fmt.Errorf("re-read Bodies progress: %w", err)
			}
			logger.Info("Progress", "bodies", progress)
			return nil
		}
		logger.Info("This command only works with --unwind option")
		return nil
	}); err != nil {
		return err
	}
	return nil
}

func stagePolygonSync(db kv.TemporalRwDB, ctx context.Context, logger log.Logger) error {
	engine, _, stageSync, _, _ := newSync(ctx, db, nil /* miningConfig */, logger)
	heimdallClient := engine.(*bor.Bor).HeimdallClient
	_, _, _, _, bridgeStore, heimdallStore, err := allSnapshots(ctx, db, logger)
	if err != nil {
		return err
	}
	blockReader, blockWriter := blocksIO(db, logger)
	dirs := datadir.New(datadirCli)
	chainConfig := fromdb.ChainConfig(db)

	return db.Update(ctx, func(tx kv.RwTx) error {
		if reset {
			return reset2.ResetPolygonSync(tx, db, blockReader, blockWriter, dirs, logger)
		}

		stageState := stage(stageSync, tx, nil, stages.PolygonSync)
		cfg := stagedsync.NewPolygonSyncStageCfg(&ethconfig.Defaults, logger, chainConfig, nil, heimdallClient,
			heimdallStore, bridgeStore, nil, 0, nil, blockReader, nil, 0, unwindTypes, nil /* notifications */, nil, nil)
		// we only need blockReader and blockWriter (blockWriter is constructed in NewPolygonSyncStageCfg)
		if unwind > 0 {
			u := stageSync.NewUnwindState(stageState.ID, stageState.BlockNumber-unwind, stageState.BlockNumber, true, false)
			if err := stagedsync.UnwindPolygonSyncStage(ctx, tx, u, cfg); err != nil {
				return err
			}
		}

		return nil
	})
}

func stageSenders(db kv.TemporalRwDB, ctx context.Context, logger log.Logger) error {
	tmpdir := datadir.New(datadirCli).Tmp
	chainConfig := fromdb.ChainConfig(db)
	_, _, sync, _, _ := newSync(ctx, db, nil /* miningConfig */, logger)

	must(sync.SetCurrentStage(stages.Senders))

	br, _ := blocksIO(db, logger)
	if reset {
		return db.Update(ctx, func(tx kv.RwTx) error { return reset2.ResetSenders(ctx, tx) })
	}

	tx, err := db.BeginRw(ctx)
	if err != nil {
		return err
	}
	defer tx.Rollback()

	if integritySlow {
		secp256k1.ContextForThread(1)
		for i := block; ; i++ {
			if err := common.Stopped(ctx.Done()); err != nil {
				return err
			}
			h, _ := br.HeaderByNumber(ctx, tx, i)
			if h == nil {
				break
			}
			withoutSenders, senders, err := br.BlockWithSenders(ctx, tx, h.Hash(), h.Number.Uint64())
			if err != nil {
				return err
			}
			withoutSenders.Body().SendersFromTxs() //remove senders info from txs
			txs := withoutSenders.Transactions()
			if txs.Len() != len(senders) {
				logger.Error("not equal amount of senders", "block", i, "db", len(senders), "expect", txs.Len())
				return nil
			}
			if txs.Len() == 0 {
				continue
			}
			signer := types.MakeSigner(chainConfig, i, h.Time)
			for j := 0; j < txs.Len(); j++ {
				from, err := signer.Sender(txs[j])
				if err != nil {
					return err
				}
				if !bytes.Equal(from[:], senders[j][:]) {
					logger.Error("wrong sender", "block", i, "tx", j, "db", fmt.Sprintf("%x", senders[j]), "expect", fmt.Sprintf("%x", from))
				}
			}
			if i%10 == 0 {
				logger.Info("checked", "block", i)
			}
		}
		return nil
	}

	s := stage(sync, tx, nil, stages.Senders)
	logger.Info("Stage", "name", s.ID, "progress", s.BlockNumber)

	pm, err := prune.Get(tx)
	if err != nil {
		return err
	}

	cfg := stagedsync.StageSendersCfg(db, chainConfig, sync.Cfg(), false, tmpdir, pm, br, nil)
	if unwind > 0 {
		u := sync.NewUnwindState(stages.Senders, s.BlockNumber-unwind, s.BlockNumber, true, false)
		if err = stagedsync.UnwindSendersStage(u, tx, cfg, ctx); err != nil {
			return err
		}
	} else if pruneTo > 0 {
		//noop
		return nil
	} else {
		if err = stagedsync.SpawnRecoverSendersStage(cfg, s, sync, tx, block, ctx, logger); err != nil {
			return err
		}
	}
	return tx.Commit()
}

func stageExec(db kv.TemporalRwDB, ctx context.Context, logger log.Logger) error {
	dirs := datadir.New(datadirCli)
	if err := datadir.ApplyMigrations(dirs); err != nil {
		return err
	}

	engine, vmConfig, sync, _, _ := newSync(ctx, db, nil /* miningConfig */, logger)
	must(sync.SetCurrentStage(stages.Execution))
	if reset {
		if err := reset2.ResetExec(ctx, db); err != nil {
			return err
		}
		return nil
	}

	if txtrace {
		// Activate tracing and writing into json files for each transaction
		vmConfig.Tracer = &tracing.Hooks{}
	}

	var batchSize datasize.ByteSize
	must(batchSize.UnmarshalText([]byte(batchSizeStr)))

	s := stage(sync, nil, db, stages.Execution)

	logger.Info("Stage", "name", s.ID, "progress", s.BlockNumber)
	chainConfig, pm := fromdb.ChainConfig(db), fromdb.PruneMode(db)
	if pruneTo > 0 {
		pm.History = prune.Distance(s.BlockNumber - pruneTo)
	}

	if chainTipMode {
		s.CurrentSyncCycle.IsFirstCycle = false
		s.CurrentSyncCycle.IsInitialCycle = false
	}

	genesis := core.GenesisBlockByChainName(chain)
	br, _ := blocksIO(db, logger)

	notifications := shards.NewNotifications(nil)
	cfg := stagedsync.StageExecuteBlocksCfg(db, pm, batchSize, chainConfig, engine, vmConfig, notifications,
		/*stateStream=*/ false,
		/*badBlockHalt=*/ true,
		dirs, br, nil, genesis, syncCfg, nil)

	fmt.Printf("[dbg] engine: %T\n", engine)
	if unwind > 0 {
		if err := db.View(ctx, func(tx kv.Tx) error {
			minUnwindableBlockNum, _, err := tx.(libstate.HasAggTx).AggTx().(*libstate.AggregatorRoTx).CanUnwindBeforeBlockNum(s.BlockNumber-unwind, tx)
			if err != nil {
				return err
			}
			unwind = s.BlockNumber - minUnwindableBlockNum
			return nil
		}); err != nil {
			return err
		}
	}

	var tx kv.RwTx //nil - means lower-level code (each stage) will manage transactions
	if noCommit {
		var err error
		tx, err = db.BeginRw(ctx)
		if err != nil {
			return err
		}
		defer tx.Rollback()
	}
	txc := wrap.NewTxContainer(tx, nil)

	if unwind > 0 {
		u := sync.NewUnwindState(stages.Execution, s.BlockNumber-unwind, s.BlockNumber, true, false)
		err := stagedsync.UnwindExecutionStage(u, s, txc, ctx, cfg, logger)
		if err != nil {
			return err
		}
		return nil
	}

	if pruneTo > 0 {
		p, err := sync.PruneStageState(stages.Execution, s.BlockNumber, tx, db, true)
		if err != nil {
			return err
		}
		err = stagedsync.PruneExecutionStage(p, tx, cfg, ctx, logger)
		if err != nil {
			return err
		}
		return nil
	}

	if chainTipMode {
		var sendersProgress, execProgress uint64
		if err := db.ViewTemporal(ctx, func(tx kv.TemporalTx) error {
			var err error
			if execProgress, err = stages.GetStageProgress(tx, stages.Execution); err != nil {
				return err
			}
			if execProgress == 0 {
				doms, err := libstate.NewSharedDomains(tx, log.New())
				if err != nil {
					panic(err)
				}
				execProgress = doms.BlockNum()
				doms.Close()
			}

			if sendersProgress, err = stages.GetStageProgress(tx, stages.Senders); err != nil {
				return err
			}
			return nil
		}); err != nil {
			return err
		}
		if block == 0 {
			block = sendersProgress
		}

		if noCommit {
			tx, err := db.BeginTemporalRw(ctx)
			if err != nil {
				return err
			}
			defer tx.Rollback()
			for bn := execProgress; bn < block; bn++ {
				txc = wrap.NewTxContainer(tx, txc.Doms)
				if err := stagedsync.SpawnExecuteBlocksStage(s, sync, txc, bn, ctx, cfg, logger); err != nil {
					return err
				}
			}
		} else {
			if err := db.Update(ctx, func(tx kv.RwTx) error {
				for bn := execProgress; bn < block; bn++ {
					txc = wrap.NewTxContainer(tx, txc.Doms)
					if err := stagedsync.SpawnExecuteBlocksStage(s, sync, txc, bn, ctx, cfg, logger); err != nil {
						return err
					}
				}
				return nil
			}); err != nil {
				return err
			}
		}
		return nil
	}

	if err := stagedsync.SpawnExecuteBlocksStage(s, sync, txc, block, ctx, cfg, logger); err != nil {
		return err
	}

	return nil
}

func stageCustomTrace(db kv.TemporalRwDB, ctx context.Context, logger log.Logger) error {
	dirs := datadir.New(datadirCli)
	if err := datadir.ApplyMigrations(dirs); err != nil {
		return err
	}

	engine, vmConfig, sync, _, _ := newSync(ctx, db, nil /* miningConfig */, logger)
	must(sync.SetCurrentStage(stages.Execution))

	chainConfig := fromdb.ChainConfig(db)
	genesis := core.GenesisBlockByChainName(chain)
	br, _ := blocksIO(db, logger)
	cfg := stagedsync.StageCustomTraceCfg(strings.Split(produce, ","), db, dirs, br, chainConfig, engine, genesis, &syncCfg)
	if reset {
		tx, err := db.BeginTemporalRw(ctx)
		if err != nil {
			return err
		}
		defer tx.Rollback()
		var tables []string
		if cfg.Produce.ReceiptDomain {
			tables = append(tables, db.Debug().DomainTables(kv.ReceiptDomain)...)
		}
		if cfg.Produce.RCacheDomain {
			tables = append(tables, db.Debug().DomainTables(kv.RCacheDomain)...)
		}
		if cfg.Produce.LogIndex {
			tables = append(tables, db.Debug().InvertedIdxTables(kv.LogAddrIdx, kv.LogTopicIdx)...)
		}
		if cfg.Produce.TraceIndex {
			tables = append(tables, db.Debug().InvertedIdxTables(kv.TracesFromIdx, kv.TracesToIdx)...)
		}
		if err := backup.ClearTables(ctx, tx, tables...); err != nil {
			return err
		}
		if err := tx.Commit(); err != nil {
			return err
		}

		if err := reset2.Reset(ctx, db, stages.CustomTrace); err != nil {
			return err
		}
		return nil
	}

	if txtrace {
		// Activate tracing and writing into json files for each transaction
		vmConfig.Tracer = &tracing.Hooks{}
	}

	var batchSize datasize.ByteSize
	must(batchSize.UnmarshalText([]byte(batchSizeStr)))

	err := stagedsync.SpawnCustomTrace(cfg, ctx, logger)
	if err != nil {
		return err
	}

	return nil
}

func stagePatriciaTrie(db kv.TemporalRwDB, ctx context.Context, logger log.Logger) error {
	dirs := datadir.New(datadirCli)
	if reset {
		return reset2.Reset(ctx, db, stages.Execution)
	}

	br, _ := blocksIO(db, logger)
	historyV3 := true
	cfg := stagedsync.StageTrieCfg(db, true, true, false, dirs.Tmp, br, nil, historyV3)

	if _, err := stagedsync.RebuildPatriciaTrieBasedOnFiles(ctx, cfg); err != nil {
		return err
	}
	return nil
}

func stageTxLookup(db kv.TemporalRwDB, ctx context.Context, logger log.Logger) error {
	dirs, pm := datadir.New(datadirCli), fromdb.PruneMode(db)
	_, _, sync, _, _ := newSync(ctx, db, nil /* miningConfig */, logger)
	chainConfig := fromdb.ChainConfig(db)
	must(sync.SetCurrentStage(stages.TxLookup))
	if reset {
		return db.Update(ctx, reset2.ResetTxLookup)
	}
	tx, err := db.BeginRw(ctx)
	if err != nil {
		return err
	}
	defer tx.Rollback()

	s := stage(sync, tx, nil, stages.TxLookup)
	if pruneTo > 0 {
		pm.History = prune.Distance(s.BlockNumber - pruneTo)
	}
	logger.Info("Stage", "name", s.ID, "progress", s.BlockNumber)

	br, _ := blocksIO(db, logger)
	cfg := stagedsync.StageTxLookupCfg(db, pm, dirs.Tmp, chainConfig.Bor, br)
	if unwind > 0 {
		u := sync.NewUnwindState(stages.TxLookup, s.BlockNumber-unwind, s.BlockNumber, true, false)
		err = stagedsync.UnwindTxLookup(u, s, tx, cfg, ctx, logger)
		if err != nil {
			return err
		}
	} else if pruneTo > 0 {
		p, err := sync.PruneStageState(stages.TxLookup, s.BlockNumber, tx, nil, true)
		if err != nil {
			return err
		}
		err = stagedsync.PruneTxLookup(p, tx, cfg, ctx, logger)
		if err != nil {
			return err
		}
	} else {
		err = stagedsync.SpawnTxLookup(s, tx, block, cfg, ctx, logger)
		if err != nil {
			return err
		}
	}
	return tx.Commit()
}

func printAllStages(db kv.RoDB, ctx context.Context, logger log.Logger) error {
	sn, borSn, _, _, _, _, _ := allSnapshots(ctx, db, logger) // ignore error here to get some stat.
	defer sn.Close()
	defer borSn.Close()
	return db.View(ctx, func(tx kv.Tx) error { return printStages(tx, sn, borSn) })
}

func printAppliedMigrations(db kv.RwDB, ctx context.Context, logger log.Logger) error {
	return db.View(ctx, func(tx kv.Tx) error {
		applied, err := migrations.AppliedMigrations(tx, false /* withPayload */)
		if err != nil {
			return err
		}
		var appliedStrs = make([]string, len(applied))
		i := 0
		for k := range applied {
			appliedStrs[i] = k
			i++
		}
		slices.Sort(appliedStrs)
		logger.Info("Applied", "migrations", strings.Join(appliedStrs, " "))
		return nil
	})
}

func removeMigration(db kv.RwDB, ctx context.Context) error {
	return db.Update(ctx, func(tx kv.RwTx) error {
		return tx.Delete(kv.Migrations, []byte(migration))
	})
}

var openSnapshotOnce sync.Once
var _allSnapshotsSingleton *freezeblocks.RoSnapshots
var _allBorSnapshotsSingleton *heimdall.RoSnapshots
var _allCaplinSnapshotsSingleton *freezeblocks.CaplinSnapshots
var _aggSingleton *libstate.Aggregator
var _bridgeStoreSingleton bridge.Store
var _heimdallStoreSingleton heimdall.Store

func allSnapshots(ctx context.Context, db kv.RoDB, logger log.Logger) (*freezeblocks.RoSnapshots, *heimdall.RoSnapshots, *libstate.Aggregator, *freezeblocks.CaplinSnapshots, bridge.Store, heimdall.Store, error) {
	var err error

	openSnapshotOnce.Do(func() {
		if err := db.View(context.Background(), func(tx kv.Tx) (err error) {
			syncCfg.KeepExecutionProofs, _, err = rawdb.ReadDBCommitmentHistoryEnabled(tx)
			if err != nil {
				return err
			}
			syncCfg.PersistReceiptsCacheV2, err = kvcfg.PersistReceipts.Enabled(tx)
			if err != nil {
				return err
			}
			return nil
		}); err != nil {
			panic(err)
		}
		if syncCfg.KeepExecutionProofs {
			libstate.EnableHistoricalCommitment()
		}
		if syncCfg.PersistReceiptsCacheV2 {
			libstate.EnableHistoricalRCache()
		}

		dirs := datadir.New(datadirCli)

		chainConfig := fromdb.ChainConfig(db)
		snapCfg := ethconfig.NewSnapCfg(true, true, true, chainConfig.ChainName)

		_allSnapshotsSingleton = freezeblocks.NewRoSnapshots(snapCfg, dirs.Snap, 0, logger)
		_allBorSnapshotsSingleton = heimdall.NewRoSnapshots(snapCfg, dirs.Snap, 0, logger)
		_bridgeStoreSingleton = bridge.NewSnapshotStore(bridge.NewDbStore(db), _allBorSnapshotsSingleton, chainConfig.Bor)
		_heimdallStoreSingleton = heimdall.NewSnapshotStore(heimdall.NewDbStore(db), _allBorSnapshotsSingleton)
		blockReader := freezeblocks.NewBlockReader(_allSnapshotsSingleton, _allBorSnapshotsSingleton, _heimdallStoreSingleton, _bridgeStoreSingleton)
		txNums := rawdbv3.TxNums.WithCustomReadTxNumFunc(freezeblocks.ReadTxNumFuncFromBlockReader(ctx, blockReader))

		_aggSingleton, err = libstate.NewAggregator(ctx, dirs, config3.DefaultStepSize, db, logger)
		if err != nil {
			err = fmt.Errorf("aggregator init: %w", err)
			return
		}

		_aggSingleton.SetProduceMod(snapCfg.ProduceE3)

		g := &errgroup.Group{}
		g.Go(func() error {
			_allSnapshotsSingleton.OptimisticalyOpenFolder()
			return nil
		})
		g.Go(func() error {
			_allBorSnapshotsSingleton.OptimisticalyOpenFolder()
			return nil
		})
		g.Go(func() error {
			err := _aggSingleton.OpenFolder()
			if err != nil {
				return fmt.Errorf("aggregator opening: %w", err)
			}
			return nil
		})
		g.Go(func() error {
			chainConfig := fromdb.ChainConfig(db)
			var beaconConfig *clparams.BeaconChainConfig
			_, beaconConfig, _, err = clparams.GetConfigsByNetworkName(chainConfig.ChainName)
			if err == nil {
				_allCaplinSnapshotsSingleton = freezeblocks.NewCaplinSnapshots(snapCfg, beaconConfig, dirs, logger)
				if err = _allCaplinSnapshotsSingleton.OpenFolder(); err != nil {
					return fmt.Errorf("caplin snapshots: %w", err)
				}
				_allCaplinSnapshotsSingleton.LogStat("caplin")
			}
			return nil
		})

		g.Go(func() error {
			ls, er := os.Stat(filepath.Join(dirs.Snap, downloader.ProhibitNewDownloadsFileName))
			mtime := time.Time{}
			if er == nil {
				mtime = ls.ModTime()
			}
			logger.Info("[downloads]", "locked", er == nil, "at", mtime.Format("02 Jan 06 15:04 2006"))
			return nil
		})
		if err = g.Wait(); err != nil {
			return
		}

		_allSnapshotsSingleton.LogStat("blocks")
		_allBorSnapshotsSingleton.LogStat("bor")
		_ = db.View(context.Background(), func(tx kv.Tx) error {
			ac := _aggSingleton.BeginFilesRo()
			defer ac.Close()
			stats.LogStats(ac, tx, logger, func(endTxNumMinimax uint64) (uint64, error) {
				_, histBlockNumProgress, err := txNums.FindBlockNum(tx, endTxNumMinimax)
				if err != nil {
					return histBlockNumProgress, fmt.Errorf("findBlockNum(%d) fails: %w", endTxNumMinimax, err)
				}
				return histBlockNumProgress, nil
			})
			return nil
		})
	})

	if err != nil {
		log.Error("[snapshots] failed to open", "err", err)
		return nil, nil, nil, nil, nil, nil, err
	}
	return _allSnapshotsSingleton, _allBorSnapshotsSingleton, _aggSingleton, _allCaplinSnapshotsSingleton, _bridgeStoreSingleton, _heimdallStoreSingleton, nil
}

var openBlockReaderOnce sync.Once
var _blockReaderSingleton services.FullBlockReader
var _blockWriterSingleton *blockio.BlockWriter

func blocksIO(db kv.RoDB, logger log.Logger) (services.FullBlockReader, *blockio.BlockWriter) {
	openBlockReaderOnce.Do(func() {
		sn, borSn, _, _, bridgeStore, heimdallStore, err := allSnapshots(context.Background(), db, logger)
		if err != nil {
			panic(err)
		}
		_blockReaderSingleton = freezeblocks.NewBlockReader(sn, borSn, heimdallStore, bridgeStore)
		_blockWriterSingleton = blockio.NewBlockWriter()
	})
	return _blockReaderSingleton, _blockWriterSingleton
}

const blockBufferSize = 128

func newSync(ctx context.Context, db kv.TemporalRwDB, miningConfig *params.MiningConfig, logger log.Logger) (consensus.Engine, *vm.Config, *stagedsync.Sync, *stagedsync.Sync, stagedsync.MiningState) {
	dirs, pm := datadir.New(datadirCli), fromdb.PruneMode(db)

	vmConfig := &vm.Config{}

	events := shards.NewEvents()

	genesis := core.GenesisBlockByChainName(chain)
	chainConfig, genesisBlock, genesisErr := core.CommitGenesisBlock(db, genesis, dirs, logger)
	if _, ok := genesisErr.(*chain2.ConfigCompatError); genesisErr != nil && !ok {
		panic(genesisErr)
	}
	//logger.Info("Initialised chain configuration", "config", chainConfig)

	var batchSize datasize.ByteSize
	must(batchSize.UnmarshalText([]byte(batchSizeStr)))

	cfg := ethconfig.Defaults
	if chainTipMode {
		syncCfg.LoopBlockLimit = 1
		syncCfg.AlwaysGenerateChangesets = true
		noCommit = false
	}

	cfg.Sync = syncCfg

	cfg.Prune = pm
	cfg.BatchSize = batchSize
	cfg.TxPool.Disable = true
	cfg.Genesis = genesis
	if miningConfig != nil {
		cfg.Miner = *miningConfig
	}
	cfg.Dirs = dirs
	allSn, borSn, agg, _, _, _, err := allSnapshots(ctx, db, logger)
	if err != nil {
		panic(err) // we do already panic above on genesis error
	}
	cfg.Snapshot = allSn.Cfg()

	blockReader, blockWriter := blocksIO(db, logger)
	engine, heimdallClient := initConsensusEngine(ctx, chainConfig, cfg.Dirs.DataDir, db, blockReader, logger)

	statusDataProvider := sentry.NewStatusDataProvider(
		db,
		chainConfig,
		genesisBlock,
		chainConfig.ChainID.Uint64(),
		logger,
	)

	maxBlockBroadcastPeers := func(header *types.Header) uint { return 0 }

	sentryControlServer, err := sentry_multi_client.NewMultiClient(
		db,
		chainConfig,
		engine,
		nil,
		ethconfig.Defaults.Sync,
		blockReader,
		blockBufferSize,
		statusDataProvider,
		false,
		maxBlockBroadcastPeers,
		false, /* disableBlockDownload */
		logger,
	)
	if err != nil {
		panic(err)
	}

	blockSnapBuildSema := semaphore.NewWeighted(int64(dbg.BuildSnapshotAllowance))
	agg.SetSnapshotBuildSema(blockSnapBuildSema)

	notifications := shards.NewNotifications(nil)
	blockRetire := freezeblocks.NewBlockRetire(1, dirs, blockReader, blockWriter, db, nil, nil, chainConfig, &cfg, notifications.Events, blockSnapBuildSema, logger)

	var (
		snapDb        kv.RwDB
		recents       *lru.ARCCache[common.Hash, *bor.Snapshot]
		signatures    *lru.ARCCache[common.Hash, common.Address]
		bridgeStore   bridge.Store
		heimdallStore heimdall.Store
	)
	if bor, ok := engine.(*bor.Bor); ok {
		snapDb = bor.DB
		recents = bor.Recents
		signatures = bor.Signatures
		bridgeStore = bridge.NewSnapshotStore(bridge.NewDbStore(db), borSn, chainConfig.Bor)
		heimdallStore = heimdall.NewSnapshotStore(heimdall.NewDbStore(db), borSn)
	}
	stageList := stages2.NewDefaultStages(context.Background(), db, snapDb, p2p.Config{}, &cfg, sentryControlServer, notifications, nil, blockReader, blockRetire, nil, nil,
		heimdallClient, heimdallStore, bridgeStore, recents, signatures, logger, nil)
	sync := stagedsync.New(cfg.Sync, stageList, stagedsync.DefaultUnwindOrder, stagedsync.DefaultPruneOrder, logger, stages.ModeApplyingBlocks)

	miner := stagedsync.NewMiningState(&cfg.Miner)
	miningCancel := make(chan struct{})
	go func() {
		<-ctx.Done()
		close(miningCancel)
	}()

	miningSync := stagedsync.New(
		cfg.Sync,
		stagedsync.MiningStages(ctx,
			stagedsync.StageMiningCreateBlockCfg(db, miner, *chainConfig, engine, nil, dirs.Tmp, blockReader),
			stagedsync.StageBorHeimdallCfg(db, snapDb, miner, *chainConfig, heimdallClient, heimdallStore, bridgeStore, blockReader, nil, nil, recents, signatures, false, unwindTypes),
			stagedsync.StageExecuteBlocksCfg(
				db,
				cfg.Prune,
				cfg.BatchSize,
				sentryControlServer.ChainConfig,
				sentryControlServer.Engine,
				&vm.Config{},
				notifications,
				cfg.StateStream,
				/*stateStream=*/ false,
				dirs,
				blockReader,
				sentryControlServer.Hd,
				cfg.Genesis,
				cfg.Sync,
				nil,
			),
			stagedsync.StageSendersCfg(db, sentryControlServer.ChainConfig, cfg.Sync, false, dirs.Tmp, cfg.Prune, blockReader, sentryControlServer.Hd),
			stagedsync.StageMiningExecCfg(db, miner, events, *chainConfig, engine, &vm.Config{}, dirs.Tmp, nil, 0, nil, blockReader),
			stagedsync.StageMiningFinishCfg(db, *chainConfig, engine, miner, miningCancel, blockReader, builder.NewLatestBlockBuiltStore()),
			false,
		),
		stagedsync.MiningUnwindOrder,
		stagedsync.MiningPruneOrder,
		logger,
		stages.ModeBlockProduction,
	)

	return engine, vmConfig, sync, miningSync, miner
}

func progress(tx kv.Getter, stage stages.SyncStage) uint64 {
	res, err := stages.GetStageProgress(tx, stage)
	if err != nil {
		panic(err)
	}
	return res
}

func stage(st *stagedsync.Sync, tx kv.Tx, db kv.RoDB, stage stages.SyncStage) *stagedsync.StageState {
	res, err := st.StageState(stage, tx, db, true, false)
	if err != nil {
		panic(err)
	}
	return res
}

func initConsensusEngine(ctx context.Context, cc *chain2.Config, dir string, db kv.RwDB, blockReader services.FullBlockReader, logger log.Logger) (engine consensus.Engine, heimdallClient heimdall.Client) {
	config := ethconfig.Defaults

	var consensusConfig interface{}
	if cc.Clique != nil {
		consensusConfig = params.CliqueSnapshot
	} else if cc.Aura != nil {
		consensusConfig = &config.Aura
	} else if cc.Bor != nil {
		consensusConfig = cc.Bor
		config.HeimdallURL = HeimdallURL
		if !config.WithoutHeimdall {
			heimdallClient = heimdall.NewHttpClient(config.HeimdallURL, logger)
		}
	} else {
		consensusConfig = &config.Ethash
	}
	return ethconsensusconfig.CreateConsensusEngine(ctx, &nodecfg.Config{Dirs: datadir.New(dir)}, cc, consensusConfig, config.Miner.Notify, config.Miner.Noverify,
		heimdallClient, config.WithoutHeimdall, blockReader, db.ReadOnly(), logger, nil, nil), heimdallClient
}<|MERGE_RESOLUTION|>--- conflicted
+++ resolved
@@ -615,28 +615,9 @@
 	}
 	defer tx.Rollback()
 
-<<<<<<< HEAD
-	defer sn.Close()
-	defer borSn.Close()
-	defer agg.Close()
-
-	br, bw := blocksIO(db, logger)
-	_, _, _, _, _ = newSync(ctx, db, nil /* miningConfig */, logger)
-
-	return db.UpdateTemporal(ctx, func(tx kv.TemporalRwTx) error {
-		if reset {
-			if err := stages.SaveStageProgress(tx, stages.Snapshots, 0); err != nil {
-				return fmt.Errorf("saving Snapshots progress failed: %w", err)
-			}
-		}
-		dirs := datadir.New(datadirCli)
-		if err := reset2.ResetBlocks(tx, db, agg, br, bw, dirs, logger); err != nil {
-			return fmt.Errorf("resetting blocks: %w", err)
-=======
 	if reset {
 		if err := stages.SaveStageProgress(tx, stages.Snapshots, 0); err != nil {
 			return fmt.Errorf("saving Snapshots progress failed: %w", err)
->>>>>>> d28c864a
 		}
 	}
 	dirs := datadir.New(datadirCli)
@@ -651,21 +632,11 @@
 	//txnUm := domains.TxNum()
 	blockNum := domains.BlockNum()
 
-<<<<<<< HEAD
-		domains, err := libstate.NewSharedDomains(tx, logger)
-		if err != nil {
-			return err
-		}
-		defer domains.Close()
-		//txnUm := domains.TxNum()
-		blockNum := domains.BlockNum()
-=======
 	// stagedsync.SpawnStageSnapshots(s, ctx, rwTx, logger)
 	progress, err := stages.GetStageProgress(tx, stages.Snapshots)
 	if err != nil {
 		return fmt.Errorf("re-read Snapshots progress: %w", err)
 	}
->>>>>>> d28c864a
 
 	if blockNum > progress {
 		if err := stages.SaveStageProgress(tx, stages.Execution, blockNum); err != nil {
