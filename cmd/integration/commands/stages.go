// Copyright 2024 The Erigon Authors
// This file is part of Erigon.
//
// Erigon is free software: you can redistribute it and/or modify
// it under the terms of the GNU Lesser General Public License as published by
// the Free Software Foundation, either version 3 of the License, or
// (at your option) any later version.
//
// Erigon is distributed in the hope that it will be useful,
// but WITHOUT ANY WARRANTY; without even the implied warranty of
// MERCHANTABILITY or FITNESS FOR A PARTICULAR PURPOSE. See the
// GNU Lesser General Public License for more details.
//
// You should have received a copy of the GNU Lesser General Public License
// along with Erigon. If not, see <http://www.gnu.org/licenses/>.

package commands

import (
	"bytes"
	"context"
	"errors"
	"fmt"
	"os"
	"path/filepath"
	"slices"
	"strings"
	"sync"
	"time"

	"github.com/c2h5oh/datasize"
	lru "github.com/hashicorp/golang-lru/arc/v2"
	"github.com/spf13/cobra"
	"golang.org/x/sync/errgroup"
	"golang.org/x/sync/semaphore"

	"github.com/erigontech/mdbx-go/mdbx"
	"github.com/erigontech/secp256k1"

	chain2 "github.com/erigontech/erigon-lib/chain"
	libcommon "github.com/erigontech/erigon-lib/common"
	"github.com/erigontech/erigon-lib/common/datadir"
	"github.com/erigontech/erigon-lib/common/dbg"
	"github.com/erigontech/erigon-lib/config3"
	"github.com/erigontech/erigon-lib/downloader"
	"github.com/erigontech/erigon-lib/kv"
	"github.com/erigontech/erigon-lib/kv/prune"
	"github.com/erigontech/erigon-lib/kv/rawdbv3"
	"github.com/erigontech/erigon-lib/log/v3"
	libstate "github.com/erigontech/erigon-lib/state"
	"github.com/erigontech/erigon-lib/wrap"

	"github.com/erigontech/erigon/cl/clparams"
	"github.com/erigontech/erigon/cmd/hack/tool/fromdb"
	"github.com/erigontech/erigon/core"
	"github.com/erigontech/erigon/core/rawdb"
	"github.com/erigontech/erigon/core/rawdb/blockio"
	reset2 "github.com/erigontech/erigon/core/rawdb/rawdbreset"
	"github.com/erigontech/erigon/core/tracing"
	"github.com/erigontech/erigon/core/types"
	"github.com/erigontech/erigon/core/vm"
	"github.com/erigontech/erigon/eth/ethconfig"
	"github.com/erigontech/erigon/eth/ethconsensusconfig"
	"github.com/erigontech/erigon/eth/integrity"
	"github.com/erigontech/erigon/eth/stagedsync"
	"github.com/erigontech/erigon/eth/stagedsync/stages"
	"github.com/erigontech/erigon/execution/builder"
	"github.com/erigontech/erigon/execution/consensus"
	"github.com/erigontech/erigon/migrations"
	"github.com/erigontech/erigon/node/nodecfg"
	"github.com/erigontech/erigon/p2p"
	"github.com/erigontech/erigon/p2p/sentry"
	"github.com/erigontech/erigon/p2p/sentry/sentry_multi_client"
	"github.com/erigontech/erigon/params"
	"github.com/erigontech/erigon/polygon/bor"
	"github.com/erigontech/erigon/polygon/bridge"
	"github.com/erigontech/erigon/polygon/heimdall"
	"github.com/erigontech/erigon/turbo/debug"
	"github.com/erigontech/erigon/turbo/logging"
	"github.com/erigontech/erigon/turbo/services"
	"github.com/erigontech/erigon/turbo/shards"
	"github.com/erigontech/erigon/turbo/snapshotsync/freezeblocks"
	stages2 "github.com/erigontech/erigon/turbo/stages"
)

var cmdStageSnapshots = &cobra.Command{
	Use:   "stage_snapshots",
	Short: "",
	Run: func(cmd *cobra.Command, args []string) {
		logger := debug.SetupCobra(cmd, "integration")
		db, err := openDB(dbCfg(kv.ChainDB, chaindata), true, logger)
		if err != nil {
			logger.Error("Opening DB", "error", err)
			return
		}
		defer db.Close()

		if err := stageSnapshots(db, cmd.Context(), logger); err != nil {
			if !errors.Is(err, context.Canceled) {
				logger.Error(err.Error())
			}
			return
		}
	},
}

var cmdStageHeaders = &cobra.Command{
	Use:   "stage_headers",
	Short: "",
	Run: func(cmd *cobra.Command, args []string) {
		logger := debug.SetupCobra(cmd, "integration")
		db, err := openDB(dbCfg(kv.ChainDB, chaindata), true, logger)
		if err != nil {
			logger.Error("Opening DB", "error", err)
			return
		}
		defer db.Close()

		if err := stageHeaders(db, cmd.Context(), logger); err != nil {
			if !errors.Is(err, context.Canceled) {
				logger.Error(err.Error())
			}
			return
		}
	},
}

var cmdStageBorHeimdall = &cobra.Command{
	Use:   "stage_bor_heimdall",
	Short: "",
	Run: func(cmd *cobra.Command, args []string) {
		logger := debug.SetupCobra(cmd, "integration")
		db, err := openDB(dbCfg(kv.ChainDB, chaindata), true, logger)
		if err != nil {
			logger.Error("Opening DB", "error", err)
			return
		}
		defer db.Close()

		if err := stageBorHeimdall(db, cmd.Context(), unwindTypes, logger); err != nil {
			if !errors.Is(err, context.Canceled) {
				logger.Error(err.Error())
			}
			return
		}
	},
}

var cmdStageBodies = &cobra.Command{
	Use:   "stage_bodies",
	Short: "",
	Run: func(cmd *cobra.Command, args []string) {
		logger := debug.SetupCobra(cmd, "integration")
		db, err := openDB(dbCfg(kv.ChainDB, chaindata), true, logger)
		if err != nil {
			logger.Error("Opening DB", "error", err)
			return
		}
		defer db.Close()

		if err := stageBodies(db, cmd.Context(), logger); err != nil {
			if !errors.Is(err, context.Canceled) {
				logger.Error(err.Error())
			}
			return
		}
	},
}

var cmdStagePolygon = &cobra.Command{
	Use:   "stage_polygon_sync",
	Short: "",
	Run: func(cmd *cobra.Command, args []string) {
		logger := debug.SetupCobra(cmd, "integration")
		db, err := openDB(dbCfg(kv.ChainDB, chaindata), true, logger)
		if err != nil {
			logger.Error("Opening DB", "error", err)
			return
		}
		defer db.Close()

		if err := stagePolygonSync(db, cmd.Context(), logger); err != nil {
			if !errors.Is(err, context.Canceled) {
				logger.Error(err.Error())
			}
			return
		}
	},
}

var cmdStageSenders = &cobra.Command{
	Use:   "stage_senders",
	Short: "",
	Run: func(cmd *cobra.Command, args []string) {
		logger := debug.SetupCobra(cmd, "integration")
		db, err := openDB(dbCfg(kv.ChainDB, chaindata), true, logger)
		if err != nil {
			logger.Error("Opening DB", "error", err)
			return
		}
		defer db.Close()

		if err := stageSenders(db, cmd.Context(), logger); err != nil {
			if !errors.Is(err, context.Canceled) {
				logger.Error(err.Error())
			}
			return
		}
	},
}

var cmdStageExec = &cobra.Command{
	Use:   "stage_exec",
	Short: "",
	Run: func(cmd *cobra.Command, args []string) {
		logger := debug.SetupCobra(cmd, "integration")
		db, err := openDB(dbCfg(kv.ChainDB, chaindata), true, logger)
		if err != nil {
			logger.Error("Opening DB", "error", err)
			return
		}
		defer db.Close()

		defer func(t time.Time) { logger.Info("total", "took", time.Since(t)) }(time.Now())

		if err := stageExec(db, cmd.Context(), logger); err != nil {
			if !errors.Is(err, context.Canceled) {
				logger.Error(err.Error())
			}
			return
		}
	},
}

var cmdStageCustomTrace = &cobra.Command{
	Use:   "stage_custom_trace",
	Short: "",
	Run: func(cmd *cobra.Command, args []string) {
		logger := debug.SetupCobra(cmd, "integration")
		db, err := openDB(dbCfg(kv.ChainDB, chaindata), true, logger)
		if err != nil {
			logger.Error("Opening DB", "error", err)
			return
		}
		defer db.Close()

		defer func(t time.Time) { logger.Info("total", "took", time.Since(t)) }(time.Now())

		if err := stageCustomTrace(db, cmd.Context(), logger); err != nil {
			if !errors.Is(err, context.Canceled) {
				logger.Error(err.Error())
			}
			return
		}
	},
}

var cmdStagePatriciaTrie = &cobra.Command{
	Use:   "commitment_rebuild",
	Short: "",
	Run: func(cmd *cobra.Command, args []string) {
		logger := debug.SetupCobra(cmd, "integration")
		db, err := openDB(dbCfg(kv.ChainDB, chaindata), true, logger)
		if err != nil {
			logger.Error("Opening DB", "error", err)
			return
		}
		defer db.Close()

		if err := stagePatriciaTrie(db, cmd.Context(), logger); err != nil {
			if !errors.Is(err, context.Canceled) {
				logger.Error(err.Error())
			}
			return
		}
	},
}

var cmdStageTxLookup = &cobra.Command{
	Use:   "stage_tx_lookup",
	Short: "",
	Run: func(cmd *cobra.Command, args []string) {
		logger := debug.SetupCobra(cmd, "integration")
		db, err := openDB(dbCfg(kv.ChainDB, chaindata), true, logger)
		if err != nil {
			logger.Error("Opening DB", "error", err)
			return
		}
		defer db.Close()

		if err := stageTxLookup(db, cmd.Context(), logger); err != nil {
			if !errors.Is(err, context.Canceled) {
				logger.Error(err.Error())
			}
			return
		}
	},
}

var cmdPrintStages = &cobra.Command{
	Use:   "print_stages",
	Short: "",
	Run: func(cmd *cobra.Command, args []string) {
		cmd.Flags().Set(logging.LogConsoleVerbosityFlag.Name, "debug")
		logger := debug.SetupCobra(cmd, "integration")
		db, err := openDB(dbCfg(kv.ChainDB, chaindata), false, logger)
		if err != nil {
			logger.Error("Opening DB", "error", err)
			return
		}
		defer db.Close()

		if err := printAllStages(db, cmd.Context(), logger); err != nil {
			if !errors.Is(err, context.Canceled) {
				logger.Error(err.Error())
			}
			return
		}
	},
}

var cmdAlloc = &cobra.Command{
	Use:     "alloc",
	Example: "integration allocates and holds 1Gb (or given size)",
	Run: func(cmd *cobra.Command, args []string) {
		cmd.Flags().Set(logging.LogConsoleVerbosityFlag.Name, "debug")
		v, err := datasize.ParseString(args[0])
		if err != nil {
			panic(err)
		}
		n := make([]byte, v.Bytes())
		libcommon.Sleep(cmd.Context(), 265*24*time.Hour)
		_ = n
	},
}

var cmdPrintTableSizes = &cobra.Command{
	Use:   "print_table_sizes",
	Short: "",
	Run: func(cmd *cobra.Command, args []string) {
		logger := debug.SetupCobra(cmd, "integration")
		db, err := openDB(dbCfg(kv.ChainDB, chaindata), false, logger)
		if err != nil {
			logger.Error("Opening DB", "error", err)
			return
		}
		defer db.Close()

		allTablesCfg := db.AllTables()
		allTables := make([]string, 0, len(allTablesCfg))
		for table, cfg := range allTablesCfg {
			if cfg.IsDeprecated {
				continue
			}

			allTables = append(allTables, table)
		}

		var tableSizes []interface{}
		err = db.View(cmd.Context(), func(tx kv.Tx) error {
			tableSizes = stagedsync.CollectTableSizes(db, tx, allTables)
			return nil
		})
		if err != nil {
			logger.Error("error while collecting table sizes", "err", err)
			return
		}

		if len(tableSizes)%2 != 0 {
			logger.Error("table sizes len not even", "len", len(tableSizes))
			return
		}

		var sb strings.Builder
		sb.WriteString("Table")
		sb.WriteRune(',')
		sb.WriteString("Size")
		sb.WriteRune('\n')
		for i := 0; i < len(tableSizes)/2; i++ {
			sb.WriteString(tableSizes[i*2].(string))
			sb.WriteRune(',')
			sb.WriteString(tableSizes[i*2+1].(string))
			sb.WriteRune('\n')
		}

		if outputCsvFile == "" {
			logger.Info("table sizes", "csv", sb.String())
			return
		}

		f, err := os.Create(outputCsvFile)
		if err != nil {
			logger.Error("issue creating file", "file", outputCsvFile, "err", err)
			return
		}

		_, err = f.WriteString(sb.String())
		if err != nil {
			logger.Error("issue writing output to file", "file", outputCsvFile, "err", err)
			return
		}

		logger.Info("wrote table sizes to csv output file", "file", outputCsvFile)
	},
}

var cmdPrintMigrations = &cobra.Command{
	Use:   "print_migrations",
	Short: "",
	Run: func(cmd *cobra.Command, args []string) {
		logger := debug.SetupCobra(cmd, "integration")
		db, err := openDB(dbCfg(kv.ChainDB, chaindata), false, logger)
		if err != nil {
			logger.Error("Opening DB", "error", err)
			return
		}
		defer db.Close()
		if err := printAppliedMigrations(db, cmd.Context(), logger); err != nil {
			if !errors.Is(err, context.Canceled) {
				logger.Error(err.Error())
			}
			return
		}
	},
}

var cmdRemoveMigration = &cobra.Command{
	Use:   "remove_migration",
	Short: "",
	Run: func(cmd *cobra.Command, args []string) {
		logger := debug.SetupCobra(cmd, "integration")
		db, err := openDB(dbCfg(kv.ChainDB, chaindata), false, logger)
		if err != nil {
			logger.Error("Opening DB", "error", err)
			return
		}
		defer db.Close()
		if err := removeMigration(db, cmd.Context()); err != nil {
			if !errors.Is(err, context.Canceled) {
				logger.Error(err.Error())
			}
			return
		}
	},
}

var cmdRunMigrations = &cobra.Command{
	Use:   "run_migrations",
	Short: "",
	Run: func(cmd *cobra.Command, args []string) {
		logger := debug.SetupCobra(cmd, "integration")
		//non-accede and exclusive mode - to apply create new tables if need.
		cfg := dbCfg(kv.ChainDB, chaindata).RemoveFlags(mdbx.Accede).Exclusive(true)
		db, err := openDB(cfg, true, logger)
		if err != nil {
			logger.Error("Opening DB", "error", err)
			return
		}
		defer db.Close()
		// Nothing to do, migrations will be applied automatically
	},
}

func init() {
	withConfig(cmdPrintStages)
	withDataDir(cmdPrintStages)
	withChain(cmdPrintStages)
	withHeimdall(cmdPrintStages)
	rootCmd.AddCommand(cmdPrintStages)

	rootCmd.AddCommand(cmdAlloc)

	withDataDir(cmdPrintTableSizes)
	withOutputCsvFile(cmdPrintTableSizes)
	rootCmd.AddCommand(cmdPrintTableSizes)

	withConfig(cmdStageSenders)
	withIntegrityChecks(cmdStageSenders)
	withReset(cmdStageSenders)
	withBlock(cmdStageSenders)
	withUnwind(cmdStageSenders)
	withDataDir(cmdStageSenders)
	withChain(cmdStageSenders)
	withHeimdall(cmdStageSenders)
	withChaosMonkey(cmdStageSenders)
	rootCmd.AddCommand(cmdStageSenders)

	withConfig(cmdStageSnapshots)
	withDataDir(cmdStageSnapshots)
	withChain(cmdStageSnapshots)
	withReset(cmdStageSnapshots)
	withChaosMonkey(cmdStageSnapshots)
	rootCmd.AddCommand(cmdStageSnapshots)

	withConfig(cmdStageHeaders)
	withIntegrityChecks(cmdStageHeaders)
	withDataDir(cmdStageHeaders)
	withUnwind(cmdStageHeaders)
	withReset(cmdStageHeaders)
	withChain(cmdStageHeaders)
	withHeimdall(cmdStageHeaders)
	withChaosMonkey(cmdStageHeaders)
	rootCmd.AddCommand(cmdStageHeaders)

	withConfig(cmdStageBorHeimdall)
	withDataDir(cmdStageBorHeimdall)
	withReset(cmdStageBorHeimdall)
	withUnwind(cmdStageBorHeimdall)
	withUnwindTypes(cmdStageBorHeimdall)
	withChain(cmdStageBorHeimdall)
	withHeimdall(cmdStageBorHeimdall)
	withChaosMonkey(cmdStageBorHeimdall)
	rootCmd.AddCommand(cmdStageBorHeimdall)

	withConfig(cmdStageBodies)
	withDataDir(cmdStageBodies)
	withUnwind(cmdStageBodies)
	withChain(cmdStageBodies)
	withHeimdall(cmdStageBodies)
	withChaosMonkey(cmdStageBodies)
	rootCmd.AddCommand(cmdStageBodies)

	withConfig(cmdStagePolygon)
	withDataDir(cmdStagePolygon)
	withReset(cmdStagePolygon)
	withUnwind(cmdStagePolygon)
	withUnwindTypes(cmdStagePolygon)
	withChain(cmdStagePolygon)
	withHeimdall(cmdStagePolygon)
	withChaosMonkey(cmdStagePolygon)
	rootCmd.AddCommand(cmdStagePolygon)

	withConfig(cmdStageExec)
	withDataDir(cmdStageExec)
	withReset(cmdStageExec)
	withBlock(cmdStageExec)
	withUnwind(cmdStageExec)
	withNoCommit(cmdStageExec)
	withPruneTo(cmdStageExec)
	withBatchSize(cmdStageExec)
	withTxTrace(cmdStageExec)
	withChain(cmdStageExec)
	withHeimdall(cmdStageExec)
	withWorkers(cmdStageExec)
	withChaosMonkey(cmdStageExec)
	withChainTipMode(cmdStageExec)
	rootCmd.AddCommand(cmdStageExec)

	withConfig(cmdStageCustomTrace)
	withDataDir(cmdStageCustomTrace)
	withReset(cmdStageCustomTrace)
	withBlock(cmdStageCustomTrace)
	withUnwind(cmdStageCustomTrace)
	withNoCommit(cmdStageCustomTrace)
	withPruneTo(cmdStageCustomTrace)
	withBatchSize(cmdStageCustomTrace)
	withTxTrace(cmdStageCustomTrace)
	withChain(cmdStageCustomTrace)
	withHeimdall(cmdStageCustomTrace)
	withWorkers(cmdStageCustomTrace)
	withChaosMonkey(cmdStageCustomTrace)
	rootCmd.AddCommand(cmdStageCustomTrace)

	withConfig(cmdStagePatriciaTrie)
	withDataDir(cmdStagePatriciaTrie)
	withReset(cmdStagePatriciaTrie)
	withBlock(cmdStagePatriciaTrie)
	withUnwind(cmdStagePatriciaTrie)
	withPruneTo(cmdStagePatriciaTrie)
	withIntegrityChecks(cmdStagePatriciaTrie)
	withChain(cmdStagePatriciaTrie)
	withHeimdall(cmdStagePatriciaTrie)
	withChaosMonkey(cmdStagePatriciaTrie)
	rootCmd.AddCommand(cmdStagePatriciaTrie)

	withConfig(cmdStageTxLookup)
	withReset(cmdStageTxLookup)
	withBlock(cmdStageTxLookup)
	withUnwind(cmdStageTxLookup)
	withDataDir(cmdStageTxLookup)
	withPruneTo(cmdStageTxLookup)
	withChain(cmdStageTxLookup)
	withHeimdall(cmdStageTxLookup)
	withChaosMonkey(cmdStageTxLookup)
	rootCmd.AddCommand(cmdStageTxLookup)

	withConfig(cmdPrintMigrations)
	withDataDir(cmdPrintMigrations)
	rootCmd.AddCommand(cmdPrintMigrations)

	withConfig(cmdRemoveMigration)
	withDataDir(cmdRemoveMigration)
	withMigration(cmdRemoveMigration)
	withChain(cmdRemoveMigration)
	withHeimdall(cmdRemoveMigration)
	rootCmd.AddCommand(cmdRemoveMigration)

	withConfig(cmdRunMigrations)
	withDataDir(cmdRunMigrations)
	withChain(cmdRunMigrations)
	withHeimdall(cmdRunMigrations)
	rootCmd.AddCommand(cmdRunMigrations)
}

func stageSnapshots(db kv.TemporalRwDB, ctx context.Context, logger log.Logger) error {
	sn, borSn, agg, _, _, _, err := allSnapshots(ctx, db, logger)
	if err != nil {
		return err
	}

	defer sn.Close()
	defer borSn.Close()
	defer agg.Close()

	br, bw := blocksIO(db, logger)
	_, _, _, _, _ = newSync(ctx, db, nil /* miningConfig */, logger)

	return db.Update(ctx, func(tx kv.RwTx) error {
		if reset {
			if err := stages.SaveStageProgress(tx, stages.Snapshots, 0); err != nil {
				return fmt.Errorf("saving Snapshots progress failed: %w", err)
			}
		}
		dirs := datadir.New(datadirCli)
		if err := reset2.ResetBlocks(tx, db, agg, br, bw, dirs, logger); err != nil {
			return fmt.Errorf("resetting blocks: %w", err)
		}
		ac := agg.BeginFilesRo()
		defer ac.Close()

		domains, err := libstate.NewSharedDomains(tx, logger)
		if err != nil {
			return err
		}
		defer domains.Close()
		//txnUm := domains.TxNum()
		blockNum := domains.BlockNum()

		// stagedsync.SpawnStageSnapshots(s, ctx, rwTx, logger)
		progress, err := stages.GetStageProgress(tx, stages.Snapshots)
		if err != nil {
			return fmt.Errorf("re-read Snapshots progress: %w", err)
		}

		if blockNum > progress {
			if err := stages.SaveStageProgress(tx, stages.Execution, blockNum); err != nil {
				return fmt.Errorf("saving Snapshots progress failed: %w", err)
			}
			progress, err = stages.GetStageProgress(tx, stages.Snapshots)
			if err != nil {
				return fmt.Errorf("re-read Snapshots progress: %w", err)
			}
		}
		logger.Info("Progress", "snapshots", progress)
		return nil
	})
}

func stageHeaders(db kv.TemporalRwDB, ctx context.Context, logger log.Logger) error {
	dirs := datadir.New(datadirCli)
	if err := datadir.ApplyMigrations(dirs); err != nil {
		return err
	}

	sn, borSn, agg, _, _, _, err := allSnapshots(ctx, db, logger)
	if err != nil {
		return err
	}

	defer sn.Close()
	defer borSn.Close()
	defer agg.Close()
	br, bw := blocksIO(db, logger)
	_, _, _, _, _ = newSync(ctx, db, nil /* miningConfig */, logger)

	if integritySlow {
		if err := db.View(ctx, func(tx kv.Tx) error {
			log.Info("[integrity] no gaps in canonical headers")
			integrity.NoGapsInCanonicalHeaders(tx, ctx, br)
			return nil
		}); err != nil {
			return err
		}
		return nil
	}

	if !(unwind > 0 || reset) {
		logger.Error("This command only works with --unwind or --reset options")
		return nil
	}

	return db.Update(ctx, func(tx kv.RwTx) error {
		if reset {
			if err := reset2.ResetBlocks(tx, db, agg, br, bw, dirs, logger); err != nil {
				return err
			}
			return nil
		}

		progress, err := stages.GetStageProgress(tx, stages.Headers)
		if err != nil {
			return fmt.Errorf("read Bodies progress: %w", err)
		}
		var unwindTo uint64
		if unwind > progress {
			unwindTo = 1 // keep genesis
		} else {
			unwindTo = uint64(max(1, int(progress)-int(unwind)))
		}

		if err = stages.SaveStageProgress(tx, stages.Headers, unwindTo); err != nil {
			return fmt.Errorf("saving Headers progress failed: %w", err)
		}
		progress, err = stages.GetStageProgress(tx, stages.Headers)
		if err != nil {
			return fmt.Errorf("re-read Headers progress: %w", err)
		}
		{ // hard-unwind stage_body also
			if err := rawdb.TruncateBlocks(ctx, tx, progress+1); err != nil {
				return err
			}
			progressBodies, err := stages.GetStageProgress(tx, stages.Bodies)
			if err != nil {
				return fmt.Errorf("read Bodies progress: %w", err)
			}
			if progress < progressBodies {
				if err = stages.SaveStageProgress(tx, stages.Bodies, progress); err != nil {
					return fmt.Errorf("saving Bodies progress failed: %w", err)
				}
			}
		}
		// remove all canonical markers from this point
		if err = rawdb.TruncateCanonicalHash(tx, progress+1, false /* markChainAsBad */); err != nil {
			return err
		}
		if err = rawdb.TruncateTd(tx, progress+1); err != nil {
			return err
		}
		hash, ok, err := br.CanonicalHash(ctx, tx, progress-1)
		if err != nil {
			return err
		}
		if !ok {
			return fmt.Errorf("canonical hash not found: %d", progress-1)
		}
		if err = rawdb.WriteHeadHeaderHash(tx, hash); err != nil {
			return err
		}

		logger.Info("Progress", "headers", progress)
		return nil
	})
}

func stageBorHeimdall(db kv.TemporalRwDB, ctx context.Context, unwindTypes []string, logger log.Logger) error {
	engine, _, sync, _, miningState := newSync(ctx, db, nil /* miningConfig */, logger)
	chainConfig := fromdb.ChainConfig(db)

	heimdallClient := engine.(*bor.Bor).HeimdallClient

	if reset {
		if err := reset2.ResetBorHeimdall(ctx, nil, db); err != nil {
			return err
		}
		return nil
	}
	if unwind > 0 {
		sn, borSn, agg, _, bridgeStore, heimdallStore, err := allSnapshots(ctx, db, logger)
		if err != nil {
			return err
		}
		defer sn.Close()
		defer borSn.Close()
		defer agg.Close()

		stageState := stage(sync, nil, db, stages.BorHeimdall)

		snapshotsMaxBlock := borSn.BlocksAvailable()
		if unwind <= snapshotsMaxBlock {
			return fmt.Errorf("cannot unwind past snapshots max block: %d", snapshotsMaxBlock)
		}

		if unwind > stageState.BlockNumber {
			return fmt.Errorf("cannot unwind to a point beyond stage: %d", stageState.BlockNumber)
		}

		unwindState := sync.NewUnwindState(stages.BorHeimdall, stageState.BlockNumber-unwind, stageState.BlockNumber, true, false)
		cfg := stagedsync.StageBorHeimdallCfg(db, nil, miningState, *chainConfig, nil, heimdallStore, bridgeStore, nil, nil, nil, nil, nil, false, unwindTypes)
		if err := stagedsync.BorHeimdallUnwind(unwindState, ctx, stageState, nil, cfg); err != nil {
			return err
		}

		stageProgress, err := stagedsync.BorHeimdallStageProgress(nil, cfg)
		if err != nil {
			return fmt.Errorf("re-read bor heimdall progress: %w", err)
		}

		logger.Info("progress", "bor heimdall", stageProgress)
		return nil
	}

	sn, borSn, agg, _, bridgeStore, heimdallStore, err := allSnapshots(ctx, db, logger)
	if err != nil {
		return err
	}
	defer sn.Close()
	defer borSn.Close()
	defer agg.Close()
	blockReader, _ := blocksIO(db, logger)
	var (
		snapDb     kv.RwDB
		recents    *lru.ARCCache[libcommon.Hash, *bor.Snapshot]
		signatures *lru.ARCCache[libcommon.Hash, libcommon.Address]
	)
	if bor, ok := engine.(*bor.Bor); ok {
		snapDb = bor.DB
		recents = bor.Recents
		signatures = bor.Signatures
	}
	cfg := stagedsync.StageBorHeimdallCfg(db, snapDb, miningState, *chainConfig, heimdallClient, heimdallStore, bridgeStore, blockReader, nil, nil, recents, signatures, false, unwindTypes)

	stageState := stage(sync, nil, db, stages.BorHeimdall)
	if err := stagedsync.BorHeimdallForward(stageState, sync, ctx, nil, cfg, logger); err != nil {
		return err
	}

	stageProgress, err := stagedsync.BorHeimdallStageProgress(nil, cfg)
	if err != nil {
		return fmt.Errorf("re-read bor heimdall progress: %w", err)
	}

	logger.Info("progress", "bor heimdall", stageProgress)
	return nil
}

func stageBodies(db kv.TemporalRwDB, ctx context.Context, logger log.Logger) error {
	sn, borSn, agg, _, _, _, err := allSnapshots(ctx, db, logger)
	if err != nil {
		return err
	}
	defer sn.Close()
	defer borSn.Close()
	defer agg.Close()
	chainConfig := fromdb.ChainConfig(db)
	_, _, sync, _, _ := newSync(ctx, db, nil /* miningConfig */, logger)
	br, bw := blocksIO(db, logger)

	if err := db.Update(ctx, func(tx kv.RwTx) error {
		s := stage(sync, tx, nil, stages.Bodies)

		if unwind > 0 {
			if unwind > s.BlockNumber {
				return errors.New("cannot unwind past 0")
			}

			u := sync.NewUnwindState(stages.Bodies, s.BlockNumber-unwind, s.BlockNumber, true, false)
			cfg := stagedsync.StageBodiesCfg(db, nil, nil, nil, nil, 0, *chainConfig, br, bw)
			if err := stagedsync.UnwindBodiesStage(u, tx, cfg, ctx); err != nil {
				return err
			}

			progress, err := stages.GetStageProgress(tx, stages.Bodies)
			if err != nil {
				return fmt.Errorf("re-read Bodies progress: %w", err)
			}
			logger.Info("Progress", "bodies", progress)
			return nil
		}
		logger.Info("This command only works with --unwind option")
		return nil
	}); err != nil {
		return err
	}
	return nil
}

func stagePolygonSync(db kv.TemporalRwDB, ctx context.Context, logger log.Logger) error {
	engine, _, stageSync, _, _ := newSync(ctx, db, nil /* miningConfig */, logger)
	heimdallClient := engine.(*bor.Bor).HeimdallClient
	sn, borSn, agg, _, bridgeStore, heimdallStore, err := allSnapshots(ctx, db, logger)
	if err != nil {
		return err
	}

	defer sn.Close()
	defer borSn.Close()
	defer agg.Close()
	blockReader, blockWriter := blocksIO(db, logger)
	dirs := datadir.New(datadirCli)
	chainConfig := fromdb.ChainConfig(db)

	return db.Update(ctx, func(tx kv.RwTx) error {
		if reset {
			return reset2.ResetPolygonSync(tx, db, agg, blockReader, blockWriter, dirs, *chainConfig, logger)
		}

		stageState := stage(stageSync, tx, nil, stages.PolygonSync)
		cfg := stagedsync.NewPolygonSyncStageCfg(&ethconfig.Defaults, logger, chainConfig, nil, heimdallClient,
			heimdallStore, bridgeStore, nil, 0, nil, blockReader, nil, 0, unwindTypes, nil /* notifications */, nil, nil)
		// we only need blockReader and blockWriter (blockWriter is constructed in NewPolygonSyncStageCfg)
		if unwind > 0 {
			u := stageSync.NewUnwindState(stageState.ID, stageState.BlockNumber-unwind, stageState.BlockNumber, true, false)
			if err := stagedsync.UnwindPolygonSyncStage(ctx, tx, u, cfg); err != nil {
				return err
			}
		}

		return nil
	})
}

func stageSenders(db kv.TemporalRwDB, ctx context.Context, logger log.Logger) error {
	tmpdir := datadir.New(datadirCli).Tmp
	chainConfig := fromdb.ChainConfig(db)
	sn, borSn, agg, _, _, _, err := allSnapshots(ctx, db, logger)
	if err != nil {
		return err
	}

	defer sn.Close()
	defer borSn.Close()
	defer agg.Close()
	_, _, sync, _, _ := newSync(ctx, db, nil /* miningConfig */, logger)

	must(sync.SetCurrentStage(stages.Senders))

	br, _ := blocksIO(db, logger)
	if reset {
		return db.Update(ctx, func(tx kv.RwTx) error { return reset2.ResetSenders(ctx, db, tx) })
	}

	tx, err := db.BeginRw(ctx)
	if err != nil {
		return err
	}
	defer tx.Rollback()

	if integritySlow {
		secp256k1.ContextForThread(1)
		for i := block; ; i++ {
			if err := libcommon.Stopped(ctx.Done()); err != nil {
				return err
			}
			h, _ := br.HeaderByNumber(ctx, tx, i)
			if h == nil {
				break
			}
			withoutSenders, senders, err := br.BlockWithSenders(ctx, tx, h.Hash(), h.Number.Uint64())
			if err != nil {
				return err
			}
			withoutSenders.Body().SendersFromTxs() //remove senders info from txs
			txs := withoutSenders.Transactions()
			if txs.Len() != len(senders) {
				logger.Error("not equal amount of senders", "block", i, "db", len(senders), "expect", txs.Len())
				return nil
			}
			if txs.Len() == 0 {
				continue
			}
			signer := types.MakeSigner(chainConfig, i, h.Time)
			for j := 0; j < txs.Len(); j++ {
				from, err := signer.Sender(txs[j])
				if err != nil {
					return err
				}
				if !bytes.Equal(from[:], senders[j][:]) {
					logger.Error("wrong sender", "block", i, "tx", j, "db", fmt.Sprintf("%x", senders[j]), "expect", fmt.Sprintf("%x", from))
				}
			}
			if i%10 == 0 {
				logger.Info("checked", "block", i)
			}
		}
		return nil
	}

	s := stage(sync, tx, nil, stages.Senders)
	logger.Info("Stage", "name", s.ID, "progress", s.BlockNumber)

	pm, err := prune.Get(tx)
	if err != nil {
		return err
	}

	cfg := stagedsync.StageSendersCfg(db, chainConfig, sync.Cfg(), false, tmpdir, pm, br, nil)
	if unwind > 0 {
		u := sync.NewUnwindState(stages.Senders, s.BlockNumber-unwind, s.BlockNumber, true, false)
		if err = stagedsync.UnwindSendersStage(u, tx, cfg, ctx); err != nil {
			return err
		}
	} else if pruneTo > 0 {
		//noop
		return nil
	} else {
		if err = stagedsync.SpawnRecoverSendersStage(cfg, s, sync, tx, block, ctx, logger); err != nil {
			return err
		}
	}
	return tx.Commit()
}

func stageExec(db kv.TemporalRwDB, ctx context.Context, logger log.Logger) error {
	dirs := datadir.New(datadirCli)
	if err := datadir.ApplyMigrations(dirs); err != nil {
		return err
	}

	engine, vmConfig, sync, _, _ := newSync(ctx, db, nil /* miningConfig */, logger)
	must(sync.SetCurrentStage(stages.Execution))
	sn, borSn, agg, _, _, _, err := allSnapshots(ctx, db, logger)
	if err != nil {
		return err
	}

	defer sn.Close()
	defer borSn.Close()
	defer agg.Close()
	if reset {
		if err := reset2.ResetExec(ctx, db, agg, chain, "", logger); err != nil {
			return err
		}
		return nil
	}

	if txtrace {
		// Activate tracing and writing into json files for each transaction
		vmConfig.Tracer = &tracing.Hooks{}
	}

	var batchSize datasize.ByteSize
	must(batchSize.UnmarshalText([]byte(batchSizeStr)))

	s := stage(sync, nil, db, stages.Execution)

	logger.Info("Stage", "name", s.ID, "progress", s.BlockNumber)
	chainConfig, pm := fromdb.ChainConfig(db), fromdb.PruneMode(db)
	if pruneTo > 0 {
		pm.History = prune.Distance(s.BlockNumber - pruneTo)
	}

	if chainTipMode {
		s.CurrentSyncCycle.IsFirstCycle = false
		s.CurrentSyncCycle.IsInitialCycle = false
	}

	genesis := core.GenesisBlockByChainName(chain)
	br, _ := blocksIO(db, logger)

	notifications := shards.NewNotifications(nil)
	cfg := stagedsync.StageExecuteBlocksCfg(db, pm, batchSize, chainConfig, engine, vmConfig, notifications,
		/*stateStream=*/ false,
		/*badBlockHalt=*/ true,
		dirs, br, nil, genesis, syncCfg, nil)

	if unwind > 0 {
		if err := db.View(ctx, func(tx kv.Tx) error {
			minUnwindableBlockNum, _, err := tx.(libstate.HasAggTx).AggTx().(*libstate.AggregatorRoTx).CanUnwindBeforeBlockNum(s.BlockNumber-unwind, tx)
			if err != nil {
				return err
			}
			unwind = s.BlockNumber - minUnwindableBlockNum
			return nil
		}); err != nil {
			return err
		}
	}

	var tx kv.RwTx //nil - means lower-level code (each stage) will manage transactions
	if noCommit {
		var err error
		tx, err = db.BeginRw(ctx)
		if err != nil {
			return err
		}
		defer tx.Rollback()
	}
	txc := wrap.TxContainer{Tx: tx}

	if unwind > 0 {
		u := sync.NewUnwindState(stages.Execution, s.BlockNumber-unwind, s.BlockNumber, true, false)
		err := stagedsync.UnwindExecutionStage(u, s, txc, ctx, cfg, logger)
		if err != nil {
			return err
		}
		return nil
	}

	if pruneTo > 0 {
		p, err := sync.PruneStageState(stages.Execution, s.BlockNumber, tx, db, true)
		if err != nil {
			return err
		}
		err = stagedsync.PruneExecutionStage(p, tx, cfg, ctx, logger)
		if err != nil {
			return err
		}
		return nil
	}

	if chainTipMode {
		var sendersProgress, execProgress uint64
		if err := db.View(ctx, func(tx kv.Tx) error {
			var err error
			if execProgress, err = stages.GetStageProgress(tx, stages.Execution); err != nil {
				return err
			}
			if execProgress == 0 {
				doms, err := libstate.NewSharedDomains(tx, log.New())
				if err != nil {
					panic(err)
				}
				execProgress = doms.BlockNum()
				doms.Close()
			}

			if sendersProgress, err = stages.GetStageProgress(tx, stages.Senders); err != nil {
				return err
			}
			return nil
		}); err != nil {
			return err
		}
		if block == 0 {
			block = sendersProgress
		}

		if noCommit {
			tx, err := db.BeginTemporalRw(ctx)
			if err != nil {
				return err
			}
			defer tx.Rollback()
			for bn := execProgress; bn < block; bn++ {
				txc.Tx = tx
				if err := stagedsync.SpawnExecuteBlocksStage(s, sync, txc, bn, ctx, cfg, logger); err != nil {
					return err
				}
			}
		} else {
			if err := db.Update(ctx, func(tx kv.RwTx) error {
				for bn := execProgress; bn < block; bn++ {
					txc.Tx = tx
					if err := stagedsync.SpawnExecuteBlocksStage(s, sync, txc, bn, ctx, cfg, logger); err != nil {
						return err
					}
				}
				return nil
			}); err != nil {
				return err
			}
		}
		return nil
	}

	if err := stagedsync.SpawnExecuteBlocksStage(s, sync, txc, block, ctx, cfg, logger); err != nil {
		return err
	}

	return nil
}

func stageCustomTrace(db kv.TemporalRwDB, ctx context.Context, logger log.Logger) error {
	dirs := datadir.New(datadirCli)
	if err := datadir.ApplyMigrations(dirs); err != nil {
		return err
	}

	engine, vmConfig, sync, _, _ := newSync(ctx, db, nil /* miningConfig */, logger)
	must(sync.SetCurrentStage(stages.Execution))
	sn, borSn, agg, _, _, _, err := allSnapshots(ctx, db, logger)
	if err != nil {
		return err
	}
	defer sn.Close()
	defer borSn.Close()
	defer agg.Close()
	if reset {
		if err := reset2.Reset(ctx, db, stages.CustomTrace); err != nil {
			return err
		}
		return nil
	}

	if txtrace {
		// Activate tracing and writing into json files for each transaction
		vmConfig.Tracer = &tracing.Hooks{}
	}

	var batchSize datasize.ByteSize
	must(batchSize.UnmarshalText([]byte(batchSizeStr)))

	chainConfig := fromdb.ChainConfig(db)

	genesis := core.GenesisBlockByChainName(chain)
	br, _ := blocksIO(db, logger)
	cfg := stagedsync.StageCustomTraceCfg(db, dirs, br, chainConfig, engine, genesis, &syncCfg)
	err = stagedsync.SpawnCustomTrace(cfg, ctx, logger)
	if err != nil {
		return err
	}

	return nil
}

func stagePatriciaTrie(db kv.TemporalRwDB, ctx context.Context, logger log.Logger) error {
	dirs, pm := datadir.New(datadirCli), fromdb.PruneMode(db)
	_ = pm
	sn, _, agg, _, _, _, err := allSnapshots(ctx, db, logger)
	if err != nil {
		return err
	}
	defer sn.Close()
	defer agg.Close()
	_, _, _, _, _ = newSync(ctx, db, nil /* miningConfig */, logger)

	if reset {
		return reset2.Reset(ctx, db, stages.Execution)
	}

	br, _ := blocksIO(db, logger)
	historyV3 := true
	cfg := stagedsync.StageTrieCfg(db, true, true, false, dirs.Tmp, br, nil, historyV3)

	if _, err := stagedsync.RebuildPatriciaTrieBasedOnFiles(ctx, cfg); err != nil {
		return err
	}
	return nil
}

func stageTxLookup(db kv.TemporalRwDB, ctx context.Context, logger log.Logger) error {
	dirs, pm := datadir.New(datadirCli), fromdb.PruneMode(db)
	_, _, sync, _, _ := newSync(ctx, db, nil /* miningConfig */, logger)
	chainConfig := fromdb.ChainConfig(db)
	must(sync.SetCurrentStage(stages.TxLookup))
	sn, borSn, agg, _, _, _, err := allSnapshots(ctx, db, logger)
	if err != nil {
		return err
	}
	defer sn.Close()
	defer borSn.Close()
	defer agg.Close()

	if reset {
		return db.Update(ctx, reset2.ResetTxLookup)
	}
	tx, err := db.BeginRw(ctx)
	if err != nil {
		return err
	}
	defer tx.Rollback()

	s := stage(sync, tx, nil, stages.TxLookup)
	if pruneTo > 0 {
		pm.History = prune.Distance(s.BlockNumber - pruneTo)
	}
	logger.Info("Stage", "name", s.ID, "progress", s.BlockNumber)

	br, _ := blocksIO(db, logger)
	cfg := stagedsync.StageTxLookupCfg(db, pm, dirs.Tmp, chainConfig.Bor, br)
	if unwind > 0 {
		u := sync.NewUnwindState(stages.TxLookup, s.BlockNumber-unwind, s.BlockNumber, true, false)
		err = stagedsync.UnwindTxLookup(u, s, tx, cfg, ctx, logger)
		if err != nil {
			return err
		}
	} else if pruneTo > 0 {
		p, err := sync.PruneStageState(stages.TxLookup, s.BlockNumber, tx, nil, true)
		if err != nil {
			return err
		}
		err = stagedsync.PruneTxLookup(p, tx, cfg, ctx, logger)
		if err != nil {
			return err
		}
	} else {
		err = stagedsync.SpawnTxLookup(s, tx, block, cfg, ctx, logger)
		if err != nil {
			return err
		}
	}
	return tx.Commit()
}

func printAllStages(db kv.RoDB, ctx context.Context, logger log.Logger) error {
	sn, borSn, agg, _, _, _, _ := allSnapshots(ctx, db, logger) // ignore error here to get some stat.
	defer sn.Close()
	defer borSn.Close()
	defer agg.Close()
	return db.View(ctx, func(tx kv.Tx) error { return printStages(tx, sn, borSn, agg) })
}

func printAppliedMigrations(db kv.RwDB, ctx context.Context, logger log.Logger) error {
	return db.View(ctx, func(tx kv.Tx) error {
		applied, err := migrations.AppliedMigrations(tx, false /* withPayload */)
		if err != nil {
			return err
		}
		var appliedStrs = make([]string, len(applied))
		i := 0
		for k := range applied {
			appliedStrs[i] = k
			i++
		}
		slices.Sort(appliedStrs)
		logger.Info("Applied", "migrations", strings.Join(appliedStrs, " "))
		return nil
	})
}

func removeMigration(db kv.RwDB, ctx context.Context) error {
	return db.Update(ctx, func(tx kv.RwTx) error {
		return tx.Delete(kv.Migrations, []byte(migration))
	})
}

var openSnapshotOnce sync.Once
var _allSnapshotsSingleton *freezeblocks.RoSnapshots
var _allBorSnapshotsSingleton *heimdall.RoSnapshots
var _allCaplinSnapshotsSingleton *freezeblocks.CaplinSnapshots
var _aggSingleton *libstate.Aggregator
var _bridgeStoreSingleton bridge.Store
var _heimdallStoreSingleton heimdall.Store

func allSnapshots(ctx context.Context, db kv.RoDB, logger log.Logger) (*freezeblocks.RoSnapshots, *heimdall.RoSnapshots, *libstate.Aggregator, *freezeblocks.CaplinSnapshots, bridge.Store, heimdall.Store, error) {
	var err error

	openSnapshotOnce.Do(func() {
		dirs := datadir.New(datadirCli)

		chainConfig := fromdb.ChainConfig(db)
		snapCfg := ethconfig.NewSnapCfg(true, true, true, chainConfig.ChainName)

		_allSnapshotsSingleton = freezeblocks.NewRoSnapshots(snapCfg, dirs.Snap, 0, logger)
		_allBorSnapshotsSingleton = heimdall.NewRoSnapshots(snapCfg, dirs.Snap, 0, logger)
		_bridgeStoreSingleton = bridge.NewSnapshotStore(bridge.NewDbStore(db), _allBorSnapshotsSingleton, chainConfig.Bor)
		_heimdallStoreSingleton = heimdall.NewSnapshotStore(heimdall.NewDbStore(db), _allBorSnapshotsSingleton)
		blockReader := freezeblocks.NewBlockReader(_allSnapshotsSingleton, _allBorSnapshotsSingleton, _heimdallStoreSingleton, _bridgeStoreSingleton)
		txNums := rawdbv3.TxNums.WithCustomReadTxNumFunc(freezeblocks.ReadTxNumFuncFromBlockReader(ctx, blockReader))

		_aggSingleton, err = libstate.NewAggregator(ctx, dirs, config3.DefaultStepSize, db, logger)
		if err != nil {
			err = fmt.Errorf("aggregator init: %w", err)
			return
		}

		_aggSingleton.SetProduceMod(snapCfg.ProduceE3)

		g := &errgroup.Group{}
		g.Go(func() error {
			_allSnapshotsSingleton.OptimisticalyOpenFolder()
			return nil
		})
		g.Go(func() error {
			_allBorSnapshotsSingleton.OptimisticalyOpenFolder()
			return nil
		})
		g.Go(func() error {
			err := _aggSingleton.OpenFolder()
			if err != nil {
				return fmt.Errorf("aggregator opening: %w", err)
			}
			return nil
		})
		g.Go(func() error {
			chainConfig := fromdb.ChainConfig(db)
			var beaconConfig *clparams.BeaconChainConfig
			_, beaconConfig, _, err = clparams.GetConfigsByNetworkName(chainConfig.ChainName)
			if err == nil {
				_allCaplinSnapshotsSingleton = freezeblocks.NewCaplinSnapshots(snapCfg, beaconConfig, dirs, logger)
				if err = _allCaplinSnapshotsSingleton.OpenFolder(); err != nil {
					return fmt.Errorf("caplin snapshots: %w", err)
				}
				_allCaplinSnapshotsSingleton.LogStat("caplin")
			}
			return nil
		})

		g.Go(func() error {
			ls, er := os.Stat(filepath.Join(dirs.Snap, downloader.ProhibitNewDownloadsFileName))
			mtime := time.Time{}
			if er == nil {
				mtime = ls.ModTime()
			}
			logger.Info("[downloads]", "locked", er == nil, "at", mtime.Format("02 Jan 06 15:04 2006"))
			return nil
		})
		if err = g.Wait(); err != nil {
			return
		}

		_allSnapshotsSingleton.LogStat("blocks")
		_allBorSnapshotsSingleton.LogStat("bor")
		_ = db.View(context.Background(), func(tx kv.Tx) error {
			ac := _aggSingleton.BeginFilesRo()
			defer ac.Close()
			ac.LogStats(tx, func(endTxNumMinimax uint64) (uint64, error) {
				_, histBlockNumProgress, err := txNums.FindBlockNum(tx, endTxNumMinimax)
				if err != nil {
					return histBlockNumProgress, fmt.Errorf("findBlockNum(%d) fails: %w", endTxNumMinimax, err)
				}
				return histBlockNumProgress, nil
			})
			return nil
		})
	})

	if err != nil {
		log.Error("[snapshots] failed to open", "err", err)
		return nil, nil, nil, nil, nil, nil, err
	}
	return _allSnapshotsSingleton, _allBorSnapshotsSingleton, _aggSingleton, _allCaplinSnapshotsSingleton, _bridgeStoreSingleton, _heimdallStoreSingleton, nil
}

var openBlockReaderOnce sync.Once
var _blockReaderSingleton services.FullBlockReader
var _blockWriterSingleton *blockio.BlockWriter

func blocksIO(db kv.RoDB, logger log.Logger) (services.FullBlockReader, *blockio.BlockWriter) {
	openBlockReaderOnce.Do(func() {
		sn, borSn, _, _, bridgeStore, heimdallStore, err := allSnapshots(context.Background(), db, logger)
		if err != nil {
			panic(err)
		}
		_blockReaderSingleton = freezeblocks.NewBlockReader(sn, borSn, heimdallStore, bridgeStore)
		_blockWriterSingleton = blockio.NewBlockWriter()
	})
	return _blockReaderSingleton, _blockWriterSingleton
}

const blockBufferSize = 128

func newSync(ctx context.Context, db kv.TemporalRwDB, miningConfig *params.MiningConfig, logger log.Logger) (consensus.Engine, *vm.Config, *stagedsync.Sync, *stagedsync.Sync, stagedsync.MiningState) {
	dirs, pm := datadir.New(datadirCli), fromdb.PruneMode(db)
<<<<<<< HEAD
	if err := db.Update(context.Background(), func(tx kv.RwTx) error {
		if err := ethutils.CheckAndSetCommitmentHistoryFlag(tx, logger, dirs, syncCfg.KeepExecutionProofs); err != nil {
=======

	if err := db.View(context.Background(), func(tx kv.Tx) (err error) {
		syncCfg.KeepExecutionProofs, _, err = rawdb.ReadDBCommitmentHistoryEnabled(tx)
		if err != nil {
>>>>>>> f77241be
			return err
		}
		return nilk
	}); err != nil {
		panic(err)
<<<<<<< HEAD
=======
	}
	if syncCfg.KeepExecutionProofs {
		libstate.EnableHistoricalCommitment()
>>>>>>> f77241be
	}

	vmConfig := &vm.Config{}

	events := shards.NewEvents()

	genesis := core.GenesisBlockByChainName(chain)
	chainConfig, genesisBlock, genesisErr := core.CommitGenesisBlock(db, genesis, dirs, logger)
	if _, ok := genesisErr.(*chain2.ConfigCompatError); genesisErr != nil && !ok {
		panic(genesisErr)
	}
	//logger.Info("Initialised chain configuration", "config", chainConfig)

	var batchSize datasize.ByteSize
	must(batchSize.UnmarshalText([]byte(batchSizeStr)))

	cfg := ethconfig.Defaults
	if chainTipMode {
		syncCfg.LoopBlockLimit = 1
		syncCfg.AlwaysGenerateChangesets = true
		noCommit = false
	}

	cfg.Sync = syncCfg

	cfg.Prune = pm
	cfg.BatchSize = batchSize
	cfg.TxPool.Disable = true
	cfg.Genesis = genesis
	if miningConfig != nil {
		cfg.Miner = *miningConfig
	}
	cfg.Dirs = dirs
	allSn, borSn, agg, _, _, _, err := allSnapshots(ctx, db, logger)
	if err != nil {
		panic(err) // we do already panic above on genesis error
	}
	cfg.Snapshot = allSn.Cfg()

	blockReader, blockWriter := blocksIO(db, logger)
	engine, heimdallClient := initConsensusEngine(ctx, chainConfig, cfg.Dirs.DataDir, db, blockReader, logger)

	statusDataProvider := sentry.NewStatusDataProvider(
		db,
		chainConfig,
		genesisBlock,
		chainConfig.ChainID.Uint64(),
		logger,
	)

	maxBlockBroadcastPeers := func(header *types.Header) uint { return 0 }

	sentryControlServer, err := sentry_multi_client.NewMultiClient(
		db,
		chainConfig,
		engine,
		nil,
		ethconfig.Defaults.Sync,
		blockReader,
		blockBufferSize,
		statusDataProvider,
		false,
		maxBlockBroadcastPeers,
		false, /* disableBlockDownload */
		logger,
	)
	if err != nil {
		panic(err)
	}

	blockSnapBuildSema := semaphore.NewWeighted(int64(dbg.BuildSnapshotAllowance))
	agg.SetSnapshotBuildSema(blockSnapBuildSema)

	notifications := shards.NewNotifications(nil)
	blockRetire := freezeblocks.NewBlockRetire(1, dirs, blockReader, blockWriter, db, nil, nil, chainConfig, &cfg, notifications.Events, blockSnapBuildSema, logger)

	var (
		snapDb        kv.RwDB
		recents       *lru.ARCCache[libcommon.Hash, *bor.Snapshot]
		signatures    *lru.ARCCache[libcommon.Hash, libcommon.Address]
		bridgeStore   bridge.Store
		heimdallStore heimdall.Store
	)
	if bor, ok := engine.(*bor.Bor); ok {
		snapDb = bor.DB
		recents = bor.Recents
		signatures = bor.Signatures
		bridgeStore = bridge.NewSnapshotStore(bridge.NewDbStore(db), borSn, chainConfig.Bor)
		heimdallStore = heimdall.NewSnapshotStore(heimdall.NewDbStore(db), borSn)
	}
	stageList := stages2.NewDefaultStages(context.Background(), db, snapDb, p2p.Config{}, &cfg, sentryControlServer, notifications, nil, blockReader, blockRetire, nil, nil,
		heimdallClient, heimdallStore, bridgeStore, recents, signatures, logger, nil)
	sync := stagedsync.New(cfg.Sync, stageList, stagedsync.DefaultUnwindOrder, stagedsync.DefaultPruneOrder, logger, stages.ModeApplyingBlocks)

	miner := stagedsync.NewMiningState(&cfg.Miner)
	miningCancel := make(chan struct{})
	go func() {
		<-ctx.Done()
		close(miningCancel)
	}()

	miningSync := stagedsync.New(
		cfg.Sync,
		stagedsync.MiningStages(ctx,
			stagedsync.StageMiningCreateBlockCfg(db, miner, *chainConfig, engine, nil, dirs.Tmp, blockReader),
			stagedsync.StageBorHeimdallCfg(db, snapDb, miner, *chainConfig, heimdallClient, heimdallStore, bridgeStore, blockReader, nil, nil, recents, signatures, false, unwindTypes),
			stagedsync.StageExecuteBlocksCfg(
				db,
				cfg.Prune,
				cfg.BatchSize,
				sentryControlServer.ChainConfig,
				sentryControlServer.Engine,
				&vm.Config{},
				notifications,
				cfg.StateStream,
				/*stateStream=*/ false,
				dirs,
				blockReader,
				sentryControlServer.Hd,
				cfg.Genesis,
				cfg.Sync,
				nil,
			),
			stagedsync.StageSendersCfg(db, sentryControlServer.ChainConfig, cfg.Sync, false, dirs.Tmp, cfg.Prune, blockReader, sentryControlServer.Hd),
			stagedsync.StageMiningExecCfg(db, miner, events, *chainConfig, engine, &vm.Config{}, dirs.Tmp, nil, 0, nil, blockReader),
			stagedsync.StageMiningFinishCfg(db, *chainConfig, engine, miner, miningCancel, blockReader, builder.NewLatestBlockBuiltStore()),
			false,
		),
		stagedsync.MiningUnwindOrder,
		stagedsync.MiningPruneOrder,
		logger,
		stages.ModeBlockProduction,
	)

	return engine, vmConfig, sync, miningSync, miner
}

func progress(tx kv.Getter, stage stages.SyncStage) uint64 {
	res, err := stages.GetStageProgress(tx, stage)
	if err != nil {
		panic(err)
	}
	return res
}

func stage(st *stagedsync.Sync, tx kv.Tx, db kv.RoDB, stage stages.SyncStage) *stagedsync.StageState {
	res, err := st.StageState(stage, tx, db, true, false)
	if err != nil {
		panic(err)
	}
	return res
}

func initConsensusEngine(ctx context.Context, cc *chain2.Config, dir string, db kv.RwDB, blockReader services.FullBlockReader, logger log.Logger) (engine consensus.Engine, heimdallClient heimdall.Client) {
	config := ethconfig.Defaults

	var consensusConfig interface{}
	if cc.Clique != nil {
		consensusConfig = params.CliqueSnapshot
	} else if cc.Aura != nil {
		consensusConfig = &config.Aura
	} else if cc.Bor != nil {
		consensusConfig = cc.Bor
		config.HeimdallURL = HeimdallURL
		if !config.WithoutHeimdall {
			heimdallClient = heimdall.NewHttpClient(config.HeimdallURL, logger)
		}
	} else {
		consensusConfig = &config.Ethash
	}
	return ethconsensusconfig.CreateConsensusEngine(ctx, &nodecfg.Config{Dirs: datadir.New(dir)}, cc, consensusConfig, config.Miner.Notify, config.Miner.Noverify,
		heimdallClient, config.WithoutHeimdall, blockReader, db.ReadOnly(), logger, nil, nil), heimdallClient
}<|MERGE_RESOLUTION|>--- conflicted
+++ resolved
@@ -1432,26 +1432,18 @@
 
 func newSync(ctx context.Context, db kv.TemporalRwDB, miningConfig *params.MiningConfig, logger log.Logger) (consensus.Engine, *vm.Config, *stagedsync.Sync, *stagedsync.Sync, stagedsync.MiningState) {
 	dirs, pm := datadir.New(datadirCli), fromdb.PruneMode(db)
-<<<<<<< HEAD
-	if err := db.Update(context.Background(), func(tx kv.RwTx) error {
-		if err := ethutils.CheckAndSetCommitmentHistoryFlag(tx, logger, dirs, syncCfg.KeepExecutionProofs); err != nil {
-=======
 
 	if err := db.View(context.Background(), func(tx kv.Tx) (err error) {
 		syncCfg.KeepExecutionProofs, _, err = rawdb.ReadDBCommitmentHistoryEnabled(tx)
 		if err != nil {
->>>>>>> f77241be
-			return err
-		}
-		return nilk
+			return err
+		}
+		return nil
 	}); err != nil {
 		panic(err)
-<<<<<<< HEAD
-=======
 	}
 	if syncCfg.KeepExecutionProofs {
 		libstate.EnableHistoricalCommitment()
->>>>>>> f77241be
 	}
 
 	vmConfig := &vm.Config{}
