--- conflicted
+++ resolved
@@ -30,6 +30,7 @@
 	"time"
 
 	"github.com/c2h5oh/datasize"
+	"github.com/ethereum/go-ethereum/p2p"
 	lru "github.com/hashicorp/golang-lru/arc/v2"
 	"github.com/spf13/cobra"
 	"golang.org/x/sync/errgroup"
@@ -38,10 +39,7 @@
 	"github.com/erigontech/mdbx-go/mdbx"
 	"github.com/erigontech/secp256k1"
 
-<<<<<<< HEAD
-=======
 	"github.com/erigontech/erigon-db/downloader"
->>>>>>> cf916078
 	"github.com/erigontech/erigon-db/rawdb"
 	"github.com/erigontech/erigon-db/rawdb/blockio"
 	chain2 "github.com/erigontech/erigon-lib/chain"
@@ -50,23 +48,12 @@
 	"github.com/erigontech/erigon-lib/common/dbg"
 	"github.com/erigontech/erigon-lib/config3"
 	"github.com/erigontech/erigon-lib/kv"
-<<<<<<< HEAD
-	"github.com/erigontech/erigon-lib/kv/backup"
 	"github.com/erigontech/erigon-lib/kv/prune"
-	"github.com/erigontech/erigon-lib/kv/rawdbv3"
-=======
-	"github.com/erigontech/erigon-lib/kv/prune"
->>>>>>> cf916078
 	"github.com/erigontech/erigon-lib/log/v3"
 	libstate "github.com/erigontech/erigon-lib/state"
 	"github.com/erigontech/erigon-lib/state/stats"
 	"github.com/erigontech/erigon-lib/types"
 	"github.com/erigontech/erigon-lib/wrap"
-<<<<<<< HEAD
-	p2p "github.com/erigontech/erigon-p2p"
-	"github.com/erigontech/erigon-p2p/sentry"
-=======
->>>>>>> cf916078
 	"github.com/erigontech/erigon/cl/clparams"
 	"github.com/erigontech/erigon/cmd/hack/tool/fromdb"
 	"github.com/erigontech/erigon/core"
@@ -78,19 +65,11 @@
 	"github.com/erigontech/erigon/eth/ethconsensusconfig"
 	"github.com/erigontech/erigon/eth/integrity"
 	reset2 "github.com/erigontech/erigon/eth/rawdbreset"
-<<<<<<< HEAD
-	"github.com/erigontech/erigon/eth/stagedsync"
-	"github.com/erigontech/erigon/eth/stagedsync/stages"
-	"github.com/erigontech/erigon/execution/builder"
-	"github.com/erigontech/erigon/execution/consensus"
-	"github.com/erigontech/erigon/execution/sentry_multi_client"
-=======
 	"github.com/erigontech/erigon/execution/builder"
 	"github.com/erigontech/erigon/execution/consensus"
 	"github.com/erigontech/erigon/execution/stagedsync"
 	"github.com/erigontech/erigon/execution/stagedsync/stages"
 	stages2 "github.com/erigontech/erigon/execution/stages"
->>>>>>> cf916078
 	"github.com/erigontech/erigon/node/migrations"
 	"github.com/erigontech/erigon/node/nodecfg"
 	"github.com/erigontech/erigon/params"
@@ -845,11 +824,7 @@
 		pm.History = prune.Distance(s.BlockNumber - pruneTo)
 	}
 
-<<<<<<< HEAD
-	genesis := core.GenesisBlockByChainName(chain)
-=======
 	genesis := readGenesis(chain)
->>>>>>> cf916078
 	br, _ := blocksIO(db, logger)
 
 	ethdb.InitialiazeLocalWasmTarget()
@@ -861,13 +836,8 @@
 		dirs, br, nil, genesis, syncCfg, nil, wasmdb.OpenArbitrumWasmDB(ctx, dirs.ArbitrumWasm))
 
 	if unwind > 0 {
-<<<<<<< HEAD
-		if err := db.View(ctx, func(tx kv.Tx) error {
-			minUnwindableBlockNum, _, err := libstate.AggTx(tx).CanUnwindBeforeBlockNum(s.BlockNumber-unwind, tx)
-=======
 		if err := db.ViewTemporal(ctx, func(tx kv.TemporalTx) error {
 			minUnwindableBlockNum, _, err := tx.Debug().CanUnwindBeforeBlockNum(s.BlockNumber - unwind)
->>>>>>> cf916078
 			if err != nil {
 				return err
 			}
@@ -986,52 +956,12 @@
 	must(sync.SetCurrentStage(stages.Execution))
 
 	chainConfig := fromdb.ChainConfig(db)
-<<<<<<< HEAD
-	genesis := core.GenesisBlockByChainName(chain)
-	blockReader, _ := blocksIO(db, logger)
-
-	cfg := stagedsync.StageCustomTraceCfg(strings.Split(domain, ","), db, dirs, blockReader, chainConfig, engine, genesis, &syncCfg)
-	if reset {
-		tx, err := db.BeginTemporalRw(ctx)
-		if err != nil {
-			return err
-		}
-		defer tx.Rollback()
-		var tables []string
-		if cfg.Produce.ReceiptDomain {
-			tables = append(tables, db.Debug().DomainTables(kv.ReceiptDomain)...)
-		}
-		if cfg.Produce.RCacheDomain {
-			tables = append(tables, db.Debug().DomainTables(kv.RCacheDomain)...)
-		}
-		if cfg.Produce.LogAddr {
-			tables = append(tables, db.Debug().InvertedIdxTables(kv.LogAddrIdx)...)
-		}
-		if cfg.Produce.LogTopic {
-			tables = append(tables, db.Debug().InvertedIdxTables(kv.LogTopicIdx)...)
-		}
-		if cfg.Produce.TraceFrom {
-			tables = append(tables, db.Debug().InvertedIdxTables(kv.TracesFromIdx)...)
-		}
-		if cfg.Produce.TraceTo {
-			tables = append(tables, db.Debug().InvertedIdxTables(kv.TracesToIdx)...)
-		}
-		if err := backup.ClearTables(ctx, tx, tables...); err != nil {
-			return err
-		}
-		if err := tx.Commit(); err != nil {
-			return err
-		}
-
-		if err := reset2.Reset(ctx, db, stages.CustomTrace); err != nil {
-=======
 	genesis := readGenesis(chain)
 	blockReader, _ := blocksIO(db, logger)
 
 	cfg := stagedsync.StageCustomTraceCfg(strings.Split(domain, ","), db, dirs, blockReader, chainConfig, engine, genesis, syncCfg)
 	if reset {
 		if err := stagedsync.StageCustomTraceReset(ctx, db, cfg.Produce); err != nil {
->>>>>>> cf916078
 			return err
 		}
 		//if err := reset2.Reset(ctx, db, stages.CustomTrace); err != nil {
@@ -1073,10 +1003,6 @@
 	}
 
 	br, _ := blocksIO(db, logger)
-<<<<<<< HEAD
-	historyV3 := true
-	cfg := stagedsync.StageTrieCfg(db, true, true, false, dirs.Tmp, br, nil, historyV3)
-=======
 	cfg := stagedsync.StageTrieCfg(db, true, true, dirs.Tmp, br)
 
 	agg := db.(libstate.HasAgg).Agg().(*libstate.Aggregator)
@@ -1086,7 +1012,6 @@
 	agg.SetMergeWorkers(min(4, estimate.StateV3Collate.Workers()))
 	agg.SetCompressWorkers(estimate.CompressSnapshot.Workers())
 	agg.PeriodicalyPrintProcessSet(ctx)
->>>>>>> cf916078
 
 	if _, err := stagedsync.RebuildPatriciaTrieBasedOnFiles(ctx, cfg); err != nil {
 		return err
@@ -1140,19 +1065,11 @@
 	return tx.Commit()
 }
 
-<<<<<<< HEAD
-func printAllStages(db kv.RoDB, ctx context.Context, logger log.Logger) error {
-	sn, borSn, _, _, _, _, _ := allSnapshots(ctx, db, logger) // ignore error here to get some stat.
-	defer sn.Close()
-	defer borSn.Close()
-	return db.View(ctx, func(tx kv.Tx) error { return printStages(tx, sn, borSn) })
-=======
 func printAllStages(db kv.TemporalRwDB, ctx context.Context, logger log.Logger) error {
 	sn, borSn, _, _, _, _, _ := allSnapshots(ctx, db, logger) // ignore error here to get some stat.
 	defer sn.Close()
 	defer borSn.Close()
 	return db.ViewTemporal(ctx, func(tx kv.TemporalTx) error { return printStages(tx, sn, borSn) })
->>>>>>> cf916078
 }
 
 func printAppliedMigrations(db kv.RwDB, ctx context.Context, logger log.Logger) error {
@@ -1268,11 +1185,7 @@
 			ac := _aggSingleton.BeginFilesRo()
 			defer ac.Close()
 			stats.LogStats(ac, tx, logger, func(endTxNumMinimax uint64) (uint64, error) {
-<<<<<<< HEAD
-				_, histBlockNumProgress, err := txNums.FindBlockNum(tx, endTxNumMinimax)
-=======
 				histBlockNumProgress, _, err := txNums.FindBlockNum(tx, endTxNumMinimax)
->>>>>>> cf916078
 				if err != nil {
 					return histBlockNumProgress, fmt.Errorf("findBlockNum(%d) fails: %w", endTxNumMinimax, err)
 				}
