// Copyright 2024 The Erigon Authors
// This file is part of Erigon.
//
// Erigon is free software: you can redistribute it and/or modify
// it under the terms of the GNU Lesser General Public License as published by
// the Free Software Foundation, either version 3 of the License, or
// (at your option) any later version.
//
// Erigon is distributed in the hope that it will be useful,
// but WITHOUT ANY WARRANTY; without even the implied warranty of
// MERCHANTABILITY or FITNESS FOR A PARTICULAR PURPOSE. See the
// GNU Lesser General Public License for more details.
//
// You should have received a copy of the GNU Lesser General Public License
// along with Erigon. If not, see <http://www.gnu.org/licenses/>.

package commands

import (
	"bytes"
	"context"
	"errors"
	"fmt"
	"os"
	"path/filepath"
	"slices"
	"strings"
	"sync"
	"time"

	"github.com/c2h5oh/datasize"
	lru "github.com/hashicorp/golang-lru/arc/v2"
	"github.com/spf13/cobra"
	"golang.org/x/sync/errgroup"
	"golang.org/x/sync/semaphore"

	"github.com/erigontech/mdbx-go/mdbx"
	"github.com/erigontech/secp256k1"

	chain2 "github.com/erigontech/erigon-lib/chain"
	libcommon "github.com/erigontech/erigon-lib/common"
	"github.com/erigontech/erigon-lib/common/datadir"
	"github.com/erigontech/erigon-lib/common/dbg"
	"github.com/erigontech/erigon-lib/config3"
	"github.com/erigontech/erigon-lib/downloader"
	"github.com/erigontech/erigon-lib/kv"
	"github.com/erigontech/erigon-lib/kv/rawdbv3"
	"github.com/erigontech/erigon-lib/log/v3"
	libstate "github.com/erigontech/erigon-lib/state"
	"github.com/erigontech/erigon-lib/wrap"

	"github.com/erigontech/erigon/cl/clparams"
	"github.com/erigontech/erigon/cmd/hack/tool/fromdb"
	"github.com/erigontech/erigon/consensus"
	"github.com/erigontech/erigon/core"
	"github.com/erigontech/erigon/core/rawdb"
	"github.com/erigontech/erigon/core/rawdb/blockio"
	reset2 "github.com/erigontech/erigon/core/rawdb/rawdbreset"
	"github.com/erigontech/erigon/core/types"
	"github.com/erigontech/erigon/core/vm"
	"github.com/erigontech/erigon/eth/ethconfig"
	"github.com/erigontech/erigon/eth/ethconsensusconfig"
	"github.com/erigontech/erigon/eth/integrity"
	"github.com/erigontech/erigon/eth/stagedsync"
	"github.com/erigontech/erigon/eth/stagedsync/stages"
	"github.com/erigontech/erigon/ethdb/prune"
	"github.com/erigontech/erigon/migrations"
	"github.com/erigontech/erigon/node/nodecfg"
	"github.com/erigontech/erigon/p2p"
	"github.com/erigontech/erigon/p2p/sentry"
	"github.com/erigontech/erigon/p2p/sentry/sentry_multi_client"
	"github.com/erigontech/erigon/params"
	"github.com/erigontech/erigon/polygon/bor"
	"github.com/erigontech/erigon/polygon/heimdall"
	"github.com/erigontech/erigon/turbo/builder"
	"github.com/erigontech/erigon/turbo/debug"
	"github.com/erigontech/erigon/turbo/logging"
	"github.com/erigontech/erigon/turbo/services"
	"github.com/erigontech/erigon/turbo/shards"
	"github.com/erigontech/erigon/turbo/snapshotsync/freezeblocks"
	stages2 "github.com/erigontech/erigon/turbo/stages"
)

var cmdStageSnapshots = &cobra.Command{
	Use:   "stage_snapshots",
	Short: "",
	Run: func(cmd *cobra.Command, args []string) {
		logger := debug.SetupCobra(cmd, "integration")
		db, err := openDB(dbCfg(kv.ChainDB, chaindata), true, logger)
		if err != nil {
			logger.Error("Opening DB", "error", err)
			return
		}
		defer db.Close()

		if err := stageSnapshots(db, cmd.Context(), logger); err != nil {
			if !errors.Is(err, context.Canceled) {
				logger.Error(err.Error())
			}
			return
		}
	},
}

var cmdStageHeaders = &cobra.Command{
	Use:   "stage_headers",
	Short: "",
	Run: func(cmd *cobra.Command, args []string) {
		logger := debug.SetupCobra(cmd, "integration")
		db, err := openDB(dbCfg(kv.ChainDB, chaindata), true, logger)
		if err != nil {
			logger.Error("Opening DB", "error", err)
			return
		}
		defer db.Close()

		if err := stageHeaders(db, cmd.Context(), logger); err != nil {
			if !errors.Is(err, context.Canceled) {
				logger.Error(err.Error())
			}
			return
		}
	},
}

var cmdStageBorHeimdall = &cobra.Command{
	Use:   "stage_bor_heimdall",
	Short: "",
	Run: func(cmd *cobra.Command, args []string) {
		logger := debug.SetupCobra(cmd, "integration")
		db, err := openDB(dbCfg(kv.ChainDB, chaindata), true, logger)
		if err != nil {
			logger.Error("Opening DB", "error", err)
			return
		}
		defer db.Close()

		if err := stageBorHeimdall(db, cmd.Context(), unwindTypes, logger); err != nil {
			if !errors.Is(err, context.Canceled) {
				logger.Error(err.Error())
			}
			return
		}
	},
}

var cmdStageBodies = &cobra.Command{
	Use:   "stage_bodies",
	Short: "",
	Run: func(cmd *cobra.Command, args []string) {
		logger := debug.SetupCobra(cmd, "integration")
		db, err := openDB(dbCfg(kv.ChainDB, chaindata), true, logger)
		if err != nil {
			logger.Error("Opening DB", "error", err)
			return
		}
		defer db.Close()

		if err := stageBodies(db, cmd.Context(), logger); err != nil {
			if !errors.Is(err, context.Canceled) {
				logger.Error(err.Error())
			}
			return
		}
	},
}

var cmdStagePolygon = &cobra.Command{
	Use:   "stage_polygon_sync",
	Short: "",
	Run: func(cmd *cobra.Command, args []string) {
		logger := debug.SetupCobra(cmd, "integration")
		db, err := openDB(dbCfg(kv.ChainDB, chaindata), true, logger)
		if err != nil {
			logger.Error("Opening DB", "error", err)
			return
		}
		defer db.Close()

		if err := stagePolygonSync(db, cmd.Context(), logger); err != nil {
			if !errors.Is(err, context.Canceled) {
				logger.Error(err.Error())
			}
			return
		}
	},
}

var cmdStageSenders = &cobra.Command{
	Use:   "stage_senders",
	Short: "",
	Run: func(cmd *cobra.Command, args []string) {
		logger := debug.SetupCobra(cmd, "integration")
		db, err := openDB(dbCfg(kv.ChainDB, chaindata), true, logger)
		if err != nil {
			logger.Error("Opening DB", "error", err)
			return
		}
		defer db.Close()

		if err := stageSenders(db, cmd.Context(), logger); err != nil {
			if !errors.Is(err, context.Canceled) {
				logger.Error(err.Error())
			}
			return
		}
	},
}

var cmdStageExec = &cobra.Command{
	Use:   "stage_exec",
	Short: "",
	Run: func(cmd *cobra.Command, args []string) {
		logger := debug.SetupCobra(cmd, "integration")
		db, err := openDB(dbCfg(kv.ChainDB, chaindata), true, logger)
		if err != nil {
			logger.Error("Opening DB", "error", err)
			return
		}
		defer db.Close()

		defer func(t time.Time) { logger.Info("total", "took", time.Since(t)) }(time.Now())

		if err := stageExec(db, cmd.Context(), logger); err != nil {
			if !errors.Is(err, context.Canceled) {
				logger.Error(err.Error())
			}
			return
		}
	},
}

var cmdStageCustomTrace = &cobra.Command{
	Use:   "stage_custom_trace",
	Short: "",
	Run: func(cmd *cobra.Command, args []string) {
		logger := debug.SetupCobra(cmd, "integration")
		db, err := openDB(dbCfg(kv.ChainDB, chaindata), true, logger)
		if err != nil {
			logger.Error("Opening DB", "error", err)
			return
		}
		defer db.Close()

		defer func(t time.Time) { logger.Info("total", "took", time.Since(t)) }(time.Now())

		if err := stageCustomTrace(db, cmd.Context(), logger); err != nil {
			if !errors.Is(err, context.Canceled) {
				logger.Error(err.Error())
			}
			return
		}
	},
}

var cmdStagePatriciaTrie = &cobra.Command{
	Use:   "rebuild_trie3_files",
	Short: "",
	Run: func(cmd *cobra.Command, args []string) {
		logger := debug.SetupCobra(cmd, "integration")
		db, err := openDB(dbCfg(kv.ChainDB, chaindata), true, logger)
		if err != nil {
			logger.Error("Opening DB", "error", err)
			return
		}
		defer db.Close()

		if err := stagePatriciaTrie(db, cmd.Context(), logger); err != nil {
			if !errors.Is(err, context.Canceled) {
				logger.Error(err.Error())
			}
			return
		}
	},
}

var cmdStageTxLookup = &cobra.Command{
	Use:   "stage_tx_lookup",
	Short: "",
	Run: func(cmd *cobra.Command, args []string) {
		logger := debug.SetupCobra(cmd, "integration")
		db, err := openDB(dbCfg(kv.ChainDB, chaindata), true, logger)
		if err != nil {
			logger.Error("Opening DB", "error", err)
			return
		}
		defer db.Close()

		if err := stageTxLookup(db, cmd.Context(), logger); err != nil {
			if !errors.Is(err, context.Canceled) {
				logger.Error(err.Error())
			}
			return
		}
	},
}

var cmdPrintStages = &cobra.Command{
	Use:   "print_stages",
	Short: "",
	Run: func(cmd *cobra.Command, args []string) {
		cmd.Flags().Set(logging.LogConsoleVerbosityFlag.Name, "debug")
		logger := debug.SetupCobra(cmd, "integration")
		db, err := openDB(dbCfg(kv.ChainDB, chaindata), false, logger)
		if err != nil {
			logger.Error("Opening DB", "error", err)
			return
		}
		defer db.Close()

		if err := printAllStages(db, cmd.Context(), logger); err != nil {
			if !errors.Is(err, context.Canceled) {
				logger.Error(err.Error())
			}
			return
		}
	},
}

var cmdAlloc = &cobra.Command{
	Use:     "alloc",
	Example: "integration allocates and holds 1Gb (or given size)",
	Run: func(cmd *cobra.Command, args []string) {
		cmd.Flags().Set(logging.LogConsoleVerbosityFlag.Name, "debug")
		v, err := datasize.ParseString(args[0])
		if err != nil {
			panic(err)
		}
		n := make([]byte, v.Bytes())
		libcommon.Sleep(cmd.Context(), 265*24*time.Hour)
		_ = n
	},
}

var cmdPrintTableSizes = &cobra.Command{
	Use:   "print_table_sizes",
	Short: "",
	Run: func(cmd *cobra.Command, args []string) {
		logger := debug.SetupCobra(cmd, "integration")
		db, err := openDB(dbCfg(kv.ChainDB, chaindata), false, logger)
		if err != nil {
			logger.Error("Opening DB", "error", err)
			return
		}
		defer db.Close()

		allTablesCfg := db.AllTables()
		allTables := make([]string, 0, len(allTablesCfg))
		for table, cfg := range allTablesCfg {
			if cfg.IsDeprecated {
				continue
			}

			allTables = append(allTables, table)
		}

		var tableSizes []interface{}
		err = db.View(cmd.Context(), func(tx kv.Tx) error {
			tableSizes = stagedsync.CollectTableSizes(db, tx, allTables)
			return nil
		})
		if err != nil {
			logger.Error("error while collecting table sizes", "err", err)
			return
		}

		if len(tableSizes)%2 != 0 {
			logger.Error("table sizes len not even", "len", len(tableSizes))
			return
		}

		var sb strings.Builder
		sb.WriteString("Table")
		sb.WriteRune(',')
		sb.WriteString("Size")
		sb.WriteRune('\n')
		for i := 0; i < len(tableSizes)/2; i++ {
			sb.WriteString(tableSizes[i*2].(string))
			sb.WriteRune(',')
			sb.WriteString(tableSizes[i*2+1].(string))
			sb.WriteRune('\n')
		}

		if outputCsvFile == "" {
			logger.Info("table sizes", "csv", sb.String())
			return
		}

		f, err := os.Create(outputCsvFile)
		if err != nil {
			logger.Error("issue creating file", "file", outputCsvFile, "err", err)
			return
		}

		_, err = f.WriteString(sb.String())
		if err != nil {
			logger.Error("issue writing output to file", "file", outputCsvFile, "err", err)
			return
		}

		logger.Info("wrote table sizes to csv output file", "file", outputCsvFile)
	},
}

var cmdPrintMigrations = &cobra.Command{
	Use:   "print_migrations",
	Short: "",
	Run: func(cmd *cobra.Command, args []string) {
		logger := debug.SetupCobra(cmd, "integration")
		db, err := openDB(dbCfg(kv.ChainDB, chaindata), false, logger)
		if err != nil {
			logger.Error("Opening DB", "error", err)
			return
		}
		defer db.Close()
		if err := printAppliedMigrations(db, cmd.Context(), logger); err != nil {
			if !errors.Is(err, context.Canceled) {
				logger.Error(err.Error())
			}
			return
		}
	},
}

var cmdRemoveMigration = &cobra.Command{
	Use:   "remove_migration",
	Short: "",
	Run: func(cmd *cobra.Command, args []string) {
		logger := debug.SetupCobra(cmd, "integration")
		db, err := openDB(dbCfg(kv.ChainDB, chaindata), false, logger)
		if err != nil {
			logger.Error("Opening DB", "error", err)
			return
		}
		defer db.Close()
		if err := removeMigration(db, cmd.Context()); err != nil {
			if !errors.Is(err, context.Canceled) {
				logger.Error(err.Error())
			}
			return
		}
	},
}

var cmdRunMigrations = &cobra.Command{
	Use:   "run_migrations",
	Short: "",
	Run: func(cmd *cobra.Command, args []string) {
		logger := debug.SetupCobra(cmd, "integration")
		//non-accede and exclusive mode - to apply create new tables if need.
		cfg := dbCfg(kv.ChainDB, chaindata).Flags(func(u uint) uint { return u &^ mdbx.Accede }).Exclusive()
		db, err := openDB(cfg, true, logger)
		if err != nil {
			logger.Error("Opening DB", "error", err)
			return
		}
		defer db.Close()
		// Nothing to do, migrations will be applied automatically
	},
}

var cmdSetPrune = &cobra.Command{
	Use:   "force_set_prune",
	Short: "Override existing --prune flag value (if you know what you are doing)",
	Run: func(cmd *cobra.Command, args []string) {
		logger := debug.SetupCobra(cmd, "integration")
		db, err := openDB(dbCfg(kv.ChainDB, chaindata), true, logger)
		if err != nil {
			logger.Error("Opening DB", "error", err)
			return
		}
		defer db.Close()
		if err := overrideStorageMode(db, logger); err != nil {
			if !errors.Is(err, context.Canceled) {
				logger.Error(err.Error())
			}
			return
		}
	},
}

func init() {
	withConfig(cmdPrintStages)
	withDataDir(cmdPrintStages)
	withChain(cmdPrintStages)
	withHeimdall(cmdPrintStages)
	rootCmd.AddCommand(cmdPrintStages)

	rootCmd.AddCommand(cmdAlloc)

	withDataDir(cmdPrintTableSizes)
	withOutputCsvFile(cmdPrintTableSizes)
	rootCmd.AddCommand(cmdPrintTableSizes)

	withConfig(cmdStageSenders)
	withIntegrityChecks(cmdStageSenders)
	withReset(cmdStageSenders)
	withBlock(cmdStageSenders)
	withUnwind(cmdStageSenders)
	withDataDir(cmdStageSenders)
	withChain(cmdStageSenders)
	withHeimdall(cmdStageSenders)
	rootCmd.AddCommand(cmdStageSenders)

	withConfig(cmdStageSnapshots)
	withDataDir(cmdStageSnapshots)
	withChain(cmdStageSnapshots)
	withReset(cmdStageSnapshots)
	rootCmd.AddCommand(cmdStageSnapshots)

	withConfig(cmdStageHeaders)
	withIntegrityChecks(cmdStageHeaders)
	withDataDir(cmdStageHeaders)
	withUnwind(cmdStageHeaders)
	withReset(cmdStageHeaders)
	withChain(cmdStageHeaders)
	withHeimdall(cmdStageHeaders)
	rootCmd.AddCommand(cmdStageHeaders)

	withConfig(cmdStageBorHeimdall)
	withDataDir(cmdStageBorHeimdall)
	withReset(cmdStageBorHeimdall)
	withUnwind(cmdStageBorHeimdall)
	withUnwindTypes(cmdStageBorHeimdall)
	withChain(cmdStageBorHeimdall)
	withHeimdall(cmdStageBorHeimdall)
	rootCmd.AddCommand(cmdStageBorHeimdall)

	withConfig(cmdStageBodies)
	withDataDir(cmdStageBodies)
	withUnwind(cmdStageBodies)
	withChain(cmdStageBodies)
	withHeimdall(cmdStageBodies)
	rootCmd.AddCommand(cmdStageBodies)

	withConfig(cmdStagePolygon)
	withDataDir(cmdStagePolygon)
	withReset(cmdStagePolygon)
	withUnwind(cmdStagePolygon)
	withUnwindTypes(cmdStagePolygon)
	withChain(cmdStagePolygon)
	withHeimdall(cmdStagePolygon)
	rootCmd.AddCommand(cmdStagePolygon)

	withConfig(cmdStageExec)
	withDataDir(cmdStageExec)
	withReset(cmdStageExec)
	withBlock(cmdStageExec)
	withUnwind(cmdStageExec)
	withNoCommit(cmdStageExec)
	withPruneTo(cmdStageExec)
	withBatchSize(cmdStageExec)
	withTxTrace(cmdStageExec)
	withChain(cmdStageExec)
	withHeimdall(cmdStageExec)
	withWorkers(cmdStageExec)
	rootCmd.AddCommand(cmdStageExec)

	withConfig(cmdStageCustomTrace)
	withDataDir(cmdStageCustomTrace)
	withReset(cmdStageCustomTrace)
	withBlock(cmdStageCustomTrace)
	withUnwind(cmdStageCustomTrace)
	withNoCommit(cmdStageCustomTrace)
	withPruneTo(cmdStageCustomTrace)
	withBatchSize(cmdStageCustomTrace)
	withTxTrace(cmdStageCustomTrace)
	withChain(cmdStageCustomTrace)
	withHeimdall(cmdStageCustomTrace)
	withWorkers(cmdStageCustomTrace)
	rootCmd.AddCommand(cmdStageCustomTrace)

	withConfig(cmdStagePatriciaTrie)
	withDataDir(cmdStagePatriciaTrie)
	withReset(cmdStagePatriciaTrie)
	withBlock(cmdStagePatriciaTrie)
	withUnwind(cmdStagePatriciaTrie)
	withPruneTo(cmdStagePatriciaTrie)
	withIntegrityChecks(cmdStagePatriciaTrie)
	withChain(cmdStagePatriciaTrie)
	withHeimdall(cmdStagePatriciaTrie)
	rootCmd.AddCommand(cmdStagePatriciaTrie)

	withConfig(cmdStageTxLookup)
	withReset(cmdStageTxLookup)
	withBlock(cmdStageTxLookup)
	withUnwind(cmdStageTxLookup)
	withDataDir(cmdStageTxLookup)
	withPruneTo(cmdStageTxLookup)
	withChain(cmdStageTxLookup)
	withHeimdall(cmdStageTxLookup)
	rootCmd.AddCommand(cmdStageTxLookup)

	withConfig(cmdPrintMigrations)
	withDataDir(cmdPrintMigrations)
	rootCmd.AddCommand(cmdPrintMigrations)

	withConfig(cmdRemoveMigration)
	withDataDir(cmdRemoveMigration)
	withMigration(cmdRemoveMigration)
	withChain(cmdRemoveMigration)
	withHeimdall(cmdRemoveMigration)
	rootCmd.AddCommand(cmdRemoveMigration)

	withConfig(cmdRunMigrations)
	withDataDir(cmdRunMigrations)
	withChain(cmdRunMigrations)
	withHeimdall(cmdRunMigrations)
	rootCmd.AddCommand(cmdRunMigrations)

	withConfig(cmdSetPrune)
	withDataDir(cmdSetPrune)
	withChain(cmdSetPrune)
	cmdSetPrune.Flags().StringVar(&pruneFlag, "prune", "hrtc", "")
	cmdSetPrune.Flags().Uint64Var(&pruneB, "prune.b.older", 0, "")
	cmdSetPrune.Flags().Uint64Var(&pruneH, "prune.h.older", 0, "")
	cmdSetPrune.Flags().Uint64Var(&pruneR, "prune.r.older", 0, "")
	cmdSetPrune.Flags().Uint64Var(&pruneT, "prune.t.older", 0, "")
	cmdSetPrune.Flags().Uint64Var(&pruneC, "prune.c.older", 0, "")
	cmdSetPrune.Flags().Uint64Var(&pruneBBefore, "prune.b.before", 0, "")
	cmdSetPrune.Flags().Uint64Var(&pruneHBefore, "prune.h.before", 0, "")
	cmdSetPrune.Flags().Uint64Var(&pruneRBefore, "prune.r.before", 0, "")
	cmdSetPrune.Flags().Uint64Var(&pruneTBefore, "prune.t.before", 0, "")
	cmdSetPrune.Flags().Uint64Var(&pruneCBefore, "prune.c.before", 0, "")
	cmdSetPrune.Flags().StringSliceVar(&experiments, "experiments", nil, "Storage mode to override database")
	rootCmd.AddCommand(cmdSetPrune)
}

func stageSnapshots(db kv.RwDB, ctx context.Context, logger log.Logger) error {
	sn, borSn, agg, _ := allSnapshots(ctx, db, logger)
	defer sn.Close()
	defer borSn.Close()
	defer agg.Close()

	br, bw := blocksIO(db, logger)
	_, _, _, _, _ = newSync(ctx, db, nil /* miningConfig */, logger)
	chainConfig, _ := fromdb.ChainConfig(db), fromdb.PruneMode(db)

	return db.Update(ctx, func(tx kv.RwTx) error {
		if reset {
			if err := stages.SaveStageProgress(tx, stages.Snapshots, 0); err != nil {
				return fmt.Errorf("saving Snapshots progress failed: %w", err)
			}
		}
		dirs := datadir.New(datadirCli)
		if err := reset2.ResetBlocks(tx, db, agg, br, bw, dirs, *chainConfig, logger); err != nil {
			return fmt.Errorf("resetting blocks: %w", err)
		}
		ac := agg.BeginFilesRo()
		defer ac.Close()

		domains, err := libstate.NewSharedDomains(tx, logger)
		if err != nil {
			return err
		}
		defer domains.Close()
		//txnUm := domains.TxNum()
		blockNum := domains.BlockNum()

		// stagedsync.SpawnStageSnapshots(s, ctx, rwTx, logger)
		progress, err := stages.GetStageProgress(tx, stages.Snapshots)
		if err != nil {
			return fmt.Errorf("re-read Snapshots progress: %w", err)
		}

		if blockNum > progress {
			if err := stages.SaveStageProgress(tx, stages.Execution, blockNum); err != nil {
				return fmt.Errorf("saving Snapshots progress failed: %w", err)
			}
			progress, err = stages.GetStageProgress(tx, stages.Snapshots)
			if err != nil {
				return fmt.Errorf("re-read Snapshots progress: %w", err)
			}
		}
		logger.Info("Progress", "snapshots", progress)
		return nil
	})
}

func stageHeaders(db kv.RwDB, ctx context.Context, logger log.Logger) error {
	dirs := datadir.New(datadirCli)
	if err := datadir.ApplyMigrations(dirs); err != nil {
		return err
	}

	sn, borSn, agg, _ := allSnapshots(ctx, db, logger)
	defer sn.Close()
	defer borSn.Close()
	defer agg.Close()
	br, bw := blocksIO(db, logger)
	_, _, _, _, _ = newSync(ctx, db, nil /* miningConfig */, logger)
	chainConfig, _ := fromdb.ChainConfig(db), fromdb.PruneMode(db)

	if integritySlow {
		if err := db.View(ctx, func(tx kv.Tx) error {
			log.Info("[integrity] no gaps in canonical headers")
			integrity.NoGapsInCanonicalHeaders(tx, ctx, br)
			return nil
		}); err != nil {
			return err
		}
		return nil
	}

	if !(unwind > 0 || reset) {
		logger.Error("This command only works with --unwind or --reset options")
		return nil
	}

	return db.Update(ctx, func(tx kv.RwTx) error {
		if reset {
			if casted, ok := tx.(kv.CanWarmupDB); ok {
				if err := casted.WarmupDB(false); err != nil {
					return err
				}
			}

			if err := reset2.ResetBlocks(tx, db, agg, br, bw, dirs, *chainConfig, logger); err != nil {
				return err
			}
			return nil
		}

		progress, err := stages.GetStageProgress(tx, stages.Headers)
		if err != nil {
			return fmt.Errorf("read Bodies progress: %w", err)
		}
		var unwindTo uint64
		if unwind > progress {
			unwindTo = 1 // keep genesis
		} else {
			unwindTo = uint64(max(1, int(progress)-int(unwind)))
		}

		if err = stages.SaveStageProgress(tx, stages.Headers, unwindTo); err != nil {
			return fmt.Errorf("saving Headers progress failed: %w", err)
		}
		progress, err = stages.GetStageProgress(tx, stages.Headers)
		if err != nil {
			return fmt.Errorf("re-read Headers progress: %w", err)
		}
		{ // hard-unwind stage_body also
			if err := rawdb.TruncateBlocks(ctx, tx, progress+1); err != nil {
				return err
			}
			progressBodies, err := stages.GetStageProgress(tx, stages.Bodies)
			if err != nil {
				return fmt.Errorf("read Bodies progress: %w", err)
			}
			if progress < progressBodies {
				if err = stages.SaveStageProgress(tx, stages.Bodies, progress); err != nil {
					return fmt.Errorf("saving Bodies progress failed: %w", err)
				}
			}
		}
		// remove all canonical markers from this point
		if err = rawdb.TruncateCanonicalHash(tx, progress+1, false); err != nil {
			return err
		}
		if err = rawdb.TruncateTd(tx, progress+1); err != nil {
			return err
		}
		hash, ok, err := br.CanonicalHash(ctx, tx, progress-1)
		if err != nil {
			return err
		}
		if !ok {
			return fmt.Errorf("canonical hash not found: %d", progress-1)
		}
		if err = rawdb.WriteHeadHeaderHash(tx, hash); err != nil {
			return err
		}

		logger.Info("Progress", "headers", progress)
		return nil
	})
}

func stageBorHeimdall(db kv.RwDB, ctx context.Context, unwindTypes []string, logger log.Logger) error {
	engine, _, sync, _, miningState := newSync(ctx, db, nil /* miningConfig */, logger)
	chainConfig := fromdb.ChainConfig(db)

	heimdallClient := engine.(*bor.Bor).HeimdallClient

	return db.Update(ctx, func(tx kv.RwTx) error {
		if reset {
			if err := reset2.ResetBorHeimdall(ctx, tx); err != nil {
				return err
			}
			return nil
		}
		if unwind > 0 {
			sn, borSn, agg, _ := allSnapshots(ctx, db, logger)
			defer sn.Close()
			defer borSn.Close()
			defer agg.Close()

			stageState := stage(sync, tx, nil, stages.BorHeimdall)

			snapshotsMaxBlock := borSn.BlocksAvailable()
			if unwind <= snapshotsMaxBlock {
				return fmt.Errorf("cannot unwind past snapshots max block: %d", snapshotsMaxBlock)
			}

			if unwind > stageState.BlockNumber {
				return fmt.Errorf("cannot unwind to a point beyond stage: %d", stageState.BlockNumber)
			}

			unwindState := sync.NewUnwindState(stages.BorHeimdall, stageState.BlockNumber-unwind, stageState.BlockNumber, true, false)
			cfg := stagedsync.StageBorHeimdallCfg(db, nil, miningState, *chainConfig, nil, nil, nil, nil, nil, nil, false, unwindTypes)
			if err := stagedsync.BorHeimdallUnwind(unwindState, ctx, stageState, tx, cfg); err != nil {
				return err
			}

			stageProgress, err := stages.GetStageProgress(tx, stages.BorHeimdall)
			if err != nil {
				return fmt.Errorf("re-read bor heimdall progress: %w", err)
			}

			logger.Info("progress", "bor heimdall", stageProgress)
			return nil
		}

		sn, borSn, agg, _ := allSnapshots(ctx, db, logger)
		defer sn.Close()
		defer borSn.Close()
		defer agg.Close()
		blockReader, _ := blocksIO(db, logger)
		var (
			snapDb     kv.RwDB
			recents    *lru.ARCCache[libcommon.Hash, *bor.Snapshot]
			signatures *lru.ARCCache[libcommon.Hash, libcommon.Address]
		)
		if bor, ok := engine.(*bor.Bor); ok {
			snapDb = bor.DB
			recents = bor.Recents
			signatures = bor.Signatures
		}
		cfg := stagedsync.StageBorHeimdallCfg(db, snapDb, miningState, *chainConfig, heimdallClient, blockReader, nil, nil, recents, signatures, false, unwindTypes)

		stageState := stage(sync, tx, nil, stages.BorHeimdall)
		if err := stagedsync.BorHeimdallForward(stageState, sync, ctx, tx, cfg, logger); err != nil {
			return err
		}

		stageProgress, err := stages.GetStageProgress(tx, stages.BorHeimdall)
		if err != nil {
			return fmt.Errorf("re-read bor heimdall progress: %w", err)
		}

		logger.Info("progress", "bor heimdall", stageProgress)
		return nil
	})
}

func stageBodies(db kv.RwDB, ctx context.Context, logger log.Logger) error {
	sn, borSn, agg, _ := allSnapshots(ctx, db, logger)
	defer sn.Close()
	defer borSn.Close()
	defer agg.Close()
	chainConfig := fromdb.ChainConfig(db)
	_, _, sync, _, _ := newSync(ctx, db, nil /* miningConfig */, logger)
	br, bw := blocksIO(db, logger)

	if err := db.Update(ctx, func(tx kv.RwTx) error {
		s := stage(sync, tx, nil, stages.Bodies)

		if unwind > 0 {
			if unwind > s.BlockNumber {
				return errors.New("cannot unwind past 0")
			}

			u := sync.NewUnwindState(stages.Bodies, s.BlockNumber-unwind, s.BlockNumber, true, false)
			cfg := stagedsync.StageBodiesCfg(db, nil, nil, nil, nil, 0, *chainConfig, br, bw)
			if err := stagedsync.UnwindBodiesStage(u, tx, cfg, ctx); err != nil {
				return err
			}

			progress, err := stages.GetStageProgress(tx, stages.Bodies)
			if err != nil {
				return fmt.Errorf("re-read Bodies progress: %w", err)
			}
			logger.Info("Progress", "bodies", progress)
			return nil
		}
		logger.Info("This command only works with --unwind option")
		return nil
	}); err != nil {
		return err
	}
	return nil
}

func stagePolygonSync(db kv.RwDB, ctx context.Context, logger log.Logger) error {
	engine, _, stageSync, _, _ := newSync(ctx, db, nil /* miningConfig */, logger)
	heimdallClient := engine.(*bor.Bor).HeimdallClient
	sn, borSn, agg, _ := allSnapshots(ctx, db, logger)
	defer sn.Close()
	defer borSn.Close()
	defer agg.Close()
	blockReader, blockWriter := blocksIO(db, logger)
	dirs := datadir.New(datadirCli)
	chainConfig := fromdb.ChainConfig(db)

	return db.Update(ctx, func(tx kv.RwTx) error {
		if reset {
			return reset2.ResetPolygonSync(tx, db, agg, blockReader, blockWriter, dirs, *chainConfig, logger)
		}

		stageState := stage(stageSync, tx, nil, stages.PolygonSync)
		cfg := stagedsync.NewPolygonSyncStageCfg(logger, chainConfig, nil, heimdallClient, nil, 0, nil, blockReader, nil, 0, unwindTypes)
		if unwind > 0 {
			u := stageSync.NewUnwindState(stageState.ID, stageState.BlockNumber-unwind, stageState.BlockNumber, true, false)
			if err := stagedsync.UnwindPolygonSyncStage(ctx, tx, u, cfg); err != nil {
				return err
			}
		}

		return nil
	})
}

func stageSenders(db kv.RwDB, ctx context.Context, logger log.Logger) error {
	tmpdir := datadir.New(datadirCli).Tmp
	chainConfig := fromdb.ChainConfig(db)
	sn, borSn, agg, _ := allSnapshots(ctx, db, logger)
	defer sn.Close()
	defer borSn.Close()
	defer agg.Close()
	_, _, sync, _, _ := newSync(ctx, db, nil /* miningConfig */, logger)

	must(sync.SetCurrentStage(stages.Senders))

	br, _ := blocksIO(db, logger)
	if reset {
		return db.Update(ctx, func(tx kv.RwTx) error { return reset2.ResetSenders(ctx, db, tx) })
	}

	tx, err := db.BeginRw(ctx)
	if err != nil {
		return err
	}
	defer tx.Rollback()

	if integritySlow {
		secp256k1.ContextForThread(1)
		for i := block; ; i++ {
			if err := libcommon.Stopped(ctx.Done()); err != nil {
				return err
			}
			h, _ := br.HeaderByNumber(ctx, tx, i)
			if h == nil {
				break
			}
			withoutSenders, senders, err := br.BlockWithSenders(ctx, tx, h.Hash(), h.Number.Uint64())
			if err != nil {
				return err
			}
			withoutSenders.Body().SendersFromTxs() //remove senders info from txs
			txs := withoutSenders.Transactions()
			if txs.Len() != len(senders) {
				logger.Error("not equal amount of senders", "block", i, "db", len(senders), "expect", txs.Len())
				return nil
			}
			if txs.Len() == 0 {
				continue
			}
			signer := types.MakeSigner(chainConfig, i, h.Time)
			for j := 0; j < txs.Len(); j++ {
				from, err := signer.Sender(txs[j])
				if err != nil {
					return err
				}
				if !bytes.Equal(from[:], senders[j][:]) {
					logger.Error("wrong sender", "block", i, "tx", j, "db", fmt.Sprintf("%x", senders[j]), "expect", fmt.Sprintf("%x", from))
				}
			}
			if i%10 == 0 {
				logger.Info("checked", "block", i)
			}
		}
		return nil
	}

	s := stage(sync, tx, nil, stages.Senders)
	logger.Info("Stage", "name", s.ID, "progress", s.BlockNumber)

	pm, err := prune.Get(tx)
	if err != nil {
		return err
	}

	cfg := stagedsync.StageSendersCfg(db, chainConfig, sync.Cfg(), false, tmpdir, pm, br, nil)
	if unwind > 0 {
		u := sync.NewUnwindState(stages.Senders, s.BlockNumber-unwind, s.BlockNumber, true, false)
		if err = stagedsync.UnwindSendersStage(u, tx, cfg, ctx); err != nil {
			return err
		}
	} else if pruneTo > 0 {
		p, err := sync.PruneStageState(stages.Senders, s.BlockNumber, tx, db, true)
		if err != nil {
			return err
		}
		if err = stagedsync.PruneSendersStage(p, tx, cfg, ctx); err != nil {
			return err
		}
		return nil
	} else {
		if err = stagedsync.SpawnRecoverSendersStage(cfg, s, sync, tx, block, ctx, logger); err != nil {
			return err
		}
	}
	return tx.Commit()
}

func stageExec(db kv.RwDB, ctx context.Context, logger log.Logger) error {
	dirs := datadir.New(datadirCli)
	if err := datadir.ApplyMigrations(dirs); err != nil {
		return err
	}

	engine, vmConfig, sync, _, _ := newSync(ctx, db, nil /* miningConfig */, logger)
	must(sync.SetCurrentStage(stages.Execution))
	sn, borSn, agg, _ := allSnapshots(ctx, db, logger)
	defer sn.Close()
	defer borSn.Close()
	defer agg.Close()
	if warmup {
		return reset2.WarmupExec(ctx, db)
	}
	if reset {
		if err := reset2.ResetExec(ctx, db, chain, "", logger); err != nil {
			return err
		}
		return nil
	}

	if txtrace {
		// Activate tracing and writing into json files for each transaction
		vmConfig.Tracer = nil
		vmConfig.Debug = true
	}

	var batchSize datasize.ByteSize
	must(batchSize.UnmarshalText([]byte(batchSizeStr)))

	s := stage(sync, nil, db, stages.Execution)

	logger.Info("Stage", "name", s.ID, "progress", s.BlockNumber)
	chainConfig, pm := fromdb.ChainConfig(db), fromdb.PruneMode(db)
	if pruneTo > 0 {
		pm.History = prune.Distance(s.BlockNumber - pruneTo)
	}

	syncCfg := ethconfig.Defaults.Sync
	syncCfg.ExecWorkerCount = int(workers)
	syncCfg.ReconWorkerCount = int(reconWorkers)

	genesis := core.GenesisBlockByChainName(chain)
	br, _ := blocksIO(db, logger)
	cfg := stagedsync.StageExecuteBlocksCfg(db, pm, batchSize, chainConfig, engine, vmConfig, nil,
		/*stateStream=*/ false,
		/*badBlockHalt=*/ true /*alwaysGenerateChangesets=*/, false,
		dirs, br, nil, genesis, syncCfg, nil)

	if unwind > 0 {
		if err := db.View(ctx, func(tx kv.Tx) error {
			minUnwindableBlockNum, _, err := tx.(libstate.HasAggTx).AggTx().(*libstate.AggregatorRoTx).CanUnwindBeforeBlockNum(s.BlockNumber-unwind, tx)
			if err != nil {
				return err
			}
			unwind = s.BlockNumber - minUnwindableBlockNum
			return nil
		}); err != nil {
			return err
		}
	}

	var tx kv.RwTx //nil - means lower-level code (each stage) will manage transactions
	if noCommit {
		var err error
		tx, err = db.BeginRw(ctx)
		if err != nil {
			return err
		}
		defer tx.Rollback()
	}
	txc := wrap.TxContainer{Tx: tx}

	if unwind > 0 {
		u := sync.NewUnwindState(stages.Execution, s.BlockNumber-unwind, s.BlockNumber, true, false)
		err := stagedsync.UnwindExecutionStage(u, s, txc, ctx, cfg, logger)
		if err != nil {
			return err
		}
		return nil
	}

	if pruneTo > 0 {
		p, err := sync.PruneStageState(stages.Execution, s.BlockNumber, tx, db, true)
		if err != nil {
			return err
		}
		err = stagedsync.PruneExecutionStage(p, tx, cfg, ctx)
		if err != nil {
			return err
		}
		return nil
	}

	err := stagedsync.SpawnExecuteBlocksStage(s, sync, txc, block, ctx, cfg, logger)
	if err != nil {
		return err
	}

	return nil
}

func stageCustomTrace(db kv.RwDB, ctx context.Context, logger log.Logger) error {
	dirs := datadir.New(datadirCli)
	if err := datadir.ApplyMigrations(dirs); err != nil {
		return err
	}

	engine, vmConfig, sync, _, _ := newSync(ctx, db, nil /* miningConfig */, logger)
	must(sync.SetCurrentStage(stages.Execution))
	sn, borSn, agg, _ := allSnapshots(ctx, db, logger)
	defer sn.Close()
	defer borSn.Close()
	defer agg.Close()
	if warmup {
		panic("not implemented")
		//return reset2.WarmupExec(ctx, db)
	}
	if reset {
		if err := reset2.Reset(ctx, db, stages.CustomTrace); err != nil {
			return err
		}
		return nil
	}

	if txtrace {
		// Activate tracing and writing into json files for each transaction
		vmConfig.Tracer = nil
		vmConfig.Debug = true
	}

	var batchSize datasize.ByteSize
	must(batchSize.UnmarshalText([]byte(batchSizeStr)))

	chainConfig, pm := fromdb.ChainConfig(db), fromdb.PruneMode(db)
	syncCfg := ethconfig.Defaults.Sync
	syncCfg.ExecWorkerCount = int(workers)
	syncCfg.ReconWorkerCount = int(reconWorkers)

	genesis := core.GenesisBlockByChainName(chain)
	br, _ := blocksIO(db, logger)
	cfg := stagedsync.StageCustomTraceCfg(db, pm, dirs, br, chainConfig, engine, genesis, &syncCfg)
	err := stagedsync.SpawnCustomTrace(cfg, ctx, logger)
	if err != nil {
		return err
	}

	return nil
}

func stagePatriciaTrie(db kv.RwDB, ctx context.Context, logger log.Logger) error {
	dirs, pm := datadir.New(datadirCli), fromdb.PruneMode(db)
	_ = pm
	sn, _, agg, _ := allSnapshots(ctx, db, logger)
	defer sn.Close()
	defer agg.Close()
	_, _, _, _, _ = newSync(ctx, db, nil /* miningConfig */, logger)

	if warmup {
		return reset2.Warmup(ctx, db, log.LvlInfo, stages.Execution)
	}
	if reset {
		return reset2.Reset(ctx, db, stages.Execution)
	}
	tx, err := db.BeginRw(ctx)
	if err != nil {
		return err
	}
	defer tx.Rollback()

	br, _ := blocksIO(db, logger)
	historyV3 := true
	cfg := stagedsync.StageTrieCfg(db, true /* checkRoot */, true /* saveHashesToDb */, false /* badBlockHalt */, dirs.Tmp, br, nil /* hd */, historyV3, agg)

	if _, err := stagedsync.RebuildPatriciaTrieBasedOnFiles(tx, cfg, ctx, logger); err != nil {
		return err
	}
	return tx.Commit()
}

func stageTxLookup(db kv.RwDB, ctx context.Context, logger log.Logger) error {
	dirs, pm := datadir.New(datadirCli), fromdb.PruneMode(db)
	_, _, sync, _, _ := newSync(ctx, db, nil /* miningConfig */, logger)
	chainConfig := fromdb.ChainConfig(db)
	must(sync.SetCurrentStage(stages.TxLookup))
	sn, borSn, agg, _ := allSnapshots(ctx, db, logger)
	defer sn.Close()
	defer borSn.Close()
	defer agg.Close()

	if reset {
		return db.Update(ctx, reset2.ResetTxLookup)
	}
	tx, err := db.BeginRw(ctx)
	if err != nil {
		return err
	}
	defer tx.Rollback()

	s := stage(sync, tx, nil, stages.TxLookup)
	if pruneTo > 0 {
		pm.History = prune.Distance(s.BlockNumber - pruneTo)
	}
	logger.Info("Stage", "name", s.ID, "progress", s.BlockNumber)

	br, _ := blocksIO(db, logger)
	cfg := stagedsync.StageTxLookupCfg(db, pm, dirs.Tmp, chainConfig.Bor, br)
	if unwind > 0 {
		u := sync.NewUnwindState(stages.TxLookup, s.BlockNumber-unwind, s.BlockNumber, true, false)
		err = stagedsync.UnwindTxLookup(u, s, tx, cfg, ctx, logger)
		if err != nil {
			return err
		}
	} else if pruneTo > 0 {
		p, err := sync.PruneStageState(stages.TxLookup, s.BlockNumber, tx, nil, true)
		if err != nil {
			return err
		}
		err = stagedsync.PruneTxLookup(p, tx, cfg, ctx, logger)
		if err != nil {
			return err
		}
	} else {
		err = stagedsync.SpawnTxLookup(s, tx, block, cfg, ctx, logger)
		if err != nil {
			return err
		}
	}
	return tx.Commit()
}

func printAllStages(db kv.RoDB, ctx context.Context, logger log.Logger) error {
	sn, borSn, agg, _ := allSnapshots(ctx, db, logger)
	defer sn.Close()
	defer borSn.Close()
	defer agg.Close()
	return db.View(ctx, func(tx kv.Tx) error { return printStages(tx, sn, borSn, agg) })
}

func printAppliedMigrations(db kv.RwDB, ctx context.Context, logger log.Logger) error {
	return db.View(ctx, func(tx kv.Tx) error {
		applied, err := migrations.AppliedMigrations(tx, false /* withPayload */)
		if err != nil {
			return err
		}
		var appliedStrs = make([]string, len(applied))
		i := 0
		for k := range applied {
			appliedStrs[i] = k
			i++
		}
		slices.Sort(appliedStrs)
		logger.Info("Applied", "migrations", strings.Join(appliedStrs, " "))
		return nil
	})
}

func removeMigration(db kv.RwDB, ctx context.Context) error {
	return db.Update(ctx, func(tx kv.RwTx) error {
		return tx.Delete(kv.Migrations, []byte(migration))
	})
}

var openSnapshotOnce sync.Once
var _allSnapshotsSingleton *freezeblocks.RoSnapshots
var _allBorSnapshotsSingleton *freezeblocks.BorRoSnapshots
var _allCaplinSnapshotsSingleton *freezeblocks.CaplinSnapshots
var _aggSingleton *libstate.Aggregator

func allSnapshots(ctx context.Context, db kv.RoDB, logger log.Logger) (*freezeblocks.RoSnapshots, *freezeblocks.BorRoSnapshots, *libstate.Aggregator, *freezeblocks.CaplinSnapshots) {
	openSnapshotOnce.Do(func() {
		dirs := datadir.New(datadirCli)

		chainConfig := fromdb.ChainConfig(db)
		snapCfg := ethconfig.NewSnapCfg(true, true, true, chainConfig.ChainName)

		_allSnapshotsSingleton = freezeblocks.NewRoSnapshots(snapCfg, dirs.Snap, 0, logger)
		_allBorSnapshotsSingleton = freezeblocks.NewBorRoSnapshots(snapCfg, dirs.Snap, 0, logger)
		var err error
		blockReader := freezeblocks.NewBlockReader(_allSnapshotsSingleton, _allBorSnapshotsSingleton)

		txNums := rawdbv3.TxNums.WithCustomReadTxNumFunc(freezeblocks.ReadTxNumFuncFromBlockReader(ctx, blockReader))
		_aggSingleton, err = libstate.NewAggregator(ctx, dirs, config3.HistoryV3AggregationStep, db, logger)
		if err != nil {
			panic(err)
		}

		_aggSingleton.SetProduceMod(snapCfg.ProduceE3)

<<<<<<< HEAD
		if useSnapshots {
			g := &errgroup.Group{}
			g.Go(func() error {
				_allSnapshotsSingleton.OptimisticalyReopenFolder()
				return nil
			})
			g.Go(func() error {
				_allBorSnapshotsSingleton.OptimisticalyReopenFolder()
				return nil
			})
			g.Go(func() error { return _aggSingleton.OpenFolder() }) //TODO: open in read-only if erigon running?
			g.Go(func() error {
				chainConfig := fromdb.ChainConfig(db)
				var beaconConfig *clparams.BeaconChainConfig
				_, beaconConfig, _, err = clparams.GetConfigsByNetworkName(chainConfig.ChainName)
				if err == nil {
					_allCaplinSnapshotsSingleton = freezeblocks.NewCaplinSnapshots(snapCfg, beaconConfig, dirs, logger)
					if err = _allCaplinSnapshotsSingleton.ReopenFolder(); err != nil {
						return err
					}
					_allCaplinSnapshotsSingleton.LogStat("caplin")
=======
		g := &errgroup.Group{}
		g.Go(func() error {
			_allSnapshotsSingleton.OptimisticalyReopenFolder()
			return nil
		})
		g.Go(func() error {
			_allBorSnapshotsSingleton.OptimisticalyReopenFolder()
			return nil
		})
		g.Go(func() error { return _aggSingleton.OpenFolder() })
		g.Go(func() error {
			chainConfig := fromdb.ChainConfig(db)
			var beaconConfig *clparams.BeaconChainConfig
			_, beaconConfig, _, err = clparams.GetConfigsByNetworkName(chainConfig.ChainName)
			if err == nil {
				_allCaplinSnapshotsSingleton = freezeblocks.NewCaplinSnapshots(snapCfg, beaconConfig, dirs, logger)
				if err = _allCaplinSnapshotsSingleton.ReopenFolder(); err != nil {
					return err
>>>>>>> 200c85b0
				}
				_allCaplinSnapshotsSingleton.LogStat("caplin")
			}
			return nil
		})

<<<<<<< HEAD
			g.Go(func() error {
				ls, er := os.Stat(filepath.Join(dirs.Snap, downloader.ProhibitNewDownloadsFileName))
				mtime := time.Time{}
				if er == nil {
					mtime = ls.ModTime()
				}
				logger.Info("[downloads]", "locked", er == nil, "at", mtime.Format("02 Jan 06 15:04 2006"))
				return nil
			})
			err := g.Wait()
			if err != nil {
				panic(err)
			}
=======
		g.Go(func() error {
			ls, er := os.Stat(filepath.Join(dirs.Snap, downloader.ProhibitNewDownloadsFileName))
			mtime := time.Time{}
			if er == nil {
				mtime = ls.ModTime()
			}
			logger.Info("[downloads]", "locked", er == nil, "at", mtime.Format("02 Jan 06 15:04 2006"))
			return nil
		})
		err = g.Wait()
		if err != nil {
			panic(err)
		}
>>>>>>> 200c85b0

		_allSnapshotsSingleton.LogStat("blocks")
		_allBorSnapshotsSingleton.LogStat("bor")
		_ = db.View(context.Background(), func(tx kv.Tx) error {
			ac := _aggSingleton.BeginFilesRo()
			defer ac.Close()
			ac.LogStats(tx, func(endTxNumMinimax uint64) (uint64, error) {
				_, histBlockNumProgress, err := txNums.FindBlockNum(tx, endTxNumMinimax)
				return histBlockNumProgress, err
			})
			return nil
		})
	})
	return _allSnapshotsSingleton, _allBorSnapshotsSingleton, _aggSingleton, _allCaplinSnapshotsSingleton
}

var openBlockReaderOnce sync.Once
var _blockReaderSingleton services.FullBlockReader
var _blockWriterSingleton *blockio.BlockWriter

func blocksIO(db kv.RoDB, logger log.Logger) (services.FullBlockReader, *blockio.BlockWriter) {
	openBlockReaderOnce.Do(func() {
		sn, borSn, _, _ := allSnapshots(context.Background(), db, logger)
		_blockReaderSingleton = freezeblocks.NewBlockReader(sn, borSn)
		_blockWriterSingleton = blockio.NewBlockWriter()
	})
	return _blockReaderSingleton, _blockWriterSingleton
}

const blockBufferSize = 128

func newSync(ctx context.Context, db kv.RwDB, miningConfig *params.MiningConfig, logger log.Logger) (consensus.Engine, *vm.Config, *stagedsync.Sync, *stagedsync.Sync, stagedsync.MiningState) {
	dirs, pm := datadir.New(datadirCli), fromdb.PruneMode(db)

	vmConfig := &vm.Config{}

	events := shards.NewEvents()

	genesis := core.GenesisBlockByChainName(chain)
	chainConfig, genesisBlock, genesisErr := core.CommitGenesisBlock(db, genesis, dirs, logger)
	if _, ok := genesisErr.(*chain2.ConfigCompatError); genesisErr != nil && !ok {
		panic(genesisErr)
	}
	//logger.Info("Initialised chain configuration", "config", chainConfig)

	var batchSize datasize.ByteSize
	must(batchSize.UnmarshalText([]byte(batchSizeStr)))

	cfg := ethconfig.Defaults
	cfg.Prune = pm
	cfg.BatchSize = batchSize
	cfg.DeprecatedTxPool.Disable = true
	cfg.Genesis = genesis
	if miningConfig != nil {
		cfg.Miner = *miningConfig
	}
	cfg.Dirs = datadir.New(datadirCli)
	allSn, _, agg, _ := allSnapshots(ctx, db, logger)
	cfg.Snapshot = allSn.Cfg()

	blockReader, blockWriter := blocksIO(db, logger)
	engine, heimdallClient := initConsensusEngine(ctx, chainConfig, cfg.Dirs.DataDir, db, blockReader, logger)

	statusDataProvider := sentry.NewStatusDataProvider(
		db,
		chainConfig,
		genesisBlock,
		chainConfig.ChainID.Uint64(),
		logger,
	)

	maxBlockBroadcastPeers := func(header *types.Header) uint { return 0 }

	sentryControlServer, err := sentry_multi_client.NewMultiClient(
		db,
		chainConfig,
		engine,
		nil,
		ethconfig.Defaults.Sync,
		blockReader,
		blockBufferSize,
		statusDataProvider,
		false,
		maxBlockBroadcastPeers,
		false, /* disableBlockDownload */
		logger,
	)
	if err != nil {
		panic(err)
	}

	blockSnapBuildSema := semaphore.NewWeighted(int64(dbg.BuildSnapshotAllowance))
	agg.SetSnapshotBuildSema(blockSnapBuildSema)

	notifications := shards.NewNotifications(nil)
	blockRetire := freezeblocks.NewBlockRetire(1, dirs, blockReader, blockWriter, db, chainConfig, notifications.Events, blockSnapBuildSema, logger)

	var (
		snapDb     kv.RwDB
		recents    *lru.ARCCache[libcommon.Hash, *bor.Snapshot]
		signatures *lru.ARCCache[libcommon.Hash, libcommon.Address]
	)
	if bor, ok := engine.(*bor.Bor); ok {
		snapDb = bor.DB
		recents = bor.Recents
		signatures = bor.Signatures
	}
	stages := stages2.NewDefaultStages(context.Background(), db, snapDb, p2p.Config{}, &cfg, sentryControlServer, notifications, nil, blockReader, blockRetire, agg, nil, nil,
		heimdallClient, recents, signatures, logger)
	sync := stagedsync.New(cfg.Sync, stages, stagedsync.DefaultUnwindOrder, stagedsync.DefaultPruneOrder, logger)

	miner := stagedsync.NewMiningState(&cfg.Miner)
	miningCancel := make(chan struct{})
	go func() {
		<-ctx.Done()
		close(miningCancel)
	}()

	miningSync := stagedsync.New(
		cfg.Sync,
		stagedsync.MiningStages(ctx,
			stagedsync.StageMiningCreateBlockCfg(db, miner, *chainConfig, engine, nil, nil, dirs.Tmp, blockReader),
			stagedsync.StageBorHeimdallCfg(db, snapDb, miner, *chainConfig, heimdallClient, blockReader, nil, nil, recents, signatures, false, unwindTypes),
			stagedsync.StageExecuteBlocksCfg(
				db,
				cfg.Prune,
				cfg.BatchSize,
				sentryControlServer.ChainConfig,
				sentryControlServer.Engine,
				&vm.Config{},
				notifications,
				cfg.StateStream,
				/*stateStream=*/ false,
				/*alwaysGenerateChangesets=*/ false,
				dirs,
				blockReader,
				sentryControlServer.Hd,
				cfg.Genesis,
				cfg.Sync,
				nil,
			),
			stagedsync.StageSendersCfg(db, sentryControlServer.ChainConfig, cfg.Sync, false, dirs.Tmp, cfg.Prune, blockReader, sentryControlServer.Hd),
			stagedsync.StageMiningExecCfg(db, miner, events, *chainConfig, engine, &vm.Config{}, dirs.Tmp, nil, 0, nil, nil, blockReader),
			stagedsync.StageMiningFinishCfg(db, *chainConfig, engine, miner, miningCancel, blockReader, builder.NewLatestBlockBuiltStore()),
		),
		stagedsync.MiningUnwindOrder,
		stagedsync.MiningPruneOrder,
		logger,
	)

	return engine, vmConfig, sync, miningSync, miner
}

func progress(tx kv.Getter, stage stages.SyncStage) uint64 {
	res, err := stages.GetStageProgress(tx, stage)
	if err != nil {
		panic(err)
	}
	return res
}

func stage(st *stagedsync.Sync, tx kv.Tx, db kv.RoDB, stage stages.SyncStage) *stagedsync.StageState {
	res, err := st.StageState(stage, tx, db, true, false)
	if err != nil {
		panic(err)
	}
	return res
}

func overrideStorageMode(db kv.RwDB, logger log.Logger) error {
	chainConfig := fromdb.ChainConfig(db)
	pm, err := prune.FromCli(chainConfig.ChainID.Uint64(), pruneB, pruneH, experiments)
	if err != nil {
		return err
	}
	return db.Update(context.Background(), func(tx kv.RwTx) error {
		if err = prune.Override(tx, pm); err != nil {
			return err
		}
		pm, err = prune.Get(tx)
		if err != nil {
			return err
		}
		logger.Info("Storage mode in DB", "mode", pm.String())
		return nil
	})
}

func initConsensusEngine(ctx context.Context, cc *chain2.Config, dir string, db kv.RwDB, blockReader services.FullBlockReader, logger log.Logger) (engine consensus.Engine, heimdallClient heimdall.HeimdallClient) {
	config := ethconfig.Defaults

	var consensusConfig interface{}
	if cc.Clique != nil {
		consensusConfig = params.CliqueSnapshot
	} else if cc.Aura != nil {
		consensusConfig = &config.Aura
	} else if cc.Bor != nil {
		consensusConfig = cc.Bor
		config.HeimdallURL = HeimdallURL
		if !config.WithoutHeimdall {
			heimdallClient = heimdall.NewHeimdallClient(config.HeimdallURL, logger)
		}
	} else {
		consensusConfig = &config.Ethash
	}
	return ethconsensusconfig.CreateConsensusEngine(ctx, &nodecfg.Config{Dirs: datadir.New(dir)}, cc, consensusConfig, config.Miner.Notify, config.Miner.Noverify,
		heimdallClient, config.WithoutHeimdall, blockReader, db.ReadOnly(), logger, nil, nil), heimdallClient
}<|MERGE_RESOLUTION|>--- conflicted
+++ resolved
@@ -1303,29 +1303,6 @@
 
 		_aggSingleton.SetProduceMod(snapCfg.ProduceE3)
 
-<<<<<<< HEAD
-		if useSnapshots {
-			g := &errgroup.Group{}
-			g.Go(func() error {
-				_allSnapshotsSingleton.OptimisticalyReopenFolder()
-				return nil
-			})
-			g.Go(func() error {
-				_allBorSnapshotsSingleton.OptimisticalyReopenFolder()
-				return nil
-			})
-			g.Go(func() error { return _aggSingleton.OpenFolder() }) //TODO: open in read-only if erigon running?
-			g.Go(func() error {
-				chainConfig := fromdb.ChainConfig(db)
-				var beaconConfig *clparams.BeaconChainConfig
-				_, beaconConfig, _, err = clparams.GetConfigsByNetworkName(chainConfig.ChainName)
-				if err == nil {
-					_allCaplinSnapshotsSingleton = freezeblocks.NewCaplinSnapshots(snapCfg, beaconConfig, dirs, logger)
-					if err = _allCaplinSnapshotsSingleton.ReopenFolder(); err != nil {
-						return err
-					}
-					_allCaplinSnapshotsSingleton.LogStat("caplin")
-=======
 		g := &errgroup.Group{}
 		g.Go(func() error {
 			_allSnapshotsSingleton.OptimisticalyReopenFolder()
@@ -1344,28 +1321,12 @@
 				_allCaplinSnapshotsSingleton = freezeblocks.NewCaplinSnapshots(snapCfg, beaconConfig, dirs, logger)
 				if err = _allCaplinSnapshotsSingleton.ReopenFolder(); err != nil {
 					return err
->>>>>>> 200c85b0
 				}
 				_allCaplinSnapshotsSingleton.LogStat("caplin")
 			}
 			return nil
 		})
 
-<<<<<<< HEAD
-			g.Go(func() error {
-				ls, er := os.Stat(filepath.Join(dirs.Snap, downloader.ProhibitNewDownloadsFileName))
-				mtime := time.Time{}
-				if er == nil {
-					mtime = ls.ModTime()
-				}
-				logger.Info("[downloads]", "locked", er == nil, "at", mtime.Format("02 Jan 06 15:04 2006"))
-				return nil
-			})
-			err := g.Wait()
-			if err != nil {
-				panic(err)
-			}
-=======
 		g.Go(func() error {
 			ls, er := os.Stat(filepath.Join(dirs.Snap, downloader.ProhibitNewDownloadsFileName))
 			mtime := time.Time{}
@@ -1379,7 +1340,6 @@
 		if err != nil {
 			panic(err)
 		}
->>>>>>> 200c85b0
 
 		_allSnapshotsSingleton.LogStat("blocks")
 		_allBorSnapshotsSingleton.LogStat("bor")
