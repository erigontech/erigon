--- conflicted
+++ resolved
@@ -677,86 +677,6 @@
 	})
 }
 
-<<<<<<< HEAD
-func stageBorHeimdall(db kv.TemporalRwDB, ctx context.Context, unwindTypes []string, logger log.Logger) error {
-	engine, _, sync, _, miningState := newSync(ctx, db, nil /* miningConfig */, logger)
-	chainConfig := fromdb.ChainConfig(db)
-
-	heimdallClient := engine.(*bor.Bor).HeimdallClient
-
-	if reset {
-		if err := reset2.ResetBorHeimdall(ctx, nil, db); err != nil {
-			return err
-		}
-		return nil
-	}
-	if unwind > 0 {
-		sn, borSn, _, _, bridgeStore, heimdallStore, err := allSnapshots(ctx, db, logger)
-		if err != nil {
-			return err
-		}
-		defer sn.Close()
-		defer borSn.Close()
-
-		stageState := stage(sync, nil, db, stages.BorHeimdall)
-
-		snapshotsMaxBlock := borSn.BlocksAvailable()
-		if unwind <= snapshotsMaxBlock {
-			return fmt.Errorf("cannot unwind past snapshots max block: %d", snapshotsMaxBlock)
-		}
-
-		if unwind > stageState.BlockNumber {
-			return fmt.Errorf("cannot unwind to a point beyond stage: %d", stageState.BlockNumber)
-		}
-
-		unwindState := sync.NewUnwindState(stages.BorHeimdall, stageState.BlockNumber-unwind, stageState.BlockNumber, true, false)
-		cfg := stagedsync.StageBorHeimdallCfg(db, nil, miningState, chainConfig, nil, heimdallStore, bridgeStore, nil, nil, nil, nil, nil, false, unwindTypes)
-		if err := stagedsync.BorHeimdallUnwind(unwindState, ctx, stageState, nil, cfg); err != nil {
-			return err
-		}
-
-		stageProgress, err := stagedsync.BorHeimdallStageProgress(nil, cfg)
-		if err != nil {
-			return fmt.Errorf("re-read bor heimdall progress: %w", err)
-		}
-
-		logger.Info("progress", "bor heimdall", stageProgress)
-		return nil
-	}
-
-	_, _, _, _, bridgeStore, heimdallStore, err := allSnapshots(ctx, db, logger)
-	if err != nil {
-		return err
-	}
-	blockReader, _ := blocksIO(db, logger)
-	var (
-		snapDb     kv.RwDB
-		recents    *lru.ARCCache[common.Hash, *bor.Snapshot]
-		signatures *lru.ARCCache[common.Hash, common.Address]
-	)
-	if bor, ok := engine.(*bor.Bor); ok {
-		snapDb = bor.DB
-		recents = bor.Recents
-		signatures = bor.Signatures
-	}
-	cfg := stagedsync.StageBorHeimdallCfg(db, snapDb, miningState, chainConfig, heimdallClient, heimdallStore, bridgeStore, blockReader, nil, nil, recents, signatures, false, unwindTypes)
-
-	stageState := stage(sync, nil, db, stages.BorHeimdall)
-	if err := stagedsync.BorHeimdallForward(stageState, sync, ctx, nil, cfg, logger); err != nil {
-		return err
-	}
-
-	stageProgress, err := stagedsync.BorHeimdallStageProgress(nil, cfg)
-	if err != nil {
-		return fmt.Errorf("re-read bor heimdall progress: %w", err)
-	}
-
-	logger.Info("progress", "bor heimdall", stageProgress)
-	return nil
-}
-
-=======
->>>>>>> 29f8cdfd
 func stageBodies(db kv.TemporalRwDB, ctx context.Context, logger log.Logger) error {
 	chainConfig := fromdb.ChainConfig(db)
 	_, _, _, sync, _, _ := newSync(ctx, db, nil /* miningConfig */, logger)
@@ -1429,12 +1349,7 @@
 	miningSync := stagedsync.New(
 		cfg.Sync,
 		stagedsync.MiningStages(ctx,
-<<<<<<< HEAD
 			stagedsync.StageMiningCreateBlockCfg(db, miner, chainConfig, engine, nil, dirs.Tmp, blockReader),
-			stagedsync.StageBorHeimdallCfg(db, snapDb, miner, chainConfig, heimdallClient, heimdallStore, bridgeStore, blockReader, nil, nil, recents, signatures, false, unwindTypes),
-=======
-			stagedsync.StageMiningCreateBlockCfg(db, miner, *chainConfig, engine, nil, dirs.Tmp, blockReader),
->>>>>>> 29f8cdfd
 			stagedsync.StageExecuteBlocksCfg(
 				db,
 				cfg.Prune,
