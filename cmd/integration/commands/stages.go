--- conflicted
+++ resolved
@@ -1442,10 +1442,6 @@
 	}); err != nil {
 		panic(err)
 	}
-<<<<<<< HEAD
-	log.Info("[flags]", "KeepExecutionProofs", syncCfg.KeepExecutionProofs)
-=======
->>>>>>> d84557ca
 	if syncCfg.KeepExecutionProofs {
 		libstate.EnableHistoricalCommitment()
 	}
