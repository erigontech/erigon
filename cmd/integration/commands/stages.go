--- conflicted
+++ resolved
@@ -1167,12 +1167,7 @@
 
 	sync, err := stages2.NewStagedSync(context.Background(), logger, db, p2p.Config{}, cfg,
 		chainConfig.TerminalTotalDifficulty, sentryControlServer, tmpdir,
-<<<<<<< HEAD
-		nil, nil, allSnapshots(chainConfig),
-=======
-		nil, nil, nil, nil, nil,
-		allSn,
->>>>>>> 7d168884
+		nil, nil, allSn,
 	)
 	if err != nil {
 		panic(err)
