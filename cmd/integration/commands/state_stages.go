package commands

import (
	"bytes"
	"context"
	"errors"
	"fmt"
	"path"
	"sort"

	"github.com/c2h5oh/datasize"
	"github.com/ledgerwatch/turbo-geth/cmd/utils"
	"github.com/ledgerwatch/turbo-geth/common/changeset"
	"github.com/ledgerwatch/turbo-geth/common/dbutils"
	"github.com/ledgerwatch/turbo-geth/common/etl"
	"github.com/ledgerwatch/turbo-geth/core/state"
	"github.com/ledgerwatch/turbo-geth/eth/stagedsync"
	"github.com/ledgerwatch/turbo-geth/eth/stagedsync/stages"
	"github.com/ledgerwatch/turbo-geth/ethdb"
	"github.com/ledgerwatch/turbo-geth/ethdb/bitmapdb"
	"github.com/ledgerwatch/turbo-geth/log"
	"github.com/spf13/cobra"
)

var stateStags = &cobra.Command{
	Use: "state_stages",
	Short: `Move all StateStages (which happen after senders) forward. 
			Stops at StageSenders progress or at "--block".
			Each iteration test will move forward "--unwind_every" blocks, then unwind "--unwind" blocks.
			Use reset_state command to re-run this test.
			When finish all cycles, does comparison to "--reference_chaindata" if flag provided.
		`,
	Example: "go run ./cmd/integration state_stages --chaindata=... --verbosity=3 --unwind=100 --unwind_every=100000 --block=2000000",
	RunE: func(cmd *cobra.Command, args []string) error {
		ctx := utils.RootContext()
		db := openDatabase(chaindata, true)
		defer db.Close()

		if err := syncBySmallSteps(db, ctx); err != nil {
			log.Error("Error", "err", err)
			return err
		}

		if referenceChaindata != "" {
			if err := compareStates(ctx, chaindata, referenceChaindata); err != nil {
				log.Error(err.Error())
				return err
			}

		}
		return nil
	},
}

var loopIhCmd = &cobra.Command{
	Use: "loop_ih",
	RunE: func(cmd *cobra.Command, args []string) error {
		ctx := utils.RootContext()
		db := openDatabase(chaindata, true)
		defer db.Close()

		if err := loopIh(db, ctx); err != nil {
			log.Error("Error", "err", err)
			return err
		}

		return nil
	},
}

func init() {
	withChaindata(stateStags)
	withReferenceChaindata(stateStags)
	withUnwind(stateStags)
	withUnwindEvery(stateStags)
	withBlock(stateStags)
	withBatchSize(stateStags)

	rootCmd.AddCommand(stateStags)

	withChaindata(loopIhCmd)
	withBatchSize(loopIhCmd)

	rootCmd.AddCommand(loopIhCmd)
}

func syncBySmallSteps(db ethdb.Database, ctx context.Context) error {
	sm, err1 := ethdb.GetStorageModeFromDB(db)
	if err1 != nil {
		panic(err1)
	}
	must(clearUnwindStack(db, ctx))

	ch := ctx.Done()

	expectedAccountChanges := make(map[uint64]*changeset.ChangeSet)
	expectedStorageChanges := make(map[uint64]*changeset.ChangeSet)
	changeSetHook := func(blockNum uint64, csw *state.ChangeSetWriter) {
		accountChanges, err := csw.GetAccountChanges()
		if err != nil {
			panic(err)
		}
		expectedAccountChanges[blockNum] = accountChanges

		storageChanges, err := csw.GetStorageChanges()
		if err != nil {
			panic(err)
		}
		if storageChanges.Len() > 0 {
			expectedStorageChanges[blockNum] = storageChanges
		}
	}

	var tx ethdb.DbWithPendingMutations = ethdb.NewTxDbWithoutTransaction(db, ethdb.RW)
	defer tx.Rollback()

	cc, bc, st, progress := newSync(ch, db, tx, changeSetHook)
	defer bc.Stop()
	cc.SetDB(tx)

	tx, err1 = tx.Begin(ctx, ethdb.RW)
	if err1 != nil {
		return err1
	}

	st.DisableStages(stages.Headers, stages.BlockHashes, stages.Bodies, stages.Senders)
	_ = st.SetCurrentStage(stages.Execution)

	senderAtBlock := progress(stages.Senders).BlockNumber
	execAtBlock := progress(stages.Execution).BlockNumber

	var stopAt = senderAtBlock
	onlyOneUnwind := block == 0 && unwindEvery == 0 && unwind > 0
	backward := unwindEvery < unwind
	if onlyOneUnwind {
		stopAt = progress(stages.Execution).BlockNumber - unwind
	} else if block > 0 && block < senderAtBlock {
		stopAt = block
	} else if backward {
		stopAt = 1
	}

	var batchSize datasize.ByteSize
	must(batchSize.UnmarshalText([]byte(batchSizeStr)))
	for (!backward && execAtBlock < stopAt) || (backward && execAtBlock > stopAt) {
		select {
		case <-ctx.Done():
			return nil
		default:
		}

		if err := tx.CommitAndBegin(context.Background()); err != nil {
			return err
		}

		// All stages forward to `execStage + unwindEvery` block
		execAtBlock = progress(stages.Execution).BlockNumber
		execToBlock := block
		if unwindEvery > 0 || unwind > 0 {
			if execAtBlock+unwindEvery > unwind {
				execToBlock = execAtBlock + unwindEvery - unwind
			} else {
				break
			}
		}
		if backward {
			if execToBlock < stopAt {
				execToBlock = stopAt
			}
		} else {
			if execToBlock > stopAt {
				execToBlock = stopAt + 1
				unwind = 0
			}
		}
		fmt.Printf("alex: %d\n", execToBlock)

		// set block limit of execute stage
		st.MockExecFunc(stages.Execution, func(stageState *stagedsync.StageState, unwinder stagedsync.Unwinder) error {
			if err := stagedsync.SpawnExecuteBlocksStage(
				stageState, tx,
				bc.Config(), cc, bc.GetVMConfig(),
				ch,
				stagedsync.ExecuteBlockStageParams{
					ToBlock:       execToBlock, // limit execution to the specified block
					WriteReceipts: sm.Receipts,
					BatchSize:     int(batchSize),
					ChangeSetHook: changeSetHook,
				}); err != nil {
				return fmt.Errorf("spawnExecuteBlocksStage: %w", err)
			}
			return nil
		})

		if err := st.Run(db, tx); err != nil {
			return err
		}
		if err := checkChanges(expectedAccountChanges, tx, expectedStorageChanges, execAtBlock); err != nil {
			return err
		}

		if err := tx.CommitAndBegin(context.Background()); err != nil {
			return err
		}

		execAtBlock = progress(stages.Execution).BlockNumber
		if execAtBlock == stopAt {
			break
		}

		// Unwind all stages to `execStage - unwind` block
		if unwind == 0 {
			continue
		}

		to := execAtBlock - unwind
		if err := st.UnwindTo(to, tx); err != nil {
			return err
		}

		if err := tx.CommitAndBegin(context.Background()); err != nil {
			return err
		}
	}

	return nil
}

func checkChanges(expectedAccountChanges map[uint64]*changeset.ChangeSet, db ethdb.Database, expectedStorageChanges map[uint64]*changeset.ChangeSet, execAtBlock uint64) error {
	for blockN := range expectedAccountChanges {
		if err := checkChangeSet(db, blockN, expectedAccountChanges[blockN], expectedStorageChanges[blockN]); err != nil {
			return err
		}
		delete(expectedAccountChanges, blockN)
		delete(expectedStorageChanges, blockN)
	}

	if err := checkHistory(db, dbutils.PlainAccountChangeSetBucket, execAtBlock); err != nil {
		return err
	}
	if err := checkHistory(db, dbutils.PlainStorageChangeSetBucket, execAtBlock); err != nil {
		return err
	}
	return nil
}

func loopIh(db ethdb.Database, ctx context.Context) error {
	ch := ctx.Done()
	var tx ethdb.DbWithPendingMutations = ethdb.NewTxDbWithoutTransaction(db, ethdb.RW)
	defer tx.Rollback()

	cc, bc, st, progress := newSync(ch, db, tx, nil)
	defer bc.Stop()
	cc.SetDB(tx)

	var err error
	tx, err = tx.Begin(ctx, ethdb.RW)
	if err != nil {
		return err
	}

	_ = clearUnwindStack(tx, context.Background())
	st.DisableStages(stages.Headers, stages.BlockHashes, stages.Bodies, stages.Senders, stages.Execution, stages.AccountHistoryIndex, stages.StorageHistoryIndex, stages.TxPool, stages.TxLookup, stages.Finish)
	if err = st.Run(db, tx); err != nil {
		return err
	}
	execStage := progress(stages.HashState)
	to := execStage.BlockNumber - 10
	_ = st.SetCurrentStage(stages.HashState)
	u := &stagedsync.UnwindState{Stage: stages.HashState, UnwindPoint: to}
	if err = stagedsync.UnwindHashStateStage(u, progress(stages.HashState), tx, path.Join(datadir, etl.TmpDirName), ch); err != nil {
		return err
	}
	_ = st.SetCurrentStage(stages.IntermediateHashes)
	u = &stagedsync.UnwindState{Stage: stages.IntermediateHashes, UnwindPoint: to}
	if err = stagedsync.UnwindIntermediateHashesStage(u, progress(stages.IntermediateHashes), tx, path.Join(datadir, etl.TmpDirName), ch); err != nil {
		return err
	}
	_ = clearUnwindStack(tx, context.Background())
	_ = tx.CommitAndBegin(context.Background())
	_ = printAllStages(tx, context.Background())

	st.DisableStages(stages.IntermediateHashes)
	_ = st.SetCurrentStage(stages.HashState)
	if err = st.Run(db, tx); err != nil {
		return err
	}
	_ = tx.CommitAndBegin(context.Background())
	_ = printAllStages(tx, context.Background())

	st.DisableStages(stages.HashState)
	st.EnableStages(stages.IntermediateHashes)

	for {
		select {
		case <-ctx.Done():
			return nil
		default:
		}

		_ = st.SetCurrentStage(stages.IntermediateHashes)
		if err = st.Run(db, tx); err != nil {
			return err
		}
		tx.Rollback()
		tx, err = tx.Begin(ctx, ethdb.RW)
		if err != nil {
			return err
		}
	}
}

func checkChangeSet(db ethdb.Database, blockNum uint64, expectedAccountChanges *changeset.ChangeSet, expectedStorageChanges *changeset.ChangeSet) error {
	i := 0
	sort.Sort(expectedAccountChanges)
	err := changeset.Walk(db, dbutils.PlainAccountChangeSetBucket, dbutils.EncodeBlockNumber(blockNum), 8*8, func(blockN uint64, k, v []byte) (bool, error) {
		c := expectedAccountChanges.Changes[i]
		i++
		if bytes.Equal(c.Key, k) && bytes.Equal(c.Value, v) {
			return true, nil
		}

		fmt.Printf("Unexpected account changes in block %d\n", blockNum)
		fmt.Printf("In the database: ======================\n")
		fmt.Printf("0x%x: %x\n", k, v)
		fmt.Printf("Expected: ==========================\n")
		fmt.Printf("0x%x %x\n", c.Key, c.Value)
		return false, fmt.Errorf("check change set failed")
	})
	if err != nil {
		return err
	}
	if expectedAccountChanges.Len() != i {
		return fmt.Errorf("db has less changets")
	}
	if expectedStorageChanges == nil {
		expectedStorageChanges = changeset.NewChangeSet()
	}

	i = 0
	sort.Sort(expectedStorageChanges)
	err = changeset.Walk(db, dbutils.PlainStorageChangeSetBucket, dbutils.EncodeBlockNumber(blockNum), 8*8, func(blockN uint64, k, v []byte) (bool, error) {
		c := expectedStorageChanges.Changes[i]
		i++
		if bytes.Equal(c.Key, k) && bytes.Equal(c.Value, v) {
			return true, nil
		}

		fmt.Printf("Unexpected storage changes in block %d\n", blockNum)
		fmt.Printf("In the database: ======================\n")
		fmt.Printf("0x%x: %x\n", k, v)
		fmt.Printf("Expected: ==========================\n")
		fmt.Printf("0x%x %x\n", c.Key, c.Value)
		return false, fmt.Errorf("check change set failed")
	})
	if err != nil {
		return err
	}
	if expectedStorageChanges.Len() != i {
		return fmt.Errorf("db has less changets")
	}

	return nil
}

func checkHistory(db ethdb.Database, changeSetBucket string, blockNum uint64) error {
	currentKey := dbutils.EncodeBlockNumber(blockNum)

	vv, ok := changeset.Mapper[changeSetBucket]
	if !ok {
		return errors.New("unknown bucket type")
	}

	if err := changeset.Walk(db, changeSetBucket, currentKey, 0, func(blockN uint64, address, v []byte) (bool, error) {
		var k = address
		bm, innerErr := bitmapdb.Get64(db, vv.IndexBucket, k, blockN-1, blockN+1)
		if innerErr != nil {
			return false, innerErr
		}
<<<<<<< HEAD
		if !bm.Contains(blockN) {
			return false, fmt.Errorf("checkHistory failed: block=%d,addr=%x", blockN, k)
=======
		if !bm.Contains(uint32(blockN)) {
			return false, fmt.Errorf("checkHistory failed: bucket=%s,block=%d,addr=%x", changeSetBucket, blockN, k)
>>>>>>> 703ad736
		}
		return true, nil
	}); err != nil {
		return err
	}

	return nil
}<|MERGE_RESOLUTION|>--- conflicted
+++ resolved
@@ -377,13 +377,8 @@
 		if innerErr != nil {
 			return false, innerErr
 		}
-<<<<<<< HEAD
 		if !bm.Contains(blockN) {
-			return false, fmt.Errorf("checkHistory failed: block=%d,addr=%x", blockN, k)
-=======
-		if !bm.Contains(uint32(blockN)) {
 			return false, fmt.Errorf("checkHistory failed: bucket=%s,block=%d,addr=%x", changeSetBucket, blockN, k)
->>>>>>> 703ad736
 		}
 		return true, nil
 	}); err != nil {
