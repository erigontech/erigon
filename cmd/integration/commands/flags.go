--- conflicted
+++ resolved
@@ -59,11 +59,7 @@
 	workers, reconWorkers uint64
 	dbWriteMap            bool
 
-<<<<<<< HEAD
-	squeezeCommitmentFiles, recompressCommitmentFiles, recompressBlocksFiles bool
-=======
-	squeezeCommitment, squeezeStorage, squeezeCode bool
->>>>>>> f931a433
+	squeezeCommitment, squeezeStorage, squeezeCode, recompressBlocksFiles bool
 )
 
 func must(err error) {
@@ -136,15 +132,10 @@
 }
 
 func withSqueezeCommitmentFiles(cmd *cobra.Command) {
-<<<<<<< HEAD
-	cmd.Flags().BoolVar(&squeezeCommitmentFiles, "squeeze", false, "allow to squeeze commitment files on start")
-	cmd.Flags().BoolVar(&recompressCommitmentFiles, "recompress", false, "allow to recompress existing .kv files")
-	cmd.Flags().BoolVar(&recompressBlocksFiles, "recompress-blocks", false, "allow to recompress existing .seg files")
-=======
 	cmd.Flags().BoolVar(&squeezeCommitment, "squeeze.commitment", false, "allow to squeeze commitment files on start")
 	cmd.Flags().BoolVar(&squeezeStorage, "sqeeze.storage", false, "allow to recompress existing .kv files")
 	cmd.Flags().BoolVar(&squeezeCode, "sqeeze.code", false, "allow to recompress existing .kv files")
->>>>>>> f931a433
+	cmd.Flags().BoolVar(&recompressBlocksFiles, "recompress-blocks", false, "allow to recompress existing .seg files")
 }
 
 func withDataDir2(cmd *cobra.Command) {
