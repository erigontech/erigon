// Copyright 2024 The Erigon Authors
// This file is part of Erigon.
//
// Erigon is free software: you can redistribute it and/or modify
// it under the terms of the GNU Lesser General Public License as published by
// the Free Software Foundation, either version 3 of the License, or
// (at your option) any later version.
//
// Erigon is distributed in the hope that it will be useful,
// but WITHOUT ANY WARRANTY; without even the implied warranty of
// MERCHANTABILITY or FITNESS FOR A PARTICULAR PURPOSE. See the
// GNU Lesser General Public License for more details.
//
// You should have received a copy of the GNU Lesser General Public License
// along with Erigon. If not, see <http://www.gnu.org/licenses/>.

package commands

import (
	"context"
	"encoding/binary"
	"encoding/hex"
	"errors"
	"fmt"
	"os"
	"path"
	"path/filepath"
	"runtime"
	"sort"
	"strings"

	"github.com/erigontech/erigon-lib/etl"
	"github.com/erigontech/erigon-lib/seg"
	"github.com/spf13/cobra"

	"github.com/erigontech/erigon-lib/log/v3"

	libcommon "github.com/erigontech/erigon-lib/common"
	"github.com/erigontech/erigon-lib/common/datadir"
	"github.com/erigontech/erigon-lib/common/length"
	downloadertype "github.com/erigontech/erigon-lib/downloader/snaptype"
	"github.com/erigontech/erigon-lib/kv"
	"github.com/erigontech/erigon-lib/kv/mdbx"
	kv2 "github.com/erigontech/erigon-lib/kv/mdbx"
	statelib "github.com/erigontech/erigon-lib/state"
	"github.com/erigontech/erigon/cmd/utils"
	"github.com/erigontech/erigon/core"
	"github.com/erigontech/erigon/core/state"
	"github.com/erigontech/erigon/eth/ethconfig"
	"github.com/erigontech/erigon/node/nodecfg"
	erigoncli "github.com/erigontech/erigon/turbo/cli"
	"github.com/erigontech/erigon/turbo/debug"
)

func init() {
	withDataDir(readDomains)
	withChain(readDomains)
	withHeimdall(readDomains)
	withWorkers(readDomains)
	withStartTx(readDomains)

	rootCmd.AddCommand(readDomains)

	withDataDir(purifyDomains)
	purifyDomains.Flags().StringVar(&outDatadir, "out", "out-purified", "")
	purifyDomains.Flags().BoolVar(&purifyOnlyCommitment, "only-commitment", true, "purify only commitment domain")
	purifyDomains.Flags().BoolVar(&replaceInDatadir, "replace-in-datadir", false, "replace the purified domains directly in datadir (will remove .kvei and .bt too)")
	purifyDomains.Flags().Float64Var(&minSkipRatioL0, "min-skip-ratio-l0", 0.1, "minimum ratio of keys to skip in L0")
	purifyDomains.Flags().Uint64Var(&fromStepPurification, "from", 0, "step from which domains would be purified")
	purifyDomains.Flags().Uint64Var(&toStepPurification, "to", 1e18, "step to which domains would be purified")
	rootCmd.AddCommand(purifyDomains)
}

// if trie variant is not hex, we could not have another rootHash with to verify it
var (
	stepSize             uint64
	lastStep             uint64
	minSkipRatioL0       float64
	outDatadir           string
	purifyOnlyCommitment bool
	replaceInDatadir     bool
	fromStepPurification uint64
	toStepPurification   uint64
)

// write command to just seek and query state by addr and domain from state db and files (if any)
var readDomains = &cobra.Command{
	Use:       "read_domains",
	Short:     `Run block execution and commitment with Domains.`,
	Example:   "go run ./cmd/integration read_domains --datadir=... --verbosity=3",
	ValidArgs: []string{"account", "storage", "code", "commitment"},
	Args:      cobra.ArbitraryArgs,
	Run: func(cmd *cobra.Command, args []string) {
		logger := debug.SetupCobra(cmd, "integration")
		ctx, _ := libcommon.RootContext()
		cfg := &nodecfg.DefaultConfig
		utils.SetNodeConfigCobra(cmd, cfg)
		ethConfig := &ethconfig.Defaults
		ethConfig.Genesis = core.GenesisBlockByChainName(chain)
		erigoncli.ApplyFlagsForEthConfigCobra(cmd.Flags(), ethConfig)

		var readFromDomain string
		var addrs [][]byte
		for i := 0; i < len(args); i++ {
			if i == 0 {
				switch s := strings.ToLower(args[i]); s {
				case "account", "storage", "code", "commitment":
					readFromDomain = s
				default:
					logger.Error("invalid domain to read from", "arg", args[i])
					return
				}
				continue
			}
			addr, err := hex.DecodeString(strings.TrimPrefix(args[i], "0x"))
			if err != nil {
				logger.Warn("invalid address passed", "str", args[i], "at position", i, "err", err)
				continue
			}
			addrs = append(addrs, addr)
		}

		dirs := datadir.New(datadirCli)
		chainDb, err := openDB(dbCfg(kv.ChainDB, dirs.Chaindata), true, logger)
		if err != nil {
			logger.Error("Opening DB", "error", err)
			return
		}
		defer chainDb.Close()

		stateDb, err := kv2.New(kv.ChainDB, log.New()).Path(filepath.Join(dirs.DataDir, "statedb")).WriteMap(true).Open(ctx)
		if err != nil {
			return
		}
		defer stateDb.Close()

		if err := requestDomains(chainDb, stateDb, ctx, readFromDomain, addrs, logger); err != nil {
			if !errors.Is(err, context.Canceled) {
				logger.Error(err.Error())
			}
			return
		}
	},
}

var purifyDomains = &cobra.Command{
	Use:     "purify_domains",
	Short:   `Regenerate kv files without repeating keys.`,
	Example: "go run ./cmd/integration purify_domains --datadir=... --verbosity=3",
	Args:    cobra.ArbitraryArgs,
	Run: func(cmd *cobra.Command, args []string) {
		dirs := datadir.New(datadirCli)
		// Iterate over all the files in  dirs.SnapDomain and print them
		domainDir := dirs.SnapDomain

		// make a temporary dir
		tmpDir, err := os.MkdirTemp(dirs.Tmp, "purifyTemp") // make a temporary dir to store the keys
		if err != nil {
			fmt.Println("Error creating temporary directory: ", err)
			return
		}
		// make a temporary DB to store the keys

		purifyDB := mdbx.MustOpen(tmpDir)
		defer purifyDB.Close()
		var purificationDomains []string
		if purifyOnlyCommitment {
			purificationDomains = []string{"commitment"}
		} else {
			purificationDomains = []string{"account", "storage" /*"code",*/, "commitment", "receipt"}
		}
		//purificationDomains := []string{"commitment"}
		for _, domain := range purificationDomains {
			if err := makePurifiableIndexDB(purifyDB, dirs, log.New(), domain); err != nil {
				fmt.Println("Error making purifiable index DB: ", err)
				return
			}
		}
		for _, domain := range purificationDomains {
			if err := makePurifiedDomains(purifyDB, dirs, log.New(), domain); err != nil {
				fmt.Println("Error making purifiable index DB: ", err)
				return
			}
		}
		if err != nil {
			fmt.Printf("error walking the path %q: %v\n", domainDir, err)
		}
	},
}

func makePurifiableIndexDB(db kv.RwDB, dirs datadir.Dirs, logger log.Logger, domain string) error {
	var tbl string
	switch domain {
	case "account":
		tbl = kv.MaxTxNum
	case "storage":
		tbl = kv.HeaderNumber
	case "code":
		tbl = kv.HeaderCanonical
	case "commitment":
		tbl = kv.HeaderTD
	case "receipt":
		tbl = kv.BadHeaderNumber
	default:
		return fmt.Errorf("invalid domain %s", domain)
	}
	// Iterate over all the files in  dirs.SnapDomain and print them
	filesNamesToIndex := []string{}
	if err := filepath.Walk(dirs.SnapDomain, func(path string, info os.FileInfo, err error) error {
		if err != nil {
			return err
		}
		// Skip directories
		if info.IsDir() {
			return nil
		}
		if !strings.Contains(info.Name(), domain) {
			return nil
		}
		// Here you can decide if you only want to process certain file extensions
		// e.g., .kv files
		if filepath.Ext(path) != ".kv" {
			// Skip non-kv files if that's your domain’s format
			return nil
		}

		fromFileStep, toFileStep, err := statelib.ParseStepsFromFileName(info.Name())
		if err != nil {
			return err
		}

		if fromFileStep < fromStepPurification || toFileStep > toStepPurification {
			return nil
		}

		fmt.Printf("Add file to indexing of %s: %s\n", domain, path)

		filesNamesToIndex = append(filesNamesToIndex, info.Name())
		return nil
	}); err != nil {
		return fmt.Errorf("failed to walk through the domainDir %s: %w", domain, err)
	}

	collector := etl.NewCollector("Purification", dirs.Tmp, etl.NewSortableBuffer(etl.BufferOptimalSize), logger)
	defer collector.Close()
	// sort the files by name
	sort.Slice(filesNamesToIndex, func(i, j int) bool {
		res, ok, _ := downloadertype.ParseFileName(dirs.SnapDomain, filesNamesToIndex[i])
		if !ok {
			panic("invalid file name")
		}
		res2, ok, _ := downloadertype.ParseFileName(dirs.SnapDomain, filesNamesToIndex[j])
		if !ok {
			panic("invalid file name")
		}
		return res.From < res2.From
	})
	tx, err := db.BeginRw(context.Background())
	if err != nil {
		return fmt.Errorf("failed to start transaction: %w", err)
	}
	defer tx.Rollback()

	// now start the file indexing
	for i, fileName := range filesNamesToIndex {
		if i == 0 {
			continue // we can skip first layer as all the keys are already mapped to 0.
		}
		layerBytes := make([]byte, 4)
		binary.BigEndian.PutUint32(layerBytes, uint32(i))
		count := 0

		dec, err := seg.NewDecompressor(path.Join(dirs.SnapDomain, fileName))
		if err != nil {
			return fmt.Errorf("failed to create decompressor: %w", err)
		}
		defer dec.Close()
		getter := dec.MakeGetter()
		fmt.Printf("Indexing file %s\n", fileName)
		var buf []byte
		for getter.HasNext() {
			buf = buf[:0]
			buf, _ = getter.Next(buf)

			collector.Collect(buf, layerBytes)
			count++
			//fmt.Println("count: ", count, "keyLength: ", len(buf))
			if count%100000 == 0 {
				fmt.Printf("Indexed %d keys in file %s\n", count, fileName)
			}
			// skip values
			getter.Skip()
		}
		fmt.Printf("Indexed %d keys in file %s\n", count, fileName)
	}
	fmt.Println("Loading the keys to DB")
	if err := collector.Load(tx, tbl, etl.IdentityLoadFunc, etl.TransformArgs{}); err != nil {
		return fmt.Errorf("failed to load: %w", err)
	}

	return tx.Commit()
}

func makePurifiedDomains(db kv.RwDB, dirs datadir.Dirs, logger log.Logger, domainName string) error {
	domain, err := kv.String2Domain(domainName)
	if err != nil {
		return err
	}

	compressionType := statelib.Schema[domain].Compression
	compressCfg := statelib.Schema[domain].CompressCfg
	compressCfg.Workers = runtime.NumCPU()
	var tbl string
	switch domain {
	case kv.AccountsDomain:
		tbl = kv.MaxTxNum
	case kv.StorageDomain:
		tbl = kv.HeaderNumber
	case kv.CodeDomain:
		tbl = kv.HeaderCanonical
	case kv.CommitmentDomain:
		tbl = kv.HeaderTD
	case kv.ReceiptDomain:
		tbl = kv.BadHeaderNumber
	default:
		return fmt.Errorf("invalid domainName %s", domainName)
	}
	// Iterate over all the files in  dirs.SnapDomain and print them
	filesNamesToPurify := []string{}
	if err := filepath.Walk(dirs.SnapDomain, func(path string, info os.FileInfo, err error) error {
		if err != nil {
			return err
		}
		// Skip directories
		if info.IsDir() {
			return nil
		}
		if !strings.Contains(info.Name(), domainName) {
			return nil
		}
		// Here you can decide if you only want to process certain file extensions
		// e.g., .kv files
		if filepath.Ext(path) != ".kv" {
			// Skip non-kv files if that's your domainName’s format
			return nil
		}

		fmt.Printf("Add file to purification of %s: %s\n", domainName, path)

		fromFileStep, toFileStep, err := statelib.ParseStepsFromFileName(info.Name())
		if err != nil {
			return err
		}

		if fromFileStep < fromStepPurification || toFileStep > toStepPurification {
			return nil
		}

		filesNamesToPurify = append(filesNamesToPurify, info.Name())
		return nil
	}); err != nil {
		return fmt.Errorf("failed to walk through the domainDir %s: %w", domainName, err)
	}
	// sort the files by name
	sort.Slice(filesNamesToPurify, func(i, j int) bool {
		res, ok, _ := downloadertype.ParseFileName(dirs.SnapDomain, filesNamesToPurify[i])
		if !ok {
			panic("invalid file name")
		}
		res2, ok, _ := downloadertype.ParseFileName(dirs.SnapDomain, filesNamesToPurify[j])
		if !ok {
			panic("invalid file name")
		}
		return res.From < res2.From
	})

	tx, err := db.BeginRo(context.Background())
	if err != nil {
		return fmt.Errorf("failed to start transaction: %w", err)
	}
	defer tx.Rollback()
	outD := datadir.New(outDatadir)

	// now start the file indexing
	for currentLayer, fileName := range filesNamesToPurify {
		count := 0
		skipped := 0

		dec, err := seg.NewDecompressor(filepath.Join(dirs.SnapDomain, fileName))
		if err != nil {
			return fmt.Errorf("failed to create decompressor: %w", err)
		}
		defer dec.Close()
		getter := dec.MakeGetter()

		valuesComp, err := seg.NewCompressor(context.Background(), "Purification", filepath.Join(outD.SnapDomain, fileName), dirs.Tmp, compressCfg, log.LvlTrace, log.New())
		if err != nil {
			return fmt.Errorf("create %s values compressor: %w", filepath.Join(outD.SnapDomain, fileName), err)
		}
		defer valuesComp.Close()

		comp := seg.NewWriter(valuesComp, compressionType)
		defer comp.Close()

		fmt.Printf("Indexing file %s\n", fileName)
		var (
			bufKey []byte
			bufVal []byte
		)

		var layer uint32
		for getter.HasNext() {
			// get the key and value for the current entry
			bufKey = bufKey[:0]
			bufKey, _ = getter.Next(bufKey)
			bufVal = bufVal[:0]
			bufVal, _ = getter.Next(bufVal)

			layerBytes, err := tx.GetOne(tbl, bufKey)
			if err != nil {
				return fmt.Errorf("failed to get key %x: %w", bufKey, err)
			}
			// if the key is not found, then the layer is 0
			layer = 0
			if len(layerBytes) == 4 {
				layer = binary.BigEndian.Uint32(layerBytes)
			}
			if layer != uint32(currentLayer) {
				skipped++
				continue
			}
			if err := comp.AddWord(bufKey); err != nil {
				return fmt.Errorf("failed to add key %x: %w", bufKey, err)
			}
			if err := comp.AddWord(bufVal); err != nil {
				return fmt.Errorf("failed to add val %x: %w", bufVal, err)
			}
			count++
			if count%100000 == 0 {
				skipRatio := float64(skipped) / float64(count)
				fmt.Printf("Indexed %d keys, skipped %d, in file %s. skip ratio: %.2f\n", count, skipped, fileName, skipRatio)
			}
		}

		skipRatio := float64(skipped) / float64(count)
		if skipRatio < minSkipRatioL0 && currentLayer == 0 {
			fmt.Printf("Skip ratio %.2f is less than min-skip-ratio-l0 %.2f, skipping the domainName and file %s\n", skipRatio, minSkipRatioL0, fileName)
			return nil
		}
		fmt.Printf("Loaded %d keys in file %s. now compressing...\n", count, fileName)
		if err := comp.Compress(); err != nil {
			return fmt.Errorf("failed to compress: %w", err)
		}
		fmt.Printf("Compressed %d keys in file %s\n", count, fileName)
		comp.Close()
		if replaceInDatadir {
			fmt.Printf("Replacing the file %s in datadir\n", fileName)
			if err := os.Rename(filepath.Join(outD.SnapDomain, fileName), filepath.Join(dirs.SnapDomain, fileName)); err != nil {
				return fmt.Errorf("failed to replace the file %s: %w", fileName, err)
			}
			kveiFile := strings.ReplaceAll(fileName, ".kv", ".kvei")
			btFile := strings.ReplaceAll(fileName, ".kv", ".bt")
			kviFile := strings.ReplaceAll(fileName, ".kv", ".kvi")
			removeManyIgnoreError(
				filepath.Join(dirs.SnapDomain, fileName+".torrent"),
				filepath.Join(dirs.SnapDomain, btFile),
				filepath.Join(dirs.SnapDomain, btFile+".torrent"),
				filepath.Join(dirs.SnapDomain, kveiFile),
				filepath.Join(dirs.SnapDomain, kveiFile+".torrent"),
				filepath.Join(dirs.SnapDomain, kviFile),
				filepath.Join(dirs.SnapDomain, kviFile+".torrent"),
			)
			fmt.Printf("Removed the files %s and %s\n", kveiFile, btFile)
		}
	}
	return nil
}

func requestDomains(chainDb, stateDb kv.RwDB, ctx context.Context, readDomain string, addrs [][]byte, logger log.Logger) error {
	sn, bsn, agg, _, _, _, err := allSnapshots(ctx, chainDb, logger)
	if err != nil {
		return err
	}
	defer sn.Close()
	defer bsn.Close()
	defer agg.Close()

	aggTx := agg.BeginFilesRo()
	defer aggTx.Close()

	stateTx, err := stateDb.BeginRw(ctx)
	must(err)
	defer stateTx.Rollback()
<<<<<<< HEAD
	temporalTx, ok := stateTx.(kv.TemporalTx)
	if !ok {
		return fmt.Errorf("stateDb transaction is not a temporal transaction")
	}
	domains, err := state3.NewSharedDomains(temporalTx, logger)
=======
	domains, err := statelib.NewSharedDomains(stateTx, logger)
>>>>>>> 977de630
	if err != nil {
		return err
	}
	defer agg.Close()

	r := state.NewReaderV3(domains)
	if startTxNum != 0 {
		return fmt.Errorf("failed to seek commitment to txn %d: %w", startTxNum, err)
	}
	latestTx := domains.TxNum()
	if latestTx < startTxNum {
		return fmt.Errorf("latest available txn to start is  %d and its less than start txn %d", latestTx, startTxNum)
	}
	logger.Info("seek commitment", "block", domains.BlockNum(), "tx", latestTx)

	switch readDomain {
	case "account":
		for _, addr := range addrs {

			acc, err := r.ReadAccountData(libcommon.BytesToAddress(addr))
			if err != nil {
				logger.Error("failed to read account", "addr", addr, "err", err)
				continue
			}
			fmt.Printf("%x: nonce=%d balance=%d code=%x root=%x\n", addr, acc.Nonce, acc.Balance.Uint64(), acc.CodeHash, acc.Root)
		}
	case "storage":
		for _, addr := range addrs {
			a, s := libcommon.BytesToAddress(addr[:length.Addr]), libcommon.BytesToHash(addr[length.Addr:])
			st, err := r.ReadAccountStorage(a, 0, &s)
			if err != nil {
				logger.Error("failed to read storage", "addr", a.String(), "key", s.String(), "err", err)
				continue
			}
			fmt.Printf("%s %s -> %x\n", a.String(), s.String(), st)
		}
	case "code":
		for _, addr := range addrs {
			code, err := r.ReadAccountCode(libcommon.BytesToAddress(addr), 0)
			if err != nil {
				logger.Error("failed to read code", "addr", addr, "err", err)
				continue
			}
			fmt.Printf("%s: %x\n", addr, code)
		}
	}
	return nil
}

func removeMany(filePaths ...string) error {
	for _, filePath := range filePaths {
		if err := os.Remove(filePath); err != nil {
			_, fileName := filepath.Split(filePath)
			return fmt.Errorf("failed to remove the file: %s, %w", fileName, err)
		}
	}
	return nil
}

func removeManyIgnoreError(filePaths ...string) {
	for _, filePath := range filePaths {
		os.Remove(filePath)
	}
}<|MERGE_RESOLUTION|>--- conflicted
+++ resolved
@@ -491,15 +491,11 @@
 	stateTx, err := stateDb.BeginRw(ctx)
 	must(err)
 	defer stateTx.Rollback()
-<<<<<<< HEAD
 	temporalTx, ok := stateTx.(kv.TemporalTx)
 	if !ok {
 		return fmt.Errorf("stateDb transaction is not a temporal transaction")
 	}
 	domains, err := state3.NewSharedDomains(temporalTx, logger)
-=======
-	domains, err := statelib.NewSharedDomains(stateTx, logger)
->>>>>>> 977de630
 	if err != nil {
 		return err
 	}
