--- conflicted
+++ resolved
@@ -477,13 +477,8 @@
 	}
 	defer agg.Close()
 
-<<<<<<< HEAD
 	r := state.NewReaderV3(domains, stateTx)
 	if err != nil && startTxNum != 0 {
-=======
-	r := state.NewReaderV3(domains)
-	if startTxNum != 0 {
->>>>>>> ffd8607a
 		return fmt.Errorf("failed to seek commitment to txn %d: %w", startTxNum, err)
 	}
 	latestTx := domains.TxNum()
