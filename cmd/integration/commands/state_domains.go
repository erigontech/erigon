--- conflicted
+++ resolved
@@ -33,23 +33,14 @@
 	"github.com/erigontech/erigon-lib/common"
 	"github.com/erigontech/erigon-lib/common/datadir"
 	"github.com/erigontech/erigon-lib/common/length"
-<<<<<<< HEAD
-	downloadertype "github.com/erigontech/erigon-lib/downloader/snaptype"
-=======
->>>>>>> cf916078
 	"github.com/erigontech/erigon-lib/etl"
 	"github.com/erigontech/erigon-lib/kv"
 	"github.com/erigontech/erigon-lib/kv/mdbx"
 	"github.com/erigontech/erigon-lib/log/v3"
 	"github.com/erigontech/erigon-lib/seg"
-<<<<<<< HEAD
-=======
 	downloadertype "github.com/erigontech/erigon-lib/snaptype"
->>>>>>> cf916078
-	statelib "github.com/erigontech/erigon-lib/state"
 	"github.com/erigontech/erigon/cmd/utils"
 	"github.com/erigontech/erigon/core"
-	"github.com/erigontech/erigon/core/state"
 	"github.com/erigontech/erigon/eth/ethconfig"
 	"github.com/erigontech/erigon/eth/ethconfig/estimate"
 	"github.com/erigontech/erigon/node/nodecfg"
@@ -66,18 +57,6 @@
 
 	rootCmd.AddCommand(readDomains)
 
-<<<<<<< HEAD
-	withDataDir(purifyDomains)
-	purifyDomains.Flags().StringVar(&outDatadir, "out", "out-purified", "")
-	purifyDomains.Flags().BoolVar(&purifyOnlyCommitment, "only-commitment", true, "purify only commitment domain")
-	purifyDomains.Flags().BoolVar(&replaceInDatadir, "replace-in-datadir", false, "replace the purified domains directly in datadir (will remove .kvei and .bt too)")
-	purifyDomains.Flags().BoolVar(&doIndexBuild, "build-idx", false, "build index for purified domains")
-	purifyDomains.Flags().Float64Var(&minSkipRatioL0, "min-skip-ratio-l0", 0.1, "deprecated: minimum ratio of keys to skip in L0")
-	purifyDomains.Flags().Float64Var(&minSkipRatio, "min-skip-ratio", 0.1, "minimum ratio of keys to skip - otherwise keep file unchanged")
-	purifyDomains.Flags().Uint64Var(&fromStepPurification, "from", 0, "step from which domains would be purified")
-	purifyDomains.Flags().Uint64Var(&toStepPurification, "to", 1e18, "step to which domains would be purified")
-	rootCmd.AddCommand(purifyDomains)
-=======
 	withDataDir(compactDomains)
 	withDomain(compactDomains)
 	compactDomains.Flags().StringVar(&outDatadir, "out", "out-compacted", "")
@@ -88,7 +67,6 @@
 	compactDomains.Flags().Uint64Var(&fromStepCompaction, "from", 0, "step from which domains would be compacted")
 	compactDomains.Flags().Uint64Var(&toStepCompaction, "to", 1e18, "step to which domains would be compacted")
 	rootCmd.AddCommand(compactDomains)
->>>>>>> cf916078
 }
 
 // if trie variant is not hex, we could not have another rootHash with to verify it
@@ -97,18 +75,10 @@
 	lastStep                     uint64
 	minSkipRatioL0, minSkipRatio float64
 	outDatadir                   string
-<<<<<<< HEAD
-	purifyOnlyCommitment         bool
-	replaceInDatadir             bool
-	doIndexBuild                 bool
-	fromStepPurification         uint64
-	toStepPurification           uint64
-=======
 	replaceInDatadir             bool
 	doIndexBuild                 bool
 	fromStepCompaction           uint64
 	toStepCompaction             uint64
->>>>>>> cf916078
 )
 
 // write command to just seek and query state by addr and domain from state db and files (if any)
@@ -216,38 +186,6 @@
 		defer os.RemoveAll(tmpDir)
 		// make a temporary DB to store the keys
 
-<<<<<<< HEAD
-		purifyDB := mdbx.MustOpen(tmpDir)
-		defer purifyDB.Close()
-		var purificationDomains []kv.Domain
-		if purifyOnlyCommitment {
-			purificationDomains = []kv.Domain{kv.CommitmentDomain}
-		} else {
-			purificationDomains = []kv.Domain{kv.AccountsDomain, kv.StorageDomain /*"code",*/, kv.CommitmentDomain}
-		}
-
-		for _, domain := range purificationDomains {
-			filesToProcess := tx.Debug().DomainFiles(domain).Fullpaths()
-			if err := makePurifiableIndexDB(ctx, purifyDB, filesToProcess, dirs, log.New(), domain); err != nil {
-				logger.Error("Error making purifiable index DB", "error", err)
-				return
-			}
-		}
-		somethingPurified := false
-		for _, domain := range purificationDomains {
-			filesToProcess := tx.Debug().DomainFiles(domain).Fullpaths()
-			something, err := makePurifiedDomains(ctx, purifyDB, filesToProcess, dirs, log.New(), domain)
-			if err != nil {
-				logger.Error("Error making purifiable index DB", "error", err)
-				return
-			}
-			somethingPurified = somethingPurified || something
-		}
-		if replaceInDatadir && doIndexBuild && somethingPurified {
-			logger.Info("building index for the purified files...")
-			if err := chainDb.Debug().ReloadFiles(); err != nil {
-				logger.Error("Error re-opening folder after purification", "error", err)
-=======
 		compactionDB := mdbx.MustOpen(tmpDir)
 		defer compactionDB.Close()
 
@@ -295,7 +233,6 @@
 			logger.Info("building index for the compacted files...")
 			if err := chainDb.Debug().ReloadFiles(); err != nil {
 				logger.Error("Error re-opening folder after compaction", "error", err)
->>>>>>> cf916078
 				return
 			}
 
@@ -310,11 +247,7 @@
 	},
 }
 
-<<<<<<< HEAD
-func makePurifiableIndexDB(ctx context.Context, db kv.RwDB, files []string, dirs datadir.Dirs, logger log.Logger, domain kv.Domain) error {
-=======
 func makeCompactableIndexDB(ctx context.Context, db kv.RwDB, files []string, dirs datadir.Dirs, logger log.Logger, domain kv.Domain) error {
->>>>>>> cf916078
 	var tbl string
 	switch domain {
 	case kv.AccountsDomain:
@@ -337,11 +270,7 @@
 		if !ok {
 			panic("invalid file name")
 		}
-<<<<<<< HEAD
-		if res.From < fromStepPurification || res.To > toStepPurification {
-=======
 		if res.From < fromStepCompaction || res.To > toStepCompaction {
->>>>>>> cf916078
 			continue
 		}
 		fileInfos = append(fileInfos, res)
@@ -351,11 +280,7 @@
 		return fileInfos[i].CompareTo(fileInfos[j]) <= 0
 	})
 
-<<<<<<< HEAD
-	collector := etl.NewCollectorWithAllocator("Purification", dirs.Tmp, etl.LargeSortableBuffers, logger)
-=======
 	collector := etl.NewCollectorWithAllocator("Compaction", dirs.Tmp, etl.LargeSortableBuffers, logger)
->>>>>>> cf916078
 	defer collector.Close()
 	collector.LogLvl(log.LvlDebug)
 	collector.SortAndFlushInBackground(true)
@@ -393,11 +318,7 @@
 			count++
 			//fmt.Println("count: ", count, "keyLength: ", len(buf))
 			if count%10_000_000 == 0 {
-<<<<<<< HEAD
-				logger.Info(fmt.Sprintf("[purify] Indexed %dM keys in file %s", count/1_000_000, baseFileName))
-=======
 				logger.Info(fmt.Sprintf("[compaction] Indexed %dM keys in file %s", count/1_000_000, baseFileName))
->>>>>>> cf916078
 			}
 			// skip values
 			getter.Skip()
@@ -412,11 +333,7 @@
 	return tx.Commit()
 }
 
-<<<<<<< HEAD
-func makePurifiedDomains(ctx context.Context, db kv.RwDB, files []string, dirs datadir.Dirs, logger log.Logger, domain kv.Domain) (somethingPurified bool, err error) {
-=======
 func makeCompactDomains(ctx context.Context, db kv.RwDB, files []string, dirs datadir.Dirs, logger log.Logger, domain kv.Domain) (somethingCompacted bool, err error) {
->>>>>>> cf916078
 	compressionType := statelib.Schema.GetDomainCfg(domain).Compression
 	compressCfg := statelib.Schema.GetDomainCfg(domain).CompressCfg
 	compressCfg.Workers = runtime.NumCPU()
@@ -444,11 +361,7 @@
 		if !ok {
 			panic("invalid file name")
 		}
-<<<<<<< HEAD
-		if res.From < fromStepPurification || res.To > toStepPurification {
-=======
 		if res.From < fromStepCompaction || res.To > toStepCompaction {
->>>>>>> cf916078
 			continue
 		}
 		fileInfos = append(fileInfos, res)
@@ -479,11 +392,7 @@
 		defer dec.Close()
 		getter := dec.MakeGetter()
 
-<<<<<<< HEAD
-		valuesComp, err := seg.NewCompressor(ctx, "Purification", outputFilePath, dirs.Tmp, compressCfg, log.LvlTrace, log.New())
-=======
 		valuesComp, err := seg.NewCompressor(ctx, "Compaction", outputFilePath, dirs.Tmp, compressCfg, log.LvlTrace, log.New())
->>>>>>> cf916078
 		if err != nil {
 			return false, fmt.Errorf("create %s values compressor: %w", outputFilePath, err)
 		}
@@ -557,17 +466,10 @@
 			)
 			logger.Info(fmt.Sprintf("Removed the files %s and %s", kveiFile, btFile))
 		}
-<<<<<<< HEAD
-		somethingPurified = true
-	}
-
-	return somethingPurified, nil
-=======
 		somethingCompacted = true
 	}
 
 	return somethingCompacted, nil
->>>>>>> cf916078
 }
 
 func requestDomains(chainDb, stateDb kv.RwDB, ctx context.Context, readDomain string, addrs [][]byte, logger log.Logger) error {
