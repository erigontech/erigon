--- conflicted
+++ resolved
@@ -120,11 +120,7 @@
 erigon --snap.skip-state-snapshot-download
 
 # Option 2 (on synced datadir):
-<<<<<<< HEAD
-erigon snapshots rm-all-state-state
-=======
 erigon snapshots rm-all-state
->>>>>>> a11563d6
 integration stage_exec --reset
 integration stage_exec 
 
