--- conflicted
+++ resolved
@@ -27,10 +27,8 @@
 	step := flag.Int("step", 32, "how often to log performance")
 	pprof := flag.Bool("pprof", true, "turn on profiling")
 	loop := flag.Bool("loop", true, "loop the test in an infinite loop")
-<<<<<<< HEAD
 	testsDir := flag.String("testsDir", "cmd/caplin-regression/caplin-tests", "directory to the tests")
-=======
->>>>>>> 2ea9eb53
+
 	all := flag.Bool("all", true, "loop trhough all the test")
 
 	flag.Parse()
