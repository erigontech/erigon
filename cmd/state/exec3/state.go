--- conflicted
+++ resolved
@@ -190,25 +190,10 @@
 		ibs.Prepare(txHash, txTask.BlockHash, txTask.TxIndex)
 		msg := txTask.TxAsMessage
 
-<<<<<<< HEAD
-		var vmenv vm.VMInterface
-		if txTask.Tx.IsStarkNet() {
-			rw.starkNetEvm.Reset(evmtypes.TxContext{}, ibs)
-			vmenv = rw.starkNetEvm
-		} else {
-			blockContext := txTask.EvmBlockContext
-			if !rw.background {
-				getHashFn := core.GetHashFn(header, rw.getHeader)
-				blockContext = core.NewEVMBlockContext(header, txTask.ExcessDataGas, getHashFn, rw.engine, nil /* author */)
-			}
-			rw.evm.ResetBetweenBlocks(blockContext, core.NewEVMTxContext(msg), ibs, vmConfig, rules)
-			vmenv = rw.evm
-=======
 		blockContext := txTask.EvmBlockContext
 		if !rw.background {
 			getHashFn := core.GetHashFn(header, rw.getHeader)
-			blockContext = core.NewEVMBlockContext(header, getHashFn, rw.engine, nil /* author */)
->>>>>>> 1b862a7c
+			blockContext = core.NewEVMBlockContext(header, txTask.ExcessDataGas, getHashFn, rw.engine, nil /* author */)
 		}
 		rw.evm.ResetBetweenBlocks(blockContext, core.NewEVMTxContext(msg), ibs, vmConfig, rules)
 		vmenv := rw.evm
