package exec3

import (
	"context"
	"math/big"
	"sync"

	"github.com/ledgerwatch/log/v3"
	"golang.org/x/sync/errgroup"

	libcommon "github.com/gateway-fm/cdk-erigon-lib/common"
	"github.com/gateway-fm/cdk-erigon-lib/kv"
	"github.com/ledgerwatch/erigon/chain"

	"github.com/ledgerwatch/erigon/cmd/state/exec22"
	"github.com/ledgerwatch/erigon/consensus"
	"github.com/ledgerwatch/erigon/core"
	"github.com/ledgerwatch/erigon/core/rawdb"
	"github.com/ledgerwatch/erigon/core/state"
	"github.com/ledgerwatch/erigon/core/types"
	"github.com/ledgerwatch/erigon/core/vm"
	"github.com/ledgerwatch/erigon/core/vm/evmtypes"
	"github.com/ledgerwatch/erigon/rlp"
	"github.com/ledgerwatch/erigon/turbo/services"
)

type Worker struct {
	lock        sync.Locker
	chainDb     kv.RoDB
	chainTx     kv.Tx
	background  bool // if true - worker does manage RoTx (begin/rollback) in .ResetTx()
	blockReader services.FullBlockReader
	in          *exec22.QueueWithRetry
	rs          *state.StateV3
	stateWriter *state.StateWriterBufferedV3
	stateReader *state.StateReaderV3
	chainConfig *chain.Config
	getHeader   func(hash libcommon.Hash, number uint64) *types.Header

	ctx      context.Context
	engine   consensus.Engine
	genesis  *types.Genesis
	resultCh *exec22.ResultsQueue
	chain    ChainReader

	callTracer  *CallTracer
	taskGasPool *core.GasPool

	evm *vm.EVM
	ibs *state.IntraBlockState
}

func NewWorker(lock sync.Locker, ctx context.Context, background bool, chainDb kv.RoDB, rs *state.StateV3, in *exec22.QueueWithRetry, blockReader services.FullBlockReader, chainConfig *chain.Config, genesis *types.Genesis, results *exec22.ResultsQueue, engine consensus.Engine) *Worker {
	w := &Worker{
		lock:        lock,
		chainDb:     chainDb,
		in:          in,
		rs:          rs,
		background:  background,
		blockReader: blockReader,
		stateWriter: state.NewStateWriterBufferedV3(rs),
		stateReader: state.NewStateReaderV3(rs),
		chainConfig: chainConfig,

		ctx:      ctx,
		genesis:  genesis,
		resultCh: results,
		engine:   engine,

		evm:         vm.NewEVM(evmtypes.BlockContext{}, evmtypes.TxContext{}, nil, chainConfig, vm.Config{}),
		callTracer:  NewCallTracer(),
		taskGasPool: new(core.GasPool),
	}
	w.getHeader = func(hash libcommon.Hash, number uint64) *types.Header {
		h, err := blockReader.Header(ctx, w.chainTx, hash, number)
		if err != nil {
			panic(err)
		}
		return h
	}

	w.ibs = state.New(w.stateReader)

	return w
}

func (rw *Worker) Tx() kv.Tx        { return rw.chainTx }
func (rw *Worker) DiscardReadList() { rw.stateReader.DiscardReadList() }
func (rw *Worker) ResetTx(chainTx kv.Tx) {
	if rw.background && rw.chainTx != nil {
		rw.chainTx.Rollback()
		rw.chainTx = nil
	}
	if chainTx != nil {
		rw.chainTx = chainTx
		rw.stateReader.SetTx(rw.chainTx)
		rw.chain = ChainReader{config: rw.chainConfig, tx: rw.chainTx, blockReader: rw.blockReader}
	}
}

func (rw *Worker) Run() error {
	for txTask, ok := rw.in.Next(rw.ctx); ok; txTask, ok = rw.in.Next(rw.ctx) {
		rw.RunTxTask(txTask)
		if err := rw.resultCh.Add(rw.ctx, txTask); err != nil {
			return err
		}
	}
	return nil
}

func (rw *Worker) RunTxTask(txTask *exec22.TxTask) {
	rw.lock.Lock()
	defer rw.lock.Unlock()
	rw.RunTxTaskNoLock(txTask)
}

func (rw *Worker) RunTxTaskNoLock(txTask *exec22.TxTask) {
	if rw.background && rw.chainTx == nil {
		var err error
		if rw.chainTx, err = rw.chainDb.BeginRo(rw.ctx); err != nil {
			panic(err)
		}
		rw.stateReader.SetTx(rw.chainTx)
		rw.chain = ChainReader{config: rw.chainConfig, tx: rw.chainTx, blockReader: rw.blockReader}
	}
	txTask.Error = nil
	rw.stateReader.SetTxNum(txTask.TxNum)
	rw.stateWriter.SetTxNum(txTask.TxNum)
	rw.stateReader.ResetReadSet()
	rw.stateWriter.ResetWriteSet()
	rw.ibs.Reset()
	ibs := rw.ibs
	//ibs.SetTrace(true)

	rules := txTask.Rules
	var err error
	header := txTask.Header
<<<<<<< HEAD
	if txTask.BlockNum == 0 && txTask.TxIndex == -1 {
		//fmt.Printf("txNum=%d, blockNum=%d, Genesis\n", txTask.TxNum, txTask.BlockNum)
		// Genesis block
		_, ibs, _, err = core.GenesisToBlock(rw.genesis, "")
		if err != nil {
			panic(err)
=======

	var logger = log.New("worker-tx")

	switch {
	case txTask.TxIndex == -1:
		if txTask.BlockNum == 0 {
			// Genesis block
			// fmt.Printf("txNum=%d, blockNum=%d, Genesis\n", txTask.TxNum, txTask.BlockNum)
			_, ibs, err = core.GenesisToBlock(rw.genesis, "", logger)
			if err != nil {
				panic(err)
			}
			// For Genesis, rules should be empty, so that empty accounts can be included
			rules = &chain.Rules{}
			break
>>>>>>> fcad3a03
		}
		// Block initialisation
		//fmt.Printf("txNum=%d, blockNum=%d, initialisation of the block\n", txTask.TxNum, txTask.BlockNum)
		syscall := func(contract libcommon.Address, data []byte, ibs *state.IntraBlockState, header *types.Header, constCall bool) ([]byte, error) {
			return core.SysCallContract(contract, data, rw.chainConfig, ibs, header, rw.engine, constCall /* constCall */)
		}
		rw.engine.Initialize(rw.chainConfig, rw.chain, header, ibs, syscall, logger)
		txTask.Error = ibs.FinalizeTx(rules, noop)
	case txTask.Final:
		if txTask.BlockNum == 0 {
			break
		}

		//fmt.Printf("txNum=%d, blockNum=%d, finalisation of the block\n", txTask.TxNum, txTask.BlockNum)
		// End of block transaction in a block
		syscall := func(contract libcommon.Address, data []byte) ([]byte, error) {
			return core.SysCallContract(contract, data, rw.chainConfig, ibs, header, rw.engine, false /* constCall */)
		}

		if _, _, err := rw.engine.Finalize(rw.chainConfig, types.CopyHeader(header), ibs, txTask.Txs, txTask.Uncles, nil, txTask.Withdrawals, rw.chain, syscall, logger); err != nil {
			//fmt.Printf("error=%v\n", err)
			txTask.Error = err
		} else {
			//rw.callTracer.AddCoinbase(txTask.Coinbase, txTask.Uncles)
			//txTask.TraceTos = rw.callTracer.Tos()
			txTask.TraceTos = map[libcommon.Address]struct{}{}
			txTask.TraceTos[txTask.Coinbase] = struct{}{}
			for _, uncle := range txTask.Uncles {
				txTask.TraceTos[uncle.Coinbase] = struct{}{}
			}
		}
	default:
		//fmt.Printf("txNum=%d, blockNum=%d, txIndex=%d\n", txTask.TxNum, txTask.BlockNum, txTask.TxIndex)
		txHash := txTask.Tx.Hash()
		rw.taskGasPool.Reset(txTask.Tx.GetGas())
		rw.callTracer.Reset()

		vmConfig := vm.Config{Debug: true, Tracer: rw.callTracer, SkipAnalysis: txTask.SkipAnalysis}
		ibs.SetTxContext(txHash, txTask.BlockHash, txTask.TxIndex)
		msg := txTask.TxAsMessage

		blockContext := txTask.EvmBlockContext
		if !rw.background {
			getHashFn := core.GetHashFn(header, rw.getHeader)
			blockContext = core.NewEVMBlockContext(header, getHashFn, rw.engine, nil /* author */)
		}
		rw.evm.ResetBetweenBlocks(blockContext, core.NewEVMTxContext(msg), ibs, vmConfig, rules)

		// MA applytx
		vmenv := rw.evm
		applyRes, err := core.ApplyMessage(vmenv, msg, rw.taskGasPool, true /* refunds */, false /* gasBailout */)
		if err != nil {
			txTask.Error = err
		} else {
			txTask.UsedGas = applyRes.UsedGas
			// Update the state with pending changes
			txTask.Error = ibs.FinalizeTx(rules, noop)
			txTask.Logs = ibs.GetLogs(txHash)
			txTask.TraceFroms = rw.callTracer.Froms()
			txTask.TraceTos = rw.callTracer.Tos()
		}

	}
	// Prepare read set, write set and balanceIncrease set and send for serialisation
	if txTask.Error == nil {
		txTask.BalanceIncreaseSet = ibs.BalanceIncreaseSet()
		//for addr, bal := range txTask.BalanceIncreaseSet {
		//	fmt.Printf("BalanceIncreaseSet [%x]=>[%d]\n", addr, &bal)
		//}
		if err = ibs.MakeWriteSet(rules, rw.stateWriter); err != nil {
			panic(err)
		}
		txTask.ReadLists = rw.stateReader.ReadSet()
		txTask.WriteLists = rw.stateWriter.WriteSet()
		txTask.AccountPrevs, txTask.AccountDels, txTask.StoragePrevs, txTask.CodePrevs = rw.stateWriter.PrevAndDels()
	}
}

type ChainReader struct {
	config      *chain.Config
	tx          kv.Tx
	blockReader services.FullBlockReader
}

func NewChainReader(config *chain.Config, tx kv.Tx, blockReader services.FullBlockReader) ChainReader {
	return ChainReader{config: config, tx: tx, blockReader: blockReader}
}

func (cr ChainReader) Config() *chain.Config        { return cr.config }
func (cr ChainReader) CurrentHeader() *types.Header { panic("") }
func (cr ChainReader) GetHeader(hash libcommon.Hash, number uint64) *types.Header {
	if cr.blockReader != nil {
		h, _ := cr.blockReader.Header(context.Background(), cr.tx, hash, number)
		return h
	}
	return rawdb.ReadHeader(cr.tx, hash, number)
}
func (cr ChainReader) GetHeaderByNumber(number uint64) *types.Header {
	if cr.blockReader != nil {
		h, _ := cr.blockReader.HeaderByNumber(context.Background(), cr.tx, number)
		return h
	}
	return rawdb.ReadHeaderByNumber(cr.tx, number)

}
func (cr ChainReader) GetHeaderByHash(hash libcommon.Hash) *types.Header {
	if cr.blockReader != nil {
		number := rawdb.ReadHeaderNumber(cr.tx, hash)
		if number == nil {
			return nil
		}
		return cr.GetHeader(hash, *number)
	}
	h, _ := rawdb.ReadHeaderByHash(cr.tx, hash)
	return h
}
func (cr ChainReader) GetTd(hash libcommon.Hash, number uint64) *big.Int {
	td, err := rawdb.ReadTd(cr.tx, hash, number)
	if err != nil {
		log.Error("ReadTd failed", "err", err)
		return nil
	}
	return td
}
func (cr ChainReader) FrozenBlocks() uint64 {
	return cr.blockReader.FrozenBlocks()
}
func (cr ChainReader) GetBlock(hash libcommon.Hash, number uint64) *types.Block {
	panic("")
}
func (cr ChainReader) HasBlock(hash libcommon.Hash, number uint64) bool {
	panic("")
}
func (cr ChainReader) BorEventsByBlock(hash libcommon.Hash, number uint64) []rlp.RawValue {
	panic("")
}
func (cr ChainReader) BorStartEventID(hash libcommon.Hash, number uint64) uint64 { panic("") }
func (cr ChainReader) BorSpan(spanId uint64) []byte                              { panic("") }

func NewWorkersPool(lock sync.Locker, ctx context.Context, background bool, chainDb kv.RoDB, rs *state.StateV3, in *exec22.QueueWithRetry, blockReader services.FullBlockReader, chainConfig *chain.Config, genesis *types.Genesis, engine consensus.Engine, workerCount int) (reconWorkers []*Worker, applyWorker *Worker, rws *exec22.ResultsQueue, clear func(), wait func()) {
	reconWorkers = make([]*Worker, workerCount)

	resultChSize := workerCount * 8
	rws = exec22.NewResultsQueue(resultChSize, workerCount) // workerCount * 4
	{
		// we all errors in background workers (except ctx.Cancel), because applyLoop will detect this error anyway.
		// and in applyLoop all errors are critical
		ctx, cancel := context.WithCancel(ctx)
		g, ctx := errgroup.WithContext(ctx)
		for i := 0; i < workerCount; i++ {
			reconWorkers[i] = NewWorker(lock, ctx, background, chainDb, rs, in, blockReader, chainConfig, genesis, rws, engine)
		}
		if background {
			for i := 0; i < workerCount; i++ {
				i := i
				g.Go(func() error {
					return reconWorkers[i].Run()
				})
			}
			wait = func() { g.Wait() }
		}

		var clearDone bool
		clear = func() {
			if clearDone {
				return
			}
			clearDone = true
			cancel()
			g.Wait()
			for _, w := range reconWorkers {
				w.ResetTx(nil)
			}
			//applyWorker.ResetTx(nil)
		}
	}
	applyWorker = NewWorker(lock, ctx, false, chainDb, rs, in, blockReader, chainConfig, genesis, rws, engine)

	return reconWorkers, applyWorker, rws, clear, wait
}<|MERGE_RESOLUTION|>--- conflicted
+++ resolved
@@ -8,9 +8,9 @@
 	"github.com/ledgerwatch/log/v3"
 	"golang.org/x/sync/errgroup"
 
-	libcommon "github.com/gateway-fm/cdk-erigon-lib/common"
-	"github.com/gateway-fm/cdk-erigon-lib/kv"
-	"github.com/ledgerwatch/erigon/chain"
+	"github.com/ledgerwatch/erigon-lib/chain"
+	libcommon "github.com/ledgerwatch/erigon-lib/common"
+	"github.com/ledgerwatch/erigon-lib/kv"
 
 	"github.com/ledgerwatch/erigon/cmd/state/exec22"
 	"github.com/ledgerwatch/erigon/consensus"
@@ -135,14 +135,6 @@
 	rules := txTask.Rules
 	var err error
 	header := txTask.Header
-<<<<<<< HEAD
-	if txTask.BlockNum == 0 && txTask.TxIndex == -1 {
-		//fmt.Printf("txNum=%d, blockNum=%d, Genesis\n", txTask.TxNum, txTask.BlockNum)
-		// Genesis block
-		_, ibs, _, err = core.GenesisToBlock(rw.genesis, "")
-		if err != nil {
-			panic(err)
-=======
 
 	var logger = log.New("worker-tx")
 
@@ -151,14 +143,13 @@
 		if txTask.BlockNum == 0 {
 			// Genesis block
 			// fmt.Printf("txNum=%d, blockNum=%d, Genesis\n", txTask.TxNum, txTask.BlockNum)
-			_, ibs, err = core.GenesisToBlock(rw.genesis, "", logger)
+			_, ibs, _, err = core.GenesisToBlock(rw.genesis, "", logger)
 			if err != nil {
 				panic(err)
 			}
 			// For Genesis, rules should be empty, so that empty accounts can be included
 			rules = &chain.Rules{}
 			break
->>>>>>> fcad3a03
 		}
 		// Block initialisation
 		//fmt.Printf("txNum=%d, blockNum=%d, initialisation of the block\n", txTask.TxNum, txTask.BlockNum)
