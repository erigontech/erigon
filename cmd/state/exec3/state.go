// Copyright 2024 The Erigon Authors
// This file is part of Erigon.
//
// Erigon is free software: you can redistribute it and/or modify
// it under the terms of the GNU Lesser General Public License as published by
// the Free Software Foundation, either version 3 of the License, or
// (at your option) any later version.
//
// Erigon is distributed in the hope that it will be useful,
// but WITHOUT ANY WARRANTY; without even the implied warranty of
// MERCHANTABILITY or FITNESS FOR A PARTICULAR PURPOSE. See the
// GNU Lesser General Public License for more details.
//
// You should have received a copy of the GNU Lesser General Public License
// along with Erigon. If not, see <http://www.gnu.org/licenses/>.

package exec3

import (
	"context"
	"sync"

	"golang.org/x/sync/errgroup"

	"github.com/erigontech/erigon-lib/log/v3"

	"github.com/erigontech/erigon-lib/common/datadir"
	"github.com/erigontech/erigon/eth/consensuschain"

	"github.com/erigontech/erigon-lib/chain"
	libcommon "github.com/erigontech/erigon-lib/common"
	"github.com/erigontech/erigon-lib/kv"

	"github.com/erigontech/erigon/consensus"
	"github.com/erigontech/erigon/core"
	"github.com/erigontech/erigon/core/state"
	"github.com/erigontech/erigon/core/types"
	"github.com/erigontech/erigon/core/vm"
	"github.com/erigontech/erigon/core/vm/evmtypes"
	"github.com/erigontech/erigon/turbo/services"
	"github.com/erigontech/erigon/turbo/shards"
)

var noop = state.NewNoopWriter()

type Worker struct {
	lock        sync.Locker
	logger      log.Logger
	chainDb     kv.RoDB
	chainTx     kv.Tx
	background  bool // if true - worker does manage RoTx (begin/rollback) in .ResetTx()
	blockReader services.FullBlockReader
	in          *state.QueueWithRetry
	rs          *state.StateV3
	stateWriter *state.StateWriterV3
	stateReader state.ResettableStateReader
	historyMode bool // if true - stateReader is HistoryReaderV3, otherwise it's state reader
	chainConfig *chain.Config

	ctx      context.Context
	engine   consensus.Engine
	genesis  *types.Genesis
	resultCh *state.ResultsQueue
	chain    consensus.ChainReader

	callTracer  *CallTracer
	taskGasPool *core.GasPool

	evm   *vm.EVM
	ibs   *state.IntraBlockState
	vmCfg vm.Config

	dirs datadir.Dirs

	isMining bool
}

func NewWorker(lock sync.Locker, logger log.Logger, ctx context.Context, background bool, chainDb kv.RoDB, in *state.QueueWithRetry, blockReader services.FullBlockReader, chainConfig *chain.Config, genesis *types.Genesis, results *state.ResultsQueue, engine consensus.Engine, dirs datadir.Dirs, isMining bool) *Worker {
	w := &Worker{
		lock:        lock,
		logger:      logger,
		chainDb:     chainDb,
		in:          in,
		background:  background,
		blockReader: blockReader,
		chainConfig: chainConfig,

		ctx:      ctx,
		genesis:  genesis,
		resultCh: results,
		engine:   engine,

		evm:         vm.NewEVM(evmtypes.BlockContext{}, evmtypes.TxContext{}, nil, chainConfig, vm.Config{}),
		callTracer:  NewCallTracer(),
		taskGasPool: new(core.GasPool),

		dirs: dirs,

		isMining: isMining,
	}
	w.taskGasPool.AddBlobGas(chainConfig.GetMaxBlobGasPerBlock())
	w.vmCfg = vm.Config{Debug: true, Tracer: w.callTracer.Tracer().Hooks}
	w.ibs = state.New(w.stateReader)
	return w
}

func (rw *Worker) LogLRUStats() { rw.evm.JumpDestCache.LogStats() }

func (rw *Worker) ResetState(rs *state.StateV3, accumulator *shards.Accumulator) {
	rw.rs = rs
	if rw.background {
		rw.SetReader(state.NewReaderParallelV3(rs.Domains()))
	} else {
		rw.SetReader(state.NewReaderV3(rs.Domains()))
	}
	rw.stateWriter = state.NewStateWriterV3(rs, accumulator)
}

func (rw *Worker) Tx() kv.Tx        { return rw.chainTx }
func (rw *Worker) DiscardReadList() { rw.stateReader.DiscardReadList() }
func (rw *Worker) ResetTx(chainTx kv.Tx) {
	if rw.background && rw.chainTx != nil {
		rw.chainTx.Rollback()
		rw.chainTx = nil
	}
	if chainTx != nil {
		rw.chainTx = chainTx
		rw.stateReader.SetTx(rw.chainTx)
		rw.chain = consensuschain.NewReader(rw.chainConfig, rw.chainTx, rw.blockReader, rw.logger)
	}
}

func (rw *Worker) Run() error {
	for txTask, ok := rw.in.Next(rw.ctx); ok; txTask, ok = rw.in.Next(rw.ctx) {
		rw.RunTxTask(txTask, rw.isMining)
		if err := rw.resultCh.Add(rw.ctx, txTask); err != nil {
			return err
		}
	}
	return nil
}

func (rw *Worker) RunTxTask(txTask *state.TxTask, isMining bool) {
	rw.lock.Lock()
	defer rw.lock.Unlock()
	rw.RunTxTaskNoLock(txTask, isMining)
}

// Needed to set history reader when need to offset few txs from block beginning and does not break processing,
// like compute gas used for block and then to set state reader to continue processing on latest data.
func (rw *Worker) SetReader(reader state.ResettableStateReader) {
	rw.stateReader = reader
	rw.stateReader.SetTx(rw.Tx())
	rw.ibs.Reset()
	rw.ibs = state.New(rw.stateReader)

	switch reader.(type) {
	case *state.HistoryReaderV3:
		rw.historyMode = true
	case *state.ReaderV3:
		rw.historyMode = false
	default:
		rw.historyMode = false
		//fmt.Printf("[worker] unknown reader %T: historyMode is set to disabled\n", reader)
	}
}

func (rw *Worker) RunTxTaskNoLock(txTask *state.TxTask, isMining bool) {
	if txTask.HistoryExecution && !rw.historyMode {
		// in case if we cancelled execution and commitment happened in the middle of the block, we have to process block
		// from the beginning until committed txNum and only then disable history mode.
		// Needed to correctly evaluate spent gas and other things.
		rw.SetReader(state.NewHistoryReaderV3())
	} else if !txTask.HistoryExecution && rw.historyMode {
		if rw.background {
			rw.SetReader(state.NewReaderParallelV3(rw.rs.Domains()))
		} else {
			rw.SetReader(state.NewReaderV3(rw.rs.Domains()))
		}
	}
	if rw.background && rw.chainTx == nil {
		var err error
		if rw.chainTx, err = rw.chainDb.BeginRo(rw.ctx); err != nil {
			panic(err)
		}
		rw.stateReader.SetTx(rw.chainTx)
		rw.chain = consensuschain.NewReader(rw.chainConfig, rw.chainTx, rw.blockReader, rw.logger)
	}
	txTask.Error = nil

	rw.stateReader.SetTxNum(txTask.TxNum)
	rw.rs.Domains().SetTxNum(txTask.TxNum)
	rw.stateReader.ResetReadSet()
	rw.stateWriter.ResetWriteSet()

	rw.ibs.Reset()
	ibs := rw.ibs
	//ibs.SetTrace(true)

	rules := txTask.Rules
	var err error
	header := txTask.Header
	//fmt.Printf("txNum=%d blockNum=%d history=%t\n", txTask.TxNum, txTask.BlockNum, txTask.HistoryExecution)

	switch {
	case txTask.TxIndex == -1:
		if txTask.BlockNum == 0 {

			//fmt.Printf("txNum=%d, blockNum=%d, Genesis\n", txTask.TxNum, txTask.BlockNum)
<<<<<<< HEAD
			_, ibs, err = core.GenesisToBlock(rw.genesis, rw.dirs.Tmp, rw.logger, nil)
=======
			_, ibs, err = core.GenesisToBlock(rw.genesis, rw.dirs, rw.logger)
>>>>>>> ba6d1c23
			if err != nil {
				panic(err)
			}
			// For Genesis, rules should be empty, so that empty accounts can be included
			rules = &chain.Rules{}
			break
		}

		// Block initialisation
		//fmt.Printf("txNum=%d, blockNum=%d, initialisation of the block\n", txTask.TxNum, txTask.BlockNum)
		syscall := func(contract libcommon.Address, data []byte, ibs *state.IntraBlockState, header *types.Header, constCall bool) ([]byte, error) {
			return core.SysCallContract(contract, data, rw.chainConfig, ibs, header, rw.engine, constCall /* constCall */, nil)
		}
		rw.engine.Initialize(rw.chainConfig, rw.chain, header, ibs, syscall, rw.logger, nil)
		txTask.Error = ibs.FinalizeTx(rules, noop)
	case txTask.Final:
		if txTask.BlockNum == 0 {
			break
		}

		//fmt.Printf("txNum=%d, blockNum=%d, finalisation of the block\n", txTask.TxNum, txTask.BlockNum)
		// End of block transaction in a block
		syscall := func(contract libcommon.Address, data []byte) ([]byte, error) {
			return core.SysCallContract(contract, data, rw.chainConfig, ibs, header, rw.engine, false /* constCall */, nil)
		}

		if isMining {
			_, txTask.Txs, txTask.BlockReceipts, _, err = rw.engine.FinalizeAndAssemble(rw.chainConfig, types.CopyHeader(header), ibs, txTask.Txs, txTask.Uncles, txTask.BlockReceipts, txTask.Withdrawals, rw.chain, syscall, nil, rw.logger)
		} else {
			_, _, _, err = rw.engine.Finalize(rw.chainConfig, types.CopyHeader(header), ibs, txTask.Txs, txTask.Uncles, txTask.BlockReceipts, txTask.Withdrawals, rw.chain, syscall, rw.logger)
		}
		if err != nil {
			txTask.Error = err
		} else {
			//incorrect unwind to block 2
			//if err := ibs.CommitBlock(rules, rw.stateWriter); err != nil {
			//	txTask.Error = err
			//}
			txTask.TraceTos = map[libcommon.Address]struct{}{}
			txTask.TraceTos[txTask.Coinbase] = struct{}{}
			for _, uncle := range txTask.Uncles {
				txTask.TraceTos[uncle.Coinbase] = struct{}{}
			}
		}
	default:
		rw.taskGasPool.Reset(txTask.Tx.GetGas(), rw.chainConfig.GetMaxBlobGasPerBlock())
		rw.callTracer.Reset()
		rw.vmCfg.SkipAnalysis = txTask.SkipAnalysis
		ibs.SetTxContext(txTask.TxIndex)
		msg := txTask.TxAsMessage
		if msg.FeeCap().IsZero() && rw.engine != nil {
			// Only zero-gas transactions may be service ones
			syscall := func(contract libcommon.Address, data []byte) ([]byte, error) {
				return core.SysCallContract(contract, data, rw.chainConfig, ibs, header, rw.engine, true /* constCall */, nil)
			}
			msg.SetIsFree(rw.engine.IsServiceTransaction(msg.From(), syscall))
		}

		rw.evm.ResetBetweenBlocks(txTask.EvmBlockContext, core.NewEVMTxContext(msg), ibs, rw.vmCfg, rules)

		// MA applytx
		applyRes, err := core.ApplyMessage(rw.evm, msg, rw.taskGasPool, true /* refunds */, false /* gasBailout */)
		if err != nil {
			txTask.Error = err
		} else {
			txTask.Failed = applyRes.Failed()
			txTask.UsedGas = applyRes.UsedGas
			// Update the state with pending changes
			ibs.SoftFinalise()
			//txTask.Error = ibs.FinalizeTx(rules, noop)
			txTask.Logs = ibs.GetLogs(txTask.TxIndex, txTask.Tx.Hash(), txTask.BlockNum, txTask.BlockHash)
			txTask.TraceFroms = rw.callTracer.Froms()
			txTask.TraceTos = rw.callTracer.Tos()
		}

	}
	// Prepare read set, write set and balanceIncrease set and send for serialisation
	if txTask.Error == nil {
		txTask.BalanceIncreaseSet = ibs.BalanceIncreaseSet()
		//for addr, bal := range txTask.BalanceIncreaseSet {
		//	fmt.Printf("BalanceIncreaseSet [%x]=>[%d]\n", addr, &bal)
		//}
		if err = ibs.MakeWriteSet(rules, rw.stateWriter); err != nil {
			panic(err)
		}
		txTask.ReadLists = rw.stateReader.ReadSet()
		txTask.WriteLists = rw.stateWriter.WriteSet()
		txTask.AccountPrevs, txTask.AccountDels, txTask.StoragePrevs, txTask.CodePrevs = rw.stateWriter.PrevAndDels()
	}
}

func NewWorkersPool(lock sync.Locker, accumulator *shards.Accumulator, logger log.Logger, ctx context.Context, background bool, chainDb kv.RoDB, rs *state.StateV3, in *state.QueueWithRetry, blockReader services.FullBlockReader, chainConfig *chain.Config, genesis *types.Genesis, engine consensus.Engine, workerCount int, dirs datadir.Dirs, isMining bool) (reconWorkers []*Worker, applyWorker *Worker, rws *state.ResultsQueue, clear func(), wait func()) {
	reconWorkers = make([]*Worker, workerCount)

	resultChSize := workerCount * 8
	rws = state.NewResultsQueue(resultChSize, workerCount) // workerCount * 4
	{
		// we all errors in background workers (except ctx.Cancel), because applyLoop will detect this error anyway.
		// and in applyLoop all errors are critical
		ctx, cancel := context.WithCancel(ctx)
		g, ctx := errgroup.WithContext(ctx)
		for i := 0; i < workerCount; i++ {
			reconWorkers[i] = NewWorker(lock, logger, ctx, background, chainDb, in, blockReader, chainConfig, genesis, rws, engine, dirs, isMining)
			reconWorkers[i].ResetState(rs, accumulator)
		}
		if background {
			for i := 0; i < workerCount; i++ {
				i := i
				g.Go(func() error {
					return reconWorkers[i].Run()
				})
			}
			wait = func() { g.Wait() }
		}

		var clearDone bool
		clear = func() {
			if clearDone {
				return
			}
			clearDone = true
			cancel()
			g.Wait()
			for _, w := range reconWorkers {
				w.ResetTx(nil)
			}
			//applyWorker.ResetTx(nil)
		}
	}
	applyWorker = NewWorker(lock, logger, ctx, false, chainDb, in, blockReader, chainConfig, genesis, rws, engine, dirs, isMining)

	return reconWorkers, applyWorker, rws, clear, wait
}<|MERGE_RESOLUTION|>--- conflicted
+++ resolved
@@ -207,11 +207,7 @@
 		if txTask.BlockNum == 0 {
 
 			//fmt.Printf("txNum=%d, blockNum=%d, Genesis\n", txTask.TxNum, txTask.BlockNum)
-<<<<<<< HEAD
-			_, ibs, err = core.GenesisToBlock(rw.genesis, rw.dirs.Tmp, rw.logger, nil)
-=======
 			_, ibs, err = core.GenesisToBlock(rw.genesis, rw.dirs, rw.logger)
->>>>>>> ba6d1c23
 			if err != nil {
 				panic(err)
 			}
