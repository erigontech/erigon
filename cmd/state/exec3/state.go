--- conflicted
+++ resolved
@@ -156,26 +156,16 @@
 		if rw.isPoSA {
 			systemcontracts.UpgradeBuildInSystemContract(rw.chainConfig, header.Number, ibs)
 		}
-<<<<<<< HEAD
-		syscall := func(contract common.Address, data []byte) ([]byte, error) {
+		syscall := func(contract libcommon.Address, data []byte) ([]byte, error) {
 			return core.SysCallContract(contract, data, *rw.chainConfig, ibs, header, rw.engine, false /* constCall */, excessDataGas)
-=======
-		syscall := func(contract libcommon.Address, data []byte) ([]byte, error) {
-			return core.SysCallContract(contract, data, *rw.chainConfig, ibs, header, rw.engine, false /* constCall */)
->>>>>>> 57b1bdd5
 		}
 		rw.engine.Initialize(rw.chainConfig, rw.chain, rw.epoch, header, ibs, txTask.Txs, txTask.Uncles, syscall)
 	} else if txTask.Final {
 		if txTask.BlockNum > 0 {
 			//fmt.Printf("txNum=%d, blockNum=%d, finalisation of the block\n", txTask.TxNum, txTask.BlockNum)
 			// End of block transaction in a block
-<<<<<<< HEAD
-			syscall := func(contract common.Address, data []byte) ([]byte, error) {
+			syscall := func(contract libcommon.Address, data []byte) ([]byte, error) {
 				return core.SysCallContract(contract, data, *rw.chainConfig, ibs, header, rw.engine, false /* constCall */, excessDataGas)
-=======
-			syscall := func(contract libcommon.Address, data []byte) ([]byte, error) {
-				return core.SysCallContract(contract, data, *rw.chainConfig, ibs, header, rw.engine, false /* constCall */)
->>>>>>> 57b1bdd5
 			}
 
 			if _, _, err := rw.engine.Finalize(rw.chainConfig, types.CopyHeader(header), ibs, txTask.Txs, txTask.Uncles, nil /* receipts */, txTask.Withdrawals, rw.epoch, rw.chain, syscall); err != nil {
