// Copyright 2024 The Erigon Authors
// This file is part of Erigon.
//
// Erigon is free software: you can redistribute it and/or modify
// it under the terms of the GNU Lesser General Public License as published by
// the Free Software Foundation, either version 3 of the License, or
// (at your option) any later version.
//
// Erigon is distributed in the hope that it will be useful,
// but WITHOUT ANY WARRANTY; without even the implied warranty of
// MERCHANTABILITY or FITNESS FOR A PARTICULAR PURPOSE. See the
// GNU Lesser General Public License for more details.
//
// You should have received a copy of the GNU Lesser General Public License
// along with Erigon. If not, see <http://www.gnu.org/licenses/>.

package exec3

import (
	"context"
	"fmt"
	"sync"

	"golang.org/x/sync/errgroup"

	"github.com/erigontech/erigon-lib/common/dbg"

	"github.com/erigontech/erigon-lib/log/v3"

	"github.com/erigontech/erigon-lib/common/datadir"
	"github.com/erigontech/erigon/eth/consensuschain"

	"github.com/erigontech/erigon-lib/chain"
	libcommon "github.com/erigontech/erigon-lib/common"
	"github.com/erigontech/erigon-lib/kv"

	"github.com/erigontech/erigon/consensus"
	"github.com/erigontech/erigon/core"
	"github.com/erigontech/erigon/core/state"
	"github.com/erigontech/erigon/core/tracing"
	"github.com/erigontech/erigon/core/types"
	"github.com/erigontech/erigon/core/vm"
	"github.com/erigontech/erigon/core/vm/evmtypes"
	"github.com/erigontech/erigon/turbo/services"
	"github.com/erigontech/erigon/turbo/shards"
)

var noop = state.NewNoopWriter()

type Worker struct {
	lock        sync.Locker
	logger      log.Logger
	chainDb     kv.RoDB
	chainTx     kv.TemporalTx
	background  bool // if true - worker does manage RoTx (begin/rollback) in .ResetTx()
	blockReader services.FullBlockReader
	in          *state.QueueWithRetry
	rs          *state.StateV3
	stateWriter *state.StateWriterV3
	stateReader state.ResettableStateReader
	historyMode bool // if true - stateReader is HistoryReaderV3, otherwise it's state reader
	chainConfig *chain.Config

	ctx      context.Context
	engine   consensus.Engine
	genesis  *types.Genesis
	resultCh *state.ResultsQueue
	chain    consensus.ChainReader

	callTracer  *CallTracer
	taskGasPool *core.GasPool
	hooks       *tracing.Hooks

	evm   *vm.EVM
	ibs   *state.IntraBlockState
	vmCfg vm.Config

	dirs datadir.Dirs

	isMining bool
}

func NewWorker(lock sync.Locker, logger log.Logger, hooks *tracing.Hooks, ctx context.Context, background bool, chainDb kv.RoDB, in *state.QueueWithRetry, blockReader services.FullBlockReader, chainConfig *chain.Config, genesis *types.Genesis, results *state.ResultsQueue, engine consensus.Engine, dirs datadir.Dirs, isMining bool) *Worker {
	w := &Worker{
		lock:        lock,
		logger:      logger,
		chainDb:     chainDb,
		in:          in,
		background:  background,
		blockReader: blockReader,
		chainConfig: chainConfig,

		ctx:      ctx,
		genesis:  genesis,
		resultCh: results,
		engine:   engine,

		evm:         vm.NewEVM(evmtypes.BlockContext{}, evmtypes.TxContext{}, nil, chainConfig, vm.Config{}),
		callTracer:  NewCallTracer(hooks),
		taskGasPool: new(core.GasPool),
		hooks:       hooks,

		dirs: dirs,

		isMining: isMining,
	}
<<<<<<< HEAD
	w.taskGasPool.AddBlobGas(chainConfig.GetMaxBlobGasPerBlock())
=======
	w.taskGasPool.AddBlobGas(chainConfig.GetMaxBlobGasPerBlock(0))
>>>>>>> 7afa6af1
	w.vmCfg = vm.Config{Debug: true, Tracer: w.callTracer.Tracer().Hooks}
	w.ibs = state.New(w.stateReader)
	return w
}

func (rw *Worker) LogLRUStats() { rw.evm.JumpDestCache.LogStats() }

func (rw *Worker) ResetState(rs *state.StateV3, accumulator *shards.Accumulator) {
	rw.rs = rs
	if rw.background {
		rw.SetReader(state.NewReaderParallelV3(rs.Domains()))
	} else {
		rw.SetReader(state.NewReaderV3(rs.Domains()))
	}
	rw.stateWriter = state.NewStateWriterV3(rs, accumulator)
}

func (rw *Worker) Tx() kv.TemporalTx { return rw.chainTx }
func (rw *Worker) DiscardReadList()  { rw.stateReader.DiscardReadList() }
func (rw *Worker) ResetTx(chainTx kv.Tx) {
	if rw.background && rw.chainTx != nil {
		rw.chainTx.Rollback()
		rw.chainTx = nil
	}
	if chainTx != nil {
		rw.chainTx = chainTx.(kv.TemporalTx)
		rw.stateReader.SetTx(rw.chainTx)
		rw.chain = consensuschain.NewReader(rw.chainConfig, rw.chainTx, rw.blockReader, rw.logger)
	}
}

func (rw *Worker) Run() (err error) {
	defer func() { // convert panic to err - because it's background workers
		if rec := recover(); rec != nil {
			err = fmt.Errorf("exec3.Worker panic: %s, %s", rec, dbg.Stack())
		}
	}()

	for txTask, ok := rw.in.Next(rw.ctx); ok; txTask, ok = rw.in.Next(rw.ctx) {
		//fmt.Println("RTX", txTask.BlockNum, txTask.TxIndex, txTask.TxNum, txTask.Final)
		rw.RunTxTask(txTask, rw.isMining)
		if err := rw.resultCh.Add(rw.ctx, txTask); err != nil {
			return err
		}
	}
	return nil
}

func (rw *Worker) RunTxTask(txTask *state.TxTask, isMining bool) {
	rw.lock.Lock()
	defer rw.lock.Unlock()
	rw.RunTxTaskNoLock(txTask, isMining)
}

// Needed to set history reader when need to offset few txs from block beginning and does not break processing,
// like compute gas used for block and then to set state reader to continue processing on latest data.
func (rw *Worker) SetReader(reader state.ResettableStateReader) {
	rw.stateReader = reader
	rw.stateReader.SetTx(rw.Tx())
	rw.ibs.Reset()
	rw.ibs = state.New(rw.stateReader)

	switch reader.(type) {
	case *state.HistoryReaderV3:
		rw.historyMode = true
	case *state.ReaderV3:
		rw.historyMode = false
	default:
		rw.historyMode = false
		//fmt.Printf("[worker] unknown reader %T: historyMode is set to disabled\n", reader)
	}
}

func (rw *Worker) RunTxTaskNoLock(txTask *state.TxTask, isMining bool) {
	if txTask.HistoryExecution && !rw.historyMode {
		// in case if we cancelled execution and commitment happened in the middle of the block, we have to process block
		// from the beginning until committed txNum and only then disable history mode.
		// Needed to correctly evaluate spent gas and other things.
		rw.SetReader(state.NewHistoryReaderV3())
	} else if !txTask.HistoryExecution && rw.historyMode {
		if rw.background {
			rw.SetReader(state.NewReaderParallelV3(rw.rs.Domains()))
		} else {
			rw.SetReader(state.NewReaderV3(rw.rs.Domains()))
		}
	}
	if rw.background && rw.chainTx == nil {
		var err error
		if rw.chainTx, err = rw.chainDb.(kv.TemporalRoDB).BeginTemporalRo(rw.ctx); err != nil {
			panic(err)
		}
		rw.stateReader.SetTx(rw.chainTx)
		rw.chain = consensuschain.NewReader(rw.chainConfig, rw.chainTx, rw.blockReader, rw.logger)
	}
	txTask.Error = nil

	rw.stateReader.SetTxNum(txTask.TxNum)
	rw.rs.Domains().SetTxNum(txTask.TxNum)
	rw.stateReader.ResetReadSet()
	rw.stateWriter.ResetWriteSet()

	rw.ibs.Reset()
	ibs := rw.ibs
	//ibs.SetTrace(true)
	ibs.SetHooks(rw.hooks)

	rules := txTask.Rules
	var err error
	header := txTask.Header
	//fmt.Printf("txNum=%d blockNum=%d history=%t\n", txTask.TxNum, txTask.BlockNum, txTask.HistoryExecution)

	switch {
	case txTask.TxIndex == -1:
		if txTask.BlockNum == 0 {

			//fmt.Printf("txNum=%d, blockNum=%d, Genesis\n", txTask.TxNum, txTask.BlockNum)
			_, ibs, err = core.GenesisToBlock(rw.genesis, rw.dirs, rw.logger)
			if err != nil {
				panic(err)
			}
			// For Genesis, rules should be empty, so that empty accounts can be included
			rules = &chain.Rules{}
			break
		}

		// Block initialisation
		//fmt.Printf("txNum=%d, blockNum=%d, initialisation of the block\n", txTask.TxNum, txTask.BlockNum)
		syscall := func(contract libcommon.Address, data []byte, ibs *state.IntraBlockState, header *types.Header, constCall bool) ([]byte, error) {
			return core.SysCallContract(contract, data, rw.chainConfig, ibs, header, rw.engine, constCall /* constCall */, nil)
		}
		rw.engine.Initialize(rw.chainConfig, rw.chain, header, ibs, syscall, rw.logger, rw.hooks)
		txTask.Error = ibs.FinalizeTx(rules, noop)
	case txTask.Final:
		if txTask.BlockNum == 0 {
			break
		}

		//fmt.Printf("txNum=%d, blockNum=%d, finalisation of the block\n", txTask.TxNum, txTask.BlockNum)
		// End of block transaction in a block
		syscall := func(contract libcommon.Address, data []byte) ([]byte, error) {
			return core.SysCallContract(contract, data, rw.chainConfig, ibs, header, rw.engine, false /* constCall */, nil)
		}

		if isMining {
			_, txTask.Txs, txTask.BlockReceipts, _, err = rw.engine.FinalizeAndAssemble(rw.chainConfig, types.CopyHeader(header), ibs, txTask.Txs, txTask.Uncles, txTask.BlockReceipts, txTask.Withdrawals, rw.chain, syscall, nil, rw.logger)
		} else {
			_, _, _, err = rw.engine.Finalize(rw.chainConfig, types.CopyHeader(header), ibs, txTask.Txs, txTask.Uncles, txTask.BlockReceipts, txTask.Withdrawals, rw.chain, syscall, rw.logger)
		}
		if err != nil {
			txTask.Error = err
		} else {
			//incorrect unwind to block 2
			//if err := ibs.CommitBlock(rules, rw.stateWriter); err != nil {
			//	txTask.Error = err
			//}
			txTask.TraceTos = map[libcommon.Address]struct{}{}
			txTask.TraceTos[txTask.Coinbase] = struct{}{}
			for _, uncle := range txTask.Uncles {
				txTask.TraceTos[uncle.Coinbase] = struct{}{}
			}
		}
	default:
		rw.taskGasPool.Reset(txTask.Tx.GetGasLimit(), rw.chainConfig.GetMaxBlobGasPerBlock(header.Time))
		rw.callTracer.Reset()
		rw.vmCfg.SkipAnalysis = txTask.SkipAnalysis
		ibs.SetTxContext(txTask.TxIndex)
		tx := txTask.Tx
		msg := txTask.TxAsMessage
<<<<<<< HEAD
		if msg.FeeCap().IsZero() && rw.engine != nil {
			// Only zero-gas transactions may be service ones
			syscall := func(contract libcommon.Address, data []byte) ([]byte, error) {
				return core.SysCallContract(contract, data, rw.chainConfig, ibs, header, rw.engine, true /* constCall */, nil)
			}
			msg.SetIsFree(rw.engine.IsServiceTransaction(msg.From(), syscall))
		}
=======
>>>>>>> 7afa6af1

		rw.evm.ResetBetweenBlocks(txTask.EvmBlockContext, core.NewEVMTxContext(msg), ibs, rw.vmCfg, rules)

		if rw.hooks != nil && rw.hooks.OnTxStart != nil {
			rw.hooks.OnTxStart(rw.evm.GetVMContext(), tx, msg.From())
		}
		// MA applytx
		applyRes, err := core.ApplyMessage(rw.evm, msg, rw.taskGasPool, true /* refunds */, false /* gasBailout */, rw.engine)
		if err != nil {
			txTask.Error = err
			if rw.hooks != nil && rw.hooks.OnTxEnd != nil {
				rw.hooks.OnTxEnd(nil, err)
			}
		} else {
			txTask.Failed = applyRes.Failed()
			txTask.UsedGas = applyRes.UsedGas
			// Update the state with pending changes
			ibs.SoftFinalise()
			//txTask.Error = ibs.FinalizeTx(rules, noop)
			txTask.Logs = ibs.GetLogs(txTask.TxIndex, txTask.Tx.Hash(), txTask.BlockNum, txTask.BlockHash)
			txTask.TraceFroms = rw.callTracer.Froms()
			txTask.TraceTos = rw.callTracer.Tos()

			if rw.hooks != nil && rw.hooks.OnTxEnd != nil {
				txTask.CreateReceipt(rw.Tx())
				rw.hooks.OnTxEnd(txTask.BlockReceipts[txTask.TxIndex], nil)
			}
		}

	}
	// Prepare read set, write set and balanceIncrease set and send for serialisation
	if txTask.Error == nil {
		txTask.BalanceIncreaseSet = ibs.BalanceIncreaseSet()
		//for addr, bal := range txTask.BalanceIncreaseSet {
		//	fmt.Printf("BalanceIncreaseSet [%x]=>[%d]\n", addr, &bal)
		//}
		if err = ibs.MakeWriteSet(rules, rw.stateWriter); err != nil {
			panic(err)
		}
		txTask.ReadLists = rw.stateReader.ReadSet()
		txTask.WriteLists = rw.stateWriter.WriteSet()
		txTask.AccountPrevs, txTask.AccountDels, txTask.StoragePrevs, txTask.CodePrevs = rw.stateWriter.PrevAndDels()
	}
}

func NewWorkersPool(lock sync.Locker, accumulator *shards.Accumulator, logger log.Logger, hooks *tracing.Hooks, ctx context.Context, background bool, chainDb kv.RoDB, rs *state.StateV3, in *state.QueueWithRetry, blockReader services.FullBlockReader, chainConfig *chain.Config, genesis *types.Genesis, engine consensus.Engine, workerCount int, dirs datadir.Dirs, isMining bool) (reconWorkers []*Worker, applyWorker *Worker, rws *state.ResultsQueue, clear func(), wait func()) {
	reconWorkers = make([]*Worker, workerCount)

	resultChSize := workerCount * 8
	rws = state.NewResultsQueue(resultChSize, workerCount) // workerCount * 4
	{
		// we all errors in background workers (except ctx.Cancel), because applyLoop will detect this error anyway.
		// and in applyLoop all errors are critical
		ctx, cancel := context.WithCancel(ctx)
		g, ctx := errgroup.WithContext(ctx)
		for i := 0; i < workerCount; i++ {
			reconWorkers[i] = NewWorker(lock, logger, hooks, ctx, background, chainDb, in, blockReader, chainConfig, genesis, rws, engine, dirs, isMining)
			reconWorkers[i].ResetState(rs, accumulator)
		}
		if background {
			for i := 0; i < workerCount; i++ {
				i := i
				g.Go(func() error {
					return reconWorkers[i].Run()
				})
			}
			wait = func() { g.Wait() }
		}

		var clearDone bool
		clear = func() {
			if clearDone {
				return
			}
			clearDone = true
			cancel()
			g.Wait()
			for _, w := range reconWorkers {
				w.ResetTx(nil)
			}
			//applyWorker.ResetTx(nil)
		}
	}
	applyWorker = NewWorker(lock, logger, hooks, ctx, false, chainDb, in, blockReader, chainConfig, genesis, rws, engine, dirs, isMining)

	return reconWorkers, applyWorker, rws, clear, wait
}<|MERGE_RESOLUTION|>--- conflicted
+++ resolved
@@ -104,11 +104,7 @@
 
 		isMining: isMining,
 	}
-<<<<<<< HEAD
-	w.taskGasPool.AddBlobGas(chainConfig.GetMaxBlobGasPerBlock())
-=======
 	w.taskGasPool.AddBlobGas(chainConfig.GetMaxBlobGasPerBlock(0))
->>>>>>> 7afa6af1
 	w.vmCfg = vm.Config{Debug: true, Tracer: w.callTracer.Tracer().Hooks}
 	w.ibs = state.New(w.stateReader)
 	return w
@@ -277,16 +273,6 @@
 		ibs.SetTxContext(txTask.TxIndex)
 		tx := txTask.Tx
 		msg := txTask.TxAsMessage
-<<<<<<< HEAD
-		if msg.FeeCap().IsZero() && rw.engine != nil {
-			// Only zero-gas transactions may be service ones
-			syscall := func(contract libcommon.Address, data []byte) ([]byte, error) {
-				return core.SysCallContract(contract, data, rw.chainConfig, ibs, header, rw.engine, true /* constCall */, nil)
-			}
-			msg.SetIsFree(rw.engine.IsServiceTransaction(msg.From(), syscall))
-		}
-=======
->>>>>>> 7afa6af1
 
 		rw.evm.ResetBetweenBlocks(txTask.EvmBlockContext, core.NewEVMTxContext(msg), ibs, rw.vmCfg, rules)
 
