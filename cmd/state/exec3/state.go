// Copyright 2024 The Erigon Authors
// This file is part of Erigon.
//
// Erigon is free software: you can redistribute it and/or modify
// it under the terms of the GNU Lesser General Public License as published by
// the Free Software Foundation, either version 3 of the License, or
// (at your option) any later version.
//
// Erigon is distributed in the hope that it will be useful,
// but WITHOUT ANY WARRANTY; without even the implied warranty of
// MERCHANTABILITY or FITNESS FOR A PARTICULAR PURPOSE. See the
// GNU Lesser General Public License for more details.
//
// You should have received a copy of the GNU Lesser General Public License
// along with Erigon. If not, see <http://www.gnu.org/licenses/>.

package exec3

import (
	"context"
	"fmt"
	"sync"

	"golang.org/x/sync/errgroup"

	"github.com/erigontech/erigon-lib/common/dbg"

	"github.com/erigontech/erigon-lib/log/v3"

	"github.com/erigontech/erigon-lib/common/datadir"
	"github.com/erigontech/erigon-lib/common/hexutil"
	"github.com/erigontech/erigon/eth/consensuschain"

	"github.com/erigontech/erigon-lib/chain"
	libcommon "github.com/erigontech/erigon-lib/common"
	"github.com/erigontech/erigon-lib/kv"

	"github.com/erigontech/erigon/consensus"
	"github.com/erigontech/erigon/core"
	"github.com/erigontech/erigon/core/state"
	"github.com/erigontech/erigon/core/types"
	"github.com/erigontech/erigon/core/vm"
	"github.com/erigontech/erigon/core/vm/evmtypes"
	"github.com/erigontech/erigon/turbo/services"
	"github.com/erigontech/erigon/turbo/shards"
	"github.com/erigontech/erigon/turbo/silkworm"
)

var noop = state.NewNoopWriter()

type Worker struct {
	lock        sync.Locker
	logger      log.Logger
	chainDb     kv.RoDB
	chainTx     kv.TemporalTx
	background  bool // if true - worker does manage RoTx (begin/rollback) in .ResetTx()
	blockReader services.FullBlockReader
	in          *state.QueueWithRetry
	rs          *state.StateV3
	stateWriter *state.StateWriterV3
	stateReader state.ResettableStateReader
	historyMode bool // if true - stateReader is HistoryReaderV3, otherwise it's state reader
	chainConfig *chain.Config

	ctx      context.Context
	engine   consensus.Engine
	genesis  *types.Genesis
	resultCh *state.ResultsQueue
	chain    consensus.ChainReader

	callTracer  *CallTracer
	taskGasPool *core.GasPool

	evm   *vm.EVM
	ibs   *state.IntraBlockState
	vmCfg vm.Config

	dirs datadir.Dirs

	isMining bool
}

func NewWorker(lock sync.Locker, logger log.Logger, ctx context.Context, background bool, chainDb kv.RoDB, in *state.QueueWithRetry, blockReader services.FullBlockReader, chainConfig *chain.Config, genesis *types.Genesis, results *state.ResultsQueue, engine consensus.Engine, dirs datadir.Dirs, isMining bool) *Worker {
	w := &Worker{
		lock:        lock,
		logger:      logger,
		chainDb:     chainDb,
		in:          in,
		background:  background,
		blockReader: blockReader,
		chainConfig: chainConfig,

		ctx:      ctx,
		genesis:  genesis,
		resultCh: results,
		engine:   engine,

		evm:         vm.NewEVM(evmtypes.BlockContext{}, evmtypes.TxContext{}, nil, chainConfig, vm.Config{}),
		callTracer:  NewCallTracer(),
		taskGasPool: new(core.GasPool),

		dirs: dirs,

		isMining: isMining,
	}
	w.taskGasPool.AddBlobGas(chainConfig.GetMaxBlobGasPerBlock(0))
	w.vmCfg = vm.Config{Debug: true, Tracer: w.callTracer}
	w.ibs = state.New(w.stateReader)
	return w
}

func (rw *Worker) LogLRUStats() { rw.evm.JumpDestCache.LogStats() }

func (rw *Worker) ResetState(rs *state.StateV3, accumulator *shards.Accumulator) {
	rw.rs = rs
	if rw.background {
		rw.SetReader(state.NewReaderParallelV3(rs.Domains()))
	} else {
		rw.SetReader(state.NewReaderV3(rs.Domains()))
	}
	rw.stateWriter = state.NewStateWriterV3(rs, accumulator)
}

func (rw *Worker) Tx() kv.TemporalTx { return rw.chainTx }
func (rw *Worker) DiscardReadList()  { rw.stateReader.DiscardReadList() }
func (rw *Worker) ResetTx(chainTx kv.Tx) {
	if rw.background && rw.chainTx != nil {
		rw.chainTx.Rollback()
		rw.chainTx = nil
	}
	if chainTx != nil {
		rw.chainTx = chainTx.(kv.TemporalTx)
		rw.stateReader.SetTx(rw.chainTx)
		rw.chain = consensuschain.NewReader(rw.chainConfig, rw.chainTx, rw.blockReader, rw.logger)
	}
}

func (rw *Worker) Run() (err error) {
	defer func() { // convert panic to err - because it's background workers
		if rec := recover(); rec != nil {
			err = fmt.Errorf("exec3.Worker panic: %s, %s", rec, dbg.Stack())
		}
	}()

	for txTask, ok := rw.in.Next(rw.ctx); ok; txTask, ok = rw.in.Next(rw.ctx) {
		//fmt.Println("RTX", txTask.BlockNum, txTask.TxIndex, txTask.TxNum, txTask.Final)
		rw.RunTxTask(txTask, rw.isMining)
		if err := rw.resultCh.Add(rw.ctx, txTask); err != nil {
			return err
		}
	}
	return nil
}

func (rw *Worker) RunTxTask(txTask *state.TxTask, isMining bool) {
	rw.lock.Lock()
	defer rw.lock.Unlock()
<<<<<<< HEAD
	rw.RunTxTaskNoLock(txTask, isMining, nil, nil)
=======
	rw.RunTxTaskNoLock(txTask, isMining, false)
>>>>>>> 8b9b9f34
}

// Needed to set history reader when need to offset few txs from block beginning and does not break processing,
// like compute gas used for block and then to set state reader to continue processing on latest data.
func (rw *Worker) SetReader(reader state.ResettableStateReader) {
	rw.stateReader = reader
	rw.stateReader.SetTx(rw.Tx())
	rw.ibs.Reset()
	rw.ibs = state.New(rw.stateReader)

	switch reader.(type) {
	case *state.HistoryReaderV3:
		rw.historyMode = true
	case *state.ReaderV3:
		rw.historyMode = false
	default:
		rw.historyMode = false
		//fmt.Printf("[worker] unknown reader %T: historyMode is set to disabled\n", reader)
	}
}

<<<<<<< HEAD
func (rw *Worker) RunTxTaskNoLock(txTask *state.TxTask, isMining bool, silkwormInstance *silkworm.Silkworm, applyTx kv.RwTx) {
=======
func (rw *Worker) RunTxTaskNoLock(txTask *state.TxTask, isMining, skipPostEvaluaion bool) {
>>>>>>> 8b9b9f34
	if txTask.HistoryExecution && !rw.historyMode {
		// in case if we cancelled execution and commitment happened in the middle of the block, we have to process block
		// from the beginning until committed txNum and only then disable history mode.
		// Needed to correctly evaluate spent gas and other things.
		rw.SetReader(state.NewHistoryReaderV3())
	} else if !txTask.HistoryExecution && rw.historyMode {
		if rw.background {
			rw.SetReader(state.NewReaderParallelV3(rw.rs.Domains()))
		} else {
			rw.SetReader(state.NewReaderV3(rw.rs.Domains()))
		}
	}
	if rw.background && rw.chainTx == nil {
		var err error
		if rw.chainTx, err = rw.chainDb.(kv.TemporalRoDB).BeginTemporalRo(rw.ctx); err != nil {
			panic(err)
		}
		rw.stateReader.SetTx(rw.chainTx)
		rw.chain = consensuschain.NewReader(rw.chainConfig, rw.chainTx, rw.blockReader, rw.logger)
	}
	txTask.Error = nil

	rw.stateReader.SetTxNum(txTask.TxNum)
	rw.rs.Domains().SetTxNum(txTask.TxNum)
	rw.stateReader.ResetReadSet()
	rw.stateWriter.ResetWriteSet()

	rw.ibs.Reset()
	ibs := rw.ibs
	//ibs.SetTrace(true)

	rules := txTask.Rules
	var err error
	header := txTask.Header
	//fmt.Printf("txNum=%d blockNum=%d history=%t\n", txTask.TxNum, txTask.BlockNum, txTask.HistoryExecution)

	switch {
	case txTask.TxIndex == -1:
		if txTask.BlockNum == 0 {

			//fmt.Printf("txNum=%d, blockNum=%d, Genesis\n", txTask.TxNum, txTask.BlockNum)
			_, ibs, err = core.GenesisToBlock(rw.genesis, rw.dirs, rw.logger)
			if err != nil {
				panic(err)
			}
			// For Genesis, rules should be empty, so that empty accounts can be included
			rules = &chain.Rules{}
			break
		}

		// Block initialisation
		//fmt.Printf("txNum=%d, blockNum=%d, initialisation of the block\n", txTask.TxNum, txTask.BlockNum)
		syscall := func(contract libcommon.Address, data []byte, ibs *state.IntraBlockState, header *types.Header, constCall bool) ([]byte, error) {
			return core.SysCallContract(contract, data, rw.chainConfig, ibs, header, rw.engine, constCall /* constCall */)
		}
		rw.engine.Initialize(rw.chainConfig, rw.chain, header, ibs, syscall, rw.logger, nil)
		txTask.Error = ibs.FinalizeTx(rules, noop)
	case txTask.Final:
		if txTask.BlockNum == 0 {
			break
		}

		// End of block transaction in a block
		syscall := func(contract libcommon.Address, data []byte) ([]byte, error) {
			return core.SysCallContract(contract, data, rw.chainConfig, ibs, header, rw.engine, false /* constCall */)
		}

		if isMining {
			_, txTask.Txs, txTask.BlockReceipts, _, err = rw.engine.FinalizeAndAssemble(rw.chainConfig, types.CopyHeader(header), ibs, txTask.Txs, txTask.Uncles, txTask.BlockReceipts, txTask.Withdrawals, rw.chain, syscall, nil, rw.logger)
		} else {
			_, _, _, err = rw.engine.Finalize(rw.chainConfig, types.CopyHeader(header), ibs, txTask.Txs, txTask.Uncles, txTask.BlockReceipts, txTask.Withdrawals, rw.chain, syscall, skipPostEvaluaion, rw.logger)
		}
		if err != nil {
			txTask.Error = err
		} else {
			//incorrect unwind to block 2
			//if err := ibs.CommitBlock(rules, rw.stateWriter); err != nil {
			//	txTask.Error = err
			//}
			txTask.TraceTos = map[libcommon.Address]struct{}{}
			txTask.TraceTos[txTask.Coinbase] = struct{}{}
			for _, uncle := range txTask.Uncles {
				txTask.TraceTos[uncle.Coinbase] = struct{}{}
			}
		}
	default:

		if silkwormInstance != nil {
			silkworm.ExecuteTx(silkwormInstance, applyTx, txTask)
			break
		}

		// // fmt.Println("JG RunTxTaskNoLock", "BlockNum", txTask.BlockNum, "BlockHash", hexutil.Encode(txTask.BlockHash.Bytes()),
		// 	"TxIndex", txTask.TxIndex, "TxNum", txTask.TxNum, "Transactions in block", len(txTask.Txs))

		rw.taskGasPool.Reset(txTask.Tx.GetGasLimit(), rw.chainConfig.GetMaxBlobGasPerBlock(header.Time))
		rw.callTracer.Reset()
		rw.vmCfg.SkipAnalysis = txTask.SkipAnalysis
		ibs.SetTxContext(txTask.TxIndex)
		msg := txTask.TxAsMessage

		rw.evm.ResetBetweenBlocks(txTask.EvmBlockContext, core.NewEVMTxContext(msg), ibs, rw.vmCfg, rules)

		sender, _ := txTask.Txs[txTask.TxIndex].GetSender()

		fmt.Println("JG RunTxTaskNoLock", "BlockNum", txTask.BlockNum, "BlockHash", hexutil.Encode(txTask.BlockHash.Bytes()),
			"TxIndex", txTask.TxIndex, "TxNum", txTask.TxNum, "TxnHash", txTask.Txs[txTask.TxIndex].Hash(), "Sender", sender)

		// MA applytx
		applyRes, err := core.ApplyMessage(rw.evm, msg, rw.taskGasPool, true /* refunds */, false /* gasBailout */, rw.engine)
		if err != nil {
			txTask.Error = err
		} else {
			txTask.Failed = applyRes.Failed()
			txTask.UsedGas = applyRes.UsedGas
			txTask.UsedBlobGas = txTask.Tx.GetBlobGas()
			// Update the state with pending changes
			ibs.SoftFinalise()
			//txTask.Error = ibs.FinalizeTx(rules, noop)
			txTask.Logs = ibs.GetLogs(txTask.TxIndex, txTask.Tx.Hash(), txTask.BlockNum, txTask.BlockHash)
			txTask.TraceFroms = rw.callTracer.Froms()
			txTask.TraceTos = rw.callTracer.Tos()

			// // fmt.Println("JG RunTxTaskNoLock", "UsedGas", txTask.UsedGas, "UsedBlobGas", txTask.UsedBlobGas, "Error", err)
		}
	}

	// Prepare read set, write set and balanceIncrease set and send for serialisation
	if txTask.Error == nil {
		txTask.BalanceIncreaseSet = ibs.BalanceIncreaseSet()
		//for addr, bal := range txTask.BalanceIncreaseSet {
		//	fmt.Printf("BalanceIncreaseSet [%x]=>[%d]\n", addr, &bal)
		//}
		if err = ibs.MakeWriteSet(rules, rw.stateWriter); err != nil {
			panic(err)
		}
		txTask.ReadLists = rw.stateReader.ReadSet()
		txTask.WriteLists = rw.stateWriter.WriteSet()
		txTask.AccountPrevs, txTask.AccountDels, txTask.StoragePrevs, txTask.CodePrevs = rw.stateWriter.PrevAndDels()
	}
}

func NewWorkersPool(lock sync.Locker, accumulator *shards.Accumulator, logger log.Logger, ctx context.Context, background bool, chainDb kv.RoDB, rs *state.StateV3, in *state.QueueWithRetry, blockReader services.FullBlockReader, chainConfig *chain.Config, genesis *types.Genesis, engine consensus.Engine, workerCount int, dirs datadir.Dirs, isMining bool) (reconWorkers []*Worker, applyWorker *Worker, rws *state.ResultsQueue, clear func(), wait func()) {
	reconWorkers = make([]*Worker, workerCount)

	resultChSize := workerCount * 8
	rws = state.NewResultsQueue(resultChSize, workerCount) // workerCount * 4
	{
		// we all errors in background workers (except ctx.Cancel), because applyLoop will detect this error anyway.
		// and in applyLoop all errors are critical
		ctx, cancel := context.WithCancel(ctx)
		g, ctx := errgroup.WithContext(ctx)
		for i := 0; i < workerCount; i++ {
			reconWorkers[i] = NewWorker(lock, logger, ctx, background, chainDb, in, blockReader, chainConfig, genesis, rws, engine, dirs, isMining)
			reconWorkers[i].ResetState(rs, accumulator)
		}
		if background {
			for i := 0; i < workerCount; i++ {
				i := i
				g.Go(func() error {
					return reconWorkers[i].Run()
				})
			}
			wait = func() { g.Wait() }
		}

		var clearDone bool
		clear = func() {
			if clearDone {
				return
			}
			clearDone = true
			cancel()
			g.Wait()
			for _, w := range reconWorkers {
				w.ResetTx(nil)
			}
			//applyWorker.ResetTx(nil)
		}
	}
	applyWorker = NewWorker(lock, logger, ctx, false, chainDb, in, blockReader, chainConfig, genesis, rws, engine, dirs, isMining)

	return reconWorkers, applyWorker, rws, clear, wait
}<|MERGE_RESOLUTION|>--- conflicted
+++ resolved
@@ -155,11 +155,7 @@
 func (rw *Worker) RunTxTask(txTask *state.TxTask, isMining bool) {
 	rw.lock.Lock()
 	defer rw.lock.Unlock()
-<<<<<<< HEAD
-	rw.RunTxTaskNoLock(txTask, isMining, nil, nil)
-=======
-	rw.RunTxTaskNoLock(txTask, isMining, false)
->>>>>>> 8b9b9f34
+	rw.RunTxTaskNoLock(txTask, isMining, false, nil, nil)
 }
 
 // Needed to set history reader when need to offset few txs from block beginning and does not break processing,
@@ -181,11 +177,7 @@
 	}
 }
 
-<<<<<<< HEAD
-func (rw *Worker) RunTxTaskNoLock(txTask *state.TxTask, isMining bool, silkwormInstance *silkworm.Silkworm, applyTx kv.RwTx) {
-=======
-func (rw *Worker) RunTxTaskNoLock(txTask *state.TxTask, isMining, skipPostEvaluaion bool) {
->>>>>>> 8b9b9f34
+func (rw *Worker) RunTxTaskNoLock(txTask *state.TxTask, isMining, skipPostEvaluaion bool, silkwormInstance *silkworm.Silkworm, applyTx kv.RwTx) {
 	if txTask.HistoryExecution && !rw.historyMode {
 		// in case if we cancelled execution and commitment happened in the middle of the block, we have to process block
 		// from the beginning until committed txNum and only then disable history mode.
