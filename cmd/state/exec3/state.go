--- conflicted
+++ resolved
@@ -264,7 +264,6 @@
 			}
 		}
 	default:
-<<<<<<< HEAD
 
 		if silkwormInstance != nil {
 			silkworm.ExecuteTx(silkwormInstance, applyTx, txTask)
@@ -274,10 +273,7 @@
 		// // fmt.Println("JG RunTxTaskNoLock", "BlockNum", txTask.BlockNum, "BlockHash", hexutil.Encode(txTask.BlockHash.Bytes()),
 		// 	"TxIndex", txTask.TxIndex, "TxNum", txTask.TxNum, "Transactions in block", len(txTask.Txs))
 
-		rw.taskGasPool.Reset(txTask.Tx.GetGas(), rw.chainConfig.GetMaxBlobGasPerBlock(header.Time))
-=======
 		rw.taskGasPool.Reset(txTask.Tx.GetGasLimit(), rw.chainConfig.GetMaxBlobGasPerBlock(header.Time))
->>>>>>> abd9fbe5
 		rw.callTracer.Reset()
 		rw.vmCfg.SkipAnalysis = txTask.SkipAnalysis
 		ibs.SetTxContext(txTask.TxIndex)
