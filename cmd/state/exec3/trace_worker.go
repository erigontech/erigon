// Copyright 2024 The Erigon Authors
// This file is part of Erigon.
//
// Erigon is free software: you can redistribute it and/or modify
// it under the terms of the GNU Lesser General Public License as published by
// the Free Software Foundation, either version 3 of the License, or
// (at your option) any later version.
//
// Erigon is distributed in the hope that it will be useful,
// but WITHOUT ANY WARRANTY; without even the implied warranty of
// MERCHANTABILITY or FITNESS FOR A PARTICULAR PURPOSE. See the
// GNU Lesser General Public License for more details.
//
// You should have received a copy of the GNU Lesser General Public License
// along with Erigon. If not, see <http://www.gnu.org/licenses/>.

package exec3

import (
	"fmt"

	"github.com/erigontech/erigon-lib/chain"
	"github.com/erigontech/erigon-lib/common"
	"github.com/erigontech/erigon-lib/kv"
	"github.com/erigontech/erigon/consensus"
	"github.com/erigontech/erigon/core"
	"github.com/erigontech/erigon/core/state"
	"github.com/erigontech/erigon/core/tracing"
	"github.com/erigontech/erigon/core/types"
	"github.com/erigontech/erigon/core/vm"
	"github.com/erigontech/erigon/core/vm/evmtypes"
	"github.com/erigontech/erigon/turbo/services"
	"github.com/erigontech/erigon/turbo/transactions"
)

type GenericTracer interface {
	TracingHooks() *tracing.Hooks
	SetTransaction(tx types.Transaction)
	Found() bool
}

type Resetable interface {
	Reset()
}

type TraceWorker struct {
	stateReader  *state.HistoryReaderV3
	engine       consensus.EngineReader
	headerReader services.HeaderReader
	tx           kv.Getter
	chainConfig  *chain.Config
	tracer       GenericTracer
	ibs          *state.IntraBlockState
	evm          *vm.EVM

	// calculated by .changeBlock()
	blockHash common.Hash
	blockNum  uint64
	header    *types.Header
	blockCtx  *evmtypes.BlockContext
	rules     *chain.Rules
	signer    *types.Signer
	vmConfig  *vm.Config
}

func NewTraceWorker(tx kv.TemporalTx, cc *chain.Config, engine consensus.EngineReader, br services.HeaderReader, tracer GenericTracer) *TraceWorker {
	stateReader := state.NewHistoryReaderV3()
	stateReader.SetTx(tx)

	ie := &TraceWorker{
		tx:           tx,
		engine:       engine,
		chainConfig:  cc,
		headerReader: br,
		stateReader:  stateReader,
		tracer:       tracer,
		evm:          vm.NewEVM(evmtypes.BlockContext{}, evmtypes.TxContext{}, nil, cc, vm.Config{}),
		vmConfig:     &vm.Config{NoBaseFee: true},
		ibs:          state.New(stateReader),
	}
	if tracer != nil {
<<<<<<< HEAD
		ie.vmConfig = &vm.Config{Debug: true, Tracer: tracer.TracingHooks()}
=======
		ie.vmConfig.Debug = true
		ie.vmConfig.Tracer = tracer
>>>>>>> ba6d1c23
	}
	return ie
}

func (e *TraceWorker) Close() {
	e.evm.JumpDestCache.LogStats()
}

func (e *TraceWorker) ChangeBlock(header *types.Header) {
	e.blockNum = header.Number.Uint64()
	blockCtx := transactions.NewEVMBlockContext(e.engine, header, true /* requireCanonical */, e.tx, e.headerReader, e.evm.ChainConfig())
	e.blockCtx = &blockCtx
	e.blockHash = header.Hash()
	e.header = header
	e.rules = e.chainConfig.Rules(e.blockNum, header.Time)
	e.signer = types.MakeSigner(e.chainConfig, e.blockNum, header.Time)
	e.vmConfig.SkipAnalysis = core.SkipAnalysis(e.chainConfig, e.blockNum)
}

func (e *TraceWorker) GetRawLogs(txIdx int) types.Logs { return e.ibs.GetRawLogs(txIdx) }
func (e *TraceWorker) GetLogs(txIndex int, txnHash common.Hash, blockNumber uint64, blockHash common.Hash) []*types.Log {
	return e.ibs.GetLogs(txIndex, txnHash, blockNumber, blockHash)
}

func (e *TraceWorker) ExecTxn(txNum uint64, txIndex int, txn types.Transaction, gasBailout bool) (*evmtypes.ExecutionResult, error) {
	e.stateReader.SetTxNum(txNum)
	e.ibs.Reset()
	e.ibs.SetTxContext(txIndex)

	msg, err := txn.AsMessage(*e.signer, e.header.BaseFee, e.rules)
	if err != nil {
		return nil, err
	}
	msg.SetCheckNonce(!e.vmConfig.StatelessExec)
	if msg.FeeCap().IsZero() {
		// Only zero-gas transactions may be service ones
		syscall := func(contract common.Address, data []byte) ([]byte, error) {
			return core.SysCallContract(contract, data, e.chainConfig, e.ibs, e.header, e.engine, true /* constCall */, nil)
		}
		msg.SetIsFree(e.engine.IsServiceTransaction(msg.From(), syscall))
	}

	txContext := core.NewEVMTxContext(msg)
	if e.vmConfig.TraceJumpDest {
		txContext.TxHash = txn.Hash()
	}
	e.evm.ResetBetweenBlocks(*e.blockCtx, txContext, e.ibs, *e.vmConfig, e.rules)

	gp := new(core.GasPool).AddGas(txn.GetGas()).AddBlobGas(txn.GetBlobGas())
	res, err := core.ApplyMessage(e.evm, msg, gp, true /* refunds */, gasBailout /* gasBailout */)
	if err != nil {
		return nil, fmt.Errorf("%w: blockNum=%d, txNum=%d, %s", err, e.blockNum, txNum, e.ibs.Error())
	}
	e.ibs.SoftFinalise()
	if e.vmConfig.Tracer != nil {
		if e.tracer.Found() {
			e.tracer.SetTransaction(txn)
		}
	}

	return res, nil
}<|MERGE_RESOLUTION|>--- conflicted
+++ resolved
@@ -79,12 +79,8 @@
 		ibs:          state.New(stateReader),
 	}
 	if tracer != nil {
-<<<<<<< HEAD
-		ie.vmConfig = &vm.Config{Debug: true, Tracer: tracer.TracingHooks()}
-=======
 		ie.vmConfig.Debug = true
-		ie.vmConfig.Tracer = tracer
->>>>>>> ba6d1c23
+		ie.vmConfig.Tracer = tracer.TracingHooks()
 	}
 	return ie
 }
