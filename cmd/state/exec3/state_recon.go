// Copyright 2024 The Erigon Authors
// This file is part of Erigon.
//
// Erigon is free software: you can redistribute it and/or modify
// it under the terms of the GNU Lesser General Public License as published by
// the Free Software Foundation, either version 3 of the License, or
// (at your option) any later version.
//
// Erigon is distributed in the hope that it will be useful,
// but WITHOUT ANY WARRANTY; without even the implied warranty of
// MERCHANTABILITY or FITNESS FOR A PARTICULAR PURPOSE. See the
// GNU Lesser General Public License for more details.
//
// You should have received a copy of the GNU Lesser General Public License
// along with Erigon. If not, see <http://www.gnu.org/licenses/>.

<<<<<<< HEAD
package exec3

import (
	"context"
	"encoding/binary"
	"fmt"
	"sync"

	"github.com/RoaringBitmap/roaring/roaring64"

	"github.com/erigontech/erigon-lib/log/v3"
	"github.com/erigontech/erigon/eth/consensuschain"

	"github.com/erigontech/erigon-lib/chain"
	libcommon "github.com/erigontech/erigon-lib/common"
	"github.com/erigontech/erigon-lib/common/length"
	"github.com/erigontech/erigon-lib/etl"
	"github.com/erigontech/erigon-lib/kv"
	libstate "github.com/erigontech/erigon-lib/state"

	"github.com/erigontech/erigon/consensus"
	"github.com/erigontech/erigon/core"
	"github.com/erigontech/erigon/core/state"
	"github.com/erigontech/erigon/core/types"
	"github.com/erigontech/erigon/core/types/accounts"
	"github.com/erigontech/erigon/core/vm"
	"github.com/erigontech/erigon/core/vm/evmtypes"
	"github.com/erigontech/erigon/turbo/services"
)

type ScanWorker struct {
	txNum  uint64
	as     *libstate.AggregatorStep
	toKey  []byte
	bitmap roaring64.Bitmap
}

func NewScanWorker(txNum uint64, as *libstate.AggregatorStep) *ScanWorker {
	sw := &ScanWorker{
		txNum: txNum,
		as:    as,
	}
	return sw
}

type FillWorker struct {
	txNum uint64
	as    *libstate.AggregatorStep
}

func NewFillWorker(txNum uint64, as *libstate.AggregatorStep) *FillWorker {
	fw := &FillWorker{
		txNum: txNum,
		as:    as,
	}
	return fw
}

func (fw *FillWorker) FillAccounts(plainStateCollector *etl.Collector) error {
	it := fw.as.IterateAccountsHistory(fw.txNum)
	value := make([]byte, 1024)
	for it.HasNext() {
		key, val, err := it.Next()
		if err != nil {
			return err
		}
		if len(val) > 0 {
			var a accounts.Account
			//if err:=accounts.DeserialiseV3(&a, val);err!=nil {
			//	panic(err)
			//}
			a.Reset()
			pos := 0
			nonceBytes := int(val[pos])
			pos++
			if nonceBytes > 0 {
				a.Nonce = bytesToUint64(val[pos : pos+nonceBytes])
				pos += nonceBytes
			}
			balanceBytes := int(val[pos])
			pos++
			if balanceBytes > 0 {
				a.Balance.SetBytes(val[pos : pos+balanceBytes])
				pos += balanceBytes
			}
			codeHashBytes := int(val[pos])
			pos++
			if codeHashBytes > 0 {
				copy(a.CodeHash[:], val[pos:pos+codeHashBytes])
				pos += codeHashBytes
			}
			incBytes := int(val[pos])
			pos++
			if incBytes > 0 {
				a.Incarnation = bytesToUint64(val[pos : pos+incBytes])
			}
			if a.Incarnation > 0 {
				a.Incarnation = state.FirstContractIncarnation
			}
			value = value[:a.EncodingLengthForStorage()]
			a.EncodeForStorage(value)
			if err := plainStateCollector.Collect(key, value); err != nil {
				return err
			}
			//fmt.Printf("Account [%x]=>{Balance: %d, Nonce: %d, Root: %x, CodeHash: %x}\n", key, &a.Balance, a.Nonce, a.Root, a.CodeHash)
		} else {
			if err := plainStateCollector.Collect(key, nil); err != nil {
				return err
			}
		}
	}
	return nil
}

func (fw *FillWorker) FillStorage(plainStateCollector *etl.Collector) error {
	it := fw.as.IterateStorageHistory(fw.txNum)
	var compositeKey = make([]byte, length.Addr+length.Incarnation+length.Hash)
	binary.BigEndian.PutUint64(compositeKey[20:], state.FirstContractIncarnation)
	for it.HasNext() {
		key, val, err := it.Next()
		if err != nil {
			return err
		}
		copy(compositeKey[:20], key[:20])
		copy(compositeKey[20+8:], key[20:])
		if len(val) > 0 {
			if err := plainStateCollector.Collect(compositeKey, val); err != nil {
				return err
			}
			//fmt.Printf("Storage [%x] => [%x]\n", compositeKey, val)
		} else {
			if err := plainStateCollector.Collect(compositeKey, nil); err != nil {
				return err
			}
		}
	}
	return nil
}

func (fw *FillWorker) FillCode(codeCollector, plainContractCollector *etl.Collector) error {
	it := fw.as.IterateCodeHistory(fw.txNum)
	var compositeKey = make([]byte, length.Addr+length.Incarnation)
	binary.BigEndian.PutUint64(compositeKey[length.Addr:], state.FirstContractIncarnation)

	for it.HasNext() {
		key, val, err := it.Next()
		if err != nil {
			return err
		}
		copy(compositeKey, key)
		if len(val) > 0 {

			codeHash, err := libcommon.HashData(val)
			if err != nil {
				return err
			}
			if err = codeCollector.Collect(codeHash[:], val); err != nil {
				return err
			}
			if err = plainContractCollector.Collect(compositeKey, codeHash[:]); err != nil {
				return err
			}
			//fmt.Printf("Code [%x] => %d\n", compositeKey, len(val))
		} else {
			if err := plainContractCollector.Collect(compositeKey, nil); err != nil {
				return err
			}
		}
	}
	return nil
}

func (sw *ScanWorker) BitmapAccounts() error {
	it := sw.as.IterateAccountsTxs()
	for it.HasNext() {
		v, err := it.Next()
		if err != nil {
			return err
		}
		sw.bitmap.Add(v)
	}
	return nil
}

func (sw *ScanWorker) BitmapStorage() error {
	it := sw.as.IterateStorageTxs()
	for it.HasNext() {
		v, err := it.Next()
		if err != nil {
			return err
		}
		sw.bitmap.Add(v)
	}
	return nil
}

func (sw *ScanWorker) BitmapCode() error {
	it := sw.as.IterateCodeTxs()
	for it.HasNext() {
		v, err := it.Next()
		if err != nil {
			return err
		}
		sw.bitmap.Add(v)
	}
	return nil
}

func bytesToUint64(buf []byte) (x uint64) {
	for i, b := range buf {
		x = x<<8 + uint64(b)
		if i == 7 {
			return
		}
	}
	return
}

func (sw *ScanWorker) Bitmap() *roaring64.Bitmap { return &sw.bitmap }

type ReconWorker struct {
	lock        sync.Locker
	rs          *state.ReconState
	blockReader services.FullBlockReader
	stateWriter *state.StateReconWriterInc
	stateReader *state.HistoryReaderInc
	ctx         context.Context
	engine      consensus.Engine
	chainConfig *chain.Config
	logger      log.Logger
	genesis     *types.Genesis
	chain       *consensuschain.Reader

	evm *vm.EVM
	ibs *state.IntraBlockState
}

func NewReconWorker(lock sync.Locker, ctx context.Context, rs *state.ReconState,
	as *libstate.AggregatorStep, blockReader services.FullBlockReader,
	chainConfig *chain.Config, logger log.Logger, genesis *types.Genesis, engine consensus.Engine,
	chainTx kv.Tx,
) *ReconWorker {
	rw := &ReconWorker{
		lock:        lock,
		ctx:         ctx,
		rs:          rs,
		blockReader: blockReader,
		stateWriter: state.NewStateReconWriterInc(as, rs),
		stateReader: state.NewHistoryReaderInc(as, rs),
		chainConfig: chainConfig,
		logger:      logger,
		genesis:     genesis,
		engine:      engine,
		evm:         vm.NewEVM(evmtypes.BlockContext{}, evmtypes.TxContext{}, nil, chainConfig, vm.Config{}),
	}
	rw.chain = consensuschain.NewReader(chainConfig, chainTx, blockReader, logger)
	rw.ibs = state.New(rw.stateReader)
	return rw
}

func (rw *ReconWorker) SetTx(tx kv.Tx) {
	rw.stateReader.SetTx(tx)
	rw.stateWriter.SetTx(tx)
}

func (rw *ReconWorker) SetChainTx(chainTx kv.Tx) {
	rw.stateReader.SetChainTx(chainTx)
	rw.stateWriter.SetChainTx(chainTx)
}

func (rw *ReconWorker) Run() error {
	for txTask, ok, err := rw.rs.Schedule(rw.ctx); ok || err != nil; txTask, ok, err = rw.rs.Schedule(rw.ctx) {
		if err != nil {
			return err
		}
		if err := rw.runTxTask(txTask); err != nil {
			return err
		}
	}
	return nil
}

var noop = state.NewNoopWriter()

func (rw *ReconWorker) runTxTask(txTask *state.TxTask) error {
	rw.lock.Lock()
	defer rw.lock.Unlock()
	rw.stateReader.SetTxNum(txTask.TxNum)
	rw.stateReader.ResetError()
	rw.stateWriter.SetTxNum(txTask.TxNum)
	rw.ibs.Reset()
	ibs := rw.ibs
	rules, header := txTask.Rules, txTask.Header
	var err error

	if txTask.BlockNum == 0 && txTask.TxIndex == -1 {
		//fmt.Printf("txNum=%d, blockNum=%d, Genesis\n", txTask.TxNum, txTask.BlockNum)
		// Genesis block
		_, ibs, err = core.GenesisToBlock(rw.genesis, "", rw.logger, nil)
		if err != nil {
			return err
		}
		// For Genesis, rules should be empty, so that empty accounts can be included
		rules = &chain.Rules{}
	} else if txTask.Final {
		if txTask.BlockNum > 0 {
			//fmt.Printf("txNum=%d, blockNum=%d, finalisation of the block\n", txTask.TxNum, txTask.BlockNum)
			// End of block transaction in a block
			syscall := func(contract libcommon.Address, data []byte) ([]byte, error) {
				return core.SysCallContract(contract, data, rw.chainConfig, ibs, header, rw.engine, false /* constCall */, nil)
			}
			if _, _, _, err := rw.engine.Finalize(rw.chainConfig, types.CopyHeader(header), ibs, txTask.Txs, txTask.Uncles, txTask.BlockReceipts, txTask.Withdrawals, txTask.Requests, rw.chain, syscall, rw.logger); err != nil {
				if _, readError := rw.stateReader.ReadError(); !readError {
					return fmt.Errorf("finalize of block %d failed: %w", txTask.BlockNum, err)
				}
			}
		}
	} else if txTask.TxIndex == -1 {
		// Block initialisation
		syscall := func(contract libcommon.Address, data []byte, ibState *state.IntraBlockState, header *types.Header, constCall bool) ([]byte, error) {
			return core.SysCallContract(contract, data, rw.chainConfig, ibState, header, rw.engine, constCall /* constCall */, nil)
		}

		rw.engine.Initialize(rw.chainConfig, rw.chain, header, ibs, syscall, rw.logger, nil)
		if err = ibs.FinalizeTx(rules, noop); err != nil {
			if _, readError := rw.stateReader.ReadError(); !readError {
				return err
			}
		}
	} else {
		gp := new(core.GasPool).AddGas(txTask.Tx.GetGas()).AddBlobGas(txTask.Tx.GetBlobGas())
		vmConfig := vm.Config{NoReceipts: true, SkipAnalysis: txTask.SkipAnalysis}
		ibs.SetTxContext(txTask.Tx.Hash(), txTask.BlockHash, txTask.TxIndex)
		msg := txTask.TxAsMessage

		rw.evm.ResetBetweenBlocks(txTask.EvmBlockContext, core.NewEVMTxContext(msg), ibs, vmConfig, txTask.Rules)
		vmenv := rw.evm
		if msg.FeeCap().IsZero() && rw.engine != nil {
			// Only zero-gas transactions may be service ones
			syscall := func(contract libcommon.Address, data []byte) ([]byte, error) {
				return core.SysCallContract(contract, data, rw.chainConfig, ibs, header, rw.engine, true /* constCall */, nil)
			}
			msg.SetIsFree(rw.engine.IsServiceTransaction(msg.From(), syscall))
		}

		//fmt.Printf("txNum=%d, blockNum=%d, txIndex=%d\n", txTask.TxNum, txTask.BlockNum, txTask.TxIndex)
		_, err = core.ApplyMessage(vmenv, msg, gp, true /* refunds */, false /* gasBailout */)
		if err != nil {
			if _, readError := rw.stateReader.ReadError(); !readError {
				return fmt.Errorf("could not apply blockNum=%d, txIdx=%d txNum=%d [%x] failed: %w", txTask.BlockNum, txTask.TxIndex, txTask.TxNum, txTask.Tx.Hash(), err)
			}
		}
		if err = ibs.FinalizeTx(rules, noop); err != nil {
			if _, readError := rw.stateReader.ReadError(); !readError {
				return err
			}
		}
	}
	if dependency, ok := rw.stateReader.ReadError(); ok || err != nil {
		//fmt.Printf("rollback %d\n", txNum)
		rw.rs.RollbackTx(txTask, dependency)
	} else {
		if err = ibs.CommitBlock(rules, rw.stateWriter); err != nil {
			return err
		}
		//fmt.Printf("commit %d\n", txNum)
		rw.rs.CommitTxNum(txTask.TxNum)
	}
	return nil
}
=======
package exec3
>>>>>>> ba6d1c23
<|MERGE_RESOLUTION|>--- conflicted
+++ resolved
@@ -14,377 +14,4 @@
 // You should have received a copy of the GNU Lesser General Public License
 // along with Erigon. If not, see <http://www.gnu.org/licenses/>.
 
-<<<<<<< HEAD
-package exec3
-
-import (
-	"context"
-	"encoding/binary"
-	"fmt"
-	"sync"
-
-	"github.com/RoaringBitmap/roaring/roaring64"
-
-	"github.com/erigontech/erigon-lib/log/v3"
-	"github.com/erigontech/erigon/eth/consensuschain"
-
-	"github.com/erigontech/erigon-lib/chain"
-	libcommon "github.com/erigontech/erigon-lib/common"
-	"github.com/erigontech/erigon-lib/common/length"
-	"github.com/erigontech/erigon-lib/etl"
-	"github.com/erigontech/erigon-lib/kv"
-	libstate "github.com/erigontech/erigon-lib/state"
-
-	"github.com/erigontech/erigon/consensus"
-	"github.com/erigontech/erigon/core"
-	"github.com/erigontech/erigon/core/state"
-	"github.com/erigontech/erigon/core/types"
-	"github.com/erigontech/erigon/core/types/accounts"
-	"github.com/erigontech/erigon/core/vm"
-	"github.com/erigontech/erigon/core/vm/evmtypes"
-	"github.com/erigontech/erigon/turbo/services"
-)
-
-type ScanWorker struct {
-	txNum  uint64
-	as     *libstate.AggregatorStep
-	toKey  []byte
-	bitmap roaring64.Bitmap
-}
-
-func NewScanWorker(txNum uint64, as *libstate.AggregatorStep) *ScanWorker {
-	sw := &ScanWorker{
-		txNum: txNum,
-		as:    as,
-	}
-	return sw
-}
-
-type FillWorker struct {
-	txNum uint64
-	as    *libstate.AggregatorStep
-}
-
-func NewFillWorker(txNum uint64, as *libstate.AggregatorStep) *FillWorker {
-	fw := &FillWorker{
-		txNum: txNum,
-		as:    as,
-	}
-	return fw
-}
-
-func (fw *FillWorker) FillAccounts(plainStateCollector *etl.Collector) error {
-	it := fw.as.IterateAccountsHistory(fw.txNum)
-	value := make([]byte, 1024)
-	for it.HasNext() {
-		key, val, err := it.Next()
-		if err != nil {
-			return err
-		}
-		if len(val) > 0 {
-			var a accounts.Account
-			//if err:=accounts.DeserialiseV3(&a, val);err!=nil {
-			//	panic(err)
-			//}
-			a.Reset()
-			pos := 0
-			nonceBytes := int(val[pos])
-			pos++
-			if nonceBytes > 0 {
-				a.Nonce = bytesToUint64(val[pos : pos+nonceBytes])
-				pos += nonceBytes
-			}
-			balanceBytes := int(val[pos])
-			pos++
-			if balanceBytes > 0 {
-				a.Balance.SetBytes(val[pos : pos+balanceBytes])
-				pos += balanceBytes
-			}
-			codeHashBytes := int(val[pos])
-			pos++
-			if codeHashBytes > 0 {
-				copy(a.CodeHash[:], val[pos:pos+codeHashBytes])
-				pos += codeHashBytes
-			}
-			incBytes := int(val[pos])
-			pos++
-			if incBytes > 0 {
-				a.Incarnation = bytesToUint64(val[pos : pos+incBytes])
-			}
-			if a.Incarnation > 0 {
-				a.Incarnation = state.FirstContractIncarnation
-			}
-			value = value[:a.EncodingLengthForStorage()]
-			a.EncodeForStorage(value)
-			if err := plainStateCollector.Collect(key, value); err != nil {
-				return err
-			}
-			//fmt.Printf("Account [%x]=>{Balance: %d, Nonce: %d, Root: %x, CodeHash: %x}\n", key, &a.Balance, a.Nonce, a.Root, a.CodeHash)
-		} else {
-			if err := plainStateCollector.Collect(key, nil); err != nil {
-				return err
-			}
-		}
-	}
-	return nil
-}
-
-func (fw *FillWorker) FillStorage(plainStateCollector *etl.Collector) error {
-	it := fw.as.IterateStorageHistory(fw.txNum)
-	var compositeKey = make([]byte, length.Addr+length.Incarnation+length.Hash)
-	binary.BigEndian.PutUint64(compositeKey[20:], state.FirstContractIncarnation)
-	for it.HasNext() {
-		key, val, err := it.Next()
-		if err != nil {
-			return err
-		}
-		copy(compositeKey[:20], key[:20])
-		copy(compositeKey[20+8:], key[20:])
-		if len(val) > 0 {
-			if err := plainStateCollector.Collect(compositeKey, val); err != nil {
-				return err
-			}
-			//fmt.Printf("Storage [%x] => [%x]\n", compositeKey, val)
-		} else {
-			if err := plainStateCollector.Collect(compositeKey, nil); err != nil {
-				return err
-			}
-		}
-	}
-	return nil
-}
-
-func (fw *FillWorker) FillCode(codeCollector, plainContractCollector *etl.Collector) error {
-	it := fw.as.IterateCodeHistory(fw.txNum)
-	var compositeKey = make([]byte, length.Addr+length.Incarnation)
-	binary.BigEndian.PutUint64(compositeKey[length.Addr:], state.FirstContractIncarnation)
-
-	for it.HasNext() {
-		key, val, err := it.Next()
-		if err != nil {
-			return err
-		}
-		copy(compositeKey, key)
-		if len(val) > 0 {
-
-			codeHash, err := libcommon.HashData(val)
-			if err != nil {
-				return err
-			}
-			if err = codeCollector.Collect(codeHash[:], val); err != nil {
-				return err
-			}
-			if err = plainContractCollector.Collect(compositeKey, codeHash[:]); err != nil {
-				return err
-			}
-			//fmt.Printf("Code [%x] => %d\n", compositeKey, len(val))
-		} else {
-			if err := plainContractCollector.Collect(compositeKey, nil); err != nil {
-				return err
-			}
-		}
-	}
-	return nil
-}
-
-func (sw *ScanWorker) BitmapAccounts() error {
-	it := sw.as.IterateAccountsTxs()
-	for it.HasNext() {
-		v, err := it.Next()
-		if err != nil {
-			return err
-		}
-		sw.bitmap.Add(v)
-	}
-	return nil
-}
-
-func (sw *ScanWorker) BitmapStorage() error {
-	it := sw.as.IterateStorageTxs()
-	for it.HasNext() {
-		v, err := it.Next()
-		if err != nil {
-			return err
-		}
-		sw.bitmap.Add(v)
-	}
-	return nil
-}
-
-func (sw *ScanWorker) BitmapCode() error {
-	it := sw.as.IterateCodeTxs()
-	for it.HasNext() {
-		v, err := it.Next()
-		if err != nil {
-			return err
-		}
-		sw.bitmap.Add(v)
-	}
-	return nil
-}
-
-func bytesToUint64(buf []byte) (x uint64) {
-	for i, b := range buf {
-		x = x<<8 + uint64(b)
-		if i == 7 {
-			return
-		}
-	}
-	return
-}
-
-func (sw *ScanWorker) Bitmap() *roaring64.Bitmap { return &sw.bitmap }
-
-type ReconWorker struct {
-	lock        sync.Locker
-	rs          *state.ReconState
-	blockReader services.FullBlockReader
-	stateWriter *state.StateReconWriterInc
-	stateReader *state.HistoryReaderInc
-	ctx         context.Context
-	engine      consensus.Engine
-	chainConfig *chain.Config
-	logger      log.Logger
-	genesis     *types.Genesis
-	chain       *consensuschain.Reader
-
-	evm *vm.EVM
-	ibs *state.IntraBlockState
-}
-
-func NewReconWorker(lock sync.Locker, ctx context.Context, rs *state.ReconState,
-	as *libstate.AggregatorStep, blockReader services.FullBlockReader,
-	chainConfig *chain.Config, logger log.Logger, genesis *types.Genesis, engine consensus.Engine,
-	chainTx kv.Tx,
-) *ReconWorker {
-	rw := &ReconWorker{
-		lock:        lock,
-		ctx:         ctx,
-		rs:          rs,
-		blockReader: blockReader,
-		stateWriter: state.NewStateReconWriterInc(as, rs),
-		stateReader: state.NewHistoryReaderInc(as, rs),
-		chainConfig: chainConfig,
-		logger:      logger,
-		genesis:     genesis,
-		engine:      engine,
-		evm:         vm.NewEVM(evmtypes.BlockContext{}, evmtypes.TxContext{}, nil, chainConfig, vm.Config{}),
-	}
-	rw.chain = consensuschain.NewReader(chainConfig, chainTx, blockReader, logger)
-	rw.ibs = state.New(rw.stateReader)
-	return rw
-}
-
-func (rw *ReconWorker) SetTx(tx kv.Tx) {
-	rw.stateReader.SetTx(tx)
-	rw.stateWriter.SetTx(tx)
-}
-
-func (rw *ReconWorker) SetChainTx(chainTx kv.Tx) {
-	rw.stateReader.SetChainTx(chainTx)
-	rw.stateWriter.SetChainTx(chainTx)
-}
-
-func (rw *ReconWorker) Run() error {
-	for txTask, ok, err := rw.rs.Schedule(rw.ctx); ok || err != nil; txTask, ok, err = rw.rs.Schedule(rw.ctx) {
-		if err != nil {
-			return err
-		}
-		if err := rw.runTxTask(txTask); err != nil {
-			return err
-		}
-	}
-	return nil
-}
-
-var noop = state.NewNoopWriter()
-
-func (rw *ReconWorker) runTxTask(txTask *state.TxTask) error {
-	rw.lock.Lock()
-	defer rw.lock.Unlock()
-	rw.stateReader.SetTxNum(txTask.TxNum)
-	rw.stateReader.ResetError()
-	rw.stateWriter.SetTxNum(txTask.TxNum)
-	rw.ibs.Reset()
-	ibs := rw.ibs
-	rules, header := txTask.Rules, txTask.Header
-	var err error
-
-	if txTask.BlockNum == 0 && txTask.TxIndex == -1 {
-		//fmt.Printf("txNum=%d, blockNum=%d, Genesis\n", txTask.TxNum, txTask.BlockNum)
-		// Genesis block
-		_, ibs, err = core.GenesisToBlock(rw.genesis, "", rw.logger, nil)
-		if err != nil {
-			return err
-		}
-		// For Genesis, rules should be empty, so that empty accounts can be included
-		rules = &chain.Rules{}
-	} else if txTask.Final {
-		if txTask.BlockNum > 0 {
-			//fmt.Printf("txNum=%d, blockNum=%d, finalisation of the block\n", txTask.TxNum, txTask.BlockNum)
-			// End of block transaction in a block
-			syscall := func(contract libcommon.Address, data []byte) ([]byte, error) {
-				return core.SysCallContract(contract, data, rw.chainConfig, ibs, header, rw.engine, false /* constCall */, nil)
-			}
-			if _, _, _, err := rw.engine.Finalize(rw.chainConfig, types.CopyHeader(header), ibs, txTask.Txs, txTask.Uncles, txTask.BlockReceipts, txTask.Withdrawals, txTask.Requests, rw.chain, syscall, rw.logger); err != nil {
-				if _, readError := rw.stateReader.ReadError(); !readError {
-					return fmt.Errorf("finalize of block %d failed: %w", txTask.BlockNum, err)
-				}
-			}
-		}
-	} else if txTask.TxIndex == -1 {
-		// Block initialisation
-		syscall := func(contract libcommon.Address, data []byte, ibState *state.IntraBlockState, header *types.Header, constCall bool) ([]byte, error) {
-			return core.SysCallContract(contract, data, rw.chainConfig, ibState, header, rw.engine, constCall /* constCall */, nil)
-		}
-
-		rw.engine.Initialize(rw.chainConfig, rw.chain, header, ibs, syscall, rw.logger, nil)
-		if err = ibs.FinalizeTx(rules, noop); err != nil {
-			if _, readError := rw.stateReader.ReadError(); !readError {
-				return err
-			}
-		}
-	} else {
-		gp := new(core.GasPool).AddGas(txTask.Tx.GetGas()).AddBlobGas(txTask.Tx.GetBlobGas())
-		vmConfig := vm.Config{NoReceipts: true, SkipAnalysis: txTask.SkipAnalysis}
-		ibs.SetTxContext(txTask.Tx.Hash(), txTask.BlockHash, txTask.TxIndex)
-		msg := txTask.TxAsMessage
-
-		rw.evm.ResetBetweenBlocks(txTask.EvmBlockContext, core.NewEVMTxContext(msg), ibs, vmConfig, txTask.Rules)
-		vmenv := rw.evm
-		if msg.FeeCap().IsZero() && rw.engine != nil {
-			// Only zero-gas transactions may be service ones
-			syscall := func(contract libcommon.Address, data []byte) ([]byte, error) {
-				return core.SysCallContract(contract, data, rw.chainConfig, ibs, header, rw.engine, true /* constCall */, nil)
-			}
-			msg.SetIsFree(rw.engine.IsServiceTransaction(msg.From(), syscall))
-		}
-
-		//fmt.Printf("txNum=%d, blockNum=%d, txIndex=%d\n", txTask.TxNum, txTask.BlockNum, txTask.TxIndex)
-		_, err = core.ApplyMessage(vmenv, msg, gp, true /* refunds */, false /* gasBailout */)
-		if err != nil {
-			if _, readError := rw.stateReader.ReadError(); !readError {
-				return fmt.Errorf("could not apply blockNum=%d, txIdx=%d txNum=%d [%x] failed: %w", txTask.BlockNum, txTask.TxIndex, txTask.TxNum, txTask.Tx.Hash(), err)
-			}
-		}
-		if err = ibs.FinalizeTx(rules, noop); err != nil {
-			if _, readError := rw.stateReader.ReadError(); !readError {
-				return err
-			}
-		}
-	}
-	if dependency, ok := rw.stateReader.ReadError(); ok || err != nil {
-		//fmt.Printf("rollback %d\n", txNum)
-		rw.rs.RollbackTx(txTask, dependency)
-	} else {
-		if err = ibs.CommitBlock(rules, rw.stateWriter); err != nil {
-			return err
-		}
-		//fmt.Printf("commit %d\n", txNum)
-		rw.rs.CommitTxNum(txTask.TxNum)
-	}
-	return nil
-}
-=======
-package exec3
->>>>>>> ba6d1c23
+package exec3