--- conflicted
+++ resolved
@@ -193,24 +193,10 @@
 			rw.vmConfig.Tracer = tracer.TracingHooks()
 		}
 
-<<<<<<< HEAD
-		rw.taskGasPool.Reset(txTask.Tx.GetGas(), rw.execArgs.ChainConfig.GetMaxBlobGasPerBlock())
-=======
->>>>>>> 7afa6af1
 		rw.vmConfig.SkipAnalysis = txTask.SkipAnalysis
 		ibs.SetTxContext(txTask.TxIndex)
 		msg := txTask.TxAsMessage
 		msg.SetCheckNonce(!rw.vmConfig.StatelessExec)
-<<<<<<< HEAD
-		if msg.FeeCap().IsZero() {
-			// Only zero-gas transactions may be service ones
-			syscall := func(contract common.Address, data []byte) ([]byte, error) {
-				return core.SysCallContract(contract, data, rw.execArgs.ChainConfig, ibs, header, rw.execArgs.Engine, true /* constCall */, tracer.TracingHooks())
-			}
-			msg.SetIsFree(rw.execArgs.Engine.IsServiceTransaction(msg.From(), syscall))
-		}
-=======
->>>>>>> 7afa6af1
 
 		txContext := core.NewEVMTxContext(msg)
 		if rw.vmConfig.TraceJumpDest {
