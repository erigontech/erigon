--- conflicted
+++ resolved
@@ -72,11 +72,6 @@
 	old := *h
 	n := len(old)
 	x := old[n-1]
-<<<<<<< HEAD
-	old[n-1] = nil // avoid memory leak
-=======
-	old[n-1] = nil
->>>>>>> 00c73f0c
 	*h = old[:n-1]
 	return x
 }
