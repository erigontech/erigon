package exec22

import (
<<<<<<< HEAD
	"bytes"
	"math/big"
=======
	"container/heap"
	"context"
	"sync"
>>>>>>> 4c8c7094

	"github.com/holiman/uint256"
	"github.com/ledgerwatch/erigon-lib/chain"
	libcommon "github.com/ledgerwatch/erigon-lib/common"
	"github.com/ledgerwatch/erigon/core/types"
	"github.com/ledgerwatch/erigon/core/types/accounts"
	"github.com/ledgerwatch/erigon/core/vm/evmtypes"
)

// ReadWriteSet contains ReadSet, WriteSet and BalanceIncrease of a transaction,
// which is processed by a single thread that writes into the ReconState1 and
// flushes to the database
type TxTask struct {
	TxNum           uint64
	BlockNum        uint64
	Rules           *chain.Rules
	Header          *types.Header
	ExcessDataGas   *big.Int
	Txs             types.Transactions
	Uncles          []*types.Header
	Coinbase        libcommon.Address
	Withdrawals     types.Withdrawals
	BlockHash       libcommon.Hash
	Sender          *libcommon.Address
	SkipAnalysis    bool
	TxIndex         int // -1 for block initialisation
	Final           bool
	Tx              types.Transaction
	GetHashFn       func(n uint64) libcommon.Hash
	TxAsMessage     types.Message
	EvmBlockContext evmtypes.BlockContext

	BalanceIncreaseSet map[libcommon.Address]uint256.Int
	ReadLists          map[string]*KvList
	WriteLists         map[string]*KvList
	AccountPrevs       map[string][]byte
	AccountDels        map[string]*accounts.Account
	StoragePrevs       map[string][]byte
	CodePrevs          map[string]uint64
	Error              error
	Logs               []*types.Log
	TraceFroms         map[libcommon.Address]struct{}
	TraceTos           map[libcommon.Address]struct{}

	UsedGas uint64
}

// TxTaskQueue non-thread-safe priority-queue
type TxTaskQueue []*TxTask

func (h TxTaskQueue) Len() int {
	return len(h)
}
func LenLocked(h *TxTaskQueue, lock *sync.Mutex) (l int) {
	lock.Lock()
	l = h.Len()
	lock.Unlock()
	return l
}

func (h TxTaskQueue) Less(i, j int) bool {
	return h[i].TxNum < h[j].TxNum
}

func (h TxTaskQueue) Swap(i, j int) {
	h[i], h[j] = h[j], h[i]
}

func (h *TxTaskQueue) Push(a interface{}) {
	*h = append(*h, a.(*TxTask))
}

func (h *TxTaskQueue) Pop() interface{} {
	old := *h
	n := len(old)
	x := old[n-1]
	old[n-1] = nil
	*h = old[:n-1]
	return x
}

// KvList sort.Interface to sort write list by keys
type KvList struct {
	Keys []string
	Vals [][]byte
}

func (l KvList) Len() int {
	return len(l.Keys)
}

func (l KvList) Less(i, j int) bool {
	return l.Keys[i] < l.Keys[j]
}

func (l *KvList) Swap(i, j int) {
	l.Keys[i], l.Keys[j] = l.Keys[j], l.Keys[i]
	l.Vals[i], l.Vals[j] = l.Vals[j], l.Vals[i]
}

// QueueWithRetry is trhead-safe priority-queue of tasks - which attempt to minimize conflict-rate (retry-rate).
// Tasks may conflict and return to queue for re-try/re-exec.
// Tasks added by method `ReTry` have higher priority than tasks added by `Add`.
// Method `Add` expecting already-ordered (by priority) tasks - doesn't do any additional sorting of new tasks.
type QueueWithRetry struct {
	closed      bool
	newTasks    chan *TxTask
	retires     TxTaskQueue
	retiresLock sync.Mutex
	capacity    int
}

func NewQueueWithRetry(capacity int) *QueueWithRetry {
	return &QueueWithRetry{newTasks: make(chan *TxTask, capacity), capacity: capacity}
}

func (q *QueueWithRetry) NewTasksLen() int { return len(q.newTasks) }
func (q *QueueWithRetry) Capacity() int    { return q.capacity }
func (q *QueueWithRetry) RetriesLen() (l int) {
	q.retiresLock.Lock()
	l = q.retires.Len()
	q.retiresLock.Unlock()
	return l
}
func (q *QueueWithRetry) Len() (l int) { return q.RetriesLen() + len(q.newTasks) }

// Add "new task" (which was never executed yet). May block internal channel is full.
// Expecting already-ordered tasks.
func (q *QueueWithRetry) Add(ctx context.Context, t *TxTask) {
	select {
	case q.newTasks <- t:
	case <-ctx.Done():
		return
	}
}

// ReTry returns failed (conflicted) task. It's non-blocking method.
// All failed tasks have higher priority than new one.
// No limit on amount of txs added by this method.
func (q *QueueWithRetry) ReTry(t *TxTask) {
	q.retiresLock.Lock()
	heap.Push(&q.retires, t)
	q.retiresLock.Unlock()
	if q.closed {
		return
	}
	select {
	case q.newTasks <- nil:
	default:
	}
}

// Next - blocks until new task available
func (q *QueueWithRetry) Next(ctx context.Context) (*TxTask, bool) {
	task, ok := q.popNoWait()
	if ok {
		return task, true
	}
	return q.popWait(ctx)
}

func (q *QueueWithRetry) popWait(ctx context.Context) (task *TxTask, ok bool) {
	for {
		select {
		case inTask, ok := <-q.newTasks:
			if !ok {
				q.retiresLock.Lock()
				if q.retires.Len() > 0 {
					task = heap.Pop(&q.retires).(*TxTask)
				}
				q.retiresLock.Unlock()
				return task, task != nil
			}

			q.retiresLock.Lock()
			if inTask != nil {
				heap.Push(&q.retires, inTask)
			}
			if q.retires.Len() > 0 {
				task = heap.Pop(&q.retires).(*TxTask)
			}
			q.retiresLock.Unlock()
			if task != nil {
				return task, true
			}
		case <-ctx.Done():
			return nil, false
		}
	}
}
func (q *QueueWithRetry) popNoWait() (task *TxTask, ok bool) {
	q.retiresLock.Lock()
	has := q.retires.Len() > 0
	if has { // means have conflicts to re-exec: it has higher priority than new tasks
		task = heap.Pop(&q.retires).(*TxTask)
	}
	q.retiresLock.Unlock()

	if has {
		return task, task != nil
	}

	// otherwise get some new task. non-blocking way. without adding to queue.
	for task == nil {
		select {
		case task, ok = <-q.newTasks:
			if !ok {

				return nil, false
			}
		default:
			return nil, false
		}
	}
	return task, task != nil
}

// Close safe to call multiple times
func (q *QueueWithRetry) Close() {
	if q.closed {
		return
	}
	q.closed = true
	close(q.newTasks)
}

// ResultsQueue thread-safe priority-queue of execution results
type ResultsQueue struct {
	limit  int
	closed bool

	resultCh chan *TxTask
	iter     *ResultsQueueIter

	sync.Mutex
	results *TxTaskQueue
}

func NewResultsQueue(newTasksLimit, queueLimit int) *ResultsQueue {
	r := &ResultsQueue{
		results:  &TxTaskQueue{},
		limit:    queueLimit,
		resultCh: make(chan *TxTask, newTasksLimit),
	}
	heap.Init(r.results)
	r.iter = &ResultsQueueIter{q: r, results: r.results}
	return r
}

// Add result of execution. May block when internal channel is full
func (q *ResultsQueue) Add(ctx context.Context, task *TxTask) error {
	select {
	case q.resultCh <- task: // Needs to have outside of the lock
	case <-ctx.Done():
		return ctx.Err()
	}
	return nil
}
func (q *ResultsQueue) drainNoBlock(task *TxTask) {
	q.Lock()
	defer q.Unlock()
	if task != nil {
		heap.Push(q.results, task)
	}

	for {
		select {
		case txTask, ok := <-q.resultCh:
			if !ok {
				return
			}
			if txTask != nil {
				heap.Push(q.results, txTask)
			}
		default: // we are inside mutex section, can't block here
			return
		}
	}
}

func (q *ResultsQueue) Iter() *ResultsQueueIter {
	q.Lock()
	q.iter.needUnlock = true
	return q.iter
}
func (q *ResultsQueue) IterLocked() *ResultsQueueIter {
	q.iter.needUnlock = false
	return q.iter
}

type ResultsQueueIter struct {
	q          *ResultsQueue
	results    *TxTaskQueue //pointer to `q.results` - just to reduce amount of dereferences
	needUnlock bool
}

func (q *ResultsQueueIter) Close() {
	if q.needUnlock {
		q.q.Unlock()
	}
}
func (q *ResultsQueueIter) HasNext(outputTxNum uint64) bool {
	return len(*q.results) > 0 && (*q.results)[0].TxNum == outputTxNum
}
func (q *ResultsQueueIter) PopNext() *TxTask {
	return heap.Pop(q.results).(*TxTask)
}

func (q *ResultsQueue) Drain(ctx context.Context) error {
	select {
	case <-ctx.Done():
		return ctx.Err()
	case txTask, ok := <-q.resultCh:
		if !ok {
			return nil
		}
		q.drainNoBlock(txTask)
	}
	return nil
}
func (q *ResultsQueue) DrainNonBlocking() { q.drainNoBlock(nil) }

func (q *ResultsQueue) DrainLocked() {
	var drained bool
	for !drained {
		select {
		case txTask, ok := <-q.resultCh:
			if !ok {
				return
			}
			heap.Push(q.results, txTask)
		default:
			drained = true
		}
	}
}
func (q *ResultsQueue) DropResults(f func(t *TxTask)) {
	q.Lock()
	defer q.Unlock()
Loop:
	for {
		select {
		case txTask, ok := <-q.resultCh:
			if !ok {
				break Loop
			}
			f(txTask)
		default:
			break Loop
		}
	}

	// Drain results queue as well
	for q.results.Len() > 0 {
		f(heap.Pop(q.results).(*TxTask))
	}
}

func (q *ResultsQueue) Close() {
	if q.closed {
		return
	}
	q.closed = true
	close(q.resultCh)
}
func (q *ResultsQueue) ResultChLen() int { return len(q.resultCh) }
func (q *ResultsQueue) ResultChCap() int { return cap(q.resultCh) }
func (q *ResultsQueue) Limit() int       { return q.limit }
func (q *ResultsQueue) Len() (l int) {
	q.Lock()
	l = q.results.Len()
	q.Unlock()
	return l
}
func (q *ResultsQueue) FirstTxNumLocked() uint64 { return (*q.results)[0].TxNum }
func (q *ResultsQueue) LenLocked() (l int)       { return q.results.Len() }
func (q *ResultsQueue) HasLocked() bool          { return len(*q.results) > 0 }
func (q *ResultsQueue) PushLocked(t *TxTask)     { heap.Push(q.results, t) }
func (q *ResultsQueue) Push(t *TxTask) {
	q.Lock()
	heap.Push(q.results, t)
	q.Unlock()
}
func (q *ResultsQueue) PopLocked() (t *TxTask) {
	return heap.Pop(q.results).(*TxTask)
}
func (q *ResultsQueue) Dbg() (t *TxTask) {
	if len(*q.results) > 0 {
		return (*q.results)[0]
	}
	return nil
}<|MERGE_RESOLUTION|>--- conflicted
+++ resolved
@@ -1,14 +1,10 @@
 package exec22
 
 import (
-<<<<<<< HEAD
-	"bytes"
-	"math/big"
-=======
 	"container/heap"
 	"context"
+	"math/big"
 	"sync"
->>>>>>> 4c8c7094
 
 	"github.com/holiman/uint256"
 	"github.com/ledgerwatch/erigon-lib/chain"
