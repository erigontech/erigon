--- conflicted
+++ resolved
@@ -108,11 +108,7 @@
 	if rwTx, err = db.BeginRw(ctx); err != nil {
 		return err
 	}
-<<<<<<< HEAD
-	_, genesisIbs, err4 := core.GenesisToBlock(genesis, "", nil)
-=======
-	_, genesisIbs, err4 := core.GenesisToBlock(genesis, "", logger)
->>>>>>> 3b5cfa36
+	_, genesisIbs, err4 := core.GenesisToBlock(genesis, "", logger, nil)
 	if err4 != nil {
 		return err4
 	}
