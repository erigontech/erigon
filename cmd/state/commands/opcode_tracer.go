// Copyright 2024 The Erigon Authors
// This file is part of Erigon.
//
// Erigon is free software: you can redistribute it and/or modify
// it under the terms of the GNU Lesser General Public License as published by
// the Free Software Foundation, either version 3 of the License, or
// (at your option) any later version.
//
// Erigon is distributed in the hope that it will be useful,
// but WITHOUT ANY WARRANTY; without even the implied warranty of
// MERCHANTABILITY or FITNESS FOR A PARTICULAR PURPOSE. See the
// GNU Lesser General Public License for more details.
//
// You should have received a copy of the GNU Lesser General Public License
// along with Erigon. If not, see <http://www.gnu.org/licenses/>.

package commands

import (
	"bufio"
	"context"
	"encoding/gob"
	"encoding/json"
	"fmt"
	"os"
	"os/signal"
	"path/filepath"
	"strconv"
	"syscall"
	"time"

	"github.com/holiman/uint256"
	"github.com/spf13/cobra"

	"github.com/erigontech/erigon-db/rawdb"
	chain2 "github.com/erigontech/erigon-lib/chain"
	"github.com/erigontech/erigon-lib/common"
	datadir2 "github.com/erigontech/erigon-lib/common/datadir"
	"github.com/erigontech/erigon-lib/common/debug"
	"github.com/erigontech/erigon-lib/config3"
	"github.com/erigontech/erigon-lib/kv"
	"github.com/erigontech/erigon-lib/kv/mdbx"
	"github.com/erigontech/erigon-lib/kv/rawdbv3"
	"github.com/erigontech/erigon-lib/kv/temporal"
	"github.com/erigontech/erigon-lib/log/v3"
	state2 "github.com/erigontech/erigon-lib/state"
	"github.com/erigontech/erigon-lib/types"
	"github.com/erigontech/erigon/core"
	"github.com/erigontech/erigon/core/state"
	"github.com/erigontech/erigon/core/tracing"
	"github.com/erigontech/erigon/core/vm"
	"github.com/erigontech/erigon/eth/ethconfig"
	"github.com/erigontech/erigon/eth/tracers"
	"github.com/erigontech/erigon/execution/consensus"
	"github.com/erigontech/erigon/execution/consensus/ethash"
	"github.com/erigontech/erigon/rpc/rpchelper"
	"github.com/erigontech/erigon/turbo/snapshotsync/freezeblocks"
)

var (
	numBlocks   uint64
	saveOpcodes bool
	saveBBlocks bool
)

func init() {
	withBlock(opcodeTracerCmd)
	withDataDir(opcodeTracerCmd)
	opcodeTracerCmd.Flags().Uint64Var(&numBlocks, "numBlocks", 1, "number of blocks to run the operation on")
	opcodeTracerCmd.Flags().BoolVar(&saveOpcodes, "saveOpcodes", false, "set to save the opcodes")
	opcodeTracerCmd.Flags().BoolVar(&saveBBlocks, "saveBBlocks", false, "set to save the basic blocks")

	rootCmd.AddCommand(opcodeTracerCmd)
}

var opcodeTracerCmd = &cobra.Command{
	Use:   "opcodeTracer",
	Short: "Re-executes historical transactions in read-only mode and traces them at the opcode level",
	RunE: func(cmd *cobra.Command, args []string) error {
		logger := log.New("opcode-tracer", genesis.Config.ChainID)
		return OpcodeTracer(genesis, block, chaindata, numBlocks, saveOpcodes, saveBBlocks, logger)
	},
}

// const MaxUint = ^uint(0)
// const MaxUint64 = ^uint64(0)
const MaxUint16 = ^uint16(0)

type opcode struct {
	Pc uint16
	Op vm.OpCode
	//StackTop 		*stack.Stack
	//StackTop 		[]uint256.Int
	//RetStackTop		RetStackTop
	//MaxStack 		int
	//MaxRStack 		int
	Fault string
}

type RetStackTop []uint32

type txn struct {
	From        common.Address
	To          common.Address
	TxHash      *common.Hash
	CodeHash    *common.Hash
	Opcodes     sliceOpcodes
	Input       sliceBytes //ByteSliceAsHex
	Bblocks     sliceBblocks
	Fault       string //a fault set by CaptureEnd
	OpcodeFault string //a fault set by CaptureState
	TxnAddr     string
	CodeSize    int
	Depth       int
	lastPc16    uint16
	lastOp      vm.OpCode
	Create      bool
}

// types for slices are necessary for easyjson's generated un/marshalers
type sliceBytes []byte
type sliceOpcodes []opcode
type sliceBblocks []bblock

//easyjson:json
type slicePtrTx []*txn

type opcodeTracer struct {
	Txs        slicePtrTx
	fsumWriter *bufio.Writer
	stack      slicePtrTx
	txsInDepth []int16

	saveOpcodes bool
	saveBblocks bool
	blockNumber uint64
	depth       int
	env         *tracing.VMContext
}

func NewOpcodeTracer(blockNum uint64, saveOpcodes bool, saveBblocks bool) *opcodeTracer {
	res := new(opcodeTracer)
	res.txsInDepth = make([]int16, 1, 4)
	res.stack = make([]*txn, 0, 8)
	res.Txs = make([]*txn, 0, 64)
	res.saveOpcodes = saveOpcodes
	res.saveBblocks = saveBblocks
	res.blockNumber = blockNum
	return res
}

// prepare to trace a new block
func resetOpcodeTracer(ot *opcodeTracer) {
	//sanity check
	// at the end of a block, when no transactions are running, depth == 0. Our tracking should reflect that.
	if len(ot.txsInDepth) != 1 || len(ot.stack) != 0 {
		panic(fmt.Sprintf("At end of block, tracer should be almost reset but isn't: lstack=%d, lTID=%d, TID[0]=%d",
			len(ot.stack), len(ot.txsInDepth), ot.txsInDepth[0]))
	}
	// allocate new storage, allow past storage to be GCed
	ot.Txs = make([]*txn, 0, 64)
	// reset the counter of Txs at depth 0
	ot.txsInDepth[0] = 0
}

type bblock struct {
	Start uint16
	End   uint16
}

type bblockDump struct {
	Tx          *common.Hash
	TxAddr      *string
	CodeHash    *common.Hash
	Bblocks     *sliceBblocks
	OpcodeFault *string
	Fault       *string
	Create      bool
	CodeSize    int
}

type blockTxs struct {
	BlockNum uint64
	Txs      slicePtrTx
}

func (ot *opcodeTracer) Tracer() *tracers.Tracer {
	return &tracers.Tracer{
		Hooks: &tracing.Hooks{
			OnTxStart: ot.OnTxStart,
			OnEnter:   ot.OnEnter,
			OnExit:    ot.OnExit,
			OnFault:   ot.OnFault,
			OnOpcode:  ot.OnOpcode,
		},
	}
}

func (ot *opcodeTracer) captureStartOrEnter(from, to common.Address, create bool, input []byte) {
	//fmt.Fprint(ot.summary, ot.lastLine)

	// When a OnEnter is called, a txn is starting. Create its entry in our list and initialize it with the partial data available
	// calculate the "address" of the txn in its tree
	ltid := len(ot.txsInDepth)
	if ltid-1 != ot.depth {
		panic(fmt.Sprintf("Wrong addr slice depth: d=%d, slice len=%d", ot.depth, ltid))
	}

	ot.txsInDepth[ot.depth]++
	ot.txsInDepth = append(ot.txsInDepth, 0)

	ls := len(ot.stack)
	var txnAddr string
	if ls > 0 {
		txnAddr = ot.stack[ls-1].TxnAddr + "-" + strconv.Itoa(int(ot.txsInDepth[ot.depth])) // fmt.Sprintf("%s-%d", ot.stack[ls-1].TxAddr, ot.txsInDepth[depth])
	} else {
		txnAddr = strconv.Itoa(int(ot.txsInDepth[ot.depth]))
	}

	newTx := txn{From: from, To: to, Create: create, Input: input, Depth: ot.depth, TxnAddr: txnAddr, lastOp: 0xfe, lastPc16: MaxUint16}
	ot.Txs = append(ot.Txs, &newTx)

	// take note in our own stack that the txn stack has grown
	ot.stack = append(ot.stack, &newTx)
}

func (ot *opcodeTracer) OnTxStart(env *tracing.VMContext, tx types.Transaction, from common.Address) {
	ot.env = env
	ot.depth = 0
}

func (ot *opcodeTracer) OnEnter(depth int, typ byte, from common.Address, to common.Address, precompile bool, input []byte, gas uint64, value *uint256.Int, code []byte) {
	ot.depth = depth
	ot.captureStartOrEnter(from, to, to == common.Address{}, input)
}

func (ot *opcodeTracer) captureEndOrExit(err error) {
	// When a CaptureEnd is called, a Txn has finished. Pop our stack
	ls := len(ot.stack)
	currentEntry := ot.stack[ls-1]
	ot.stack = ot.stack[:ls-1]
	ot.txsInDepth = ot.txsInDepth[:ot.depth+1]

	// sanity check: depth of stack == depth reported by system
	if ls-1 != ot.depth || ot.depth != currentEntry.Depth {
		panic(fmt.Sprintf("End of Txn at d=%d but stack has d=%d and entry has d=%d", ot.depth, ls, currentEntry.Depth))
	}

	// Close the last bblock
	if ot.saveBblocks {
		lseg := len(currentEntry.Bblocks)
		if lseg > 0 {
			cee := currentEntry.Bblocks[lseg-1].End
			if cee != 0 && cee != currentEntry.lastPc16 {
				panic(fmt.Sprintf("CaptureEnd wanted to close last bblock with %d but already contains %d", currentEntry.lastPc16, cee))
			}
			currentEntry.Bblocks[lseg-1].End = currentEntry.lastPc16
			//fmt.Fprintf(ot.fsumWriter,"Bblock %d ends\n", lseg)
		}
	}

	var errstr string
	if err != nil {
		errstr = err.Error()
		currentEntry.Fault = errstr
	}
}

<<<<<<< HEAD
func (ot *opcodeTracer) CaptureEnd(output []byte, gasUsed uint64, err error) {
	ot.captureEndOrExit(err)
}

func (ot *opcodeTracer) CaptureExit(output []byte, gasUsed uint64, err error) {
=======
func (ot *opcodeTracer) OnExit(depth int, output []byte, gasUsed uint64, err error, reverted bool) {
>>>>>>> facffd54
	ot.captureEndOrExit(err)
	ot.depth = depth
}

func (ot *opcodeTracer) OnOpcode(pc uint64, op byte, gas, cost uint64, scope tracing.OpContext, rData []byte, opDepth int, err error) {
	//CaptureState sees the system as it is before the opcode is run. It seems to never get an error.

	//sanity check
	if pc > uint64(MaxUint16) {
		panic(fmt.Sprintf("PC is bigger than uint16! pc=%d=0x%x", pc, pc))
	}

	pc16 := uint16(pc)
	currentTxHash := ot.env.TxHash
	currentTxDepth := opDepth - 1

	ls := len(ot.stack)
	currentEntry := ot.stack[ls-1]

	//sanity check
	if currentEntry.Depth != currentTxDepth {
		panic(fmt.Sprintf("Depth should be the same but isn't: current tx's %d, current entry's %d", currentTxDepth, currentEntry.Depth))
	}

	// is the txn entry still not fully initialized?
	if currentEntry.TxHash == nil {
		// CaptureStart creates the entry for a new Tx, but doesn't have access to EVM data, like the txn Hash
		// here we ASSUME that the txn entry was recently created by CaptureStart
		// AND that this is the first CaptureState that has happened since then
		// AND that both Captures are for the same transaction
		// AND that we can't go into another depth without executing at least 1 opcode
		// Note that the only connection between CaptureStart and CaptureState that we can notice is that the current op's depth should be lastTxEntry.Depth+1

		// fill in the missing data in the entry
		currentEntry.TxHash = new(common.Hash)
		currentEntry.TxHash.SetBytes(currentTxHash.Bytes())
		currentEntry.CodeHash = new(common.Hash)
		currentEntry.CodeHash.SetBytes(scope.CodeHash().Bytes())
		currentEntry.CodeSize = len(scope.Code())
		if ot.saveOpcodes {
			currentEntry.Opcodes = make([]opcode, 0, 200)
		}
		//fmt.Fprintf(ot.w, "%sFilled in TxHash\n", strings.Repeat("\t",depth))

		if ot.saveBblocks {
			currentEntry.Bblocks = make(sliceBblocks, 0, 10)
		}
	}

	// prepare the opcode's stack for saving
	//stackTop := &stack.Stack{Data: make([]uint256.Int, 0, 7)}//stack.New()
	// the most stack positions consumed by any opcode is 7
	//for i:= min(7, st.Len()-1); i>=0; i-- {
	//	stackTop.Push(st.Back(i))
	//}
	//THIS VERSION SHOULD BE FASTER BUT IS UNTESTED
	//stackTop := make([]uint256.Int, 7, 7)
	//sl := st.Len()
	//minl := min(7, sl)
	//startcopy := sl-minl
	//stackTop := &stack.Stack{Data: make([]uint256.Int, minl, minl)}//stack.New()
	//copy(stackTop.Data, st.Data[startcopy:sl])

	//sanity check
	if currentEntry.OpcodeFault != "" {
		panic(fmt.Sprintf("Running opcodes but fault is already set. txFault=%s, opFault=%v, op=%s",
			currentEntry.OpcodeFault, err, vm.OpCode(op).String()))
	}

	// if it is a Fault, check whether we already have a record of the opcode. If so, just add the flag to it
	errstr := ""
	if err != nil {
		errstr = err.Error()
		currentEntry.OpcodeFault = errstr
	}

	faultAndRepeated := false

	if pc16 == currentEntry.lastPc16 && vm.OpCode(op) == currentEntry.lastOp {
		//it's a repeated opcode. We assume this only happens when it's a Fault.
		if err == nil {
			panic(fmt.Sprintf("Duplicate opcode with no fault. bn=%d txaddr=%s pc=%x op=%s",
				ot.blockNumber, currentEntry.TxnAddr, pc, vm.OpCode(op).String()))
		}
		faultAndRepeated = true
		//ot.fsumWriter.WriteString("Fault for EXISTING opcode\n")
		//ot.fsumWriter.Flush()
		if ot.saveOpcodes {
			lo := len(currentEntry.Opcodes)
			currentEntry.Opcodes[lo-1].Fault = errstr
		}
	} else {
		// it's a new opcode
		if ot.saveOpcodes {
			newOpcode := opcode{pc16, vm.OpCode(op), errstr}
			currentEntry.Opcodes = append(currentEntry.Opcodes, newOpcode)
		}
	}

	// detect and store bblocks
	if ot.saveBblocks {
		// PC discontinuities can only happen because of a PUSH (which is followed by the data to be pushed) or a JUMP (which lands into a JUMPDEST)
		// Therefore, after a PC discontinuity we either have op==JUMPDEST or lastOp==PUSH
		// Only the JUMPDEST case is a real control flow discontinuity and therefore starts a new bblock

		lseg := len(currentEntry.Bblocks)
		isFirstBblock := lseg == 0
		isContinuous := pc16 == currentEntry.lastPc16+1 || currentEntry.lastOp.IsPushWithImmediateArgs()
		if isFirstBblock || !isContinuous {
			// Record the end of the past bblock, if there is one
			if !isFirstBblock {
				//fmt.Fprintf(ot.fsumWriter,"Bblock %d ends\n", lseg)
				currentEntry.Bblocks[lseg-1].End = currentEntry.lastPc16
				//fmt.Printf("End\t%x\t%s\n", lastPc, lastOp.String())
			}
			// Start a new bblock
			// Note that it can happen that a new bblock starts with an opcode that triggers an Out Of Gas fault, so it'd be a bblock with only 1 opcode (JUMPDEST)
			// The only case where we want to avoid creating a new bblock is if the opcode is repeated, because then it was already in the previous bblock
			if !faultAndRepeated {
				//fmt.Fprintf(ot.fsumWriter,"Bblock %d begins\n", lseg+1)
				currentEntry.Bblocks = append(currentEntry.Bblocks, bblock{Start: pc16})
				//fmt.Printf("Start\t%x\t%s\n", o.Pc.uint64, o.Op.String())

				//sanity check
				// we're starting a bblock, so either we're in PC=0 or we have OP=JUMPDEST
				if pc16 != 0 && vm.OpCode(op).String() != "JUMPDEST" {
					panic(fmt.Sprintf("Bad bblock? lastpc=%x, lastOp=%s; pc=%x, op=%s; bn=%d txaddr=%s tx=%d-%s",
						currentEntry.lastPc16, currentEntry.lastOp.String(), pc, vm.OpCode(op).String(), ot.blockNumber, currentEntry.TxnAddr, currentEntry.Depth, currentEntry.TxHash.String()))
				}
			}
		}
	}

	currentEntry.lastPc16 = pc16
	currentEntry.lastOp = vm.OpCode(op)
}

func (ot *opcodeTracer) OnFault(pc uint64, op byte, gas, cost uint64, scope tracing.OpContext, opDepth int, err error) {
	ot.OnOpcode(pc, op, gas, cost, scope, nil, opDepth, err)
}

type segPrefix struct {
	BlockNum uint64
	NumTxs   uint
}

// OpcodeTracer re-executes historical transactions in read-only mode
// and traces them at the opcode level
func OpcodeTracer(genesis *types.Genesis, blockNum uint64, chaindata string, numBlocks uint64,
	saveOpcodes bool, saveBblocks bool, logger log.Logger) error {
	blockNumOrig := blockNum

	startTime := time.Now()
	sigs := make(chan os.Signal, 1)
	interruptCh := make(chan bool, 1)
	signal.Notify(sigs, syscall.SIGINT, syscall.SIGTERM)

	go func() {
		<-sigs
		interruptCh <- true
	}()

	ot := NewOpcodeTracer(blockNum, saveOpcodes, saveBblocks)

	datadirPath := filepath.Base(chaindata)
	dirs := datadir2.New(datadirPath)
	rawChainDb := mdbx.MustOpen(dirs.Chaindata)
	defer rawChainDb.Close()

	agg, err := state2.NewAggregator(context.Background(), dirs, config3.DefaultStepSize, rawChainDb, log.New())
	if err != nil {
		return err
	}
	defer agg.Close()
	historyDb, err := temporal.New(rawChainDb, agg)
	if err != nil {
		return err
	}
	historyTx, err1 := historyDb.BeginTemporalRo(context.Background())
	if err1 != nil {
		return err1
	}
	defer historyTx.Rollback()

	freezeCfg := ethconfig.Defaults.Snapshot
	freezeCfg.ChainName = genesis.Config.ChainName
	blockReader := freezeblocks.NewBlockReader(freezeblocks.NewRoSnapshots(freezeCfg, dirs.Snap, 0, log.New()), nil, nil, nil)

	chainConfig := genesis.Config
	vmConfig := vm.Config{Tracer: ot.Tracer().Hooks}

	noOpWriter := state.NewNoopWriter()

	interrupt := false

	var fsum *os.File

	var chanOpcodes chan blockTxs
	if saveOpcodes {
		chanOpcodes = make(chan blockTxs, 10)
		defer close(chanOpcodes)

		go func() {
			defer debug.LogPanic()
			var fops *os.File
			var fopsWriter *bufio.Writer
			var fopsEnc *gob.Encoder
			var e error

			for blockTxs := range chanOpcodes {
				bn := blockTxs.BlockNum
				bnStr := strconv.Itoa(int(bn))

				if fops != nil && bn%1000 == 0 {
					fopsWriter.Flush()
					fops.Close()
					fops = nil
				}

				if fops == nil {
					if fops, e = os.Create("./opcodes-" + bnStr); e != nil {
						panic(e)
					}
					fopsWriter = bufio.NewWriter(fops)
					fopsEnc = gob.NewEncoder(fopsWriter)
				}

				if e = fopsEnc.Encode(blockTxs); e != nil {
					panic(e)
				}

			}

			if fopsWriter != nil {
				fopsWriter.Flush()
				fops.Close()
			}

			lo := len(chanOpcodes)
			if lo > 0 {
				panic(fmt.Sprintf("Opcode channel not empty at the end: lo=%d", lo))
			}

		}()
	}

	var chanSegDump chan bblockDump
	var chanSegPrefix chan segPrefix
	if saveBblocks {
		chanSegDump = make(chan bblockDump, 1024)
		defer close(chanSegDump)
		chanSegPrefix = make(chan segPrefix, 1024)
		defer close(chanSegPrefix)

		go func() {
			var f *os.File
			var fWriter *bufio.Writer
			var fwEnc *json.Encoder
			var e error

			for sp := range chanSegPrefix {
				bn := sp.BlockNum
				bnStr := strconv.Itoa(int(bn))

				if f != nil && bn%1000 == 0 {
					if _, e = fWriter.WriteString("\n}"); e != nil {
						panic(e)
					}
					fWriter.Flush()
					f.Close()
					f = nil
				}

				if f == nil {
					if f, e = os.Create("./bblocks-" + bnStr + ".json"); e != nil {
						panic(e)
					}
					fWriter = bufio.NewWriter(f)
					fwEnc = json.NewEncoder(fWriter)
				}

				if _, e = fWriter.WriteString(",\n\"" + bnStr + "\":[\n"); e != nil {
					panic(e)
				}
				for i := uint(0); i < sp.NumTxs; i++ {
					if i != 0 {
						if _, e = fWriter.WriteString(","); e != nil {
							panic(e)
						}
					}
					sd := <-chanSegDump
					if e = fwEnc.Encode(sd); e != nil {
						panic(e)
					}
				}
				if _, e = fWriter.WriteString("]"); e != nil {
					panic(e)
				}
			}

			if fWriter != nil {
				if _, e = fWriter.WriteString("\n}"); e != nil {
					panic(e)
				}
				fWriter.Flush()
				f.Close()
			}

			lsp := len(chanSegPrefix)
			lsd := len(chanSegDump)
			if lsp > 0 || lsd > 0 {
				panic(fmt.Sprintf("Bblock channels not empty at the end: sp=%d sd=%d", lsp, lsd))
			}
		}()
	}

	timeLastBlock := startTime
	blockNumLastReport := blockNum
	txNumReader := rawdbv3.TxNums.WithCustomReadTxNumFunc(freezeblocks.ReadTxNumFuncFromBlockReader(context.Background(), blockReader))

	for !interrupt {
		var block *types.Block
		if err := historyDb.View(context.Background(), func(tx kv.Tx) (err error) {
			block, err = blockReader.BlockByNumber(context.Background(), tx, blockNum)
			return err
		}); err != nil {
			panic(err)
		}
		if block == nil {
			break
		}
		bnStr := strconv.Itoa(int(blockNum))

		if fsum == nil {
			var err error
			if fsum, err = os.Create("./summary-" + bnStr); err != nil {
				return err
			}

			ot.fsumWriter = bufio.NewWriter(fsum)
		}

		dbstate, err := rpchelper.CreateHistoryStateReader(historyTx, txNumReader,
			block.NumberU64(), 0, chainConfig.ChainName)
		if err != nil {
			return err
		}
		intraBlockState := state.New(dbstate)

<<<<<<< HEAD
		getHeader := func(hash libcommon.Hash, number uint64) (*types.Header, error) {
			return rawdb.ReadHeader(historyTx, hash, number), nil
=======
		getHeader := func(hash common.Hash, number uint64) *types.Header {
			return rawdb.ReadHeader(historyTx, hash, number)
>>>>>>> facffd54
		}
		receipts, err1 := runBlock(ethash.NewFullFaker(), intraBlockState, noOpWriter, noOpWriter, chainConfig, getHeader, block, vmConfig, false, logger)
		if err1 != nil {
			return err1
		}
		if chainConfig.IsByzantium(block.NumberU64()) {
			receiptSha := types.DeriveSha(receipts)
			if receiptSha != block.ReceiptHash() {
				return fmt.Errorf("mismatched receipt headers for block %d", block.NumberU64())
			}
		}

		// go through the traces and act on them
		if saveBblocks {
			sp := segPrefix{blockNum, uint(len(ot.Txs))}
			chanSegPrefix <- sp
		}
		chanBblocksIsBlocking := false
		for i := range ot.Txs {
			t := ot.Txs[i]

			if saveBblocks {
				sd := bblockDump{t.TxHash, &t.TxnAddr, t.CodeHash, &t.Bblocks, &t.OpcodeFault, &t.Fault, t.Create, t.CodeSize}
				//fsegEnc.Encode(sd)
				chanBblocksIsBlocking = len(chanSegDump) == cap(chanSegDump)-1
				chanSegDump <- sd
			}

			for j := range t.Opcodes {
				o := &t.Opcodes[j]
				//only print to the summary the opcodes that are interesting
				isOpFault := o.Fault != ""
				if isOpFault {
					fmt.Fprintf(ot.fsumWriter, "Opcode FAULT\tb=%d taddr=%s TxF=%s opF=%s tx=%s\n", blockNum, t.TxnAddr, t.Fault, t.OpcodeFault, t.TxHash.String())
					fmt.Fprint(ot.fsumWriter, "\n")
				}
			}
			isTxFault := t.Fault != ""
			if !isTxFault {
				continue
			}
			if t.OpcodeFault == t.Fault {
				continue
			}
			if t.Fault == "out of gas" {
				// frequent and uninteresting
				continue
			}
			ths := ""
			if t.TxHash != nil {
				ths = t.TxHash.String()
			}
			fmt.Fprintf(ot.fsumWriter, "Tx FAULT\tb=%d opF=%s\tTxF=%s\ttaddr=%s\ttx=%s\n", blockNum, t.OpcodeFault, t.Fault, t.TxnAddr, ths)
		}
		if chanBblocksIsBlocking {
			log.Debug("Channel for bblocks got full and caused some blocking", "block", blockNum)
		}

		if saveOpcodes {
			// just save everything
			bt := blockTxs{blockNum, ot.Txs}
			chanOpcodesIsBlocking := len(chanOpcodes) == cap(chanOpcodes)-1
			chanOpcodes <- bt
			if chanOpcodesIsBlocking {
				log.Debug("Channel for opcodes got full and caused some blocking", "block", blockNum)
			}
		}

		blockNum++
		resetOpcodeTracer(ot)
		ot.blockNumber = blockNum

		// Check for interrupts
		select {
		case interrupt = <-interruptCh:
			fmt.Println("interrupted, please wait for cleanup...")
		default:
		}

		if blockNum >= blockNumOrig+numBlocks {
			interrupt = true
		}

		if interrupt || blockNum%1000 == 0 {
			bps := float64(blockNum-blockNumLastReport) / time.Since(timeLastBlock).Seconds()
			timeLastBlock = time.Now()
			blockNumLastReport = blockNum
			bpss := fmt.Sprintf("%.2f", bps)
			log.Info("Checked", "blocks", blockNum, "blocks/s", bpss)

			ot.fsumWriter.Flush()
			fi, err := fsum.Stat()
			if err != nil {
				return err
			}
			// if the summary file for the just-finished range of blocks is empty, delete it
			if fi.Size() == 0 {
				os.Remove(fi.Name())
			}
			fsum.Close()
			fsum = nil
		}
	}

	bps := float64(blockNum-blockNumOrig) / time.Since(startTime).Seconds()
	bpss := fmt.Sprintf("%.2f", bps)
	log.Info("Checked", "blocks", blockNum, "next time specify --block", blockNum, "duration", time.Since(startTime), "blocks/s", bpss)

	return nil
}

func runBlock(engine consensus.Engine, ibs *state.IntraBlockState, txnWriter state.StateWriter, blockWriter state.StateWriter,
<<<<<<< HEAD
	chainConfig *chain2.Config, getHeader func(hash libcommon.Hash, number uint64) (*types.Header, error), block *types.Block, vmConfig vm.Config, trace bool, logger log.Logger) (types.Receipts, error) {
=======
	chainConfig *chain2.Config, getHeader func(hash common.Hash, number uint64) *types.Header, block *types.Block, vmConfig vm.Config, trace bool, logger log.Logger) (types.Receipts, error) {
>>>>>>> facffd54
	header := block.Header()
	vmConfig.TraceJumpDest = true
	gp := new(core.GasPool).AddGas(block.GasLimit()).AddBlobGas(chainConfig.GetMaxBlobGasPerBlock(header.Time))
	gasUsed := new(uint64)
	usedBlobGas := new(uint64)
	var receipts types.Receipts
	core.InitializeBlockExecution(engine, nil, header, chainConfig, ibs, nil, logger, nil)
	rules := chainConfig.Rules(block.NumberU64(), block.Time())
	for i, txn := range block.Transactions() {
		ibs.SetTxContext(block.NumberU64(), i)
		receipt, _, err := core.ApplyTransaction(chainConfig, core.GetHashFn(header, getHeader), engine, nil, gp, ibs, txnWriter, header, txn, gasUsed, usedBlobGas, vmConfig)
		if err != nil {
			return nil, fmt.Errorf("could not apply txn %d [%x] failed: %w", i, txn.Hash(), err)
		}
		if trace {
			fmt.Printf("tx idx %d, gas used %d\n", i, receipt.GasUsed)
		}
		receipts = append(receipts, receipt)
	}

	if !vmConfig.ReadOnly {
		// Finalize the block, applying any consensus engine specific extras (e.g. block rewards)
		tx := block.Transactions()
		if _, _, _, _, err := engine.FinalizeAndAssemble(chainConfig, header, ibs, tx, block.Uncles(), receipts, block.Withdrawals(), nil, nil, nil, logger); err != nil {

			return nil, fmt.Errorf("finalize of block %d failed: %w", block.NumberU64(), err)
		}

		if err := ibs.CommitBlock(rules, blockWriter); err != nil {
			return nil, fmt.Errorf("committing block %d failed: %w", block.NumberU64(), err)
		}
	}

	return receipts, nil
}<|MERGE_RESOLUTION|>--- conflicted
+++ resolved
@@ -266,15 +266,7 @@
 	}
 }
 
-<<<<<<< HEAD
-func (ot *opcodeTracer) CaptureEnd(output []byte, gasUsed uint64, err error) {
-	ot.captureEndOrExit(err)
-}
-
-func (ot *opcodeTracer) CaptureExit(output []byte, gasUsed uint64, err error) {
-=======
 func (ot *opcodeTracer) OnExit(depth int, output []byte, gasUsed uint64, err error, reverted bool) {
->>>>>>> facffd54
 	ot.captureEndOrExit(err)
 	ot.depth = depth
 }
@@ -624,13 +616,8 @@
 		}
 		intraBlockState := state.New(dbstate)
 
-<<<<<<< HEAD
 		getHeader := func(hash libcommon.Hash, number uint64) (*types.Header, error) {
 			return rawdb.ReadHeader(historyTx, hash, number), nil
-=======
-		getHeader := func(hash common.Hash, number uint64) *types.Header {
-			return rawdb.ReadHeader(historyTx, hash, number)
->>>>>>> facffd54
 		}
 		receipts, err1 := runBlock(ethash.NewFullFaker(), intraBlockState, noOpWriter, noOpWriter, chainConfig, getHeader, block, vmConfig, false, logger)
 		if err1 != nil {
@@ -743,11 +730,7 @@
 }
 
 func runBlock(engine consensus.Engine, ibs *state.IntraBlockState, txnWriter state.StateWriter, blockWriter state.StateWriter,
-<<<<<<< HEAD
 	chainConfig *chain2.Config, getHeader func(hash libcommon.Hash, number uint64) (*types.Header, error), block *types.Block, vmConfig vm.Config, trace bool, logger log.Logger) (types.Receipts, error) {
-=======
-	chainConfig *chain2.Config, getHeader func(hash common.Hash, number uint64) *types.Header, block *types.Block, vmConfig vm.Config, trace bool, logger log.Logger) (types.Receipts, error) {
->>>>>>> facffd54
 	header := block.Header()
 	vmConfig.TraceJumpDest = true
 	gp := new(core.GasPool).AddGas(block.GasLimit()).AddBlobGas(chainConfig.GetMaxBlobGasPerBlock(header.Time))
