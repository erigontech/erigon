--- conflicted
+++ resolved
@@ -717,11 +717,7 @@
 	rules := chainConfig.Rules(block.NumberU64(), block.Time())
 	for i, tx := range block.Transactions() {
 		ibs.Prepare(tx.Hash(), block.Hash(), i)
-<<<<<<< HEAD
-		receipt, _, err := core.ApplyTransaction(chainConfig, core.GetHashFn(header, getHeader), engine, nil, gp, ibs, txnWriter, header, excessDataGas, tx, usedGas, usedDataGas, vmConfig)
-=======
-		receipt, _, err := core.ApplyTransaction(chainConfig, core.GetHashFn(header, getHeader), engine, nil, gp, ibs, txnWriter, header, tx, usedGas, vmConfig, excessDataGas)
->>>>>>> 4c8c7094
+		receipt, _, err := core.ApplyTransaction(chainConfig, core.GetHashFn(header, getHeader), engine, nil, gp, ibs, txnWriter, header, tx, usedGas, usedDataGas, vmConfig, excessDataGas)
 		if err != nil {
 			return nil, fmt.Errorf("could not apply tx %d [%x] failed: %w", i, tx.Hash(), err)
 		}
