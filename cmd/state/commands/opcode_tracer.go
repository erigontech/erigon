// Copyright 2024 The Erigon Authors
// This file is part of Erigon.
//
// Erigon is free software: you can redistribute it and/or modify
// it under the terms of the GNU Lesser General Public License as published by
// the Free Software Foundation, either version 3 of the License, or
// (at your option) any later version.
//
// Erigon is distributed in the hope that it will be useful,
// but WITHOUT ANY WARRANTY; without even the implied warranty of
// MERCHANTABILITY or FITNESS FOR A PARTICULAR PURPOSE. See the
// GNU Lesser General Public License for more details.
//
// You should have received a copy of the GNU Lesser General Public License
// along with Erigon. If not, see <http://www.gnu.org/licenses/>.

package commands

import (
	"bufio"
	"context"
	"encoding/gob"
	"encoding/json"
	"fmt"
	"os"
	"os/signal"
	"path/filepath"
	"strconv"
	"syscall"
	"time"

	"github.com/holiman/uint256"
	"github.com/spf13/cobra"

	datadir2 "github.com/erigontech/erigon-lib/common/datadir"
	"github.com/erigontech/erigon-lib/log/v3"

	chain2 "github.com/erigontech/erigon-lib/chain"
	libcommon "github.com/erigontech/erigon-lib/common"
	"github.com/erigontech/erigon-lib/kv"
	"github.com/erigontech/erigon-lib/kv/mdbx"
	"github.com/erigontech/erigon-lib/kv/rawdbv3"

	"github.com/erigontech/erigon/common/debug"
	"github.com/erigontech/erigon/consensus"
	"github.com/erigontech/erigon/consensus/ethash"
	"github.com/erigontech/erigon/core"
	"github.com/erigontech/erigon/core/rawdb"
	"github.com/erigontech/erigon/core/state"
	"github.com/erigontech/erigon/core/types"
	"github.com/erigontech/erigon/core/vm"
	"github.com/erigontech/erigon/eth/ethconfig"
	"github.com/erigontech/erigon/turbo/rpchelper"
	"github.com/erigontech/erigon/turbo/snapshotsync/freezeblocks"
)

var (
	numBlocks   uint64
	saveOpcodes bool
	saveBBlocks bool
)

func init() {
	withBlock(opcodeTracerCmd)
	withDataDir(opcodeTracerCmd)
	opcodeTracerCmd.Flags().Uint64Var(&numBlocks, "numBlocks", 1, "number of blocks to run the operation on")
	opcodeTracerCmd.Flags().BoolVar(&saveOpcodes, "saveOpcodes", false, "set to save the opcodes")
	opcodeTracerCmd.Flags().BoolVar(&saveBBlocks, "saveBBlocks", false, "set to save the basic blocks")

	rootCmd.AddCommand(opcodeTracerCmd)
}

var opcodeTracerCmd = &cobra.Command{
	Use:   "opcodeTracer",
	Short: "Re-executes historical transactions in read-only mode and traces them at the opcode level",
	RunE: func(cmd *cobra.Command, args []string) error {
		logger := log.New("opcode-tracer", genesis.Config.ChainID)
		return OpcodeTracer(genesis, block, chaindata, numBlocks, saveOpcodes, saveBBlocks, logger)
	},
}

// const MaxUint = ^uint(0)
// const MaxUint64 = ^uint64(0)
const MaxUint16 = ^uint16(0)

type opcode struct {
	Pc uint16
	Op vm.OpCode
	//StackTop 		*stack.Stack
	//StackTop 		[]uint256.Int
	//RetStackTop		RetStackTop
	//MaxStack 		int
	//MaxRStack 		int
	Fault string
}

type RetStackTop []uint32

type txn struct {
	From        libcommon.Address
	To          libcommon.Address
	TxHash      *libcommon.Hash
	CodeHash    *libcommon.Hash
	Opcodes     sliceOpcodes
	Input       sliceBytes //ByteSliceAsHex
	Bblocks     sliceBblocks
	Fault       string //a fault set by CaptureEnd
	OpcodeFault string //a fault set by CaptureState
	TxnAddr     string
	CodeSize    int
	Depth       int
	lastPc16    uint16
	lastOp      vm.OpCode
	Create      bool
}

// types for slices are necessary for easyjson's generated un/marshalers
type sliceBytes []byte
type sliceOpcodes []opcode
type sliceBblocks []bblock

//easyjson:json
type slicePtrTx []*txn

type opcodeTracer struct {
	Txs        slicePtrTx
	fsumWriter *bufio.Writer
	stack      slicePtrTx
	txsInDepth []int16

	saveOpcodes bool
	saveBblocks bool
	blockNumber uint64
	depth       int
	env         *vm.EVM
}

func NewOpcodeTracer(blockNum uint64, saveOpcodes bool, saveBblocks bool) *opcodeTracer {
	res := new(opcodeTracer)
	res.txsInDepth = make([]int16, 1, 4)
	res.stack = make([]*txn, 0, 8)
	res.Txs = make([]*txn, 0, 64)
	res.saveOpcodes = saveOpcodes
	res.saveBblocks = saveBblocks
	res.blockNumber = blockNum
	return res
}

// prepare to trace a new block
func resetOpcodeTracer(ot *opcodeTracer) {
	//sanity check
	// at the end of a block, when no transactions are running, depth == 0. Our tracking should reflect that.
	if len(ot.txsInDepth) != 1 || len(ot.stack) != 0 {
		panic(fmt.Sprintf("At end of block, tracer should be almost reset but isn't: lstack=%d, lTID=%d, TID[0]=%d",
			len(ot.stack), len(ot.txsInDepth), ot.txsInDepth[0]))
	}
	// allocate new storage, allow past storage to be GCed
	ot.Txs = make([]*txn, 0, 64)
	// reset the counter of Txs at depth 0
	ot.txsInDepth[0] = 0
}

type bblock struct {
	Start uint16
	End   uint16
}

type bblockDump struct {
	Tx          *libcommon.Hash
	TxAddr      *string
	CodeHash    *libcommon.Hash
	Bblocks     *sliceBblocks
	OpcodeFault *string
	Fault       *string
	Create      bool
	CodeSize    int
}

type blockTxs struct {
	BlockNum uint64
	Txs      slicePtrTx
}

func (ot *opcodeTracer) CaptureTxStart(gasLimit uint64) {}

func (ot *opcodeTracer) CaptureTxEnd(restGas uint64) {}

func (ot *opcodeTracer) captureStartOrEnter(from, to libcommon.Address, create bool, input []byte) {
	//fmt.Fprint(ot.summary, ot.lastLine)

	// When a CaptureStart is called, a Txn is starting. Create its entry in our list and initialize it with the partial data available
	//calculate the "address" of the Txn in its tree
	ltid := len(ot.txsInDepth)
	if ltid-1 != ot.depth {
		panic(fmt.Sprintf("Wrong addr slice depth: d=%d, slice len=%d", ot.depth, ltid))
	}

	ot.txsInDepth[ot.depth]++
	ot.txsInDepth = append(ot.txsInDepth, 0)

	ls := len(ot.stack)
	var txnAddr string
	if ls > 0 {
		txnAddr = ot.stack[ls-1].TxnAddr + "-" + strconv.Itoa(int(ot.txsInDepth[ot.depth])) // fmt.Sprintf("%s-%d", ot.stack[ls-1].TxAddr, ot.txsInDepth[depth])
	} else {
		txnAddr = strconv.Itoa(int(ot.txsInDepth[ot.depth]))
	}

	newTx := txn{From: from, To: to, Create: create, Input: input, Depth: ot.depth, TxnAddr: txnAddr, lastOp: 0xfe, lastPc16: MaxUint16}
	ot.Txs = append(ot.Txs, &newTx)

	// take note in our own stack that the txn stack has grown
	ot.stack = append(ot.stack, &newTx)
}

func (ot *opcodeTracer) CaptureStart(env *vm.EVM, from libcommon.Address, to libcommon.Address, precompile bool, create bool, input []byte, gas uint64, value *uint256.Int, code []byte) {
	ot.env = env
	ot.depth = 0
	ot.captureStartOrEnter(from, to, create, input)
}

func (ot *opcodeTracer) CaptureEnter(typ vm.OpCode, from libcommon.Address, to libcommon.Address, precompile bool, create bool, input []byte, gas uint64, value *uint256.Int, code []byte) {
	ot.depth++
	ot.captureStartOrEnter(from, to, create, input)
}

func (ot *opcodeTracer) captureEndOrExit(err error) {
	// When a CaptureEnd is called, a Txn has finished. Pop our stack
	ls := len(ot.stack)
	currentEntry := ot.stack[ls-1]
	ot.stack = ot.stack[:ls-1]
	ot.txsInDepth = ot.txsInDepth[:ot.depth+1]

	// sanity check: depth of stack == depth reported by system
	if ls-1 != ot.depth || ot.depth != currentEntry.Depth {
		panic(fmt.Sprintf("End of Txn at d=%d but stack has d=%d and entry has d=%d", ot.depth, ls, currentEntry.Depth))
	}

	// Close the last bblock
	if ot.saveBblocks {
		lseg := len(currentEntry.Bblocks)
		if lseg > 0 {
			cee := currentEntry.Bblocks[lseg-1].End
			if cee != 0 && cee != currentEntry.lastPc16 {
				panic(fmt.Sprintf("CaptureEnd wanted to close last bblock with %d but already contains %d", currentEntry.lastPc16, cee))
			}
			currentEntry.Bblocks[lseg-1].End = currentEntry.lastPc16
			//fmt.Fprintf(ot.fsumWriter,"Bblock %d ends\n", lseg)
		}
	}

	var errstr string
	if err != nil {
		errstr = err.Error()
		currentEntry.Fault = errstr
	}
}

func (ot *opcodeTracer) CaptureEnd(output []byte, usedGas uint64, err error) {
	ot.captureEndOrExit(err)
}

func (ot *opcodeTracer) CaptureExit(output []byte, usedGas uint64, err error) {
	ot.captureEndOrExit(err)
	ot.depth--
}

func (ot *opcodeTracer) CaptureState(pc uint64, op vm.OpCode, gas, cost uint64, scope *vm.ScopeContext, rData []byte, opDepth int, err error) {
	//CaptureState sees the system as it is before the opcode is run. It seems to never get an error.
	contract := scope.Contract

	//sanity check
	if pc > uint64(MaxUint16) {
		panic(fmt.Sprintf("PC is bigger than uint16! pc=%d=0x%x", pc, pc))
	}

	pc16 := uint16(pc)
	currentTxHash := ot.env.TxHash
	currentTxDepth := opDepth - 1

	ls := len(ot.stack)
	currentEntry := ot.stack[ls-1]

	//sanity check
	if currentEntry.Depth != currentTxDepth {
		panic(fmt.Sprintf("Depth should be the same but isn't: current tx's %d, current entry's %d", currentTxDepth, currentEntry.Depth))
	}

	// is the txn entry still not fully initialized?
	if currentEntry.TxHash == nil {
		// CaptureStart creates the entry for a new Tx, but doesn't have access to EVM data, like the txn Hash
		// here we ASSUME that the txn entry was recently created by CaptureStart
		// AND that this is the first CaptureState that has happened since then
		// AND that both Captures are for the same transaction
		// AND that we can't go into another depth without executing at least 1 opcode
		// Note that the only connection between CaptureStart and CaptureState that we can notice is that the current op's depth should be lastTxEntry.Depth+1

		// fill in the missing data in the entry
		currentEntry.TxHash = new(libcommon.Hash)
		currentEntry.TxHash.SetBytes(currentTxHash.Bytes())
		currentEntry.CodeHash = new(libcommon.Hash)
		currentEntry.CodeHash.SetBytes(contract.CodeHash.Bytes())
		currentEntry.CodeSize = len(contract.Code)
		if ot.saveOpcodes {
			currentEntry.Opcodes = make([]opcode, 0, 200)
		}
		//fmt.Fprintf(ot.w, "%sFilled in TxHash\n", strings.Repeat("\t",depth))

		if ot.saveBblocks {
			currentEntry.Bblocks = make(sliceBblocks, 0, 10)
		}
	}

	// prepare the opcode's stack for saving
	//stackTop := &stack.Stack{Data: make([]uint256.Int, 0, 7)}//stack.New()
	// the most stack positions consumed by any opcode is 7
	//for i:= min(7, st.Len()-1); i>=0; i-- {
	//	stackTop.Push(st.Back(i))
	//}
	//THIS VERSION SHOULD BE FASTER BUT IS UNTESTED
	//stackTop := make([]uint256.Int, 7, 7)
	//sl := st.Len()
	//minl := min(7, sl)
	//startcopy := sl-minl
	//stackTop := &stack.Stack{Data: make([]uint256.Int, minl, minl)}//stack.New()
	//copy(stackTop.Data, st.Data[startcopy:sl])

	//sanity check
	if currentEntry.OpcodeFault != "" {
		panic(fmt.Sprintf("Running opcodes but fault is already set. txFault=%s, opFault=%v, op=%s",
			currentEntry.OpcodeFault, err, op.String()))
	}

	// if it is a Fault, check whether we already have a record of the opcode. If so, just add the flag to it
	errstr := ""
	if err != nil {
		errstr = err.Error()
		currentEntry.OpcodeFault = errstr
	}

	faultAndRepeated := false

	if pc16 == currentEntry.lastPc16 && op == currentEntry.lastOp {
		//it's a repeated opcode. We assume this only happens when it's a Fault.
		if err == nil {
			panic(fmt.Sprintf("Duplicate opcode with no fault. bn=%d txaddr=%s pc=%x op=%s",
				ot.blockNumber, currentEntry.TxnAddr, pc, op.String()))
		}
		faultAndRepeated = true
		//ot.fsumWriter.WriteString("Fault for EXISTING opcode\n")
		//ot.fsumWriter.Flush()
		if ot.saveOpcodes {
			lo := len(currentEntry.Opcodes)
			currentEntry.Opcodes[lo-1].Fault = errstr
		}
	} else {
		// it's a new opcode
		if ot.saveOpcodes {
			newOpcode := opcode{pc16, op, errstr}
			currentEntry.Opcodes = append(currentEntry.Opcodes, newOpcode)
		}
	}

	// detect and store bblocks
	if ot.saveBblocks {
		// PC discontinuities can only happen because of a PUSH (which is followed by the data to be pushed) or a JUMP (which lands into a JUMPDEST)
		// Therefore, after a PC discontinuity we either have op==JUMPDEST or lastOp==PUSH
		// Only the JUMPDEST case is a real control flow discontinuity and therefore starts a new bblock

		lseg := len(currentEntry.Bblocks)
		isFirstBblock := lseg == 0
		isContinuous := pc16 == currentEntry.lastPc16+1 || currentEntry.lastOp.IsPush()
		if isFirstBblock || !isContinuous {
			// Record the end of the past bblock, if there is one
			if !isFirstBblock {
				//fmt.Fprintf(ot.fsumWriter,"Bblock %d ends\n", lseg)
				currentEntry.Bblocks[lseg-1].End = currentEntry.lastPc16
				//fmt.Printf("End\t%x\t%s\n", lastPc, lastOp.String())
			}
			// Start a new bblock
			// Note that it can happen that a new bblock starts with an opcode that triggers an Out Of Gas fault, so it'd be a bblock with only 1 opcode (JUMPDEST)
			// The only case where we want to avoid creating a new bblock is if the opcode is repeated, because then it was already in the previous bblock
			if !faultAndRepeated {
				//fmt.Fprintf(ot.fsumWriter,"Bblock %d begins\n", lseg+1)
				currentEntry.Bblocks = append(currentEntry.Bblocks, bblock{Start: pc16})
				//fmt.Printf("Start\t%x\t%s\n", o.Pc.uint64, o.Op.String())

				//sanity check
				// we're starting a bblock, so either we're in PC=0 or we have OP=JUMPDEST
				if pc16 != 0 && op.String() != "JUMPDEST" {
					panic(fmt.Sprintf("Bad bblock? lastpc=%x, lastOp=%s; pc=%x, op=%s; bn=%d txaddr=%s tx=%d-%s",
						currentEntry.lastPc16, currentEntry.lastOp.String(), pc, op.String(), ot.blockNumber, currentEntry.TxnAddr, currentEntry.Depth, currentEntry.TxHash.String()))
				}
			}
		}
	}

	currentEntry.lastPc16 = pc16
	currentEntry.lastOp = op
}

func (ot *opcodeTracer) CaptureFault(pc uint64, op vm.OpCode, gas, cost uint64, scope *vm.ScopeContext, opDepth int, err error) {
	// CaptureFault sees the system as it is after the fault happens

	// CaptureState might have already recorded the opcode before it failed. Let's centralize the processing there.
	ot.CaptureState(pc, op, gas, cost, scope, nil, opDepth, err)

}

type segPrefix struct {
	BlockNum uint64
	NumTxs   uint
}

// OpcodeTracer re-executes historical transactions in read-only mode
// and traces them at the opcode level
func OpcodeTracer(genesis *types.Genesis, blockNum uint64, chaindata string, numBlocks uint64,
	saveOpcodes bool, saveBblocks bool, logger log.Logger) error {
	blockNumOrig := blockNum

	startTime := time.Now()
	sigs := make(chan os.Signal, 1)
	interruptCh := make(chan bool, 1)
	signal.Notify(sigs, syscall.SIGINT, syscall.SIGTERM)

	go func() {
		<-sigs
		interruptCh <- true
	}()

	ot := NewOpcodeTracer(blockNum, saveOpcodes, saveBblocks)

	chainDb := mdbx.MustOpen(chaindata)
	defer chainDb.Close()
	historyDb := chainDb
	historyTx, err1 := historyDb.BeginRo(context.Background())
	if err1 != nil {
		return err1
	}
	defer historyTx.Rollback()

	dirs := datadir2.New(filepath.Dir(chainDb.(*mdbx.MdbxKV).Path()))
	blockReader := freezeblocks.NewBlockReader(freezeblocks.NewRoSnapshots(ethconfig.BlocksFreezing{}, dirs.Snap, 0, log.New()), nil /* BorSnapshots */)

	chainConfig := genesis.Config
	vmConfig := vm.Config{Tracer: ot, Debug: true}

	noOpWriter := state.NewNoopWriter()

	interrupt := false

	var fsum *os.File

	var chanOpcodes chan blockTxs
	if saveOpcodes {
		chanOpcodes = make(chan blockTxs, 10)
		defer close(chanOpcodes)

		go func() {
			defer debug.LogPanic()
			var fops *os.File
			var fopsWriter *bufio.Writer
			var fopsEnc *gob.Encoder
			var e error

			for blockTxs := range chanOpcodes {
				bn := blockTxs.BlockNum
				bnStr := strconv.Itoa(int(bn))

				if fops != nil && bn%1000 == 0 {
					fopsWriter.Flush()
					fops.Close()
					fops = nil
				}

				if fops == nil {
					if fops, e = os.Create("./opcodes-" + bnStr); e != nil {
						panic(e)
					}
					fopsWriter = bufio.NewWriter(fops)
					fopsEnc = gob.NewEncoder(fopsWriter)
				}

				if e = fopsEnc.Encode(blockTxs); e != nil {
					panic(e)
				}

			}

			if fopsWriter != nil {
				fopsWriter.Flush()
				fops.Close()
			}

			lo := len(chanOpcodes)
			if lo > 0 {
				panic(fmt.Sprintf("Opcode channel not empty at the end: lo=%d", lo))
			}

		}()
	}

	var chanSegDump chan bblockDump
	var chanSegPrefix chan segPrefix
	if saveBblocks {
		chanSegDump = make(chan bblockDump, 1024)
		defer close(chanSegDump)
		chanSegPrefix = make(chan segPrefix, 1024)
		defer close(chanSegPrefix)

		go func() {
			var f *os.File
			var fWriter *bufio.Writer
			var fwEnc *json.Encoder
			var e error

			for sp := range chanSegPrefix {
				bn := sp.BlockNum
				bnStr := strconv.Itoa(int(bn))

				if f != nil && bn%1000 == 0 {
					if _, e = fWriter.WriteString("\n}"); e != nil {
						panic(e)
					}
					fWriter.Flush()
					f.Close()
					f = nil
				}

				if f == nil {
					if f, e = os.Create("./bblocks-" + bnStr + ".json"); e != nil {
						panic(e)
					}
					fWriter = bufio.NewWriter(f)
					fwEnc = json.NewEncoder(fWriter)
				}

				if _, e = fWriter.WriteString(",\n\"" + bnStr + "\":[\n"); e != nil {
					panic(e)
				}
				for i := uint(0); i < sp.NumTxs; i++ {
					if i != 0 {
						if _, e = fWriter.WriteString(","); e != nil {
							panic(e)
						}
					}
					sd := <-chanSegDump
					if e = fwEnc.Encode(sd); e != nil {
						panic(e)
					}
				}
				if _, e = fWriter.WriteString("]"); e != nil {
					panic(e)
				}
			}

			if fWriter != nil {
				if _, e = fWriter.WriteString("\n}"); e != nil {
					panic(e)
				}
				fWriter.Flush()
				f.Close()
			}

			lsp := len(chanSegPrefix)
			lsd := len(chanSegDump)
			if lsp > 0 || lsd > 0 {
				panic(fmt.Sprintf("Bblock channels not empty at the end: sp=%d sd=%d", lsp, lsd))
			}
		}()
	}

	timeLastBlock := startTime
	blockNumLastReport := blockNum

	for !interrupt {
		var block *types.Block
		if err := chainDb.View(context.Background(), func(tx kv.Tx) (err error) {
			block, err = blockReader.BlockByNumber(context.Background(), tx, blockNum)
			return err
		}); err != nil {
			panic(err)
		}
		if block == nil {
			break
		}
		bnStr := strconv.Itoa(int(blockNum))

		if fsum == nil {
			var err error
			if fsum, err = os.Create("./summary-" + bnStr); err != nil {
				return err
			}

			ot.fsumWriter = bufio.NewWriter(fsum)
		}

		dbstate, err := rpchelper.CreateHistoryStateReader(historyTx, rawdbv3.TxNums.WithCustomReadTxNumFunc(freezeblocks.ReadTxNumFuncFromBlockReader(context.TODO(), blockReader)),
			block.NumberU64(), 0, chainConfig.ChainName)
		if err != nil {
			return err
		}
		intraBlockState := state.New(dbstate)

		getHeader := func(hash libcommon.Hash, number uint64) *types.Header {
			return rawdb.ReadHeader(historyTx, hash, number)
		}
		receipts, err1 := runBlock(ethash.NewFullFaker(), intraBlockState, noOpWriter, noOpWriter, chainConfig, getHeader, block, vmConfig, false, logger)
		if err1 != nil {
			return err1
		}
		if chainConfig.IsByzantium(block.NumberU64()) {
			receiptSha := types.DeriveSha(receipts)
			if receiptSha != block.ReceiptHash() {
				return fmt.Errorf("mismatched receipt headers for block %d", block.NumberU64())
			}
		}

		// go through the traces and act on them
		if saveBblocks {
			sp := segPrefix{blockNum, uint(len(ot.Txs))}
			chanSegPrefix <- sp
		}
		chanBblocksIsBlocking := false
		for i := range ot.Txs {
			t := ot.Txs[i]

			if saveBblocks {
				sd := bblockDump{t.TxHash, &t.TxnAddr, t.CodeHash, &t.Bblocks, &t.OpcodeFault, &t.Fault, t.Create, t.CodeSize}
				//fsegEnc.Encode(sd)
				chanBblocksIsBlocking = len(chanSegDump) == cap(chanSegDump)-1
				chanSegDump <- sd
			}

			for j := range t.Opcodes {
				o := &t.Opcodes[j]
				//only print to the summary the opcodes that are interesting
				isOpFault := o.Fault != ""
				if isOpFault {
					fmt.Fprintf(ot.fsumWriter, "Opcode FAULT\tb=%d taddr=%s TxF=%s opF=%s tx=%s\n", blockNum, t.TxnAddr, t.Fault, t.OpcodeFault, t.TxHash.String())
					fmt.Fprint(ot.fsumWriter, "\n")
				}
			}
			isTxFault := t.Fault != ""
			if !isTxFault {
				continue
			}
			if t.OpcodeFault == t.Fault {
				continue
			}
			if t.Fault == "out of gas" {
				// frequent and uninteresting
				continue
			}
			ths := ""
			if t.TxHash != nil {
				ths = t.TxHash.String()
			}
			fmt.Fprintf(ot.fsumWriter, "Tx FAULT\tb=%d opF=%s\tTxF=%s\ttaddr=%s\ttx=%s\n", blockNum, t.OpcodeFault, t.Fault, t.TxnAddr, ths)
		}
		if chanBblocksIsBlocking {
			log.Debug("Channel for bblocks got full and caused some blocking", "block", blockNum)
		}

		if saveOpcodes {
			// just save everything
			bt := blockTxs{blockNum, ot.Txs}
			chanOpcodesIsBlocking := len(chanOpcodes) == cap(chanOpcodes)-1
			chanOpcodes <- bt
			if chanOpcodesIsBlocking {
				log.Debug("Channel for opcodes got full and caused some blocking", "block", blockNum)
			}
		}

		blockNum++
		resetOpcodeTracer(ot)
		ot.blockNumber = blockNum

		// Check for interrupts
		select {
		case interrupt = <-interruptCh:
			fmt.Println("interrupted, please wait for cleanup...")
		default:
		}

		if blockNum >= blockNumOrig+numBlocks {
			interrupt = true
		}

		if interrupt || blockNum%1000 == 0 {
			bps := float64(blockNum-blockNumLastReport) / time.Since(timeLastBlock).Seconds()
			timeLastBlock = time.Now()
			blockNumLastReport = blockNum
			bpss := fmt.Sprintf("%.2f", bps)
			log.Info("Checked", "blocks", blockNum, "blocks/s", bpss)

			ot.fsumWriter.Flush()
			fi, err := fsum.Stat()
			if err != nil {
				return err
			}
			// if the summary file for the just-finished range of blocks is empty, delete it
			if fi.Size() == 0 {
				os.Remove(fi.Name())
			}
			fsum.Close()
			fsum = nil
		}
	}

	bps := float64(blockNum-blockNumOrig) / time.Since(startTime).Seconds()
	bpss := fmt.Sprintf("%.2f", bps)
	log.Info("Checked", "blocks", blockNum, "next time specify --block", blockNum, "duration", time.Since(startTime), "blocks/s", bpss)

	return nil
}

func runBlock(engine consensus.Engine, ibs *state.IntraBlockState, txnWriter state.StateWriter, blockWriter state.StateWriter,
	chainConfig *chain2.Config, getHeader func(hash libcommon.Hash, number uint64) *types.Header, block *types.Block, vmConfig vm.Config, trace bool, logger log.Logger) (types.Receipts, error) {
	header := block.Header()
	vmConfig.TraceJumpDest = true
	gp := new(core.GasPool).AddGas(block.GasLimit()).AddBlobGas(chainConfig.GetMaxBlobGasPerBlock())
	usedGas := new(uint64)
	usedBlobGas := new(uint64)
	var receipts types.Receipts
	core.InitializeBlockExecution(engine, nil, header, chainConfig, ibs, logger, nil)
	rules := chainConfig.Rules(block.NumberU64(), block.Time())
	for i, txn := range block.Transactions() {
		ibs.SetTxContext(i)
		receipt, _, err := core.ApplyTransaction(chainConfig, core.GetHashFn(header, getHeader), engine, nil, gp, ibs, txnWriter, header, txn, usedGas, usedBlobGas, vmConfig)
		if err != nil {
			return nil, fmt.Errorf("could not apply txn %d [%x] failed: %w", i, txn.Hash(), err)
		}
		if trace {
			fmt.Printf("tx idx %d, gas used %d\n", i, receipt.GasUsed)
		}
		receipts = append(receipts, receipt)
	}

	if !vmConfig.ReadOnly {
		// Finalize the block, applying any consensus engine specific extras (e.g. block rewards)
		tx := block.Transactions()
<<<<<<< HEAD
		if _, _, _, _, err := engine.FinalizeAndAssemble(chainConfig, header, ibs, tx, block.Uncles(), receipts, block.Withdrawals(), nil, nil, nil, nil, logger); err != nil {
=======
		if _, _, _, _, err := engine.FinalizeAndAssemble(chainConfig, header, ibs, tx, block.Uncles(), receipts, block.Withdrawals(), nil, nil, nil, logger); err != nil {

>>>>>>> 78f3647d
			return nil, fmt.Errorf("finalize of block %d failed: %w", block.NumberU64(), err)
		}

		if err := ibs.CommitBlock(rules, blockWriter); err != nil {
			return nil, fmt.Errorf("committing block %d failed: %w", block.NumberU64(), err)
		}
	}

	return receipts, nil
}<|MERGE_RESOLUTION|>--- conflicted
+++ resolved
@@ -740,12 +740,8 @@
 	if !vmConfig.ReadOnly {
 		// Finalize the block, applying any consensus engine specific extras (e.g. block rewards)
 		tx := block.Transactions()
-<<<<<<< HEAD
-		if _, _, _, _, err := engine.FinalizeAndAssemble(chainConfig, header, ibs, tx, block.Uncles(), receipts, block.Withdrawals(), nil, nil, nil, nil, logger); err != nil {
-=======
 		if _, _, _, _, err := engine.FinalizeAndAssemble(chainConfig, header, ibs, tx, block.Uncles(), receipts, block.Withdrawals(), nil, nil, nil, logger); err != nil {
 
->>>>>>> 78f3647d
 			return nil, fmt.Errorf("finalize of block %d failed: %w", block.NumberU64(), err)
 		}
 
