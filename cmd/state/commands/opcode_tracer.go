// Copyright 2024 The Erigon Authors
// This file is part of Erigon.
//
// Erigon is free software: you can redistribute it and/or modify
// it under the terms of the GNU Lesser General Public License as published by
// the Free Software Foundation, either version 3 of the License, or
// (at your option) any later version.
//
// Erigon is distributed in the hope that it will be useful,
// but WITHOUT ANY WARRANTY; without even the implied warranty of
// MERCHANTABILITY or FITNESS FOR A PARTICULAR PURPOSE. See the
// GNU Lesser General Public License for more details.
//
// You should have received a copy of the GNU Lesser General Public License
// along with Erigon. If not, see <http://www.gnu.org/licenses/>.

package commands

import (
	"bufio"
	"context"
	"encoding/gob"
	"encoding/json"
	"fmt"
	"os"
	"os/signal"
	"path/filepath"
	"strconv"
	"syscall"
	"time"

	"github.com/holiman/uint256"
	"github.com/spf13/cobra"

	"github.com/erigontech/erigon/common"
	"github.com/erigontech/erigon/common/dbg"
	"github.com/erigontech/erigon/common/dir"
	"github.com/erigontech/erigon/common/log/v3"
	datadir2 "github.com/erigontech/erigon/db/datadir"
	"github.com/erigontech/erigon/db/kv"
	"github.com/erigontech/erigon/db/kv/mdbx"
	"github.com/erigontech/erigon/db/kv/temporal"
	"github.com/erigontech/erigon/db/rawdb"
	"github.com/erigontech/erigon/db/snapshotsync/freezeblocks"
	dbstate "github.com/erigontech/erigon/db/state"
	chain2 "github.com/erigontech/erigon/execution/chain"
	"github.com/erigontech/erigon/execution/protocol"
	"github.com/erigontech/erigon/execution/protocol/rules"
	"github.com/erigontech/erigon/execution/protocol/rules/ethash"
	"github.com/erigontech/erigon/execution/state"
	"github.com/erigontech/erigon/execution/tracing"
	"github.com/erigontech/erigon/execution/tracing/tracers"
	"github.com/erigontech/erigon/execution/types"
	"github.com/erigontech/erigon/execution/types/accounts"
	"github.com/erigontech/erigon/execution/vm"
	"github.com/erigontech/erigon/node/ethconfig"
	"github.com/erigontech/erigon/rpc/rpchelper"
)

var (
	numBlocks   uint64
	saveOpcodes bool
	saveBBlocks bool
)

func init() {
	withBlock(opcodeTracerCmd)
	withDataDir(opcodeTracerCmd)
	opcodeTracerCmd.Flags().Uint64Var(&numBlocks, "numBlocks", 1, "number of blocks to run the operation on")
	opcodeTracerCmd.Flags().BoolVar(&saveOpcodes, "saveOpcodes", false, "set to save the opcodes")
	opcodeTracerCmd.Flags().BoolVar(&saveBBlocks, "saveBBlocks", false, "set to save the basic blocks")

	rootCmd.AddCommand(opcodeTracerCmd)
}

var opcodeTracerCmd = &cobra.Command{
	Use:   "opcodeTracer",
	Short: "Re-executes historical transactions in read-only mode and traces them at the opcode level",
	RunE: func(cmd *cobra.Command, args []string) error {
		logger := log.New("opcode-tracer", genesis.Config.ChainID)
		return OpcodeTracer(genesis, block, chaindata, numBlocks, saveOpcodes, saveBBlocks, logger)
	},
}

// const MaxUint = ^uint(0)
// const MaxUint64 = ^uint64(0)
const MaxUint16 = ^uint16(0)

type opcode struct {
	Pc uint16
	Op vm.OpCode
	//StackTop 		*stack.Stack
	//StackTop 		[]uint256.Int
	//RetStackTop		RetStackTop
	//MaxStack 		int
	//MaxRStack 		int
	Fault string
}

type RetStackTop []uint32

type txn struct {
	From        accounts.Address
	To          accounts.Address
	TxHash      *common.Hash
	CodeHash    *common.Hash
	Opcodes     sliceOpcodes
	Input       sliceBytes //ByteSliceAsHex
	Bblocks     sliceBblocks
	Fault       string //a fault set by CaptureEnd
	OpcodeFault string //a fault set by CaptureState
	TxnAddr     string
	CodeSize    int
	Depth       int
	lastPc16    uint16
	lastOp      vm.OpCode
	Create      bool
}

// types for slices are necessary for easyjson's generated un/marshalers
type sliceBytes []byte
type sliceOpcodes []opcode
type sliceBblocks []bblock

//easyjson:json
type slicePtrTx []*txn

type opcodeTracer struct {
	Txs        slicePtrTx
	fsumWriter *bufio.Writer
	stack      slicePtrTx
	txsInDepth []int16

	saveOpcodes bool
	saveBblocks bool
	blockNumber uint64
	depth       int
	env         *tracing.VMContext
}

func NewOpcodeTracer(blockNum uint64, saveOpcodes bool, saveBblocks bool) *opcodeTracer {
	res := new(opcodeTracer)
	res.txsInDepth = make([]int16, 1, 4)
	res.stack = make([]*txn, 0, 8)
	res.Txs = make([]*txn, 0, 64)
	res.saveOpcodes = saveOpcodes
	res.saveBblocks = saveBblocks
	res.blockNumber = blockNum
	return res
}

// prepare to trace a new block
func resetOpcodeTracer(ot *opcodeTracer) {
	//sanity check
	// at the end of a block, when no transactions are running, depth == 0. Our tracking should reflect that.
	if len(ot.txsInDepth) != 1 || len(ot.stack) != 0 {
		panic(fmt.Sprintf("At end of block, tracer should be almost reset but isn't: lstack=%d, lTID=%d, TID[0]=%d",
			len(ot.stack), len(ot.txsInDepth), ot.txsInDepth[0]))
	}
	// allocate new storage, allow past storage to be GCed
	ot.Txs = make([]*txn, 0, 64)
	// reset the counter of Txs at depth 0
	ot.txsInDepth[0] = 0
}

type bblock struct {
	Start uint16
	End   uint16
}

type bblockDump struct {
	Tx          *common.Hash
	TxAddr      *string
	CodeHash    *common.Hash
	Bblocks     *sliceBblocks
	OpcodeFault *string
	Fault       *string
	Create      bool
	CodeSize    int
}

type blockTxs struct {
	BlockNum uint64
	Txs      slicePtrTx
}

func (ot *opcodeTracer) Tracer() *tracers.Tracer {
	return &tracers.Tracer{
		Hooks: &tracing.Hooks{
			OnTxStart: ot.OnTxStart,
			OnEnter:   ot.OnEnter,
			OnExit:    ot.OnExit,
			OnFault:   ot.OnFault,
			OnOpcode:  ot.OnOpcode,
		},
	}
}

func (ot *opcodeTracer) captureStartOrEnter(from, to accounts.Address, create bool, input []byte) {
	//fmt.Fprint(ot.summary, ot.lastLine)

	// When a OnEnter is called, a txn is starting. Create its entry in our list and initialize it with the partial data available
	// calculate the "address" of the txn in its tree
	ltid := len(ot.txsInDepth)
	if ltid-1 != ot.depth {
		panic(fmt.Sprintf("Wrong addr slice depth: d=%d, slice len=%d", ot.depth, ltid))
	}

	ot.txsInDepth[ot.depth]++
	ot.txsInDepth = append(ot.txsInDepth, 0)

	ls := len(ot.stack)
	var txnAddr string
	if ls > 0 {
		txnAddr = ot.stack[ls-1].TxnAddr + "-" + strconv.Itoa(int(ot.txsInDepth[ot.depth])) // fmt.Sprintf("%s-%d", ot.stack[ls-1].TxAddr, ot.txsInDepth[depth])
	} else {
		txnAddr = strconv.Itoa(int(ot.txsInDepth[ot.depth]))
	}

	newTx := txn{From: from, To: to, Create: create, Input: input, Depth: ot.depth, TxnAddr: txnAddr, lastOp: 0xfe, lastPc16: MaxUint16}
	ot.Txs = append(ot.Txs, &newTx)

	// take note in our own stack that the txn stack has grown
	ot.stack = append(ot.stack, &newTx)
}

func (ot *opcodeTracer) OnTxStart(env *tracing.VMContext, tx types.Transaction, from accounts.Address) {
	ot.env = env
	ot.depth = 0
}

func (ot *opcodeTracer) OnEnter(depth int, typ byte, from accounts.Address, to accounts.Address, precompile bool, input []byte, gas uint64, value uint256.Int, code []byte) {
	ot.depth = depth
	ot.captureStartOrEnter(from, to, to == accounts.Address{}, input)
}

func (ot *opcodeTracer) captureEndOrExit(err error) {
	// When a CaptureEnd is called, a Txn has finished. Pop our stack
	ls := len(ot.stack)
	currentEntry := ot.stack[ls-1]
	ot.stack = ot.stack[:ls-1]
	ot.txsInDepth = ot.txsInDepth[:ot.depth+1]

	// sanity check: depth of stack == depth reported by system
	if ls-1 != ot.depth || ot.depth != currentEntry.Depth {
		panic(fmt.Sprintf("End of Txn at d=%d but stack has d=%d and entry has d=%d", ot.depth, ls, currentEntry.Depth))
	}

	// Close the last bblock
	if ot.saveBblocks {
		lseg := len(currentEntry.Bblocks)
		if lseg > 0 {
			cee := currentEntry.Bblocks[lseg-1].End
			if cee != 0 && cee != currentEntry.lastPc16 {
				panic(fmt.Sprintf("CaptureEnd wanted to close last bblock with %d but already contains %d", currentEntry.lastPc16, cee))
			}
			currentEntry.Bblocks[lseg-1].End = currentEntry.lastPc16
			//fmt.Fprintf(ot.fsumWriter,"Bblock %d ends\n", lseg)
		}
	}

	var errstr string
	if err != nil {
		errstr = err.Error()
		currentEntry.Fault = errstr
	}
}

func (ot *opcodeTracer) OnExit(depth int, output []byte, gasUsed uint64, err error, reverted bool) {
	ot.captureEndOrExit(err)
	ot.depth = depth
}

func (ot *opcodeTracer) OnOpcode(pc uint64, op byte, gas, cost uint64, scope tracing.OpContext, rData []byte, opDepth int, err error) {
	//CaptureState sees the system as it is before the opcode is run. It seems to never get an error.

	//sanity check
	if pc > uint64(MaxUint16) {
		panic(fmt.Sprintf("PC is bigger than uint16! pc=%d=0x%x", pc, pc))
	}

	pc16 := uint16(pc)
	currentTxHash := ot.env.TxHash
	currentTxDepth := opDepth - 1

	ls := len(ot.stack)
	currentEntry := ot.stack[ls-1]

	//sanity check
	if currentEntry.Depth != currentTxDepth {
		panic(fmt.Sprintf("Depth should be the same but isn't: current tx's %d, current entry's %d", currentTxDepth, currentEntry.Depth))
	}

	// is the txn entry still not fully initialized?
	if currentEntry.TxHash == nil {
		// CaptureStart creates the entry for a new Tx, but doesn't have access to EVM data, like the txn Hash
		// here we ASSUME that the txn entry was recently created by CaptureStart
		// AND that this is the first CaptureState that has happened since then
		// AND that both Captures are for the same transaction
		// AND that we can't go into another depth without executing at least 1 opcode
		// Note that the only connection between CaptureStart and CaptureState that we can notice is that the current op's depth should be lastTxEntry.Depth+1

		// fill in the missing data in the entry
		currentEntry.TxHash = new(common.Hash)
		currentEntry.TxHash.SetBytes(currentTxHash.Bytes())
		codeHashValue := scope.CodeHash().Value()
		currentEntry.CodeHash = &codeHashValue
		currentEntry.CodeSize = len(scope.Code())
		if ot.saveOpcodes {
			currentEntry.Opcodes = make([]opcode, 0, 200)
		}
		//fmt.Fprintf(ot.w, "%sFilled in TxHash\n", strings.Repeat("\t",depth))

		if ot.saveBblocks {
			currentEntry.Bblocks = make(sliceBblocks, 0, 10)
		}
	}

	// prepare the opcode's stack for saving
	//stackTop := &stack.Stack{Data: make([]uint256.Int, 0, 7)}//stack.New()
	// the most stack positions consumed by any opcode is 7
	//for i:= min(7, st.Len()-1); i>=0; i-- {
	//	stackTop.Push(st.Back(i))
	//}
	//THIS VERSION SHOULD BE FASTER BUT IS UNTESTED
	//stackTop := make([]uint256.Int, 7, 7)
	//sl := st.Len()
	//minl := min(7, sl)
	//startcopy := sl-minl
	//stackTop := &stack.Stack{Data: make([]uint256.Int, minl, minl)}//stack.New()
	//copy(stackTop.Data, st.Data[startcopy:sl])

	//sanity check
	if currentEntry.OpcodeFault != "" {
		panic(fmt.Sprintf("Running opcodes but fault is already set. txFault=%s, opFault=%v, op=%s",
			currentEntry.OpcodeFault, err, vm.OpCode(op).String()))
	}

	// if it is a Fault, check whether we already have a record of the opcode. If so, just add the flag to it
	errstr := ""
	if err != nil {
		errstr = err.Error()
		currentEntry.OpcodeFault = errstr
	}

	faultAndRepeated := false

	if pc16 == currentEntry.lastPc16 && vm.OpCode(op) == currentEntry.lastOp {
		//it's a repeated opcode. We assume this only happens when it's a Fault.
		if err == nil {
			panic(fmt.Sprintf("Duplicate opcode with no fault. bn=%d txaddr=%s pc=%x op=%s",
				ot.blockNumber, currentEntry.TxnAddr, pc, vm.OpCode(op).String()))
		}
		faultAndRepeated = true
		//ot.fsumWriter.WriteString("Fault for EXISTING opcode\n")
		//ot.fsumWriter.Flush()
		if ot.saveOpcodes {
			lo := len(currentEntry.Opcodes)
			currentEntry.Opcodes[lo-1].Fault = errstr
		}
	} else {
		// it's a new opcode
		if ot.saveOpcodes {
			newOpcode := opcode{pc16, vm.OpCode(op), errstr}
			currentEntry.Opcodes = append(currentEntry.Opcodes, newOpcode)
		}
	}

	// detect and store bblocks
	if ot.saveBblocks {
		// PC discontinuities can only happen because of a PUSH (which is followed by the data to be pushed) or a JUMP (which lands into a JUMPDEST)
		// Therefore, after a PC discontinuity we either have op==JUMPDEST or lastOp==PUSH
		// Only the JUMPDEST case is a real control flow discontinuity and therefore starts a new bblock

		lseg := len(currentEntry.Bblocks)
		isFirstBblock := lseg == 0
		isContinuous := pc16 == currentEntry.lastPc16+1 || currentEntry.lastOp.IsPushWithImmediateArgs()
		if isFirstBblock || !isContinuous {
			// Record the end of the past bblock, if there is one
			if !isFirstBblock {
				//fmt.Fprintf(ot.fsumWriter,"Bblock %d ends\n", lseg)
				currentEntry.Bblocks[lseg-1].End = currentEntry.lastPc16
				//fmt.Printf("End\t%x\t%s\n", lastPc, lastOp.String())
			}
			// Start a new bblock
			// Note that it can happen that a new bblock starts with an opcode that triggers an Out Of Gas fault, so it'd be a bblock with only 1 opcode (JUMPDEST)
			// The only case where we want to avoid creating a new bblock is if the opcode is repeated, because then it was already in the previous bblock
			if !faultAndRepeated {
				//fmt.Fprintf(ot.fsumWriter,"Bblock %d begins\n", lseg+1)
				currentEntry.Bblocks = append(currentEntry.Bblocks, bblock{Start: pc16})
				//fmt.Printf("Start\t%x\t%s\n", o.Pc.uint64, o.Op.String())

				//sanity check
				// we're starting a bblock, so either we're in PC=0 or we have OP=JUMPDEST
				if pc16 != 0 && vm.OpCode(op).String() != "JUMPDEST" {
					panic(fmt.Sprintf("Bad bblock? lastpc=%x, lastOp=%s; pc=%x, op=%s; bn=%d txaddr=%s tx=%d-%s",
						currentEntry.lastPc16, currentEntry.lastOp.String(), pc, vm.OpCode(op).String(), ot.blockNumber, currentEntry.TxnAddr, currentEntry.Depth, currentEntry.TxHash.String()))
				}
			}
		}
	}

	currentEntry.lastPc16 = pc16
	currentEntry.lastOp = vm.OpCode(op)
}

func (ot *opcodeTracer) OnFault(pc uint64, op byte, gas, cost uint64, scope tracing.OpContext, opDepth int, err error) {
	ot.OnOpcode(pc, op, gas, cost, scope, nil, opDepth, err)
}

type segPrefix struct {
	BlockNum uint64
	NumTxs   uint
}

// OpcodeTracer re-executes historical transactions in read-only mode
// and traces them at the opcode level
func OpcodeTracer(genesis *types.Genesis, blockNum uint64, chaindata string, numBlocks uint64,
	saveOpcodes bool, saveBblocks bool, logger log.Logger) error {
	blockNumOrig := blockNum

	startTime := time.Now()
	sigs := make(chan os.Signal, 1)
	interruptCh := make(chan bool, 1)
	signal.Notify(sigs, syscall.SIGINT, syscall.SIGTERM)

	go func() {
		<-sigs
		interruptCh <- true
	}()

	ot := NewOpcodeTracer(blockNum, saveOpcodes, saveBblocks)

	datadirPath := filepath.Base(chaindata)
	dirs := datadir2.New(datadirPath)
	rawChainDb := mdbx.MustOpen(dirs.Chaindata)
	defer rawChainDb.Close()

	agg, err := dbstate.New(dirs).Logger(logger).Open(context.Background(), rawChainDb)
	if err != nil {
		return err
	}
	defer agg.Close()
	historyDb, err := temporal.New(rawChainDb, agg)
	if err != nil {
		return err
	}
	historyTx, err1 := historyDb.BeginTemporalRo(context.Background())
	if err1 != nil {
		return err1
	}
	defer historyTx.Rollback()

	freezeCfg := ethconfig.Defaults.Snapshot
	freezeCfg.ChainName = genesis.Config.ChainName
	blockReader := freezeblocks.NewBlockReader(freezeblocks.NewRoSnapshots(freezeCfg, dirs.Snap, log.New()), nil)

	chainConfig := genesis.Config
	vmConfig := vm.Config{Tracer: ot.Tracer().Hooks}

	noOpWriter := state.NewNoopWriter()

	interrupt := false

	var fsum *os.File

	var chanOpcodes chan blockTxs
	if saveOpcodes {
		chanOpcodes = make(chan blockTxs, 10)
		defer close(chanOpcodes)

		go func() {
			defer dbg.LogPanic()
			var fops *os.File
			var fopsWriter *bufio.Writer
			var fopsEnc *gob.Encoder
			var e error

			for blockTxs := range chanOpcodes {
				bn := blockTxs.BlockNum
				bnStr := strconv.Itoa(int(bn))

				if fops != nil && bn%1000 == 0 {
					fopsWriter.Flush()
					fops.Close()
					fops = nil
				}

				if fops == nil {
					if fops, e = os.Create("./opcodes-" + bnStr); e != nil {
						panic(e)
					}
					fopsWriter = bufio.NewWriter(fops)
					fopsEnc = gob.NewEncoder(fopsWriter)
				}

				if e = fopsEnc.Encode(blockTxs); e != nil {
					panic(e)
				}

			}

			if fopsWriter != nil {
				fopsWriter.Flush()
				fops.Close()
			}

			lo := len(chanOpcodes)
			if lo > 0 {
				panic(fmt.Sprintf("Opcode channel not empty at the end: lo=%d", lo))
			}

		}()
	}

	var chanSegDump chan bblockDump
	var chanSegPrefix chan segPrefix
	if saveBblocks {
		chanSegDump = make(chan bblockDump, 1024)
		defer close(chanSegDump)
		chanSegPrefix = make(chan segPrefix, 1024)
		defer close(chanSegPrefix)

		go func() {
			var f *os.File
			var fWriter *bufio.Writer
			var fwEnc *json.Encoder
			var e error

			for sp := range chanSegPrefix {
				bn := sp.BlockNum
				bnStr := strconv.Itoa(int(bn))

				if f != nil && bn%1000 == 0 {
					if _, e = fWriter.WriteString("\n}"); e != nil {
						panic(e)
					}
					fWriter.Flush()
					f.Close()
					f = nil
				}

				if f == nil {
					if f, e = os.Create("./bblocks-" + bnStr + ".json"); e != nil {
						panic(e)
					}
					fWriter = bufio.NewWriter(f)
					fwEnc = json.NewEncoder(fWriter)
				}

				if _, e = fWriter.WriteString(",\n\"" + bnStr + "\":[\n"); e != nil {
					panic(e)
				}
				for i := uint(0); i < sp.NumTxs; i++ {
					if i != 0 {
						if _, e = fWriter.WriteString(","); e != nil {
							panic(e)
						}
					}
					sd := <-chanSegDump
					if e = fwEnc.Encode(sd); e != nil {
						panic(e)
					}
				}
				if _, e = fWriter.WriteString("]"); e != nil {
					panic(e)
				}
			}

			if fWriter != nil {
				if _, e = fWriter.WriteString("\n}"); e != nil {
					panic(e)
				}
				fWriter.Flush()
				f.Close()
			}

			lsp := len(chanSegPrefix)
			lsd := len(chanSegDump)
			if lsp > 0 || lsd > 0 {
				panic(fmt.Sprintf("Bblock channels not empty at the end: sp=%d execctx=%d", lsp, lsd))
			}
		}()
	}

	timeLastBlock := startTime
	blockNumLastReport := blockNum
	txNumReader := blockReader.TxnumReader(context.Background())

	for !interrupt {
		var block *types.Block
		if err := historyDb.View(context.Background(), func(tx kv.Tx) (err error) {
			block, err = blockReader.BlockByNumber(context.Background(), tx, blockNum)
			return err
		}); err != nil {
			panic(err)
		}
		if block == nil {
			break
		}
		bnStr := strconv.Itoa(int(blockNum))

		if fsum == nil {
			var err error
			if fsum, err = os.Create("./summary-" + bnStr); err != nil {
				return err
			}

			ot.fsumWriter = bufio.NewWriter(fsum)
		}

		dbstate, err := rpchelper.CreateHistoryStateReader(historyTx, block.NumberU64(), 0, txNumReader)
		if err != nil {
			return err
		}
		intraBlockState := state.New(dbstate)

		getHeader := func(hash common.Hash, number uint64) (*types.Header, error) {
			return rawdb.ReadHeader(historyTx, hash, number), nil
		}
		receipts, err1 := runBlock(ethash.NewFullFaker(), intraBlockState, noOpWriter, noOpWriter, chainConfig, getHeader, block, vmConfig, false, logger)
		if err1 != nil {
			return err1
		}
		if chainConfig.IsByzantium(block.NumberU64()) {
			receiptSha := types.DeriveSha(receipts)
			if receiptSha != block.ReceiptHash() {
				return fmt.Errorf("mismatched receipt headers for block %d", block.NumberU64())
			}
		}

		// go through the traces and act on them
		if saveBblocks {
			sp := segPrefix{blockNum, uint(len(ot.Txs))}
			chanSegPrefix <- sp
		}
		chanBblocksIsBlocking := false
		for i := range ot.Txs {
			t := ot.Txs[i]

			if saveBblocks {
				sd := bblockDump{t.TxHash, &t.TxnAddr, t.CodeHash, &t.Bblocks, &t.OpcodeFault, &t.Fault, t.Create, t.CodeSize}
				//fsegEnc.Encode(execctx)
				chanBblocksIsBlocking = len(chanSegDump) == cap(chanSegDump)-1
				chanSegDump <- sd
			}

			for j := range t.Opcodes {
				o := &t.Opcodes[j]
				//only print to the summary the opcodes that are interesting
				isOpFault := o.Fault != ""
				if isOpFault {
					fmt.Fprintf(ot.fsumWriter, "Opcode FAULT\tb=%d taddr=%s TxF=%s opF=%s tx=%s\n", blockNum, t.TxnAddr, t.Fault, t.OpcodeFault, t.TxHash.String())
					fmt.Fprint(ot.fsumWriter, "\n")
				}
			}
			isTxFault := t.Fault != ""
			if !isTxFault {
				continue
			}
			if t.OpcodeFault == t.Fault {
				continue
			}
			if t.Fault == "out of gas" {
				// frequent and uninteresting
				continue
			}
			ths := ""
			if t.TxHash != nil {
				ths = t.TxHash.String()
			}
			fmt.Fprintf(ot.fsumWriter, "Tx FAULT\tb=%d opF=%s\tTxF=%s\ttaddr=%s\ttx=%s\n", blockNum, t.OpcodeFault, t.Fault, t.TxnAddr, ths)
		}
		if chanBblocksIsBlocking {
			log.Debug("Channel for bblocks got full and caused some blocking", "block", blockNum)
		}

		if saveOpcodes {
			// just save everything
			bt := blockTxs{blockNum, ot.Txs}
			chanOpcodesIsBlocking := len(chanOpcodes) == cap(chanOpcodes)-1
			chanOpcodes <- bt
			if chanOpcodesIsBlocking {
				log.Debug("Channel for opcodes got full and caused some blocking", "block", blockNum)
			}
		}

		blockNum++
		resetOpcodeTracer(ot)
		ot.blockNumber = blockNum

		// Check for interrupts
		select {
		case interrupt = <-interruptCh:
			fmt.Println("interrupted, please wait for cleanup...")
		default:
		}

		if blockNum >= blockNumOrig+numBlocks {
			interrupt = true
		}

		if interrupt || blockNum%1000 == 0 {
			bps := float64(blockNum-blockNumLastReport) / time.Since(timeLastBlock).Seconds()
			timeLastBlock = time.Now()
			blockNumLastReport = blockNum
			bpss := fmt.Sprintf("%.2f", bps)
			log.Info("Checked", "blocks", blockNum, "blocks/s", bpss)

			ot.fsumWriter.Flush()
			fi, err := fsum.Stat()
			if err != nil {
				return err
			}
			// if the summary file for the just-finished range of blocks is empty, delete it
			if fi.Size() == 0 {
				dir.RemoveFile(fi.Name())
			}
			fsum.Close()
			fsum = nil
		}
	}

	bps := float64(blockNum-blockNumOrig) / time.Since(startTime).Seconds()
	bpss := fmt.Sprintf("%.2f", bps)
	log.Info("Checked", "blocks", blockNum, "next time specify --block", blockNum, "duration", time.Since(startTime), "blocks/s", bpss)

	return nil
}

func runBlock(engine rules.Engine, ibs *state.IntraBlockState, txnWriter state.StateWriter, blockWriter state.StateWriter,
	chainConfig *chain2.Config, getHeader func(hash common.Hash, number uint64) (*types.Header, error), block *types.Block, vmConfig vm.Config, trace bool, logger log.Logger) (types.Receipts, error) {
	header := block.Header()
	vmConfig.TraceJumpDest = true
	gp := new(protocol.GasPool).AddGas(block.GasLimit()).AddBlobGas(chainConfig.GetMaxBlobGasPerBlock(header.Time))
	gasUsed := new(uint64)
	usedBlobGas := new(uint64)
	var receipts types.Receipts
	protocol.InitializeBlockExecution(engine, nil, header, chainConfig, ibs, nil, logger, nil)
	blockNum := block.NumberU64()
<<<<<<< HEAD
	blockContext := core.NewEVMBlockContext(header, core.GetHashFn(header, nil), engine, accounts.NilAddress, chainConfig)
	rules := blockContext.Rules(chainConfig)
	for i, txn := range block.Transactions() {
		ibs.SetTxContext(blockNum, i)
		receipt, _, err := core.ApplyTransaction(chainConfig, core.GetHashFn(header, getHeader), engine, accounts.NilAddress, gp, ibs, txnWriter, header, txn, gasUsed, usedBlobGas, vmConfig)
=======
	blockContext := protocol.NewEVMBlockContext(header, protocol.GetHashFn(header, nil), engine, nil, chainConfig)
	rules := blockContext.Rules(chainConfig)
	for i, txn := range block.Transactions() {
		ibs.SetTxContext(blockNum, i)
		receipt, _, err := protocol.ApplyTransaction(chainConfig, protocol.GetHashFn(header, getHeader), engine, nil, gp, ibs, txnWriter, header, txn, gasUsed, usedBlobGas, vmConfig)
>>>>>>> 0dcd1c3d
		if err != nil {
			return nil, fmt.Errorf("could not apply txn %d [%x] failed: %w", i, txn.Hash(), err)
		}
		if trace {
			fmt.Printf("tx idx %d, gas used %d\n", i, receipt.GasUsed)
		}
		receipts = append(receipts, receipt)
	}

	if !vmConfig.ReadOnly {
		// Finalize the block, applying any rules engine specific extras (e.g. block rewards)
		tx := block.Transactions()
		if _, _, err := engine.FinalizeAndAssemble(chainConfig, header, ibs, tx, block.Uncles(), receipts, block.Withdrawals(), nil, nil, nil, logger); err != nil {
			return nil, fmt.Errorf("finalize of block %d failed: %w", block.NumberU64(), err)
		}

		if err := ibs.CommitBlock(rules, blockWriter); err != nil {
			return nil, fmt.Errorf("committing block %d failed: %w", block.NumberU64(), err)
		}
	}

	return receipts, nil
}<|MERGE_RESOLUTION|>--- conflicted
+++ resolved
@@ -738,19 +738,11 @@
 	var receipts types.Receipts
 	protocol.InitializeBlockExecution(engine, nil, header, chainConfig, ibs, nil, logger, nil)
 	blockNum := block.NumberU64()
-<<<<<<< HEAD
-	blockContext := core.NewEVMBlockContext(header, core.GetHashFn(header, nil), engine, accounts.NilAddress, chainConfig)
+	blockContext := protocol.NewEVMBlockContext(header, protocol.GetHashFn(header, nil), engine, accounts.NilAddress, chainConfig)
 	rules := blockContext.Rules(chainConfig)
 	for i, txn := range block.Transactions() {
 		ibs.SetTxContext(blockNum, i)
-		receipt, _, err := core.ApplyTransaction(chainConfig, core.GetHashFn(header, getHeader), engine, accounts.NilAddress, gp, ibs, txnWriter, header, txn, gasUsed, usedBlobGas, vmConfig)
-=======
-	blockContext := protocol.NewEVMBlockContext(header, protocol.GetHashFn(header, nil), engine, nil, chainConfig)
-	rules := blockContext.Rules(chainConfig)
-	for i, txn := range block.Transactions() {
-		ibs.SetTxContext(blockNum, i)
-		receipt, _, err := protocol.ApplyTransaction(chainConfig, protocol.GetHashFn(header, getHeader), engine, nil, gp, ibs, txnWriter, header, txn, gasUsed, usedBlobGas, vmConfig)
->>>>>>> 0dcd1c3d
+		receipt, _, err := protocol.ApplyTransaction(chainConfig, protocol.GetHashFn(header, getHeader), engine, accounts.NilAddress, gp, ibs, txnWriter, header, txn, gasUsed, usedBlobGas, vmConfig)
 		if err != nil {
 			return nil, fmt.Errorf("could not apply txn %d [%x] failed: %w", i, txn.Hash(), err)
 		}
