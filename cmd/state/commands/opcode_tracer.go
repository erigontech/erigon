--- conflicted
+++ resolved
@@ -740,11 +740,7 @@
 	blockNum := block.NumberU64()
 	rules := chainConfig.Rules(blockNum, block.Time())
 	for i, txn := range block.Transactions() {
-<<<<<<< HEAD
-		ibs.SetTxContext(block.NumberU64(), i)
-=======
 		ibs.SetTxContext(blockNum, i)
->>>>>>> 7c81a1d4
 		receipt, _, err := core.ApplyTransaction(chainConfig, core.GetHashFn(header, getHeader), engine, nil, gp, ibs, txnWriter, header, txn, gasUsed, usedBlobGas, vmConfig)
 		if err != nil {
 			return nil, fmt.Errorf("could not apply txn %d [%x] failed: %w", i, txn.Hash(), err)
