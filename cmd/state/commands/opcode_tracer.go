--- conflicted
+++ resolved
@@ -740,12 +740,8 @@
 	var receipts types.Receipts
 	core.InitializeBlockExecution(engine, nil, header, chainConfig, ibs, nil, logger, nil)
 	blockNum := block.NumberU64()
-<<<<<<< HEAD
-	rules := chainConfig.Rules(blockNum, block.Time(), arbOsVersion)
-=======
 	blockContext := core.NewEVMBlockContext(header, core.GetHashFn(header, nil), engine, nil, chainConfig)
 	rules := blockContext.Rules(chainConfig)
->>>>>>> aa122971
 	for i, txn := range block.Transactions() {
 		ibs.SetTxContext(blockNum, i)
 		receipt, _, err := core.ApplyTransaction(chainConfig, core.GetHashFn(header, getHeader), engine, nil, gp, ibs, txnWriter, header, txn, gasUsed, usedBlobGas, vmConfig)
