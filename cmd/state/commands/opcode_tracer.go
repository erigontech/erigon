--- conflicted
+++ resolved
@@ -331,11 +331,7 @@
 		//it's a repeated opcode. We assume this only happens when it's a Fault.
 		if err == nil {
 			panic(fmt.Sprintf("Duplicate opcode with no fault. bn=%d txaddr=%s pc=%x op=%s",
-<<<<<<< HEAD
-				ot.blockNumber, currentEntry.TxAddr, pc, vm.OpCode(op).String()))
-=======
-				ot.blockNumber, currentEntry.TxnAddr, pc, op.String()))
->>>>>>> 1797c66a
+				ot.blockNumber, currentEntry.TxnAddr, pc, vm.OpCode(op).String()))
 		}
 		faultAndRepeated = true
 		//ot.fsumWriter.WriteString("Fault for EXISTING opcode\n")
@@ -380,11 +376,7 @@
 				// we're starting a bblock, so either we're in PC=0 or we have OP=JUMPDEST
 				if pc16 != 0 && vm.OpCode(op).String() != "JUMPDEST" {
 					panic(fmt.Sprintf("Bad bblock? lastpc=%x, lastOp=%s; pc=%x, op=%s; bn=%d txaddr=%s tx=%d-%s",
-<<<<<<< HEAD
-						currentEntry.lastPc16, currentEntry.lastOp.String(), pc, vm.OpCode(op).String(), ot.blockNumber, currentEntry.TxAddr, currentEntry.Depth, currentEntry.TxHash.String()))
-=======
-						currentEntry.lastPc16, currentEntry.lastOp.String(), pc, op.String(), ot.blockNumber, currentEntry.TxnAddr, currentEntry.Depth, currentEntry.TxHash.String()))
->>>>>>> 1797c66a
+						currentEntry.lastPc16, currentEntry.lastOp.String(), pc, vm.OpCode(op).String(), ot.blockNumber, currentEntry.TxnAddr, currentEntry.Depth, currentEntry.TxHash.String()))
 				}
 			}
 		}
