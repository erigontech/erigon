--- conflicted
+++ resolved
@@ -66,13 +66,8 @@
 		return err1
 	}
 	defer historyTx.Rollback()
-<<<<<<< HEAD
-	aggPath := path.Join(datadir, "aggregator")
+	aggPath := filepath.Join(datadir, "aggregator")
 	h, err3 := aggregator.NewHistory(aggPath, block, aggregationStep)
-=======
-	aggPath := filepath.Join(datadir, "aggregator")
-	h, err3 := aggregator.NewHistory(aggPath, 499_999, aggregationStep)
->>>>>>> c9cee7a8
 	if err3 != nil {
 		return fmt.Errorf("create history: %w", err3)
 	}
