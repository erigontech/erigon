package commands

import (
	"bytes"
	"context"
	"errors"
	"fmt"
	"os"
	"os/signal"
	"path"
	"path/filepath"
	"runtime"
	"syscall"
	"time"

	"github.com/VictoriaMetrics/metrics"
	"github.com/holiman/uint256"
	"github.com/ledgerwatch/log/v3"
	"github.com/spf13/cobra"

	"github.com/ledgerwatch/erigon-lib/commitment"

	chain2 "github.com/ledgerwatch/erigon-lib/chain"
	libcommon "github.com/ledgerwatch/erigon-lib/common"
	"github.com/ledgerwatch/erigon-lib/common/dbg"

	"github.com/ledgerwatch/erigon-lib/common/datadir"
	"github.com/ledgerwatch/erigon-lib/kv"
	kv2 "github.com/ledgerwatch/erigon-lib/kv/mdbx"
	libstate "github.com/ledgerwatch/erigon-lib/state"

	"github.com/ledgerwatch/erigon/cmd/state/exec3"
	"github.com/ledgerwatch/erigon/consensus"
	"github.com/ledgerwatch/erigon/consensus/misc"
	"github.com/ledgerwatch/erigon/core"
	"github.com/ledgerwatch/erigon/core/state"
	"github.com/ledgerwatch/erigon/core/types"
	"github.com/ledgerwatch/erigon/core/types/accounts"
	"github.com/ledgerwatch/erigon/core/vm"
	"github.com/ledgerwatch/erigon/eth/ethconfig"
<<<<<<< HEAD
=======
	"github.com/ledgerwatch/erigon/eth/ethconsensusconfig"
>>>>>>> 4c8c7094
	"github.com/ledgerwatch/erigon/params"
	"github.com/ledgerwatch/erigon/turbo/logging"
	"github.com/ledgerwatch/erigon/turbo/services"
	"github.com/ledgerwatch/erigon/turbo/snapshotsync"
)

func init() {
	withBlock(erigon4Cmd)
	withDataDir(erigon4Cmd)
	withChain(erigon4Cmd)

	erigon4Cmd.Flags().IntVar(&commitmentFrequency, "commfreq", 125000, "how many blocks to skip between calculating commitment")
	erigon4Cmd.Flags().BoolVar(&commitments, "commitments", false, "set to true to calculate commitments")
	erigon4Cmd.Flags().StringVar(&commitmentMode, "commitments.mode", "direct", "defines the way to calculate commitments: 'direct' mode reads from state directly, 'update' accumulate updates before commitment")
	erigon4Cmd.Flags().Uint64Var(&startTxNumFrom, "tx", 0, "tx number to start from")
	erigon4Cmd.Flags().StringVar(&commitmentTrie, "commitments.trie", "hex", "hex - use Hex Patricia Hashed Trie for commitments, bin - use of binary patricia trie")
	erigon4Cmd.Flags().IntVar(&height, "height", 32, "amount of steps in biggest file")
	erigon4Cmd.Flags().Uint64Var(&stepSize, "step-size", ethconfig.HistoryV3AggregationStep, "amount of tx in one step")

	rootCmd.AddCommand(erigon4Cmd)
}

var (
	startTxNumFrom      uint64                           // flag --tx
	commitmentMode      string                           // flag --commitments.mode [direct|update]
	logInterval         = 30 * time.Second               // time period to print aggregation stat to log
	dirtySpaceThreshold = uint64(2 * 1024 * 1024 * 1024) /* threshold of dirty space in MDBX transaction that triggers a commit */
	commitmentFrequency int                              // How many blocks to skip between calculating commitment
	commitments         bool
	commitmentTrie      string

	height   int
	stepSize uint64

	blockExecutionTimer       = metrics.GetOrCreateSummary("chain_execution_seconds")
	blockRootMismatchExpected bool // if trie variant is not hex, we could not have another rootHash with to verify it
)

var erigon4Cmd = &cobra.Command{
	Use:   "erigon4",
	Short: "Experimental command to re-execute blocks from beginning using erigon2 state representation and history/domain",
	RunE: func(cmd *cobra.Command, args []string) error {
		logging.SetupLoggerCmd("erigon4", cmd)
		return Erigon4(genesis, chainConfig, log.Root())
	},
}

func Erigon4(genesis *types.Genesis, chainConfig *chain2.Config, logger log.Logger) error {
	sigs := make(chan os.Signal, 1)
	interruptCh := make(chan bool, 1)
	signal.Notify(sigs, syscall.SIGINT, syscall.SIGTERM)

	go func() {
		<-sigs
		interruptCh <- true
	}()

	historyDb, err := kv2.NewMDBX(logger).Path(path.Join(datadirCli, "chaindata")).Open()
	if err != nil {
		return fmt.Errorf("opening chaindata as read only: %v", err)
	}
	defer historyDb.Close()

	ctx := context.Background()
	historyTx, err1 := historyDb.BeginRo(ctx)
	if err1 != nil {
		return err1
	}
	defer historyTx.Rollback()

	stateDbPath := path.Join(datadirCli, "db4")
	if _, err = os.Stat(stateDbPath); err != nil {
		if !errors.Is(err, os.ErrNotExist) {
			return err
		}
	}
	db, err2 := kv2.NewMDBX(logger).Path(stateDbPath).WriteMap().Open()
	if err2 != nil {
		return err2
	}
	defer db.Close()

	dirs := datadir.New(datadirCli)
	aggPath := filepath.Join(datadirCli, "erigon4")

	var rwTx kv.RwTx
	defer func() {
		if rwTx != nil {
			rwTx.Rollback()
		}
	}()
	if rwTx, err = db.BeginRw(ctx); err != nil {
		return err
	}

	trieVariant := commitment.ParseTrieVariant(commitmentTrie)
	if trieVariant != commitment.VariantHexPatriciaTrie {
		blockRootMismatchExpected = true
	}
	mode := libstate.ParseCommitmentMode(commitmentMode)

	logger.Info("aggregator commitment trie", "variant", trieVariant, "mode", mode.String())

	agg, err3 := libstate.NewAggregator(aggPath, dirs.Tmp, stepSize, mode, trieVariant)
	if err3 != nil {
		return fmt.Errorf("create aggregator: %w", err3)
	}
	if err := agg.ReopenFolder(); err != nil {
		return err
	}

	defer agg.Close()

	startTxNum := agg.EndTxNumMinimax()
	fmt.Printf("Max txNum in files: %d\n", startTxNum)

	agg.SetTx(rwTx)
	agg.StartWrites()
	defer agg.FinishWrites()

	latestBlock, latestTx, err := agg.SeekCommitment()
	if err != nil && startTxNum != 0 {
		return fmt.Errorf("failed to seek commitment to tx %d: %w", startTxNum, err)
	}
	if latestTx > startTxNum {
		fmt.Printf("Max txNum in DB: %d\n", latestTx)
		startTxNum = latestTx
	}
	if startTxNumFrom != 0 {
		startTxNum = startTxNumFrom
	}

	interrupt := false
	if startTxNum == 0 {
		genBlock, genesisIbs, err := core.GenesisToBlock(genesis, "")
		if err != nil {
			return err
		}
		agg.SetTxNum(0)
		if err = genesisIbs.CommitBlock(&chain2.Rules{}, &StateWriterV4{w: agg}); err != nil {
			return fmt.Errorf("cannot write state: %w", err)
		}

		blockRootHash, err := agg.ComputeCommitment(true, false)
		if err != nil {
			return err
		}
		if err = agg.FinishTx(); err != nil {
			return err
		}

		genesisRootHash := genBlock.Root()
		if !bytes.Equal(blockRootHash, genesisRootHash[:]) {
			return fmt.Errorf("genesis root hash mismatch: expected %x got %x", genesisRootHash, blockRootHash)
		}
	}

	logger.Info("Initialised chain configuration", "startTxNum", startTxNum, "block", latestBlock, "config", chainConfig)

	var (
		blockNum uint64
		trace    bool
		vmConfig vm.Config
		txNum    uint64 = 2 // Consider that each block contains at least first system tx and enclosing transactions, except for Clique consensus engine
		started         = time.Now()
	)

	if startTxNum != 0 {
		txNum = startTxNum
		blockNum = latestBlock
	}

	logEvery := time.NewTicker(logInterval)
	defer logEvery.Stop()

	statx := &stat23{
		prevBlock: blockNum,
		prevTime:  time.Now(),
	}

	go func() {
		for range logEvery.C {
			aStats := agg.Stats()
			statx.delta(aStats, blockNum, txNum).print(aStats, logger)
		}
	}()

	var blockReader services.FullBlockReader
	var allSnapshots = snapshotsync.NewRoSnapshots(ethconfig.NewSnapCfg(true, false, true), path.Join(datadirCli, "snapshots"))
	defer allSnapshots.Close()
	if err := allSnapshots.ReopenFolder(); err != nil {
		return fmt.Errorf("reopen snapshot segments: %w", err)
	}
	//transactionsV3 := kvcfg.TransactionsV3.FromDB(db)
	transactionsV3 := false
	blockReader = snapshotsync.NewBlockReaderWithSnapshots(allSnapshots, transactionsV3)
	engine := initConsensusEngine(chainConfig, allSnapshots)

	getHeader := func(hash libcommon.Hash, number uint64) *types.Header {
		h, err := blockReader.Header(ctx, historyTx, hash, number)
		if err != nil {
			panic(err)
		}
		return h
	}
	readWrapper := &StateReaderV4{ac: agg.MakeContext(), roTx: rwTx}
	writeWrapper := &StateWriterV4{w: agg}

	commitFn := func(txn uint64) error {
		if db == nil || rwTx == nil {
			return fmt.Errorf("commit failed due to invalid db/rwTx")
		}
		var spaceDirty uint64
		if spaceDirty, _, err = rwTx.(*kv2.MdbxTx).SpaceDirty(); err != nil {
			return fmt.Errorf("retrieving spaceDirty: %w", err)
		}
		if spaceDirty >= dirtySpaceThreshold {
			log.Info("Initiated tx commit", "block", blockNum, "space dirty", libcommon.ByteCount(spaceDirty))
		}
		log.Info("database commitment", "block", blockNum, "txNum", txn, "uptime", time.Since(started))
		if err := agg.Flush(ctx); err != nil {
			return err
		}
		if err = rwTx.Commit(); err != nil {
			return err
		}
		if interrupt {
			return nil
		}

		if rwTx, err = db.BeginRw(ctx); err != nil {
			return err
		}

		readWrapper.ac.Close()
		agg.SetTx(rwTx)
		readWrapper.roTx = rwTx
		readWrapper.ac = agg.MakeContext()
		return nil
	}

	mergedRoots := agg.AggregatedRoots()
	for !interrupt {
		blockNum++
		trace = traceBlock > 0 && blockNum == uint64(traceBlock)
		blockHash, err := blockReader.CanonicalHash(ctx, historyTx, blockNum)
		if err != nil {
			return err
		}

		b, _, err := blockReader.BlockWithSenders(ctx, historyTx, blockHash, blockNum)
		if err != nil {
			return err
		}
		if b == nil {
			log.Info("history: block is nil", "block", blockNum)
			break
		}
		agg.SetTx(rwTx)
		agg.SetTxNum(txNum)
		agg.SetBlockNum(blockNum)

		if txNum, _, err = processBlock23(startTxNum, trace, txNum, readWrapper, writeWrapper, chainConfig, engine, getHeader, b, vmConfig); err != nil {
			log.Error("processing error", "block", blockNum, "err", err)
			return fmt.Errorf("processing block %d: %w", blockNum, err)
		}

		// Check for interrupts
		select {
		case interrupt = <-interruptCh:
			// Commit transaction only when interrupted or just before computing commitment (so it can be re-done)
			if err := agg.Flush(ctx); err != nil {
				log.Error("aggregator flush", "err", err)
			}

			log.Info(fmt.Sprintf("interrupted, please wait for cleanup, next time start with --tx %d", agg.Stats().TxCount))
			if err := commitFn(txNum); err != nil {
				log.Error("db commit", "err", err)
			}
		case <-mergedRoots:
			if err := commitFn(txNum); err != nil {
				log.Error("db commit on merge", "err", err)
			}
		default:
		}
	}

	return nil
}

type stat23 struct {
	blockNum     uint64
	hits         uint64
	misses       uint64
	prevBlock    uint64
	hitMissRatio float64
	blockSpeed   float64
	txSpeed      float64
	txNum        uint64
	prevTxNum    uint64
	prevTime     time.Time
	mem          runtime.MemStats
}

func (s *stat23) print(aStats libstate.FilesStats, logger log.Logger) {
	totalFiles := aStats.FilesCount
	totalDatSize := aStats.DataSize
	totalIdxSize := aStats.IdxSize

	logger.Info("Progress", "block", s.blockNum, "blk/s", s.blockSpeed, "tx", s.txNum, "txn/s", s.txSpeed, "state files", totalFiles,
		"total dat", libcommon.ByteCount(totalDatSize), "total idx", libcommon.ByteCount(totalIdxSize),
		"hit ratio", s.hitMissRatio, "hits+misses", s.hits+s.misses,
		"alloc", libcommon.ByteCount(s.mem.Alloc), "sys", libcommon.ByteCount(s.mem.Sys),
	)
}

func (s *stat23) delta(aStats libstate.FilesStats, blockNum, txNum uint64) *stat23 {
	currentTime := time.Now()
	dbg.ReadMemStats(&s.mem)

	interval := currentTime.Sub(s.prevTime).Seconds()
	s.blockNum = blockNum
	s.blockSpeed = float64(s.blockNum-s.prevBlock) / interval
	s.txNum = txNum
	s.txSpeed = float64(s.txNum-s.prevTxNum) / interval
	s.prevBlock = blockNum
	s.prevTxNum = txNum
	s.prevTime = currentTime

	total := s.hits + s.misses
	if total > 0 {
		s.hitMissRatio = float64(s.hits) / float64(total)
	}
	return s
}

func processBlock23(startTxNum uint64, trace bool, txNumStart uint64, rw *StateReaderV4, ww *StateWriterV4, chainConfig *chain2.Config,
	engine consensus.Engine, getHeader func(hash libcommon.Hash, number uint64) *types.Header, block *types.Block, vmConfig vm.Config,
) (uint64, types.Receipts, error) {
	defer blockExecutionTimer.UpdateDuration(time.Now())

	header := block.Header()
	vmConfig.Debug = true
	gp := new(core.GasPool).AddGas(block.GasLimit()).AddDataGas(params.MaxDataGasPerBlock)
	usedGas := new(uint64)
	usedDataGas := new(uint64)
	var receipts types.Receipts
	rules := chainConfig.Rules(block.NumberU64(), block.Time())
	txNum := txNumStart
	ww.w.SetTxNum(txNum)

	rw.blockNum = block.NumberU64()

	daoFork := txNum >= startTxNum && chainConfig.DAOForkBlock != nil && chainConfig.DAOForkBlock.Cmp(block.Number()) == 0
	if daoFork {
		ibs := state.New(rw)
		// TODO Actually add tracing to the DAO related accounts
		misc.ApplyDAOHardFork(ibs)
		if err := ibs.FinalizeTx(rules, ww); err != nil {
			return 0, nil, err
		}
		if err := ww.w.FinishTx(); err != nil {
			return 0, nil, fmt.Errorf("finish daoFork failed: %w", err)
		}
	}

	txNum++ // Pre-block transaction
	ww.w.SetTxNum(txNum)
	if err := ww.w.FinishTx(); err != nil {
		return 0, nil, fmt.Errorf("finish pre-block tx %d (block %d) has failed: %w", txNum, block.NumberU64(), err)
	}

	getHashFn := core.GetHashFn(header, getHeader)
	excessDataGas := header.ParentExcessDataGas(getHeader)
	for i, tx := range block.Transactions() {
		if txNum >= startTxNum {
			ibs := state.New(rw)
			ibs.Prepare(tx.Hash(), block.Hash(), i)
			ct := exec3.NewCallTracer()
			vmConfig.Tracer = ct
<<<<<<< HEAD
			receipt, _, err := core.ApplyTransaction(chainConfig, getHashFn, engine, nil, gp, ibs, ww, header, excessDataGas, tx, usedGas, usedDataGas, vmConfig)
=======
			receipt, _, err := core.ApplyTransaction(chainConfig, getHashFn, engine, nil, gp, ibs, ww, header, tx, usedGas, vmConfig, excessDataGas)
>>>>>>> 4c8c7094
			if err != nil {
				return 0, nil, fmt.Errorf("could not apply tx %d [%x] failed: %w", i, tx.Hash(), err)
			}
			for from := range ct.Froms() {
				if err := ww.w.AddTraceFrom(from[:]); err != nil {
					return 0, nil, err
				}
			}
			for to := range ct.Tos() {
				if err := ww.w.AddTraceTo(to[:]); err != nil {
					return 0, nil, err
				}
			}
			receipts = append(receipts, receipt)
			for _, log := range receipt.Logs {
				if err = ww.w.AddLogAddr(log.Address[:]); err != nil {
					return 0, nil, fmt.Errorf("adding event log for addr %x: %w", log.Address, err)
				}
				for _, topic := range log.Topics {
					if err = ww.w.AddLogTopic(topic[:]); err != nil {
						return 0, nil, fmt.Errorf("adding event log for topic %x: %w", topic, err)
					}
				}
			}
			if err = ww.w.FinishTx(); err != nil {
				return 0, nil, fmt.Errorf("finish tx %d [%x] failed: %w", i, tx.Hash(), err)
			}
			if trace {
				fmt.Printf("FinishTx called for blockNum=%d, txIndex=%d, txNum=%d txHash=[%x]\n", block.NumberU64(), i, txNum, tx.Hash())
			}
		}
		txNum++
		ww.w.SetTxNum(txNum)
	}

	if txNum >= startTxNum {
		if chainConfig.IsByzantium(block.NumberU64()) {
			receiptSha := types.DeriveSha(receipts)
			if receiptSha != block.ReceiptHash() {
				fmt.Printf("mismatched receipt headers for block %d\n", block.NumberU64())
				for j, receipt := range receipts {
					fmt.Printf("tx %d, used gas: %d\n", j, receipt.GasUsed)
				}
			}
		}
		ibs := state.New(rw)
		if err := ww.w.AddTraceTo(block.Coinbase().Bytes()); err != nil {
			return 0, nil, fmt.Errorf("adding coinbase trace: %w", err)
		}
		for _, uncle := range block.Uncles() {
			if err := ww.w.AddTraceTo(uncle.Coinbase.Bytes()); err != nil {
				return 0, nil, fmt.Errorf("adding uncle trace: %w", err)
			}
		}

		// Finalize the block, applying any consensus engine specific extras (e.g. block rewards)
		if _, _, err := engine.Finalize(chainConfig, header, ibs, block.Transactions(), block.Uncles(), receipts, block.Withdrawals(), nil, nil); err != nil {
			return 0, nil, fmt.Errorf("finalize of block %d failed: %w", block.NumberU64(), err)
		}

		if err := ibs.CommitBlock(rules, ww); err != nil {
			return 0, nil, fmt.Errorf("committing block %d failed: %w", block.NumberU64(), err)
		}

		if err := ww.w.FinishTx(); err != nil {
			return 0, nil, fmt.Errorf("failed to finish tx: %w", err)
		}
		if trace {
			fmt.Printf("FinishTx called for %d block %d\n", txNum, block.NumberU64())
		}
	}

	txNum++ // Post-block transaction
	ww.w.SetTxNum(txNum)
	if txNum >= startTxNum {
		if commitments && commitmentFrequency > 0 && block.Number().Uint64()%uint64(commitmentFrequency) == 0 {
			rootHash, err := ww.w.ComputeCommitment(true, trace)
			if err != nil {
				return 0, nil, err
			}
			if !bytes.Equal(rootHash, header.Root[:]) {
				return 0, nil, fmt.Errorf("invalid root hash for block %d: expected %x got %x", block.NumberU64(), header.Root, rootHash)
			}
		}

		if err := ww.w.FinishTx(); err != nil {
			return 0, nil, fmt.Errorf("finish after-block tx %d (block %d) has failed: %w", txNum, block.NumberU64(), err)
		}
	}

	return txNum, receipts, nil
}

// Implements StateReader and StateWriter
type StateReaderV4 struct {
	roTx     kv.Tx
	ac       *libstate.AggregatorContext
	blockNum uint64
}

type StateWriterV4 struct {
	w *libstate.Aggregator
}

func (rw *StateReaderV4) ReadAccountData(address libcommon.Address) (*accounts.Account, error) {
	enc, err := rw.ac.ReadAccountData(address.Bytes(), rw.roTx)
	if err != nil {
		return nil, err
	}
	if len(enc) == 0 {
		return nil, nil
	}
	var a accounts.Account
	if err := accounts.DeserialiseV3(&a, enc); err != nil {
		return nil, err
	}
	return &a, nil
}

func (rw *StateReaderV4) ReadAccountStorage(address libcommon.Address, incarnation uint64, key *libcommon.Hash) ([]byte, error) {
	enc, err := rw.ac.ReadAccountStorage(address.Bytes(), key.Bytes(), rw.roTx)
	if err != nil {
		return nil, err
	}
	if enc == nil {
		return nil, nil
	}
	if len(enc) == 1 && enc[0] == 0 {
		return nil, nil
	}
	return enc, nil
}

func (rw *StateReaderV4) ReadAccountCode(address libcommon.Address, incarnation uint64, codeHash libcommon.Hash) ([]byte, error) {
	return rw.ac.ReadAccountCode(address.Bytes(), rw.roTx)
}

func (rw *StateReaderV4) ReadAccountCodeSize(address libcommon.Address, incarnation uint64, codeHash libcommon.Hash) (int, error) {
	return rw.ac.ReadAccountCodeSize(address.Bytes(), rw.roTx)
}

func (rw *StateReaderV4) ReadAccountIncarnation(address libcommon.Address) (uint64, error) {
	return 0, nil
}

func (ww *StateWriterV4) UpdateAccountData(address libcommon.Address, original, account *accounts.Account) error {
	value := accounts.SerialiseV3(account)
	if err := ww.w.UpdateAccountData(address.Bytes(), value); err != nil {
		return err
	}
	return nil
}

func (ww *StateWriterV4) UpdateAccountCode(address libcommon.Address, incarnation uint64, codeHash libcommon.Hash, code []byte) error {
	if err := ww.w.UpdateAccountCode(address.Bytes(), code); err != nil {
		return err
	}
	return nil
}

func (ww *StateWriterV4) DeleteAccount(address libcommon.Address, original *accounts.Account) error {
	if err := ww.w.DeleteAccount(address.Bytes()); err != nil {
		return err
	}
	return nil
}

func (ww *StateWriterV4) WriteAccountStorage(address libcommon.Address, incarnation uint64, key *libcommon.Hash, original, value *uint256.Int) error {
	if err := ww.w.WriteAccountStorage(address.Bytes(), key.Bytes(), value.Bytes()); err != nil {
		return err
	}
	return nil
}

func (ww *StateWriterV4) CreateContract(address libcommon.Address) error {
	return nil
}

func initConsensusEngine(cc *chain2.Config, snapshots *snapshotsync.RoSnapshots) (engine consensus.Engine) {
	config := ethconfig.Defaults

	var consensusConfig interface{}

	if cc.Clique != nil {
		consensusConfig = params.CliqueSnapshot
	} else if cc.Aura != nil {
		consensusConfig = &config.Aura
	} else if cc.Bor != nil {
		consensusConfig = &config.Bor
	} else {
		consensusConfig = &config.Ethash
	}
	return ethconsensusconfig.CreateConsensusEngine(cc, consensusConfig, config.Miner.Notify, config.Miner.Noverify, config.HeimdallgRPCAddress, config.HeimdallURL, config.WithoutHeimdall, datadirCli, snapshots, true /* readonly */)
}<|MERGE_RESOLUTION|>--- conflicted
+++ resolved
@@ -38,10 +38,7 @@
 	"github.com/ledgerwatch/erigon/core/types/accounts"
 	"github.com/ledgerwatch/erigon/core/vm"
 	"github.com/ledgerwatch/erigon/eth/ethconfig"
-<<<<<<< HEAD
-=======
 	"github.com/ledgerwatch/erigon/eth/ethconsensusconfig"
->>>>>>> 4c8c7094
 	"github.com/ledgerwatch/erigon/params"
 	"github.com/ledgerwatch/erigon/turbo/logging"
 	"github.com/ledgerwatch/erigon/turbo/services"
@@ -385,7 +382,7 @@
 
 	header := block.Header()
 	vmConfig.Debug = true
-	gp := new(core.GasPool).AddGas(block.GasLimit()).AddDataGas(params.MaxDataGasPerBlock)
+	gp := new(core.GasPool).AddGas(block.GasLimit())
 	usedGas := new(uint64)
 	usedDataGas := new(uint64)
 	var receipts types.Receipts
@@ -422,11 +419,7 @@
 			ibs.Prepare(tx.Hash(), block.Hash(), i)
 			ct := exec3.NewCallTracer()
 			vmConfig.Tracer = ct
-<<<<<<< HEAD
-			receipt, _, err := core.ApplyTransaction(chainConfig, getHashFn, engine, nil, gp, ibs, ww, header, excessDataGas, tx, usedGas, usedDataGas, vmConfig)
-=======
-			receipt, _, err := core.ApplyTransaction(chainConfig, getHashFn, engine, nil, gp, ibs, ww, header, tx, usedGas, vmConfig, excessDataGas)
->>>>>>> 4c8c7094
+			receipt, _, err := core.ApplyTransaction(chainConfig, getHashFn, engine, nil, gp, ibs, ww, header, tx, usedGas, usedDataGas, vmConfig, excessDataGas)
 			if err != nil {
 				return 0, nil, fmt.Errorf("could not apply tx %d [%x] failed: %w", i, tx.Hash(), err)
 			}
