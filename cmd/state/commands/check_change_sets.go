--- conflicted
+++ resolved
@@ -77,7 +77,13 @@
 	var allSnapshots *snapshotsync.RoSnapshots
 	useSnapshots := ethconfig.UseSnapshotsByChainName(chainConfig.ChainName) && snapshotsCli
 	if useSnapshots {
-		allSnapshots = snapshotsync.NewRoSnapshots(ethconfig.NewSnapCfg(true, false, true), path.Join(datadir, "snapshots"))
+		var snapshotsPath string
+		if snapdir != "" {
+			snapshotsPath = snapdir
+		} else {
+			snapshotsPath = path.Join(datadir, "snapshots")
+		}
+		allSnapshots = snapshotsync.NewRoSnapshots(ethconfig.NewSnapCfg(true, false, true), snapshotsPath)
 		defer allSnapshots.Close()
 		if err := allSnapshots.ReopenFolder(); err != nil {
 			return fmt.Errorf("reopen snapshot segments: %w", err)
@@ -122,28 +128,6 @@
 	commitEvery := time.NewTicker(30 * time.Second)
 	defer commitEvery.Stop()
 
-<<<<<<< HEAD
-	var blockReader services.FullBlockReader
-	var allSnapshots *snapshotsync.RoSnapshots
-	useSnapshots := ethconfig.UseSnapshotsByChainName(chainConfig.ChainName) && snapshotsCli
-	if useSnapshots {
-		var snapshotsPath string
-		if snapdir != "" {
-			snapshotsPath = snapdir
-		} else {
-			snapshotsPath = path.Join(datadir, "snapshots")
-		}
-		allSnapshots = snapshotsync.NewRoSnapshots(ethconfig.NewSnapCfg(true, false, true), snapshotsPath)
-		defer allSnapshots.Close()
-		if err := allSnapshots.Reopen(); err != nil {
-			return fmt.Errorf("reopen snapshot segments: %w", err)
-		}
-		blockReader = snapshotsync.NewBlockReaderWithSnapshots(allSnapshots)
-	} else {
-		blockReader = snapshotsync.NewBlockReader()
-	}
-=======
->>>>>>> f868bf66
 	engine := initConsensusEngine(chainConfig, logger, allSnapshots)
 
 	for !interrupt {
