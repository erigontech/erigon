package services

import (
	"context"
	"fmt"
	"github.com/ledgerwatch/erigon/cmd/devnettest/utils"
	"math/big"
	"os/exec"
	"time"

	"github.com/holiman/uint256"
	"github.com/ledgerwatch/erigon/accounts/abi/bind"
	"github.com/ledgerwatch/erigon/accounts/abi/bind/backends"
	"github.com/ledgerwatch/erigon/cmd/devnettest/contracts"
	"github.com/ledgerwatch/erigon/cmd/devnettest/requests"
	"github.com/ledgerwatch/erigon/common"
	"github.com/ledgerwatch/erigon/common/hexutil"
	"github.com/ledgerwatch/erigon/core"
	"github.com/ledgerwatch/erigon/core/types"
	"github.com/ledgerwatch/erigon/crypto"
	"github.com/ledgerwatch/erigon/params"
	"github.com/ledgerwatch/erigon/rpc"
)

const (
	gasPrice = 912345678
)

var (
	devnetSignPrivateKey, _ = crypto.HexToECDSA("26e86e45f6fc45ec6e2ecd128cec80fa1d1505e5507dcd2ae58c3130a7a97b48")
	signer                  = types.LatestSigner(params.AllCliqueProtocolChanges)
	DevAddress              = "67b1d87101671b127f5f8714789C7192f7ad340e"
	gspec                   = core.DeveloperGenesisBlock(uint64(0), common.HexToAddress(DevAddress))
	contractBackend         = backends.NewSimulatedBackendWithConfig(gspec.Alloc, gspec.Config, 1_000_000)
)

type Block struct {
	Number       *hexutil.Big
	Transactions []common.Hash
}

// CreateTransaction returns transaction details depending on what transaction type is given
func CreateTransaction(transactionType, addr string, value, nonce uint64) (*types.Transaction, common.Address, *contracts.Subscription, *bind.TransactOpts, error) {
	if transactionType == "regular" {
		tx, address, err := createNonContractTx(addr, value, nonce)
		if err != nil {
			return nil, common.Address{}, nil, nil, fmt.Errorf("failed to create non-contract transaction: %v", err)
		}
		return tx, address, nil, nil, nil
	}
	return createContractTx(nonce)
}

// createNonContractTx takes in a signer and returns the signed transaction and the address receiving the sent value
func createNonContractTx(addr string, value, nonce uint64) (*types.Transaction, common.Address, error) {
	toAddress := common.HexToAddress(addr)
	signedTx, err := types.SignTx(types.NewTransaction(nonce, toAddress, uint256.NewInt(value),
		params.TxGas, uint256.NewInt(gasPrice), nil), *signer, devnetSignPrivateKey)
	if err != nil {
		return nil, toAddress, fmt.Errorf("failed to sign transaction: %v", err)
	}
	return &signedTx, toAddress, nil
}

// createContractTx creates and signs a transaction using the developer address, returns the contract and the signed transaction
func createContractTx(nonce uint64) (*types.Transaction, common.Address, *contracts.Subscription, *bind.TransactOpts, error) {
	// initialize transactOpts
	transactOpts, err := initializeTransactOps(nonce)
	if err != nil {
		return nil, common.Address{}, nil, nil, fmt.Errorf("failed to initialize transactOpts: %v", err)
	}

	// deploy the contract and get the contract handler
	address, txToSign, subscriptionContract, err := contracts.DeploySubscription(transactOpts, contractBackend)
	if err != nil {
		return nil, common.Address{}, nil, nil, fmt.Errorf("failed to deploy subscription: %v", err)
	}

	// sign the transaction with the private key
	signedTx, err := types.SignTx(txToSign, *signer, devnetSignPrivateKey)
	if err != nil {
		return nil, common.Address{}, nil, nil, fmt.Errorf("failed to sign tx: %v", err)
	}

	return &signedTx, address, subscriptionContract, transactOpts, nil
}

func initializeTransactOps(nonce uint64) (*bind.TransactOpts, error) {
	const txGas uint64 = 200_000
	var chainID = big.NewInt(1337)

	transactOpts, err := bind.NewKeyedTransactorWithChainID(devnetSignPrivateKey, chainID)
	if err != nil {
		return nil, fmt.Errorf("cannot create transactor with chainID %s, error: %v", chainID, err)
	}

	transactOpts.GasLimit = txGas
	transactOpts.GasPrice = big.NewInt(880_000_000)
	// TODO: Get Nonce from account automatically
	transactOpts.Nonce = big.NewInt(int64(nonce))

	return transactOpts, nil
}

// SearchBlockForTx connects the client to a websocket and listens for new heads to search the blocks for a tx hash
func SearchBlockForTx(txnHash common.Hash) (uint64, error) {
	client, clientErr := rpc.DialWebsocket(context.Background(), "ws://127.0.0.1:8545", "")
	if clientErr != nil {
		return 0, fmt.Errorf("failed to dial websocket: %v", clientErr)
	}

	fmt.Printf("\nSearching for tx %q in new blocks...\n", txnHash)
	blockN, err := subscribeToNewHeadsAndSearch(client, "eth_newHeads", txnHash)
	if err != nil {
		return 0, fmt.Errorf("failed to subscribe to ws: %v", err)
	}

	// var count int

// ForLoop:
// 	for {
// 		select {
// 		case v := <-ch:
// 			count++
// 			_map := v.(map[string]interface{})
// 			for k, val := range _map {
// 				fmt.Printf("%s: %+v, ", k, val)
// 			}
// 			fmt.Println()
// 			fmt.Println()
// 			if count == numberOfIterations {
// 				break ForLoop
// 			}
// 		}
// 	}

	return blockN, nil
}

// blockHasHash checks if the current block has the transaction hash in its list of transactions
func blockHasHash(client *rpc.Client, hash common.Hash, blockNumber string) (uint64, bool, error) {
	ctx, cancel := context.WithTimeout(context.Background(), 10*time.Second)
	defer cancel()

	var currentBlock Block
	err := client.CallContext(ctx, &currentBlock, "eth_getBlockByNumber", blockNumber, false)
	if err != nil {
		return uint64(0), false, fmt.Errorf("failed to get block by number: %v", err)
	}

	for _, txnHash := range currentBlock.Transactions {
		if txnHash == hash {
			fmt.Printf("SUCCESS => Tx with hash %q is in mined block with number %q\n", hash, blockNumber)
			return utils.HexToInt(blockNumber), true, nil
		}
	}

	return uint64(0), false, nil
}

// EmitEventAndGetLogs emits an event from the contract using the fallback method
func EmitEventAndGetLogs(reqId int, subContract *contracts.Subscription, opts *bind.TransactOpts, address common.Address) error {
	opts.Nonce.Add(opts.Nonce, big.NewInt(1))

	tx, err := subContract.Fallback(opts, []byte{})
	if err != nil {
		return fmt.Errorf("failed to emit event from fallback: %v", err)
	}

	signedTx, err := types.SignTx(tx, *signer, devnetSignPrivateKey)
	if err != nil {
		return fmt.Errorf("failed to sign transaction: %v", err)
	}

	fmt.Printf("\nSending Fallback tx from contract...\n")
	hash, err := requests.SendTx(reqId, &signedTx)
	if err != nil {
		return fmt.Errorf("failed to send transaction: %v", err)
	}
	fmt.Printf("SUCCESS => Tx submitted, adding tx with hash %q to txpool\n", hash)

	// TODO: Mining does not happen because node is stuck in StageSync
	blockN, err := SearchBlockForTx(*hash)
	if err != nil {
		return fmt.Errorf("error searching block for tx: %v", err)
	}

	if err = requests.GetLogs(reqId, blockN, blockN, address, false); err != nil {
		return fmt.Errorf("failed to get logs: %v", err)
	}

	return nil
}

func ApplyTransaction(ctx context.Context, tx types.Transaction) error {
	err := contractBackend.SendTransaction(ctx, tx)
	if err != nil {
		return fmt.Errorf("failed to send transaction: %v", err)
	}
	contractBackend.Commit()
	return nil
}

// ClearDevDB cleans up the dev folder used for the operations
func ClearDevDB() {
	fmt.Printf("\nDeleting ./dev folder\n")

	cmd := exec.Command("rm", "-rf", "./dev")
	err := cmd.Run()
	if err != nil {
		fmt.Println("Error occurred clearing Dev DB")
		panic("could not clear dev DB")
	}
<<<<<<< HEAD
=======

	fmt.Printf("SUCCESS => Deleted ./dev\n")
}

func keepReads() {
	var count int

ForLoop:
	for {
		select {
		case v := <-ch:
			count++
			_map := v.(map[string]interface{})
			for k, val := range _map {
				fmt.Printf("%s: %+v, ", k, val)
			}
			fmt.Println()
			fmt.Println()
			if count == numberOfIterations {
				break ForLoop
			}
		}
	}
>>>>>>> f96687b5
}<|MERGE_RESOLUTION|>--- conflicted
+++ resolved
@@ -117,22 +117,22 @@
 
 	// var count int
 
-// ForLoop:
-// 	for {
-// 		select {
-// 		case v := <-ch:
-// 			count++
-// 			_map := v.(map[string]interface{})
-// 			for k, val := range _map {
-// 				fmt.Printf("%s: %+v, ", k, val)
-// 			}
-// 			fmt.Println()
-// 			fmt.Println()
-// 			if count == numberOfIterations {
-// 				break ForLoop
-// 			}
-// 		}
-// 	}
+	// ForLoop:
+	// 	for {
+	// 		select {
+	// 		case v := <-ch:
+	// 			count++
+	// 			_map := v.(map[string]interface{})
+	// 			for k, val := range _map {
+	// 				fmt.Printf("%s: %+v, ", k, val)
+	// 			}
+	// 			fmt.Println()
+	// 			fmt.Println()
+	// 			if count == numberOfIterations {
+	// 				break ForLoop
+	// 			}
+	// 		}
+	// 	}
 
 	return blockN, nil
 }
@@ -211,30 +211,6 @@
 		fmt.Println("Error occurred clearing Dev DB")
 		panic("could not clear dev DB")
 	}
-<<<<<<< HEAD
-=======
 
 	fmt.Printf("SUCCESS => Deleted ./dev\n")
-}
-
-func keepReads() {
-	var count int
-
-ForLoop:
-	for {
-		select {
-		case v := <-ch:
-			count++
-			_map := v.(map[string]interface{})
-			for k, val := range _map {
-				fmt.Printf("%s: %+v, ", k, val)
-			}
-			fmt.Println()
-			fmt.Println()
-			if count == numberOfIterations {
-				break ForLoop
-			}
-		}
-	}
->>>>>>> f96687b5
 }