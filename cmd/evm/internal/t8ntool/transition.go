// Copyright 2020 The go-ethereum Authors
// (original work)
// Copyright 2024 The Erigon Authors
// (modifications)
// This file is part of Erigon.
//
// Erigon is free software: you can redistribute it and/or modify
// it under the terms of the GNU Lesser General Public License as published by
// the Free Software Foundation, either version 3 of the License, or
// (at your option) any later version.
//
// Erigon is distributed in the hope that it will be useful,
// but WITHOUT ANY WARRANTY; without even the implied warranty of
// MERCHANTABILITY or FITNESS FOR A PARTICULAR PURPOSE. See the
// GNU Lesser General Public License for more details.
//
// You should have received a copy of the GNU Lesser General Public License
// along with Erigon. If not, see <http://www.gnu.org/licenses/>.

package t8ntool

import (
	"context"
	"crypto/ecdsa"
	"encoding/json"
	"errors"
	"fmt"
	"math/big"
	"os"
	"path"
	"path/filepath"

	"github.com/holiman/uint256"
	"github.com/urfave/cli/v2"

	"github.com/erigontech/erigon-lib/common"
	"github.com/erigontech/erigon-lib/common/hexutil"
	"github.com/erigontech/erigon-lib/common/length"
	"github.com/erigontech/erigon-lib/common/math"
	"github.com/erigontech/erigon-lib/crypto"
	"github.com/erigontech/erigon-lib/log/v3"
	"github.com/erigontech/erigon-lib/rlp"
	"github.com/erigontech/erigon/core"
	"github.com/erigontech/erigon/core/state"
	"github.com/erigontech/erigon/core/tracing"
	"github.com/erigontech/erigon/core/vm"
	"github.com/erigontech/erigon/core/vm/evmtypes"
	"github.com/erigontech/erigon/db/datadir"
	"github.com/erigontech/erigon/db/kv"
	"github.com/erigontech/erigon/db/kv/rawdbv3"
	"github.com/erigontech/erigon/db/kv/temporal/temporaltest"
	dbstate "github.com/erigontech/erigon/db/state"
	"github.com/erigontech/erigon/eth/consensuschain"
	trace_logger "github.com/erigontech/erigon/eth/tracers/logger"
	"github.com/erigontech/erigon/execution/chain"
	"github.com/erigontech/erigon/execution/consensus/ethash"
	"github.com/erigontech/erigon/execution/consensus/merge"
	"github.com/erigontech/erigon/execution/types"
	"github.com/erigontech/erigon/rpc/ethapi"
	"github.com/erigontech/erigon/tests"
)

const (
	ErrorEVM              = 2
	ErrorVMConfig         = 3
	ErrorMissingBlockhash = 4

	ErrorJson = 10
	ErrorIO   = 11

	stdinSelector = "stdin"
)

type NumberedError struct {
	errorCode int
	err       error
}

func NewError(errorCode int, err error) *NumberedError {
	return &NumberedError{errorCode, err}
}

func (n *NumberedError) Error() string {
	return fmt.Sprintf("ERROR(%d): %v", n.errorCode, n.err.Error())
}

func (n *NumberedError) ExitCode() int {
	return n.errorCode
}

// compile-time conformance test
var (
	_ cli.ExitCoder = (*NumberedError)(nil)
)

type input struct {
	Alloc types.GenesisAlloc `json:"alloc,omitempty"`
	Env   *stEnv             `json:"env,omitempty"`
	Txs   []*txWithKey       `json:"txs,omitempty"`
}

func Main(ctx *cli.Context) error {
	log.Root().SetHandler(log.LvlFilterHandler(log.LvlInfo, log.StderrHandler))
	var (
		err     error
		baseDir = ""
	)
	var getTracer func(txIndex int, txHash common.Hash) (*tracing.Hooks, error)

	// If user specified a basedir, make sure it exists
	if ctx.IsSet(OutputBasedir.Name) {
		if base := ctx.String(OutputBasedir.Name); len(base) > 0 {
			err2 := os.MkdirAll(base, 0755) // //rw-r--r--
			if err2 != nil {
				return NewError(ErrorIO, fmt.Errorf("failed creating output basedir: %v", err2))
			}
			baseDir = base
		}
	}
	if ctx.Bool(TraceFlag.Name) {
		// Configure the EVM logger
		logConfig := &trace_logger.LogConfig{
			DisableStack:      ctx.Bool(TraceDisableStackFlag.Name),
			DisableMemory:     ctx.Bool(TraceDisableMemoryFlag.Name),
			DisableReturnData: ctx.Bool(TraceDisableReturnDataFlag.Name),
			Debug:             true,
		}
		var prevFile *os.File
		// This one closes the last file
		defer func() {
			if prevFile != nil {
				prevFile.Close()
			}
		}()
		getTracer = func(txIndex int, txHash common.Hash) (*tracing.Hooks, error) {
			if prevFile != nil {
				prevFile.Close()
			}
			traceFile, err2 := os.Create(path.Join(baseDir, fmt.Sprintf("trace-%d-%v.jsonl", txIndex, txHash.String())))
			if err2 != nil {
				return nil, NewError(ErrorIO, fmt.Errorf("failed creating trace-file: %v", err2))
			}
			prevFile = traceFile
			return trace_logger.NewJSONLogger(logConfig, traceFile).Tracer().Hooks, nil
		}
	} else {
		getTracer = func(txIndex int, txHash common.Hash) (tracer *tracing.Hooks, err error) {
			return nil, nil
		}
	}
	// We need to load three things: alloc, env and transactions. May be either in
	// stdin input or in files.
	// Check if anything needs to be read from stdin
	var (
		prestate Prestate
		txs      types.Transactions // txs to apply
		allocStr = ctx.String(InputAllocFlag.Name)

		envStr    = ctx.String(InputEnvFlag.Name)
		txStr     = ctx.String(InputTxsFlag.Name)
		inputData = &input{}
	)
	// Figure out the prestate alloc
	if allocStr == stdinSelector || envStr == stdinSelector || txStr == stdinSelector {
		decoder := json.NewDecoder(os.Stdin)
		decoder.Decode(inputData) //nolint:errcheck
	}
	if allocStr != stdinSelector {
		inFile, err1 := os.Open(allocStr)
		if err1 != nil {
			return NewError(ErrorIO, fmt.Errorf("failed reading alloc file: %v", err1))
		}
		defer inFile.Close()
		decoder := json.NewDecoder(inFile)
		if err = decoder.Decode(&inputData.Alloc); err != nil {
			return NewError(ErrorJson, fmt.Errorf("failed unmarshaling alloc-file: %v", err))
		}
	}

	prestate.Pre = inputData.Alloc

	// Set the block environment
	if envStr != stdinSelector {
		inFile, err1 := os.Open(envStr)
		if err1 != nil {
			return NewError(ErrorIO, fmt.Errorf("failed reading env file: %v", err1))
		}
		defer inFile.Close()
		decoder := json.NewDecoder(inFile)
		var env stEnv
		if err = decoder.Decode(&env); err != nil {
			return NewError(ErrorJson, fmt.Errorf("failed unmarshaling env-file: %v", err))
		}
		inputData.Env = &env
	}
	prestate.Env = *inputData.Env

	vmConfig := vm.Config{
		Tracer:        nil,
		StatelessExec: true,
	}
	// Construct the chainconfig
	var chainConfig *chain.Config
	if cConf, extraEips, err1 := tests.GetChainConfig(ctx.String(ForknameFlag.Name)); err1 != nil {
		return NewError(ErrorVMConfig, fmt.Errorf("failed constructing chain configuration: %v", err1))
	} else {
		chainConfig = cConf
		vmConfig.ExtraEips = extraEips
	}
	// Set the chain id
	chainConfig.ChainID = big.NewInt(ctx.Int64(ChainIDFlag.Name))

	var txsWithKeys []*txWithKey
	if txStr != stdinSelector {
		inFile, err1 := os.Open(txStr)
		if err1 != nil {
			return NewError(ErrorIO, fmt.Errorf("failed reading txs file: %v", err1))
		}
		defer inFile.Close()
		decoder := json.NewDecoder(inFile)
		if err = decoder.Decode(&txsWithKeys); err != nil {
			return NewError(ErrorJson, fmt.Errorf("failed unmarshaling txs-file: %v", err))
		}
	} else {
		txsWithKeys = inputData.Txs
	}
	// We may have to sign the transactions.
	signer := types.MakeSigner(chainConfig, prestate.Env.Number, prestate.Env.Timestamp)

	if txs, err = signUnsignedTransactions(txsWithKeys, *signer); err != nil {
		return NewError(ErrorJson, fmt.Errorf("failed signing transactions: %v", err))
	}

	eip1559 := chainConfig.IsLondon(prestate.Env.Number)
	// Sanity check, to not `panic` in state_transition
	if eip1559 {
		if prestate.Env.BaseFee == nil {
			return NewError(ErrorVMConfig, errors.New("EIP-1559 config but missing 'currentBaseFee' in env section"))
		}
	} else {
		prestate.Env.Random = nil
	}

	// TODO arbitrum
	if chainConfig.IsShanghai(prestate.Env.Timestamp, 0) && prestate.Env.Withdrawals == nil {
		return NewError(ErrorVMConfig, errors.New("shanghai config but missing 'withdrawals' in env section"))
	}

	isMerged := chainConfig.TerminalTotalDifficulty != nil && chainConfig.TerminalTotalDifficulty.BitLen() == 0
	env := prestate.Env
	if isMerged {
		// post-merge:
		// - random must be supplied
		// - difficulty must be zero
		switch {
		case env.Random == nil:
			return NewError(ErrorVMConfig, errors.New("post-merge requires currentRandom to be defined in env"))
		case env.Difficulty != nil && env.Difficulty.BitLen() != 0:
			return NewError(ErrorVMConfig, errors.New("post-merge difficulty must be zero (or omitted) in env"))
		}
		prestate.Env.Difficulty = nil
	} else if env.Difficulty == nil {
		// If difficulty was not provided by caller, we need to calculate it.
		switch {
		case env.ParentDifficulty == nil:
			return NewError(ErrorVMConfig, errors.New("currentDifficulty was not provided, and cannot be calculated due to missing parentDifficulty"))
		case env.Number == 0:
			return NewError(ErrorVMConfig, errors.New("currentDifficulty needs to be provided for block number 0"))
		case env.Timestamp <= env.ParentTimestamp:
			return NewError(ErrorVMConfig, fmt.Errorf("currentDifficulty cannot be calculated -- currentTime (%d) needs to be after parent time (%d)",
				env.Timestamp, env.ParentTimestamp))
		}
		prestate.Env.Difficulty = calcDifficulty(chainConfig, env.Number, env.Timestamp,
			env.ParentTimestamp, env.ParentDifficulty, env.ParentUncleHash)
	}

	// manufacture block from above inputs
	header := NewHeader(prestate.Env)

	var ommerHeaders = make([]*types.Header, len(prestate.Env.Ommers))
	header.Number.Add(header.Number, big.NewInt(int64(len(prestate.Env.Ommers))))
	for i, ommer := range prestate.Env.Ommers {
		var ommerN big.Int
		ommerN.SetUint64(header.Number.Uint64() - ommer.Delta)
		ommerHeaders[i] = &types.Header{Coinbase: ommer.Address, Number: &ommerN}
	}
	block := types.NewBlock(header, txs, ommerHeaders, nil /* receipts */, prestate.Env.Withdrawals)

	getHash := func(num uint64) (common.Hash, error) {
		if prestate.Env.BlockHashes == nil {
			return common.Hash{}, fmt.Errorf("getHash(%d) invoked, no blockhashes provided", num)
		}
		h, ok := prestate.Env.BlockHashes[math.HexOrDecimal64(num)]
		if !ok {
			return common.Hash{}, fmt.Errorf("getHash(%d) invoked, blockhash for that block not provided", num)
		}
		return h, nil
	}

	db := temporaltest.NewTestDB(nil, datadir.New(""))
	defer db.Close()

	tx, err := db.BeginTemporalRw(context.Background())
	if err != nil {
		return err
	}
	defer tx.Rollback()

	sd, err := dbstate.NewSharedDomains(tx, log.New())
	if err != nil {
		return err
	}
	defer sd.Close()

	blockNum, txNum := uint64(0), uint64(0)
	sd.SetTxNum(txNum)
	sd.SetBlockNum(blockNum)
<<<<<<< HEAD
	// TODO arbitrum
	reader, writer := MakePreState(chainConfig.Rules(0, 0, 0), tx, sd, prestate.Pre, blockNum, txNum)
=======
	reader, writer := MakePreState((&evmtypes.BlockContext{}).Rules(chainConfig), tx, sd, prestate.Pre, blockNum, txNum)
>>>>>>> aa122971
	blockNum, txNum = uint64(1), uint64(2)
	sd.SetTxNum(txNum)
	sd.SetBlockNum(blockNum)

	// Merge engine can be used for pre-merge blocks as well, as it
	// redirects to the ethash engine based on the block number
	engine := merge.New(&ethash.FakeEthash{})

	t8logger := log.New("t8ntool")
	chainReader := consensuschain.NewReader(chainConfig, tx, nil, t8logger)
	result, err := core.ExecuteBlockEphemerally(chainConfig, &vmConfig, getHash, engine, block, reader, writer, chainReader, getTracer, t8logger)

	if err != nil {
		return fmt.Errorf("error on EBE: %w", err)
	}

	// state root calculation
	root, err := CalculateStateRoot(tx, blockNum, txNum)
	if err != nil {
		return err
	}
	result.StateRoot = *root

	// Dump the execution result
	body, _ := rlp.EncodeToBytes(txs)
	collector := make(Alloc)

	dumper := state.NewDumper(tx, rawdbv3.TxNums, prestate.Env.Number)
	dumper.DumpToCollector(collector, false, false, common.Address{}, 0)
	return dispatchOutput(ctx, baseDir, result, collector, body)
}

// txWithKey is a helper-struct, to allow us to use the types.Transaction along with
// a `secretKey`-field, for input
type txWithKey struct {
	key *ecdsa.PrivateKey
	tx  types.Transaction
}

func (t *txWithKey) UnmarshalJSON(input []byte) error {
	// Read the secretKey, if present
	type sKey struct {
		Key *common.Hash `json:"secretKey"`
	}
	var key sKey
	if err := json.Unmarshal(input, &key); err != nil {
		return err
	}
	if key.Key != nil {
		k := key.Key.Hex()[2:]
		if ecdsaKey, err := crypto.HexToECDSA(k); err == nil {
			t.key = ecdsaKey
		} else {
			return err
		}
	}

	// Now, read the transaction itself
	var txJson ethapi.RPCTransaction

	if err := json.Unmarshal(input, &txJson); err != nil {
		return err
	}

	// assemble transaction
	tx, err := getTransaction(txJson)
	if err != nil {
		return err
	}
	t.tx = tx
	return nil
}

func getTransaction(txJson ethapi.RPCTransaction) (types.Transaction, error) {
	gasPrice, value := uint256.NewInt(0), uint256.NewInt(0)
	var overflow bool
	var chainId *uint256.Int

	if txJson.Value != nil {
		value, overflow = uint256.FromBig(txJson.Value.ToInt())
		if overflow {
			return nil, errors.New("value field caused an overflow (uint256)")
		}
	}

	if txJson.GasPrice != nil {
		gasPrice, overflow = uint256.FromBig(txJson.GasPrice.ToInt())
		if overflow {
			return nil, errors.New("gasPrice field caused an overflow (uint256)")
		}
	}

	if txJson.ChainID != nil {
		chainId, overflow = uint256.FromBig(txJson.ChainID.ToInt())
		if overflow {
			return nil, errors.New("chainId field caused an overflow (uint256)")
		}
	}

	commonTx := types.CommonTx{
		Nonce:    uint64(txJson.Nonce),
		To:       txJson.To,
		Value:    value,
		GasLimit: uint64(txJson.Gas),
		Data:     txJson.Input,
	}

	commonTx.V.SetFromBig(txJson.V.ToInt())
	commonTx.R.SetFromBig(txJson.R.ToInt())
	commonTx.S.SetFromBig(txJson.S.ToInt())
	if txJson.Type == types.LegacyTxType || txJson.Type == types.AccessListTxType {
		if txJson.Type == types.LegacyTxType {
			return &types.LegacyTx{
				CommonTx: types.CommonTx{
					Nonce:    uint64(txJson.Nonce),
					To:       txJson.To,
					Value:    value,
					GasLimit: uint64(txJson.Gas),
					Data:     txJson.Input,
				},
				GasPrice: gasPrice,
			}, nil
		}

		return &types.AccessListTx{
			LegacyTx: types.LegacyTx{
				CommonTx: types.CommonTx{
					Nonce:    uint64(txJson.Nonce),
					To:       txJson.To,
					Value:    value,
					GasLimit: uint64(txJson.Gas),
					Data:     txJson.Input,
				},
				GasPrice: gasPrice,
			},
			ChainID:    chainId,
			AccessList: *txJson.Accesses,
		}, nil
	} else if txJson.Type == types.DynamicFeeTxType || txJson.Type == types.SetCodeTxType {
		var tipCap *uint256.Int
		var feeCap *uint256.Int
		if txJson.MaxPriorityFeePerGas != nil {
			tipCap, overflow = uint256.FromBig(txJson.MaxPriorityFeePerGas.ToInt())
			if overflow {
				return nil, errors.New("maxPriorityFeePerGas field caused an overflow (uint256)")
			}
		}

		if txJson.MaxFeePerGas != nil {
			feeCap, overflow = uint256.FromBig(txJson.MaxFeePerGas.ToInt())
			if overflow {
				return nil, errors.New("maxFeePerGas field caused an overflow (uint256)")
			}
		}

		if txJson.Type == types.DynamicFeeTxType {
			return &types.DynamicFeeTransaction{
				CommonTx: types.CommonTx{
					Nonce:    uint64(txJson.Nonce),
					To:       txJson.To,
					Value:    value,
					GasLimit: uint64(txJson.Gas),
					Data:     txJson.Input,
				},
				ChainID:    chainId,
				TipCap:     tipCap,
				FeeCap:     feeCap,
				AccessList: *txJson.Accesses,
			}, nil
		}

		auths := make([]types.Authorization, 0)
		for _, auth := range *txJson.Authorizations {
			a, err := auth.ToAuthorization()
			if err != nil {
				return nil, err
			}
			auths = append(auths, a)
		}

		return &types.SetCodeTransaction{
			// it's ok to copy here - because it's constructor of object - no parallel access yet
			DynamicFeeTransaction: types.DynamicFeeTransaction{
				CommonTx: types.CommonTx{
					Nonce:    uint64(txJson.Nonce),
					To:       txJson.To,
					Value:    value,
					GasLimit: uint64(txJson.Gas),
					Data:     txJson.Input,
				},
				ChainID:    chainId,
				TipCap:     tipCap,
				FeeCap:     feeCap,
				AccessList: *txJson.Accesses,
			},
			Authorizations: auths,
		}, nil
	} else {
		return nil, nil
	}
}

// signUnsignedTransactions converts the input txs to canonical transactions.
//
// The transactions can have two forms, either
//  1. unsigned or
//  2. signed
//
// For (1), r, s, v, need so be zero, and the `secretKey` needs to be set.
// If so, we sign it here and now, with the given `secretKey`
// If the condition above is not met, then it's considered a signed transaction.
//
// To manage this, we read the transactions twice, first trying to read the secretKeys,
// and secondly to read them with the standard txn json format
func signUnsignedTransactions(txs []*txWithKey, signer types.Signer) (types.Transactions, error) {
	var signedTxs []types.Transaction
	for i, txWithKey := range txs {
		tx := txWithKey.tx
		key := txWithKey.key
		v, r, s := tx.RawSignatureValues()
		if key != nil && v.IsZero() && r.IsZero() && s.IsZero() {
			// This transaction needs to be signed
			signed, err := types.SignTx(tx, signer, key)
			if err != nil {
				return nil, NewError(ErrorJson, fmt.Errorf("tx %d: failed to sign tx: %v", i, err))
			}
			signedTxs = append(signedTxs, signed)
		} else {
			// Already signed
			signedTxs = append(signedTxs, tx)
		}
	}
	return signedTxs, nil
}

type Alloc map[common.Address]types.GenesisAccount

func (g Alloc) OnRoot(common.Hash) {}

func (g Alloc) OnAccount(addr common.Address, dumpAccount state.DumpAccount) {
	balance, _ := new(big.Int).SetString(dumpAccount.Balance, 10)
	var storage map[common.Hash]common.Hash
	if dumpAccount.Storage != nil {
		storage = make(map[common.Hash]common.Hash)
		for k, v := range dumpAccount.Storage {
			storage[common.HexToHash(k)] = common.HexToHash(v)
		}
	}
	genesisAccount := types.GenesisAccount{
		Code:    dumpAccount.Code,
		Storage: storage,
		Balance: balance,
		Nonce:   dumpAccount.Nonce,
	}
	g[addr] = genesisAccount
}

// saveFile marshalls the object to the given file
func saveFile(baseDir, filename string, data interface{}) error {
	b, err := json.MarshalIndent(data, "", " ")
	if err != nil {
		return NewError(ErrorJson, fmt.Errorf("failed marshalling output: %v", err))
	}
	location := filepath.Join(baseDir, filename)
	if err = os.WriteFile(location, b, 0644); err != nil { //nolint:gosec
		return NewError(ErrorIO, fmt.Errorf("failed writing output: %v", err))
	}
	log.Info("Wrote file", "file", location)
	return nil
}

// dispatchOutput writes the output data to either stderr or stdout, or to the specified
// files
func dispatchOutput(ctx *cli.Context, baseDir string, result *core.EphemeralExecResult, alloc Alloc, body hexutil.Bytes) error {
	stdOutObject := make(map[string]interface{})
	stdErrObject := make(map[string]interface{})
	dispatch := func(baseDir, fName, name string, obj interface{}) error {
		switch fName {
		case "stdout":
			stdOutObject[name] = obj
		case "stderr":
			stdErrObject[name] = obj
		case "":
			// don't save
		default: // save to file
			if err := saveFile(baseDir, fName, obj); err != nil {
				return err
			}
		}
		return nil
	}
	if err := dispatch(baseDir, ctx.String(OutputAllocFlag.Name), "alloc", alloc); err != nil {
		return err
	}
	if err := dispatch(baseDir, ctx.String(OutputResultFlag.Name), "result", result); err != nil {
		return err
	}
	if err := dispatch(baseDir, ctx.String(OutputBodyFlag.Name), "body", body); err != nil {
		return err
	}
	if len(stdOutObject) > 0 {
		b, err := json.MarshalIndent(stdOutObject, "", " ")
		if err != nil {
			return NewError(ErrorJson, fmt.Errorf("failed marshalling output: %v", err))
		}
		os.Stdout.Write(b)
	}
	if len(stdErrObject) > 0 {
		b, err := json.MarshalIndent(stdErrObject, "", " ")
		if err != nil {
			return NewError(ErrorJson, fmt.Errorf("failed marshalling output: %v", err))
		}
		os.Stderr.Write(b)
	}
	return nil
}

func NewHeader(env stEnv) *types.Header {
	var header types.Header
	header.Coinbase = env.Coinbase
	header.Difficulty = env.Difficulty
	header.GasLimit = env.GasLimit
	header.Number = new(big.Int).SetUint64(env.Number)
	header.Time = env.Timestamp
	header.BaseFee = env.BaseFee
	header.MixDigest = env.MixDigest

	header.UncleHash = env.UncleHash
	header.WithdrawalsHash = env.WithdrawalsHash
	header.RequestsHash = env.RequestsHash

	return &header
}

func CalculateStateRoot(tx kv.TemporalRwTx, blockNum uint64, txNum uint64) (*common.Hash, error) {
	// Generate hashed state
	c, err := tx.RwCursor(kv.PlainState)
	if err != nil {
		return nil, err
	}
	defer c.Close()
	h := common.NewHasher()
	defer common.ReturnHasherToPool(h)
	domains, err := dbstate.NewSharedDomains(tx, log.New())
	if err != nil {
		return nil, fmt.Errorf("NewSharedDomains: %w", err)
	}
	defer domains.Close()

	for k, v, err := c.First(); k != nil; k, v, err = c.Next() {
		if err != nil {
			return nil, fmt.Errorf("interate over plain state: %w", err)
		}
		var newK []byte
		if len(k) == length.Addr {
			newK = make([]byte, length.Hash)
		} else {
			newK = make([]byte, length.Hash*2+length.Incarnation)
		}
		h.Sha.Reset()
		//nolint:errcheck
		h.Sha.Write(k[:length.Addr])
		//nolint:errcheck
		h.Sha.Read(newK[:length.Hash])
		if len(k) > length.Addr {
			copy(newK[length.Hash:], k[length.Addr:length.Addr+length.Incarnation])
			h.Sha.Reset()
			//nolint:errcheck
			h.Sha.Write(k[length.Addr+length.Incarnation:])
			//nolint:errcheck
			h.Sha.Read(newK[length.Hash+length.Incarnation:])
			if err = tx.Put(kv.HashedStorageDeprecated, newK, common.CopyBytes(v)); err != nil {
				return nil, fmt.Errorf("insert hashed key: %w", err)
			}
		} else {
			if err = tx.Put(kv.HashedAccountsDeprecated, newK, common.CopyBytes(v)); err != nil {
				return nil, fmt.Errorf("insert hashed key: %w", err)
			}
		}
	}
	c.Close()
	root, err := domains.ComputeCommitment(context.Background(), true, blockNum, txNum, "")
	if err != nil {
		return nil, err
	}
	hashRoot := common.Hash{}
	hashRoot.SetBytes(root)

	return &hashRoot, nil
}<|MERGE_RESOLUTION|>--- conflicted
+++ resolved
@@ -315,12 +315,7 @@
 	blockNum, txNum := uint64(0), uint64(0)
 	sd.SetTxNum(txNum)
 	sd.SetBlockNum(blockNum)
-<<<<<<< HEAD
-	// TODO arbitrum
-	reader, writer := MakePreState(chainConfig.Rules(0, 0, 0), tx, sd, prestate.Pre, blockNum, txNum)
-=======
 	reader, writer := MakePreState((&evmtypes.BlockContext{}).Rules(chainConfig), tx, sd, prestate.Pre, blockNum, txNum)
->>>>>>> aa122971
 	blockNum, txNum = uint64(1), uint64(2)
 	sd.SetTxNum(txNum)
 	sd.SetBlockNum(blockNum)
