--- conflicted
+++ resolved
@@ -700,11 +700,7 @@
 		}
 	}
 	c.Close()
-<<<<<<< HEAD
 	root, err := domains.ComputeCommitment(context.Background(), tx, true, domains.BlockNum(), "")
-=======
-	root, err := domains.ComputeCommitment(context.Background(), true, blockNum, txNum, "")
->>>>>>> 731fc8d4
 	if err != nil {
 		return nil, err
 	}
