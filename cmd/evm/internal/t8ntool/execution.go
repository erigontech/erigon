--- conflicted
+++ resolved
@@ -81,17 +81,8 @@
 	BaseFee          *math.HexOrDecimal256
 }
 
-<<<<<<< HEAD
-func MakePreState(chainRules *chain.Rules, tx kv.RwTx, sd *state3.SharedDomains, accounts types.GenesisAlloc) (state.StateReader, state.StateWriter) {
-	var blockNr uint64 = 0
-
-	stateReader, stateWriter := rpchelper.NewLatestStateReader(sd, tx), state.NewWriter(sd.AsPutDel(tx), nil)
-	sd.SetBlockNum(blockNr)
-
-=======
 func MakePreState(chainRules *chain.Rules, tx kv.TemporalRwTx, sd *state3.SharedDomains, accounts types.GenesisAlloc, blockNum, txNum uint64) (state.StateReader, state.StateWriter) {
 	stateReader, stateWriter := rpchelper.NewLatestStateReader(tx), state.NewWriter(sd.AsPutDel(tx), nil, txNum)
->>>>>>> 731fc8d4
 	statedb := state.New(stateReader) //ibs
 	for addr, a := range accounts {
 		statedb.SetCode(addr, a.Code)
