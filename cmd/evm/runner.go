--- conflicted
+++ resolved
@@ -188,11 +188,7 @@
 		return err
 	}
 	defer sd.Close()
-<<<<<<< HEAD
-	stateReader := state.NewReaderV3(sd, tx)
-=======
 	stateReader := state.NewReaderV3(sd.AsGetter(tx))
->>>>>>> 731fc8d4
 	statedb = state.New(stateReader)
 	if ctx.String(SenderFlag.Name) != "" {
 		sender = common.HexToAddress(ctx.String(SenderFlag.Name))
