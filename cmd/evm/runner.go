--- conflicted
+++ resolved
@@ -155,11 +155,7 @@
 	defer db.Close()
 	if ctx.String(GenesisFlag.Name) != "" {
 		gen := readGenesis(ctx.String(GenesisFlag.Name))
-<<<<<<< HEAD
-		core.MustCommitGenesis(gen, db, "", tracer)
-=======
-		core.MustCommitGenesis(gen, db, "", log.Root())
->>>>>>> 3b5cfa36
+		core.MustCommitGenesis(gen, db, "", log.Root(), nil)
 		genesisConfig = gen
 		chainConfig = gen.Config
 	} else {
