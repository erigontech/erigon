--- conflicted
+++ resolved
@@ -169,12 +169,7 @@
 	} else {
 		debugLogger = logger.NewStructLogger(logconfig)
 	}
-<<<<<<< HEAD
-	dirs := datadir.New(os.TempDir())
-	db := memdb.New(nil, dirs.Chaindata, kv.ChainDB)
-=======
 	db := temporaltest.NewTestDB(nil, datadir.New(os.TempDir()))
->>>>>>> d7a43d07
 	defer db.Close()
 	if ctx.String(GenesisFlag.Name) != "" {
 		gen := readGenesis(ctx.String(GenesisFlag.Name))
@@ -184,21 +179,8 @@
 	} else {
 		genesisConfig = new(types.Genesis)
 	}
-<<<<<<< HEAD
-	agg, err := dbstate.NewAggregator(context.Background(), dirs, config3.DefaultStepSize, db, log.New())
-	if err != nil {
-		return err
-	}
-	defer agg.Close()
-	tdb, err := temporal.New(db, agg)
-	if err != nil {
-		return err
-	}
-	tx, err := tdb.BeginTemporalRw(context.Background())
-=======
 
 	tx, err := db.BeginTemporalRw(context.Background())
->>>>>>> d7a43d07
 	if err != nil {
 		return err
 	}
