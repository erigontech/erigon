--- conflicted
+++ resolved
@@ -6,15 +6,9 @@
 	"reflect"
 	"strings"
 
-<<<<<<< HEAD
 	"github.com/spf13/cobra"
 
-	"github.com/erigontech/erigon/db/state"
-=======
 	"github.com/erigontech/erigon/db/state/statecfg"
-
-	"github.com/spf13/cobra"
->>>>>>> 2d8b6493
 )
 
 var inspectCmd = &cobra.Command{
