--- conflicted
+++ resolved
@@ -88,11 +88,7 @@
 		db:         db,
 		chain:      chain,
 		sentry:     sentry,
-<<<<<<< HEAD
-		bor:        bor.NewRo(polychain.BorDevnet.Config, db, reader, log.Root()),
-=======
-		bor:        bor.NewRo(polychain.BorDevnetChainConfig, reader, log.Root()),
->>>>>>> 22459757
+		bor:        bor.NewRo(polychain.BorDevnet.Config, reader, log.Root()),
 		txBlockMap: map[common.Hash]*types.Block{},
 	}, nil
 }
