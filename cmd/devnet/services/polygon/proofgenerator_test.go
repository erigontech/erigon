--- conflicted
+++ resolved
@@ -173,12 +173,7 @@
 	blockNum := block.NumberU64()
 
 	for i, txn := range block.Transactions() {
-<<<<<<< HEAD
-
-		ibs.SetTxContext(block.NumberU64(), i)
-=======
 		ibs.SetTxContext(blockNum, i)
->>>>>>> 7c81a1d4
 
 		receipt, _, err := core.ApplyTransaction(chainConfig, core.GetHashFn(header, getHeader), engine, nil, gp, ibs, noopWriter, header, txn, &gasUsed, &usedBlobGas, vm.Config{})
 
