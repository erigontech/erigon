// Copyright 2024 The Erigon Authors
// This file is part of Erigon.
//
// Erigon is free software: you can redistribute it and/or modify
// it under the terms of the GNU Lesser General Public License as published by
// the Free Software Foundation, either version 3 of the License, or
// (at your option) any later version.
//
// Erigon is distributed in the hope that it will be useful,
// but WITHOUT ANY WARRANTY; without even the implied warranty of
// MERCHANTABILITY or FITNESS FOR A PARTICULAR PURPOSE. See the
// GNU Lesser General Public License for more details.
//
// You should have received a copy of the GNU Lesser General Public License
// along with Erigon. If not, see <http://www.gnu.org/licenses/>.

package polygon

import (
	"bytes"
	"context"
	"crypto/ecdsa"
	"errors"
	"fmt"
	"math"
	"math/big"
	"sync"
	"testing"

	"github.com/holiman/uint256"
	"github.com/pion/randutil"

	"github.com/erigontech/erigon-db/rawdb"
	"github.com/erigontech/erigon-lib/chain"
	"github.com/erigontech/erigon-lib/common"
	"github.com/erigontech/erigon-lib/common/hexutil"
	"github.com/erigontech/erigon-lib/crypto"
	"github.com/erigontech/erigon-lib/kv"
	"github.com/erigontech/erigon-lib/kv/memdb"
	"github.com/erigontech/erigon-lib/kv/rawdbv3"
	"github.com/erigontech/erigon-lib/log/v3"
	"github.com/erigontech/erigon-lib/rlp"
	"github.com/erigontech/erigon-lib/types"
	"github.com/erigontech/erigon/cmd/devnet/blocks"
	"github.com/erigontech/erigon/core"
	"github.com/erigontech/erigon/core/state"
	"github.com/erigontech/erigon/core/vm"
	"github.com/erigontech/erigon/execution/abi/bind"
	"github.com/erigontech/erigon/params"
	"github.com/erigontech/erigon/polygon/bor"
	"github.com/erigontech/erigon/rpc"
	"github.com/erigontech/erigon/rpc/ethapi"
	"github.com/erigontech/erigon/rpc/requests"
	"github.com/erigontech/erigon/turbo/services"
	"github.com/erigontech/erigon/turbo/stages/mock"
	"github.com/erigontech/erigon/turbo/transactions"
)

type requestGenerator struct {
	sync.Mutex
	requests.NopRequestGenerator
	sentry     *mock.MockSentry
	bor        *bor.Bor
	chain      *core.ChainPack
	txBlockMap map[common.Hash]*types.Block
}

func newRequestGenerator(sentry *mock.MockSentry, chain *core.ChainPack) (*requestGenerator, error) {
	db := memdb.New("", kv.ChainDB)
	if err := db.Update(context.Background(), func(tx kv.RwTx) error {
		if err := rawdb.WriteHeader(tx, chain.TopBlock.Header()); err != nil {
			return err
		}
		if err := rawdb.WriteHeadHeaderHash(tx, chain.TopBlock.Header().Hash()); err != nil {
			return err
		}
		return nil
	}); err != nil {
		return nil, err
	}

	reader := blockReader{
		chain: chain,
	}

	return &requestGenerator{
		chain:      chain,
		sentry:     sentry,
		bor:        bor.NewRo(params.BorDevnetChainConfig, db, reader, log.Root()),
		txBlockMap: map[common.Hash]*types.Block{},
	}, nil
}

func (rg *requestGenerator) GetRootHash(ctx context.Context, startBlock uint64, endBlock uint64) (common.Hash, error) {
	tx, err := rg.bor.DB.BeginRo(context.Background())
	if err != nil {
		return common.Hash{}, err
	}
	defer tx.Rollback()

	result, err := rg.bor.GetRootHash(ctx, tx, startBlock, endBlock)

	if err != nil {
		return common.Hash{}, err
	}

	return common.HexToHash(result), nil
}

func (rg *requestGenerator) GetBlockByNumber(ctx context.Context, blockNum rpc.BlockNumber, withTxs bool) (*requests.Block, error) {
	if bn := int(blockNum.Uint64()); bn < len(rg.chain.Blocks) {
		block := rg.chain.Blocks[bn]

		transactions := make([]*ethapi.RPCTransaction, len(block.Transactions()))

		for i, txn := range block.Transactions() {
			rg.txBlockMap[txn.Hash()] = block
			transactions[i] = ethapi.NewRPCTransaction(txn, block.Hash(), blockNum.Uint64(), uint64(i), block.BaseFee())
		}

		return &requests.Block{
			BlockWithTxHashes: requests.BlockWithTxHashes{
				Header: block.Header(),
				Hash:   block.Hash(),
			},
			Transactions: transactions,
		}, nil
	}

	return nil, fmt.Errorf("block %d not found", blockNum.Uint64())
}

func (rg *requestGenerator) GetTransactionReceipt(ctx context.Context, hash common.Hash) (*types.Receipt, error) {
	rg.Lock()
	defer rg.Unlock()

	block, ok := rg.txBlockMap[hash]

	if !ok {
		return nil, fmt.Errorf("can't find block to tx: %s", hash)
	}

	engine := rg.bor
	chainConfig := params.BorDevnetChainConfig

	reader := blockReader{
		chain: rg.chain,
	}

	tx, err := rg.sentry.DB.BeginTemporalRo(context.Background())
	if err != nil {
		return nil, err
	}
	defer tx.Rollback()

	ibs, _, _, _, _, err := transactions.ComputeBlockContext(ctx, engine, block.HeaderNoCopy(), chainConfig, reader, rawdbv3.TxNums, tx, 0)
	if err != nil {
		return nil, err
	}

	var gasUsed uint64
	var usedBlobGas uint64

	gp := new(core.GasPool).AddGas(block.GasLimit()).AddBlobGas(chainConfig.GetMaxBlobGasPerBlock(block.Header().Time))

	noopWriter := state.NewNoopWriter()

	getHeader := func(hash common.Hash, number uint64) (*types.Header, error) {
<<<<<<< HEAD
		h, e := reader.Header(ctx, tx, hash, number)
		if e != nil {
			log.Error("getHeader error", "number", number, "hash", hash, "err", e)
		}
		return h, e
=======
		return reader.Header(ctx, tx, hash, number)
>>>>>>> 0075c6fa
	}

	header := block.Header()

	for i, txn := range block.Transactions() {

		ibs.SetTxContext(block.NumberU64(), i)

		receipt, _, err := core.ApplyTransaction(chainConfig, core.GetHashFn(header, getHeader), engine, nil, gp, ibs, noopWriter, header, txn, &gasUsed, &usedBlobGas, vm.Config{})

		if err != nil {
			return nil, err
		}

		if txn.Hash() == hash {
			receipt.BlockHash = block.Hash()
			return receipt, nil
		}
	}

	return nil, errors.New("tx not found in block")
}

type blockReader struct {
	services.FullBlockReader
	chain *core.ChainPack
}

func (reader blockReader) BlockByNumber(ctx context.Context, db kv.Tx, number uint64) (*types.Block, error) {
	if int(number) < len(reader.chain.Blocks) {
		return reader.chain.Blocks[number], nil
	}

	return nil, errors.New("block not found")
}

func (reader blockReader) HeaderByNumber(ctx context.Context, txn kv.Getter, blockNum uint64) (*types.Header, error) {
	if int(blockNum) < len(reader.chain.Headers) {
		return reader.chain.Headers[blockNum], nil
	}

	return nil, errors.New("header not found")
}

func TestMerkle(t *testing.T) {
	startBlock := 1600
	endBlock := 3200

	if depth := int(math.Ceil(math.Log2(float64(endBlock - startBlock + 1)))); depth != 11 {
		t.Fatal("Unexpected depth:", depth)
	}

	startBlock = 0
	endBlock = 100000

	if depth := int(math.Ceil(math.Log2(float64(endBlock - startBlock + 1)))); depth != 17 {
		t.Fatal("Unexpected depth:", depth)
	}

	startBlock = 0
	endBlock = 500000

	if depth := int(math.Ceil(math.Log2(float64(endBlock - startBlock + 1)))); depth != 19 {
		t.Fatal("Unexpected depth:", depth)
	}
}

func TestBlockGeneration(t *testing.T) {
	if testing.Short() {
		t.Skip()
	}

	_, chain, err := generateBlocks(t, 1600)

	if err != nil {
		t.Fatal(err)
	}

	reader := blockReader{
		chain: chain,
	}

	for number := uint64(0); number < 1600; number++ {
		_, err = reader.BlockByNumber(context.Background(), nil, number)

		if err != nil {
			t.Fatal(err)
		}

		header, err := reader.HeaderByNumber(context.Background(), nil, number)

		if err != nil {
			t.Fatal(err)
		}

		if header == nil {
			t.Fatalf("block header not found: %d", number)
		}
	}
}

func TestBlockProof(t *testing.T) {
	if testing.Short() {
		t.Skip()
	}

	sentry, chain, err := generateBlocks(t, 1600)

	if err != nil {
		t.Fatal(err)
	}

	rg, err := newRequestGenerator(sentry, chain)

	if err != nil {
		t.Fatal(err)
	}

	_, err = rg.GetRootHash(context.Background(), 0, 1599)

	if err != nil {
		t.Fatal(err)
	}

	blockProofs, err := getBlockProofs(context.Background(), rg, 10, 0, 1599)

	if err != nil {
		t.Fatal(err)
	}

	if len := len(blockProofs); len != 11 {
		t.Fatal("Unexpected block depth:", len)
	}

	if len := len(bytes.Join(blockProofs, []byte{})); len != 352 {
		t.Fatal("Unexpected proof len:", len)
	}
}

func TestReceiptProof(t *testing.T) {
	sentry, chain, err := generateBlocks(t, 10)

	if err != nil {
		t.Fatal(err)
	}

	rg, err := newRequestGenerator(sentry, chain)

	if err != nil {
		t.Fatal(err)
	}

	var block *requests.Block
	var blockNo uint64

	for block == nil {
		block, err = rg.GetBlockByNumber(context.Background(), rpc.AsBlockNumber(blockNo), true)

		if err != nil {
			t.Fatal(err)
		}

		if len(block.Transactions) == 0 {
			block = nil
			blockNo++
		}
	}

	receipt, err := rg.GetTransactionReceipt(context.Background(), block.Transactions[len(block.Transactions)-1].Hash)

	if err != nil {
		t.Fatal(err)
	}

	receiptProof, err := getReceiptProof(context.Background(), rg, receipt, block, nil)

	if err != nil {
		t.Fatal(err)
	}

	parentNodesBytes, err := rlp.EncodeToBytes(receiptProof.parentNodes)

	if err != nil {
		t.Fatal(err)
	}

	fmt.Println(hexutil.Encode(parentNodesBytes), hexutil.Encode(append([]byte{0}, receiptProof.path...)))
}

func generateBlocks(t *testing.T, number int) (*mock.MockSentry, *core.ChainPack, error) {

	data := getGenesis(3)

	rand := randutil.NewMathRandomGenerator()

	return blocks.GenerateBlocks(t, data.genesisSpec, number, map[int]blocks.TxGen{
		0: {
			Fn:  getBlockTx(data.addresses[0], data.addresses[1], uint256.NewInt(uint64(rand.Intn(5000))+1)),
			Key: data.keys[0],
		},
		1: {
			Fn:  getBlockTx(data.addresses[1], data.addresses[2], uint256.NewInt(uint64(rand.Intn(5000))+1)),
			Key: data.keys[1],
		},
		2: {
			Fn:  getBlockTx(data.addresses[2], data.addresses[0], uint256.NewInt(uint64(rand.Intn(5000))+1)),
			Key: data.keys[2],
		},
	}, func(_ int) int {
		return rand.Intn(10)
	})
}

func getBlockTx(from common.Address, to common.Address, amount *uint256.Int) blocks.TxFn {
	return func(block *core.BlockGen, _ bind.ContractBackend) (types.Transaction, bool) {
		return types.NewTransaction(block.TxNonce(from), to, amount, 21000, new(uint256.Int), nil), false
	}
}

type initialData struct {
	keys         []*ecdsa.PrivateKey
	addresses    []common.Address
	transactOpts []*bind.TransactOpts
	genesisSpec  *types.Genesis
}

func getGenesis(accounts int, funds ...*big.Int) initialData {
	accountFunds := big.NewInt(1000000000)
	if len(funds) > 0 {
		accountFunds = funds[0]
	}

	keys := make([]*ecdsa.PrivateKey, accounts)

	for i := 0; i < accounts; i++ {
		keys[i], _ = crypto.GenerateKey()
	}

	addresses := make([]common.Address, 0, len(keys))
	transactOpts := make([]*bind.TransactOpts, 0, len(keys))
	allocs := types.GenesisAlloc{}
	for _, key := range keys {
		addr := crypto.PubkeyToAddress(key.PublicKey)
		addresses = append(addresses, addr)
		to, err := bind.NewKeyedTransactorWithChainID(key, big.NewInt(1))
		if err != nil {
			panic(err)
		}
		transactOpts = append(transactOpts, to)

		allocs[addr] = types.GenesisAccount{Balance: accountFunds}
	}

	return initialData{
		keys:         keys,
		addresses:    addresses,
		transactOpts: transactOpts,
		genesisSpec: &types.Genesis{
			Config: &chain.Config{
				ChainID:               big.NewInt(1),
				HomesteadBlock:        new(big.Int),
				TangerineWhistleBlock: new(big.Int),
				SpuriousDragonBlock:   big.NewInt(1),
				ByzantiumBlock:        big.NewInt(1),
				ConstantinopleBlock:   big.NewInt(1),
			},
			Alloc: allocs,
		},
	}
}<|MERGE_RESOLUTION|>--- conflicted
+++ resolved
@@ -166,15 +166,7 @@
 	noopWriter := state.NewNoopWriter()
 
 	getHeader := func(hash common.Hash, number uint64) (*types.Header, error) {
-<<<<<<< HEAD
-		h, e := reader.Header(ctx, tx, hash, number)
-		if e != nil {
-			log.Error("getHeader error", "number", number, "hash", hash, "err", e)
-		}
-		return h, e
-=======
 		return reader.Header(ctx, tx, hash, number)
->>>>>>> 0075c6fa
 	}
 
 	header := block.Header()
