--- conflicted
+++ resolved
@@ -220,13 +220,10 @@
 	//MainChain: 8664000
 }
 
-<<<<<<< HEAD
-=======
 func (h *Heimdall) FetchChainManagerStatus(ctx context.Context) (*heimdall.ChainManagerStatus, error) {
 	return nil, errors.New("TODO")
 }
 
->>>>>>> cf916078
 func (h *Heimdall) FetchStatus(ctx context.Context) (*heimdall.Status, error) {
 	return nil, errors.New("TODO")
 }
