--- conflicted
+++ resolved
@@ -1,7 +1,6 @@
 package main
 
 import (
-	"context"
 	"context"
 	"fmt"
 	"os"
@@ -294,13 +293,9 @@
 				Chain:              networkname.BorDevnetChainName,
 				Logger:             logger,
 				BasePrivateApiAddr: "localhost:10090",
-<<<<<<< HEAD
-				BaseRPCAddr:        "localhost:8545",
-				Services:           services,
-=======
 				BaseRPCHost:        "localhost",
 				BaseRPCPort:        8545,
->>>>>>> bd9896bf
+				Services:           services,
 				Nodes: []devnet.Node{
 					args.NonBlockProducer{
 						Node: args.Node{
