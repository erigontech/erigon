--- conflicted
+++ resolved
@@ -30,10 +30,7 @@
 	Account() *accounts.Account
 	IsBlockProducer() bool
 	Configure(baseNode args.NodeArgs, nodeNumber int) error
-<<<<<<< HEAD
-=======
 	EnableMetrics(port int)
->>>>>>> 97f00a14
 }
 
 type NodeSelector interface {
@@ -131,13 +128,10 @@
 
 func (n *devnetNode) GetEnodeURL() string {
 	return n.nodeArgs.GetEnodeURL()
-<<<<<<< HEAD
-=======
 }
 
 func (n *devnetNode) EnableMetrics(int) {
 	panic("not implemented")
->>>>>>> 97f00a14
 }
 
 // run configures, creates and serves an erigon node
