--- conflicted
+++ resolved
@@ -44,19 +44,6 @@
 		Configure(baseNode args.Node, nodeNumber int) (int, interface{}, error)
 	}
 
-<<<<<<< HEAD
-	apiHost, apiPort, err := net.SplitHostPort(nw.BaseRPCAddr)
-
-	if err != nil {
-		return err
-	}
-
-	apiPortNo, err := strconv.Atoi(apiPort)
-
-	if err != nil {
-		return err
-	}
-
 	serviceContext := WithCliContext(go_context.Background(), ctx)
 
 	for _, service := range nw.Services {
@@ -66,8 +53,6 @@
 		}
 	}
 
-=======
->>>>>>> bd9896bf
 	baseNode := args.Node{
 		DataDir:        nw.DataDir,
 		Chain:          nw.Chain,
