--- conflicted
+++ resolved
@@ -3,7 +3,6 @@
 import (
 	"context"
 	"fmt"
-	"github.com/ledgerwatch/erigon/cmd/utils"
 	"math/big"
 	"os"
 	"reflect"
@@ -14,11 +13,7 @@
 	"github.com/ledgerwatch/erigon/cmd/utils"
 
 	"github.com/ledgerwatch/erigon-lib/common/dbg"
-<<<<<<< HEAD
-	"github.com/ledgerwatch/erigon/cmd/devnet/args"
-=======
 	devnet_args "github.com/ledgerwatch/erigon/cmd/devnet/args"
->>>>>>> 97f00a14
 	"github.com/ledgerwatch/erigon/cmd/devnet/requests"
 	"github.com/ledgerwatch/erigon/core/types"
 	"github.com/ledgerwatch/erigon/params"
@@ -69,11 +64,7 @@
 		}
 	}
 
-<<<<<<< HEAD
-	baseNode := args.NodeArgs{
-=======
 	baseNode := devnet_args.NodeArgs{
->>>>>>> 97f00a14
 		DataDir:        nw.DataDir,
 		Chain:          nw.Chain,
 		Port:           nw.BasePort,
@@ -87,30 +78,14 @@
 	} else {
 		baseNode.WithHeimdallMilestones = utils.WithHeimdallMilestones.Value
 	}
-<<<<<<< HEAD
-
-	cliCtx := CliContext(ctx)
-=======
->>>>>>> 97f00a14
 
 	nw.namedNodes = map[string]Node{}
 
 	for i, nodeArgs := range nw.Nodes {
 		{
-<<<<<<< HEAD
-			base := baseNode
-			if metricsEnabled && metricsNode == i {
-				base.Metrics = true
-				base.MetricsPort = cliCtx.Int("metrics.port")
-			}
-			base.StaticPeers = strings.Join(nw.peers, ",")
-
-			err := nodeArgs.Configure(base, i)
-=======
 			baseNode.StaticPeers = strings.Join(nw.peers, ",")
 
 			err := nodeArgs.Configure(baseNode, i)
->>>>>>> 97f00a14
 			if err != nil {
 				nw.Stop()
 				return err
@@ -202,11 +177,7 @@
 
 	node := n.(*devnetNode)
 
-<<<<<<< HEAD
-	args, err := args.AsArgs(node.nodeArgs)
-=======
 	args, err := devnet_args.AsArgs(node.nodeArgs)
->>>>>>> 97f00a14
 	if err != nil {
 		return err
 	}
