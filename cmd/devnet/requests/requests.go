package requests

import (
	"bytes"
	"fmt"

	"github.com/ledgerwatch/erigon/cmd/devnet/models"
	"github.com/ledgerwatch/erigon/cmd/rpctest/rpctest"
	"github.com/ledgerwatch/erigon/common"
	"github.com/ledgerwatch/erigon/core/types"
	"github.com/ledgerwatch/erigon/p2p"
)

func AdminNodeInfo(reqId int) (p2p.NodeInfo, error) {
	reqGen := initialiseRequestGenerator(reqId)
	var b models.AdminNodeInfoResponse

<<<<<<< HEAD
	if res := reqGen.Erigon(models.AdminNodeInfo, reqGen.getAdminNodeInfo(), &b); res.Err != nil {
=======
	if res := reqGen.Erigon("admin_nodeInfo", reqGen.GetAdminNodeInfo(), &b); res.Err != nil {
>>>>>>> 4ead27fa
		return p2p.NodeInfo{}, fmt.Errorf("failed to get admin node info: %v", res.Err)
	}

	return b.Result, nil
}

func GetTransactionCount(reqId int, address common.Address, blockNum models.BlockNumber) (rpctest.EthGetTransactionCount, error) {
	reqGen := initialiseRequestGenerator(reqId)
	var b rpctest.EthGetTransactionCount

	if res := reqGen.Erigon(models.ETHGetTransactionCount, reqGen.getTransactionCount(address, blockNum), &b); res.Err != nil {
		return b, fmt.Errorf("error getting transaction count: %v", res.Err)
	}

	if b.Error != nil {
		return b, fmt.Errorf("error populating response object: %v", b.Error)
	}

	return b, nil
}

func SendTransaction(reqId int, signedTx *types.Transaction) (*common.Hash, error) {
	reqGen := initialiseRequestGenerator(reqId)
	var b rpctest.EthSendRawTransaction

	var buf bytes.Buffer
	if err := (*signedTx).MarshalBinary(&buf); err != nil {
		return nil, fmt.Errorf("failed to marshal binary: %v", err)
	}

	if res := reqGen.Erigon(models.ETHSendRawTransaction, reqGen.sendRawTransaction(buf.Bytes()), &b); res.Err != nil {
		return nil, fmt.Errorf("could not make to request to eth_sendRawTransaction: %v", res.Err)
	}

	return &b.TxnHash, nil
}<|MERGE_RESOLUTION|>--- conflicted
+++ resolved
@@ -15,11 +15,7 @@
 	reqGen := initialiseRequestGenerator(reqId)
 	var b models.AdminNodeInfoResponse
 
-<<<<<<< HEAD
-	if res := reqGen.Erigon(models.AdminNodeInfo, reqGen.getAdminNodeInfo(), &b); res.Err != nil {
-=======
-	if res := reqGen.Erigon("admin_nodeInfo", reqGen.GetAdminNodeInfo(), &b); res.Err != nil {
->>>>>>> 4ead27fa
+	if res := reqGen.Erigon(models.AdminNodeInfo, reqGen.GetAdminNodeInfo(), &b); res.Err != nil {
 		return p2p.NodeInfo{}, fmt.Errorf("failed to get admin node info: %v", res.Err)
 	}
 
