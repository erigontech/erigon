--- conflicted
+++ resolved
@@ -183,10 +183,6 @@
 
 	reqGen := MockRequestGenerator(0)
 	for _, testCase := range testCases {
-<<<<<<< HEAD
-		reqGen := MockRequestGenerator(testCase.reqId)
-=======
->>>>>>> 1a610b3f
 		got := reqGen.debugTraceTransaction(testCase.hash, "")
 		require.EqualValues(t, testCase.expected, got)
 	}
