// Copyright 2024 The Erigon Authors
// This file is part of Erigon.
//
// Erigon is free software: you can redistribute it and/or modify
// it under the terms of the GNU Lesser General Public License as published by
// the Free Software Foundation, either version 3 of the License, or
// (at your option) any later version.
//
// Erigon is distributed in the hope that it will be useful,
// but WITHOUT ANY WARRANTY; without even the implied warranty of
// MERCHANTABILITY or FITNESS FOR A PARTICULAR PURPOSE. See the
// GNU Lesser General Public License for more details.
//
// You should have received a copy of the GNU Lesser General Public License
// along with Erigon. If not, see <http://www.gnu.org/licenses/>.

package rpctest

import (
	"encoding/base64"
	"fmt"
	"net/http"
	"strings"
	"sync/atomic"
	"time"

	"github.com/valyala/fastjson"

	libcommon "github.com/erigontech/erigon-lib/common"
	"github.com/erigontech/erigon-lib/common/hexutil"
	"github.com/erigontech/erigon-lib/common/hexutility"
)

type CallResult struct {
	Target      string
	Took        time.Duration
	RequestID   int
	Method      string
	RequestBody string
	Response    []byte
	Result      *fastjson.Value
	Err         error
}
type RequestGenerator struct {
	reqID atomic.Int64
}

func (g *RequestGenerator) blockNumber() string {
	const template = `{"jsonrpc":"2.0","method":"eth_blockNumber","params":[],"id":%d}`
	return fmt.Sprintf(template, g.reqID.Add(1))
}
func (g *RequestGenerator) getBlockByNumber(blockNum uint64, withTxs bool) string {
	const template = `{"jsonrpc":"2.0","method":"eth_getBlockByNumber","params":["0x%x",%t],"id":%d}`
	return fmt.Sprintf(template, blockNum, withTxs, g.reqID.Add(1))
}

func (g *RequestGenerator) getBlockByHash(hash libcommon.Hash, withTxs bool) string {
	const template = `{"jsonrpc":"2.0","method":"eth_getBlockByHash","params":["0x%x",%t],"id":%d}`
	return fmt.Sprintf(template, hash, withTxs, g.reqID.Add(1))
}

func (g *RequestGenerator) getTransactionByHash(hash string) string {
	const template = `{"jsonrpc":"2.0","method":"eth_getTransactionByHash","params":["%s"],"id":%d}`
	return fmt.Sprintf(template, hash, g.reqID.Add(1))
}

func (g *RequestGenerator) storageRangeAt(hash libcommon.Hash, i int, to *libcommon.Address, nextKey libcommon.Hash) string {
	const template = `{"jsonrpc":"2.0","method":"debug_storageRangeAt","params":["0x%x", %d,"0x%x","0x%x",%d],"id":%d}`
	return fmt.Sprintf(template, hash, i, to, nextKey, 1024, g.reqID.Add(1))
}

func (g *RequestGenerator) traceBlockByHash(hash string) string {
	const template = `{"jsonrpc":"2.0","method":"debug_traceBlockByHash","params":["%s"],"id":%d}`
	return fmt.Sprintf(template, hash, g.reqID.Add(1))
}

func (g *RequestGenerator) debugTraceBlockByNumber(blockNum uint64) string {
	const template = `{"jsonrpc":"2.0","method":"debug_traceBlockByNumber","params":[%d],"id":%d}`
	return fmt.Sprintf(template, blockNum, g.reqID.Add(1))
}

<<<<<<< HEAD
func (g *RequestGenerator) debugTraceTransaction(hash string) string {
	const template = `{"jsonrpc":"2.0","method":"debug_traceTransaction","params":["%s"],"id":%d}`
	return fmt.Sprintf(template, hash, g.reqID.Add(1))
=======
func (g *RequestGenerator) debugTraceTransaction(hash string, additionalParams string) string {
	if additionalParams != "" {
		additionalParams = ", {" + additionalParams + "}"
	}
	const template = `{"jsonrpc":"2.0","method":"debug_traceTransaction","params":["%s"%s],"id":%d}`
	return fmt.Sprintf(template, hash, additionalParams, g.reqID)
>>>>>>> 0625a370
}

func (g *RequestGenerator) getTransactionReceipt(hash string) string {
	const template = `{"jsonrpc":"2.0","method":"eth_getTransactionReceipt","params":["%s"],"id":%d}`
	return fmt.Sprintf(template, hash, g.reqID.Add(1))
}

func (g *RequestGenerator) getBlockReceipts(bn uint64) string {
	const template = `{"jsonrpc":"2.0","method":"eth_getBlockReceipts","params":["0x%x"],"id":%d}`
	return fmt.Sprintf(template, bn, g.reqID.Load())
}

func (g *RequestGenerator) getBalance(miner libcommon.Address, bn uint64) string {
	const template = `{"jsonrpc":"2.0","method":"eth_getBalance","params":["0x%x", "0x%x"],"id":%d}`
	return fmt.Sprintf(template, miner, bn, g.reqID.Add(1))
}

func (g *RequestGenerator) getModifiedAccountsByNumber(prevBn uint64, bn uint64) string {
	const template = `{"jsonrpc":"2.0","method":"debug_getModifiedAccountsByNumber","params":[%d, %d],"id":%d}`
	return fmt.Sprintf(template, prevBn, bn, g.reqID.Add(1))
}

func (g *RequestGenerator) getLogs(prevBn uint64, bn uint64, account libcommon.Address) string {
	const template = `{"jsonrpc":"2.0","method":"eth_getLogs","params":[{"fromBlock": "0x%x", "toBlock": "0x%x", "address": "0x%x"}],"id":%d}`
	return fmt.Sprintf(template, prevBn, bn, account, g.reqID.Add(1))
}
func (g *RequestGenerator) getLogsNoFilters(prevBn uint64, bn uint64) string {
	const template = `{"jsonrpc":"2.0","method":"eth_getLogs","params":[{"fromBlock": "0x%x", "toBlock": "0x%x"}],"id":%d}`
	return fmt.Sprintf(template, prevBn, bn, g.reqID.Add(1))
}

func (g *RequestGenerator) getOverlayLogs(prevBn uint64, bn uint64, account libcommon.Address) string {
	const template = `{"jsonrpc":"2.0","method":"overlay_getLogs","params":[{"fromBlock": "0x%x", "toBlock": "0x%x", "address": "0x%x"},{}],"id":%d}`
	return fmt.Sprintf(template, prevBn, bn, account, g.reqID.Add(1))
}

func (g *RequestGenerator) getLogs1(prevBn uint64, bn uint64, account libcommon.Address, topic libcommon.Hash) string {
	const template = `{"jsonrpc":"2.0","method":"eth_getLogs","params":[{"fromBlock": "0x%x", "toBlock": "0x%x", "address": "0x%x", "topics": ["0x%x"]}],"id":%d}`
	return fmt.Sprintf(template, prevBn, bn, account, topic, g.reqID.Add(1))
}

func (g *RequestGenerator) getOverlayLogs1(prevBn uint64, bn uint64, account libcommon.Address, topic libcommon.Hash) string {
	const template = `{"jsonrpc":"2.0","method":"eth_getLogs","params":[{"fromBlock": "0x%x", "toBlock": "0x%x", "address": "0x%x", "topics": ["0x%x"]},{}],"id":%d}`
	return fmt.Sprintf(template, prevBn, bn, account, topic, g.reqID.Add(1))
}

func (g *RequestGenerator) getLogs2(prevBn uint64, bn uint64, account libcommon.Address, topic1, topic2 libcommon.Hash) string {
	const template = `{"jsonrpc":"2.0","method":"eth_getLogs","params":[{"fromBlock": "0x%x", "toBlock": "0x%x", "address": "0x%x", "topics": ["0x%x", "0x%x"]}],"id":%d}`
	return fmt.Sprintf(template, prevBn, bn, account, topic1, topic2, g.reqID.Add(1))
}

func (g *RequestGenerator) getOverlayLogs2(prevBn uint64, bn uint64, account libcommon.Address, topic1, topic2 libcommon.Hash) string {
	const template = `{"jsonrpc":"2.0","method":"eth_getLogs","params":[{"fromBlock": "0x%x", "toBlock": "0x%x", "address": "0x%x", "topics": ["0x%x", "0x%x"]},{}],"id":%d}`
	return fmt.Sprintf(template, prevBn, bn, account, topic1, topic2, g.reqID.Add(1))
}

func (g *RequestGenerator) accountRange(bn uint64, page []byte, num int) string { //nolint
	const template = `{ "jsonrpc": "2.0", "method": "debug_accountRange", "params": ["0x%x", "%s", %d, false, false, false], "id":%d}`
	encodedKey := base64.StdEncoding.EncodeToString(page)
	return fmt.Sprintf(template, bn, encodedKey, num, g.reqID.Add(1))
}

func (g *RequestGenerator) getProof(bn uint64, account libcommon.Address, storageList []libcommon.Hash) string {
	const template = `{ "jsonrpc": "2.0", "method": "eth_getProof", "params": ["0x%x", [%s], "0x%x"], "id":%d}`
	var storageStr = make([]string, len(storageList))
	for i, location := range storageList {
		storageStr[i] = fmt.Sprintf(`"x%x"`, location)
	}
	return fmt.Sprintf(template, account, strings.Join(storageStr, ","), bn, g.reqID.Add(1))
}

func (g *RequestGenerator) traceCall(from libcommon.Address, to *libcommon.Address, gas *hexutil.Big, gasPrice *hexutil.Big, value *hexutil.Big, data hexutility.Bytes, bn uint64) string {
	var sb strings.Builder
	fmt.Fprintf(&sb, `{ "jsonrpc": "2.0", "method": "trace_call", "params": [{"from":"0x%x"`, from)
	if to != nil {
		fmt.Fprintf(&sb, `,"to":"0x%x"`, *to)
	}
	if gas != nil {
		fmt.Fprintf(&sb, `,"gas":"%s"`, gas)
	}
	if gasPrice != nil {
		fmt.Fprintf(&sb, `,"gasPrice":"%s"`, gasPrice)
	}
	if value != nil {
		fmt.Fprintf(&sb, `,"value":"%s"`, value)
	}
	if len(data) > 0 {
		fmt.Fprintf(&sb, `,"data":"%s"`, data)
	}
	fmt.Fprintf(&sb, `},["trace", "stateDiff"],"0x%x"], "id":%d}`, bn, g.reqID.Add(1))
	//fmt.Fprintf(&sb, `},["trace"],"0x%x"], "id":%d}`, bn, g.reqID.Add(1))
	return sb.String()
}

func (g *RequestGenerator) traceCallMany(from []libcommon.Address, to []*libcommon.Address, gas []*hexutil.Big, gasPrice []*hexutil.Big, value []*hexutil.Big, data []hexutility.Bytes, bn uint64) string {
	var sb strings.Builder
	fmt.Fprintf(&sb, `{ "jsonrpc": "2.0", "method": "trace_callMany", "params": [[`)
	for i, f := range from {
		if i > 0 {
			fmt.Fprintf(&sb, `,`)
		}
		fmt.Fprintf(&sb, `[{"from":"0x%x"`, f)
		if to[i] != nil {
			fmt.Fprintf(&sb, `,"to":"0x%x"`, *to[i])
		}
		if gas[i] != nil {
			fmt.Fprintf(&sb, `,"gas":"%s"`, gas[i])
		}
		if gasPrice[i] != nil {
			fmt.Fprintf(&sb, `,"gasPrice":"%s"`, gasPrice[i])
		}
		if value[i] != nil {
			fmt.Fprintf(&sb, `,"value":"%s"`, value[i])
		}
		if len(data[i]) > 0 {
			fmt.Fprintf(&sb, `,"data":"%s"`, data[i])
		}
		fmt.Fprintf(&sb, `},["trace", "stateDiff", "vmTrace"]]`)
	}
	fmt.Fprintf(&sb, `],"0x%x"], "id":%d}`, bn, g.reqID.Add(1))
	return sb.String()
}

func (g *RequestGenerator) debugTraceCall(from libcommon.Address, to *libcommon.Address, gas *hexutil.Big, gasPrice *hexutil.Big, value *hexutil.Big, data hexutility.Bytes, bn uint64) string {
	var sb strings.Builder
	fmt.Fprintf(&sb, `{ "jsonrpc": "2.0", "method": "debug_traceCall", "params": [{"from":"0x%x"`, from)
	if to != nil {
		fmt.Fprintf(&sb, `,"to":"0x%x"`, *to)
	}
	if gas != nil {
		fmt.Fprintf(&sb, `,"gas":"%s"`, gas)
	}
	if gasPrice != nil {
		fmt.Fprintf(&sb, `,"gasPrice":"%s"`, gasPrice)
	}
	if value != nil {
		fmt.Fprintf(&sb, `,"value":"%s"`, value)
	}
	if len(data) > 0 {
		fmt.Fprintf(&sb, `,"data":"%s"`, data)
	}
	fmt.Fprintf(&sb, `},"0x%x"], "id":%d}`, bn, g.reqID.Add(1))
	return sb.String()
}

func (g *RequestGenerator) traceBlock(bn uint64) string {
	var sb strings.Builder
	fmt.Fprintf(&sb, `{ "jsonrpc": "2.0", "method": "trace_block", "params": ["0x%x"]`, bn)
	fmt.Fprintf(&sb, `, "id":%d}`, g.reqID.Add(1))
	return sb.String()
}

func (g *RequestGenerator) traceFilterFrom(prevBn uint64, bn uint64, account libcommon.Address) string {
	var sb strings.Builder
	fmt.Fprintf(&sb, `{ "jsonrpc": "2.0", "method": "trace_filter", "params": [{"fromBlock":"0x%x", "toBlock": "0x%x", "fromAddress": ["0x%x"]}]`, prevBn, bn, account)
	fmt.Fprintf(&sb, `, "id":%d}`, g.reqID.Add(1))
	return sb.String()
}

func (g *RequestGenerator) traceFilterTo(prevBn uint64, bn uint64, account libcommon.Address) string {
	var sb strings.Builder
	fmt.Fprintf(&sb, `{ "jsonrpc": "2.0", "method": "trace_filter", "params": [{"fromBlock":"0x%x", "toBlock": "0x%x", "toAddress": ["0x%x"]}]`, prevBn, bn, account)
	fmt.Fprintf(&sb, `, "id":%d}`, g.reqID.Add(1))
	return sb.String()
}

func (g *RequestGenerator) traceReplayTransaction(hash string) string {
	const template = `{"jsonrpc":"2.0","method":"trace_replayTransaction","params":["%s", ["trace", "stateDiff"]],"id":%d}`
	return fmt.Sprintf(template, hash, g.reqID.Add(1))
}

func (g *RequestGenerator) ethCall(from libcommon.Address, to *libcommon.Address, gas *hexutil.Big, gasPrice *hexutil.Big, value *hexutil.Big, data hexutility.Bytes, bn uint64) string {
	var sb strings.Builder
	fmt.Fprintf(&sb, `{ "jsonrpc": "2.0", "method": "eth_call", "params": [{"from":"0x%x"`, from)
	if to != nil {
		fmt.Fprintf(&sb, `,"to":"0x%x"`, *to)
	}
	if gas != nil {
		fmt.Fprintf(&sb, `,"gas":"%s"`, gas)
	}
	if gasPrice != nil {
		fmt.Fprintf(&sb, `,"gasPrice":"%s"`, gasPrice)
	}
	if len(data) > 0 {
		fmt.Fprintf(&sb, `,"data":"%s"`, data)
	}
	if value != nil {
		fmt.Fprintf(&sb, `,"value":"%s"`, value)
	}
	fmt.Fprintf(&sb, `},"0x%x"], "id":%d}`, bn, g.reqID.Add(1))
	return sb.String()
}

func (g *RequestGenerator) ethCreateAccessList(from libcommon.Address, to *libcommon.Address, gas *hexutil.Big, gasPrice *hexutil.Big, value *hexutil.Big, data hexutility.Bytes, bn uint64) string {
	var sb strings.Builder
	fmt.Fprintf(&sb, `{ "jsonrpc": "2.0", "method": "eth_createAccessList", "params": [{"from":"0x%x"`, from)
	if to != nil {
		fmt.Fprintf(&sb, `,"to":"0x%x"`, *to)
	}
	if gas != nil {
		fmt.Fprintf(&sb, `,"gas":"%s"`, gas)
	}
	if gasPrice != nil {
		fmt.Fprintf(&sb, `,"gasPrice":"%s"`, gasPrice)
	}
	if len(data) > 0 {
		fmt.Fprintf(&sb, `,"data":"%s"`, data)
	}
	if value != nil {
		fmt.Fprintf(&sb, `,"value":"%s"`, value)
	}
	fmt.Fprintf(&sb, `},"0x%x"], "id":%d}`, bn, g.reqID.Add(1))
	return sb.String()
}

func (g *RequestGenerator) ethCallLatest(from libcommon.Address, to *libcommon.Address, gas *hexutil.Big, gasPrice *hexutil.Big, value *hexutil.Big, data hexutility.Bytes) string {
	var sb strings.Builder
	fmt.Fprintf(&sb, `{ "jsonrpc": "2.0", "method": "eth_call", "params": [{"from":"0x%x"`, from)
	if to != nil {
		fmt.Fprintf(&sb, `,"to":"0x%x"`, *to)
	}
	if gas != nil {
		fmt.Fprintf(&sb, `,"gas":"%s"`, gas)
	}
	if gasPrice != nil {
		fmt.Fprintf(&sb, `,"gasPrice":"%s"`, gasPrice)
	}
	if len(data) > 0 {
		fmt.Fprintf(&sb, `,"data":"%s"`, data)
	}
	if value != nil {
		fmt.Fprintf(&sb, `,"value":"%s"`, value)
	}
	fmt.Fprintf(&sb, `},"latest"], "id":%d}`, g.reqID.Add(1))
	return sb.String()
}

func (g *RequestGenerator) otsGetBlockTransactions(block_number uint64, page_number uint64, page_size uint64) string {
	const template = `{"id":1,"jsonrpc":"2.0","method":"ots_getBlockTransactions","params":[%d, %d, %d]}`
	return fmt.Sprintf(template, block_number, page_number, page_size)
}

var client = &http.Client{Timeout: 600 * time.Second}

func (g *RequestGenerator) call(target string, method, body string, response interface{}) CallResult {
	start := time.Now()
	err := post(client, routes[target], body, response)
	return CallResult{
		RequestBody: body,
		Target:      target,
		Took:        time.Since(start),
		RequestID:   response.(HasRequestID).GetRequestId(),
		Method:      method,
		Err:         err,
	}
}

type HasRequestID interface {
	GetRequestId() int
}

func (g *RequestGenerator) call2(target string, method, body string) CallResult {
	start := time.Now()
	response, val, err := post2(client, routes[target], body)
	return CallResult{
		RequestBody: body,
		Target:      target,
		Took:        time.Since(start),
		RequestID:   int(g.reqID.Load()),
		Method:      method,
		Response:    response,
		Result:      val,
		Err:         err,
	}
}

func (g *RequestGenerator) Geth(method, body string, response interface{}) CallResult {
	return g.call(Geth, method, body, response)
}

func (g *RequestGenerator) Erigon(method, body string, response interface{}) CallResult {
	return g.call(Erigon, method, body, response)
}

func (g *RequestGenerator) Geth2(method, body string) CallResult {
	return g.call2(Geth, method, body)
}

func (g *RequestGenerator) Erigon2(method, body string) CallResult {
	return g.call2(Erigon, method, body)
}<|MERGE_RESOLUTION|>--- conflicted
+++ resolved
@@ -79,18 +79,12 @@
 	return fmt.Sprintf(template, blockNum, g.reqID.Add(1))
 }
 
-<<<<<<< HEAD
-func (g *RequestGenerator) debugTraceTransaction(hash string) string {
-	const template = `{"jsonrpc":"2.0","method":"debug_traceTransaction","params":["%s"],"id":%d}`
-	return fmt.Sprintf(template, hash, g.reqID.Add(1))
-=======
 func (g *RequestGenerator) debugTraceTransaction(hash string, additionalParams string) string {
 	if additionalParams != "" {
 		additionalParams = ", {" + additionalParams + "}"
 	}
 	const template = `{"jsonrpc":"2.0","method":"debug_traceTransaction","params":["%s"%s],"id":%d}`
-	return fmt.Sprintf(template, hash, additionalParams, g.reqID)
->>>>>>> 0625a370
+	return fmt.Sprintf(template, hash, additionalParams, g.reqID.Add(1))
 }
 
 func (g *RequestGenerator) getTransactionReceipt(hash string) string {
