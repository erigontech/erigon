--- conflicted
+++ resolved
@@ -177,38 +177,6 @@
 	return sb.String()
 }
 
-<<<<<<< HEAD
-// TODO: (leonard) commented out because unused, ask if its still used
-//func (g *RequestGenerator) traceFilterCount(prevBn uint64, bn uint64, count uint64) string {
-//	var sb strings.Builder
-//	fmt.Fprintf(&sb, `{ "jsonrpc": "2.0", "method": "trace_filter", "params": [{"fromBlock":"0x%x", "toBlock": "0x%x", "count": %d}]`, prevBn, bn, count)
-//	fmt.Fprintf(&sb, `, "id":%d}`, g.reqID)
-//	return sb.String()
-//}
-//
-//func (g *RequestGenerator) traceFilterAfter(prevBn uint64, bn uint64, after uint64) string {
-//	var sb strings.Builder
-//	fmt.Fprintf(&sb, `{ "jsonrpc": "2.0", "method": "trace_filter", "params": [{"fromBlock":"0x%x", "toBlock": "0x%x", "after": %d}]`, prevBn, bn, after)
-//	fmt.Fprintf(&sb, `, "id":%d}`, g.reqID)
-//	return sb.String()
-//}
-//
-//func (g *RequestGenerator) traceFilterCountAfter(prevBn uint64, bn uint64, after, count uint64) string {
-//	var sb strings.Builder
-//	fmt.Fprintf(&sb, `{ "jsonrpc": "2.0", "method": "trace_filter", "params": [{"fromBlock":"0x%x", "toBlock": "0x%x", "count": %d, "after": %d}]`, prevBn, bn, count, after)
-//	fmt.Fprintf(&sb, `, "id":%d}`, g.reqID)
-//	return sb.String()
-//}
-//
-//func (g *RequestGenerator) traceFilterUnion(prevBn uint64, bn uint64, from, to common.Address) string {
-//	var sb strings.Builder
-//	fmt.Fprintf(&sb, `{ "jsonrpc": "2.0", "method": "trace_filter", "params": [{"fromBlock":"0x%x", "toBlock": "0x%x", "fromAddress": ["0x%x"], "toAddress": ["0x%x"]}]`, prevBn, bn, from, to)
-//	fmt.Fprintf(&sb, `, "id":%d}`, g.reqID)
-//	return sb.String()
-//}
-
-=======
->>>>>>> a0da31bb
 func (g *RequestGenerator) traceFilterFrom(prevBn uint64, bn uint64, account common.Address) string {
 	var sb strings.Builder
 	fmt.Fprintf(&sb, `{ "jsonrpc": "2.0", "method": "trace_filter", "params": [{"fromBlock":"0x%x", "toBlock": "0x%x", "fromAddress": ["0x%x"]}]`, prevBn, bn, account)
