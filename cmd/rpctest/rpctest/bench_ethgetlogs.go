--- conflicted
+++ resolved
@@ -160,11 +160,7 @@
 	logEvery := time.NewTicker(20 * time.Second)
 	defer logEvery.Stop()
 
-<<<<<<< HEAD
-	noDuplicates := func(logs []Log, bn uint64) error {
-=======
 	noDuplicates := func(logs []Log) error {
->>>>>>> c8ad41fe
 		if len(logs) <= 1 {
 			return nil
 		}
@@ -197,11 +193,7 @@
 			if resp.Error != nil {
 				return fmt.Errorf("Error getting modified accounts (Erigon): %d %s\n", resp.Error.Code, resp.Error.Message)
 			}
-<<<<<<< HEAD
-			if err := noDuplicates(resp.Result, bn); err != nil {
-=======
 			if err := noDuplicates(resp.Result); err != nil {
->>>>>>> c8ad41fe
 				return fmt.Errorf("eth_getLogs: at blockNum=%d %w", bn, err)
 			}
 
@@ -225,18 +217,11 @@
 					return fmt.Errorf("eth_getLogs: at blockNum=%d account %x not indexed", bn, l.Address)
 				}
 
-<<<<<<< HEAD
-				if err := noDuplicates(resp.Result, bn); err != nil {
-					return fmt.Errorf("eth_getLogs: at blockNum=%d and addr %x %w", bn, l.Address, err)
-				}
-
-				continue
-=======
 				if err := noDuplicates(resp.Result); err != nil {
 					return fmt.Errorf("eth_getLogs: at blockNum=%d and addr %x %w", bn, l.Address, err)
 				}
 
->>>>>>> c8ad41fe
+				continue
 				//invariant2: if `log` visible without filter - then must be visible with filter. (in another words: `topic` must be indexed well)
 				if len(l.Topics) == 0 {
 					continue
@@ -257,11 +242,7 @@
 				if len(resp.Result) == 0 {
 					return fmt.Errorf("eth_getLogs: at blockNum=%d account %x, topic %x not indexed", bn, l.Address, l.Topics[0])
 				}
-<<<<<<< HEAD
-				if err := noDuplicates(resp.Result, bn); err != nil {
-=======
 				if err := noDuplicates(resp.Result); err != nil {
->>>>>>> c8ad41fe
 					return fmt.Errorf("eth_getLogs: at blockNum=%d and topic %x %w", bn, l.Topics[0], err)
 				}
 			}
