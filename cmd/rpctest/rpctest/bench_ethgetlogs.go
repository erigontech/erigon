// Copyright 2024 The Erigon Authors
// This file is part of Erigon.
//
// Erigon is free software: you can redistribute it and/or modify
// it under the terms of the GNU Lesser General Public License as published by
// the Free Software Foundation, either version 3 of the License, or
// (at your option) any later version.
//
// Erigon is distributed in the hope that it will be useful,
// but WITHOUT ANY WARRANTY; without even the implied warranty of
// MERCHANTABILITY or FITNESS FOR A PARTICULAR PURPOSE. See the
// GNU Lesser General Public License for more details.
//
// You should have received a copy of the GNU Lesser General Public License
// along with Erigon. If not, see <http://www.gnu.org/licenses/>.

package rpctest

import (
	"bufio"
	"fmt"
	"math/rand"
	"os"
	"runtime"
	"time"

	"github.com/erigontech/erigon-lib/log/v3"
	"golang.org/x/sync/errgroup"
)

// BenchEthGetLogs compares response of Erigon with Geth
// but also can be used for comparing RPCDaemon with Geth or infura
// parameters:
// needCompare - if false - doesn't call Erigon and doesn't compare responses
//
//	false value - to generate vegeta files, it's faster but we can generate vegeta files for Geth and Erigon
//	recordFile stores all eth_getlogs returned with success
//	errorFile stores information when erigon and geth doesn't return same data
func BenchEthGetLogs(erigonURL, gethURL string, needCompare bool, blockFrom uint64, blockTo uint64, recordFile string, errorFile string) error {
	setRoutes(erigonURL, gethURL)

	var rec *bufio.Writer
	if recordFile != "" {
		f, err := os.Create(recordFile)
		if err != nil {
			return fmt.Errorf("Cannot create file %s for recording: %v\n", recordFile, err)
		}
		defer f.Close()
		rec = bufio.NewWriter(f)
		defer rec.Flush()
	}
	var errs *bufio.Writer
	if errorFile != "" {
		ferr, err := os.Create(errorFile)
		if err != nil {
			return fmt.Errorf("Cannot create file %s for error output: %v\n", errorFile, err)
		}
		defer ferr.Close()
		errs = bufio.NewWriter(ferr)
		defer errs.Flush()
	}

	var resultsCh chan CallResult = nil
	if !needCompare {
		resultsCh = make(chan CallResult, 1000)
		defer close(resultsCh)
		go vegetaWrite(true, []string{"debug_getModifiedAccountsByNumber", "eth_getLogs"}, resultsCh)
	}

	var res CallResult
	reqGen := &RequestGenerator{}

	var blockNumber EthBlockNumber
	res = reqGen.Erigon("eth_blockNumber", reqGen.blockNumber(), &blockNumber)
	if res.Err != nil {
		return fmt.Errorf("Could not get block number: %v\n", res.Err)
	}
	if blockNumber.Error != nil {
		return fmt.Errorf("Error getting block number: %d %s\n", blockNumber.Error.Code, blockNumber.Error.Message)
	}
	fmt.Printf("Last block: %d\n", blockNumber.Number)

	prevBn := blockFrom
	rnd := rand.New(rand.NewSource(42)) // nolint:gosec
	for bn := blockFrom + 100; bn < blockTo; bn += 100 {

		// Checking modified accounts

		var mag DebugModifiedAccounts
		res = reqGen.Erigon("debug_getModifiedAccountsByNumber", reqGen.getModifiedAccountsByNumber(prevBn, bn), &mag)
		if res.Err != nil {
			return fmt.Errorf("Could not get modified accounts (Erigon): %v\n", res.Err)
		}
		if mag.Error != nil {
			return fmt.Errorf("Error getting modified accounts (Erigon): %d %s\n", mag.Error.Code, mag.Error.Message)
		}
		if res.Err == nil && mag.Error == nil {
			accountSet := extractAccountMap(&mag)
			for account := range accountSet {

				request := reqGen.getLogs(prevBn, bn, account)
				errCtx := fmt.Sprintf("account %x blocks %d-%d", account, prevBn, bn)
				if err := requestAndCompare(request, "eth_getLogs", errCtx, reqGen, needCompare, rec, errs, resultsCh,
					/* insertOnlyIfSuccess */ false); err != nil {
					fmt.Println(err)
					return err
				}
				topics := getTopics(res.Result)
				// All combination of account and one topic
				for _, topic := range topics {

					request = reqGen.getLogs1(prevBn, bn+10000, account, topic)
					errCtx := fmt.Sprintf("account %x topic %x blocks %d-%d", account, topic, prevBn, bn)
					if err := requestAndCompare(request, "eth_getLogs", errCtx, reqGen, needCompare, rec, errs, resultsCh,
						/* insertOnlyIfSuccess */ false); err != nil {
						fmt.Println(err)
						return err
					}
				}
				// Random combinations of two topics
				if len(topics) >= 2 {
					idx1 := rnd.Int31n(int32(len(topics)))
					idx2 := rnd.Int31n(int32(len(topics) - 1))
					if idx2 >= idx1 {
						idx2++
					}

					request = reqGen.getLogs2(prevBn, bn+100000, account, topics[idx1], topics[idx2])
					errCtx := fmt.Sprintf("account %x topic1 %x topic2 %x blocks %d-%d", account, topics[idx1], topics[idx2], prevBn, bn)
					if err := requestAndCompare(request, "eth_getLogs", errCtx, reqGen, needCompare, rec, errs, resultsCh,
						/* insertOnlyIfSuccess */ false); err != nil {
						fmt.Println(err)
						return err
					}
				}
			}
		}
		fmt.Printf("Done blocks %d-%d, modified accounts: %d\n", prevBn, bn, len(mag.Result))
		prevBn = bn
	}
	return nil
}

func EthGetLogsInvariants(erigonURL, gethURL string, needCompare bool, blockFrom, blockTo uint64) error {
	setRoutes(erigonURL, gethURL)

	reqGen := &RequestGenerator{}

	var blockNumber EthBlockNumber
	res := reqGen.Erigon("eth_blockNumber", reqGen.blockNumber(), &blockNumber)
	if res.Err != nil {
		return fmt.Errorf("Could not get block number: %v\n", res.Err)
	}
	if blockNumber.Error != nil {
		return fmt.Errorf("Error getting block number: %d %s\n", blockNumber.Error.Code, blockNumber.Error.Message)
	}
	fmt.Printf("EthGetLogsInvariants: starting %d-%d, latestBlock=%d\n", blockFrom, blockTo, blockNumber.Number)
	logEvery := time.NewTicker(20 * time.Second)
	defer logEvery.Stop()

	_prevBn := blockFrom
	for bn := blockFrom; bn < blockTo; {
		batchEnd := min(bn+1000, blockTo)
		eg := &errgroup.Group{}
		eg.SetLimit(runtime.NumCPU())
		for ; bn < batchEnd; bn++ {
			bn := bn
			prevBn := _prevBn
			eg.Go(func() error {
				var resp EthGetLogs
				res := reqGen.Erigon("eth_getLogs", reqGen.getLogsNoFilters(prevBn, bn), &resp)
				if res.Err != nil {
					return fmt.Errorf("Could not get modified accounts (Erigon): %v\n", res.Err)
				}
				if resp.Error != nil {
					return fmt.Errorf("Error getting modified accounts (Erigon): %d %s\n", resp.Error.Code, resp.Error.Message)
				}
				for _, l := range resp.Result {
					res = reqGen.Erigon("eth_getLogs", reqGen.getLogs(prevBn, bn, l.Address), &resp)
					if res.Err != nil {
						return fmt.Errorf("Could not get modified accounts (Erigon): %v\n", res.Err)
					}
					if resp.Error != nil {
						return fmt.Errorf("Error getting modified accounts (Erigon): %d %s\n", resp.Error.Code, resp.Error.Message)
					}
					//invariant1: if `log` visible without filter - then must be visible with filter. (in another words: `address` must be indexed well)
					if len(resp.Result) == 0 {
						return fmt.Errorf("eth_getLogs: at blockNum=%d account %x not indexed", bn, l.Address)
					}

					if len(l.Topics) == 0 {
						continue
					}

					//invariant2: if `log` visible without filter - then must be visible with filter. (in another words: `topic` must be indexed well)
					res = reqGen.Erigon("eth_getLogs", reqGen.getLogs1(prevBn, bn, l.Address, l.Topics[0]), &resp)
					if res.Err != nil {
						return fmt.Errorf("Could not get modified accounts (Erigon): %v\n", res.Err)
					}
					if resp.Error != nil {
						return fmt.Errorf("Error getting modified accounts (Erigon): %d %s\n", resp.Error.Code, resp.Error.Message)
					}
					if len(resp.Result) == 0 {
						return fmt.Errorf("eth_getLogs: at blockNum=%d account %x, topic %x not indexed", bn, l.Address, l.Topics[0])
					}
				}

<<<<<<< HEAD
				select {
				case <-logEvery.C:
					log.Info("[squeeze_migration]", "block_num", bn)
				default:
				}

				return nil
			})
			_prevBn = bn
=======
		select {
		case <-logEvery.C:
			log.Info("[ethGetLogsInvariants]", "block_num", bn)
		default:
>>>>>>> 015b2361
		}

		if err := eg.Wait(); err != nil {
			return err
		}
	}
	return nil
}<|MERGE_RESOLUTION|>--- conflicted
+++ resolved
@@ -205,22 +205,15 @@
 					}
 				}
 
-<<<<<<< HEAD
 				select {
 				case <-logEvery.C:
-					log.Info("[squeeze_migration]", "block_num", bn)
+					log.Info("[ethGetLogsInvariants]", "block_num", bn)
 				default:
 				}
 
 				return nil
 			})
 			_prevBn = bn
-=======
-		select {
-		case <-logEvery.C:
-			log.Info("[ethGetLogsInvariants]", "block_num", bn)
-		default:
->>>>>>> 015b2361
 		}
 
 		if err := eg.Wait(); err != nil {
