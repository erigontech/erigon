// Copyright 2024 The Erigon Authors
// This file is part of Erigon.
//
// Erigon is free software: you can redistribute it and/or modify
// it under the terms of the GNU Lesser General Public License as published by
// the Free Software Foundation, either version 3 of the License, or
// (at your option) any later version.
//
// Erigon is distributed in the hope that it will be useful,
// but WITHOUT ANY WARRANTY; without even the implied warranty of
// MERCHANTABILITY or FITNESS FOR A PARTICULAR PURPOSE. See the
// GNU Lesser General Public License for more details.
//
// You should have received a copy of the GNU Lesser General Public License
// along with Erigon. If not, see <http://www.gnu.org/licenses/>.

package rpctest

import (
	"bufio"
	"fmt"
	"os"
)

func BenchDebugTraceBlockByNumber(erigonUrl, gethUrl string, needCompare bool, blockFrom uint64, blockTo uint64, recordFileName string, errorFileName string) error {
	setRoutes(erigonUrl, gethUrl)

	var rec *bufio.Writer
	if recordFileName != "" {
		f, err := os.Create(recordFileName)
		if err != nil {
			return fmt.Errorf("Cannot create file %s for recording: %v\n", recordFileName, err)
		}
		defer f.Close()
		rec = bufio.NewWriter(f)
		defer rec.Flush()
	}
	var errs *bufio.Writer
	if errorFileName != "" {
		ferr, err := os.Create(errorFileName)
		if err != nil {
			return fmt.Errorf("Cannot create file %s for error output: %v\n", errorFileName, err)
		}
		defer ferr.Close()
		errs = bufio.NewWriter(ferr)
		defer errs.Flush()
	}

	var resultsCh chan CallResult = nil
	if !needCompare {
		resultsCh = make(chan CallResult, 1000)
		defer close(resultsCh)
		go vegetaWrite(true, []string{"debug_traceBlockByNumber"}, resultsCh)
	}

	reqGen := &RequestGenerator{}

	var nBlocks = 0
	for bn := blockFrom; bn < blockTo; bn++ {
		nBlocks++

		request := reqGen.debugTraceBlockByNumber(bn)
		errCtx := fmt.Sprintf("block %d", bn)
		if err := requestAndCompare(request, "debug_traceBlockByNumber", errCtx, reqGen, needCompare, rec, errs, resultsCh /* insertOnlyIfSuccess */, false); err != nil {
			return err
		}
	}
	fmt.Println("\nProcessed Blocks: ", nBlocks)

	return nil
}

func BenchDebugTraceBlockByHash(erigonUrl, gethUrl string, needCompare bool, blockFrom uint64, blockTo uint64, recordFile string, errorFile string) error {
	setRoutes(erigonUrl, gethUrl)

	var rec *bufio.Writer
	if recordFile != "" {
		f, err := os.Create(recordFile)
		if err != nil {
			return fmt.Errorf("Cannot create file %s for recording: %v\n", recordFile, err)
		}
		defer f.Close()
		rec = bufio.NewWriter(f)
		defer rec.Flush()
	}
	var errs *bufio.Writer
	if errorFile != "" {
		ferr, err := os.Create(errorFile)
		if err != nil {
			return fmt.Errorf("Cannot create file %s for error output: %v\n", errorFile, err)
		}
		defer ferr.Close()
		errs = bufio.NewWriter(ferr)
		defer errs.Flush()
	}

	var resultsCh chan CallResult = nil
	if !needCompare {
		resultsCh = make(chan CallResult, 1000)
		defer close(resultsCh)
		go vegetaWrite(true, []string{"debug_traceBlockByHash"}, resultsCh)
	}

	reqGen := &RequestGenerator{}

	var res CallResult
	var nBlocks = 0
	for bn := blockFrom; bn < blockTo; bn++ {
		var b EthBlockByNumber
		res = reqGen.Erigon("eth_getBlockByNumber", reqGen.getBlockByNumber(bn, true /* withTxs */), &b)
		if res.Err != nil {
			return fmt.Errorf("retrieve block (Erigon) %d: %v", blockFrom, res.Err)
		}
		if b.Error != nil {
			return fmt.Errorf("retrieving block (Erigon): %d %s", b.Error.Code, b.Error.Message)
		}

		nBlocks++

		request := reqGen.traceBlockByHash(b.Result.Hash.Hex())
		errCtx := fmt.Sprintf("block %d, txn %s", bn, b.Result.Hash.Hex())
		if err := requestAndCompare(request, "debug_traceBlockByHash", errCtx, reqGen, needCompare, rec, errs, resultsCh,
			/* insertOnlyIfSuccess */ false); err != nil {
			fmt.Println(err)
			return err
		}
	}
	fmt.Println("\nProcessed Blocks: ", nBlocks)

	return nil
}

func BenchDebugTraceTransaction(erigonUrl, gethUrl string, needCompare bool, blockFrom uint64, blockTo uint64, additionalParams string, recordFileName string, errorFileName string) error {
	fmt.Println("BenchDebugTraceTransaction: fromBlock:", blockFrom, ", blockTo:", blockTo, ", additionalParams:", additionalParams)

	setRoutes(erigonUrl, gethUrl)
	if additionalParams == "" {
		additionalParams = "\"disableStorage\": true,\"disableMemory\": true,\"disableStack\": true"
	}
	if additionalParams == "" {
		additionalParams = "\"disableStorage\": true,\"disableMemory\": true,\"disableStack\": true"
	}

	var rec *bufio.Writer
	if recordFileName != "" {
		f, err := os.Create(recordFileName)
		if err != nil {
			return fmt.Errorf("Cannot create file %s for recording: %v\n", recordFileName, err)
		}
		defer f.Close()
		rec = bufio.NewWriter(f)
		defer rec.Flush()
	}
	var errs *bufio.Writer
	if errorFileName != "" {
		ferr, err := os.Create(errorFileName)
		if err != nil {
			return fmt.Errorf("Cannot create file %s for error output: %v\n", errorFileName, err)
		}
		defer ferr.Close()
		errs = bufio.NewWriter(ferr)
		defer errs.Flush()
	}

	var resultsCh chan CallResult = nil
	if !needCompare {
		resultsCh = make(chan CallResult, 1000)
		defer close(resultsCh)
		go vegetaWrite(true, []string{"debug_traceTransaction"}, resultsCh)
	}

	reqGen := &RequestGenerator{}

	var res CallResult
	var nBlocks = 0
	var nTransactions = 0
	for bn := blockFrom; bn < blockTo; bn++ {
		if nBlocks%50 == 0 {
			fmt.Println("Processing Block: ", bn)
		}
		nBlocks++

		var erigonBlock EthBlockByNumber
		res = reqGen.Erigon("eth_getBlockByNumber", reqGen.getBlockByNumber(bn, true /* withTxs */), &erigonBlock)
		if res.Err != nil {
			return fmt.Errorf("Could not retrieve block (Erigon) %d: %v\n", bn, res.Err)
		}

		if erigonBlock.Error != nil {
			return fmt.Errorf("Error retrieving block (Erigon): %d %s\n", erigonBlock.Error.Code, erigonBlock.Error.Message)
		}

		if needCompare {
			var otherBlock EthBlockByNumber
			res = reqGen.Geth("eth_getBlockByNumber", reqGen.getBlockByNumber(bn, true /* withTxs */), &otherBlock)
			if res.Err != nil {
				return fmt.Errorf("Could not retrieve block (geth) %d: %v\n", bn, res.Err)
			}
			if otherBlock.Error != nil {
				return fmt.Errorf("Error retrieving block (geth): %d %s\n", otherBlock.Error.Code, otherBlock.Error.Message)
			}
			if !compareBlocks(&erigonBlock, &otherBlock) {
				if rec != nil {
					fmt.Fprintf(rec, "Block difference for block=%d\n", bn)
					rec.Flush()
					continue
				} else {
					return fmt.Errorf("block %d has different fields\n", bn)
				}
			}
		}

		for idx, txn := range erigonBlock.Result.Transactions {
			if idx%30 != 0 {
				continue
			}
<<<<<<< HEAD
			reqGen.reqID++
=======
>>>>>>> 1a610b3f
			nTransactions++

			var request string
			request = reqGen.debugTraceTransaction(txn.Hash, additionalParams)
			errCtx := fmt.Sprintf("bn=%d hash=%s", bn, txn.Hash)

			if err := requestAndCompare(request, "debug_traceTransaction", errCtx, reqGen, needCompare, rec, errs, resultsCh,
				/* insertOnlyIfSuccess */ false); err != nil {
				return err
			}
		}
	}
	fmt.Println("\nProcessed Blocks: ", nBlocks, ", Transactions", nTransactions)

	return nil
}

func BenchDebugTraceCall(erigonURL, gethURL string, needCompare bool, blockFrom uint64, blockTo uint64, recordFile string, errorFile string) error {
	setRoutes(erigonURL, gethURL)

	var rec *bufio.Writer
	if recordFile != "" {
		f, err := os.Create(recordFile)
		if err != nil {
			return fmt.Errorf("Cannot create file %s for recording: %v\n", recordFile, err)
		}
		defer f.Close()
		rec = bufio.NewWriter(f)
		defer rec.Flush()
	}
	var errs *bufio.Writer
	if errorFile != "" {
		ferr, err := os.Create(errorFile)
		if err != nil {
			return fmt.Errorf("Cannot create file %s for error output: %v\n", errorFile, err)
		}
		defer ferr.Close()
		errs = bufio.NewWriter(ferr)
		defer errs.Flush()
	}

	var resultsCh chan CallResult = nil
	if !needCompare {
		resultsCh = make(chan CallResult, 1000)
		defer close(resultsCh)
		go vegetaWrite(true, []string{"debug_traceCall"}, resultsCh)
	}

	reqGen := &RequestGenerator{}

	var res CallResult

	var blockNumber EthBlockNumber
	res = reqGen.Erigon("eth_blockNumber", reqGen.blockNumber(), &blockNumber)
	if res.Err != nil {
		return fmt.Errorf("Could not get block number: %v\n", res.Err)
	}
	if blockNumber.Error != nil {
		return fmt.Errorf("Error getting block number: %d %s\n", blockNumber.Error.Code, blockNumber.Error.Message)
	}
	fmt.Printf("Last block: %d\n", blockNumber.Number)

	var nBlocks = 0
	var nTransactions = 0
	for bn := blockFrom; bn <= blockTo; bn++ {

		var b EthBlockByNumber
		res = reqGen.Erigon("eth_getBlockByNumber", reqGen.getBlockByNumber(bn, true /* withTxs */), &b)
		if res.Err != nil {
			return fmt.Errorf("Could not retrieve block (Erigon) %d: %v\n", bn, res.Err)
		}

		if b.Error != nil {
			return fmt.Errorf("Error retrieving block (Erigon): %d %s\n", b.Error.Code, b.Error.Message)
		}

		if needCompare {
			var bg EthBlockByNumber
			res = reqGen.Geth("eth_getBlockByNumber", reqGen.getBlockByNumber(bn, true /* withTxs */), &bg)
			if res.Err != nil {
				return fmt.Errorf("Could not retrieve block (geth) %d: %v\n", bn, res.Err)
			}
			if bg.Error != nil {
				return fmt.Errorf("Error retrieving block (geth): %d %s\n", bg.Error.Code, bg.Error.Message)
			}
			if !compareBlocks(&b, &bg) {
				return fmt.Errorf("Block difference for %d\n", bn)
			}
		}
		nBlocks++

		for _, txn := range b.Result.Transactions {
			nTransactions++

			request := reqGen.debugTraceCall(txn.From, txn.To, &txn.Gas, &txn.GasPrice, &txn.Value, txn.Input, bn-1)
			errCtx := fmt.Sprintf("block %d txn %s", bn, txn.Hash)
			if err := requestAndCompare(request, "debug_traceCall", errCtx, reqGen, needCompare, rec, errs, resultsCh,
				/* insertOnlyIfSuccess*/ false); err != nil {
				fmt.Println(err)
				return err
			}
		}
	}
	fmt.Println("\nProcessed Blocks: ", nBlocks, ", Transactions", nTransactions)

	return nil
}<|MERGE_RESOLUTION|>--- conflicted
+++ resolved
@@ -214,10 +214,6 @@
 			if idx%30 != 0 {
 				continue
 			}
-<<<<<<< HEAD
-			reqGen.reqID++
-=======
->>>>>>> 1a610b3f
 			nTransactions++
 
 			var request string
