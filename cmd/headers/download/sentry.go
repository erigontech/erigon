package download

import (
	"bytes"
	"context"
	"crypto/ecdsa"
	"fmt"
	"io"
	"math"
	"net"
	"os"
	"os/signal"
	"path"
	"sort"
	"sync"
	"sync/atomic"
	"syscall"
	"time"

	"github.com/golang/protobuf/ptypes/empty"
	grpc_middleware "github.com/grpc-ecosystem/go-grpc-middleware"
	grpc_recovery "github.com/grpc-ecosystem/go-grpc-middleware/recovery"
	grpc_prometheus "github.com/grpc-ecosystem/go-grpc-prometheus"
	lru "github.com/hashicorp/golang-lru"
	"github.com/ledgerwatch/erigon/common"
	"github.com/ledgerwatch/erigon/core/forkid"
	"github.com/ledgerwatch/erigon/crypto"
	"github.com/ledgerwatch/erigon/eth/protocols/eth"
	"github.com/ledgerwatch/erigon/gointerfaces"
	proto_sentry "github.com/ledgerwatch/erigon/gointerfaces/sentry"
	proto_types "github.com/ledgerwatch/erigon/gointerfaces/types"
	"github.com/ledgerwatch/erigon/log"
	"github.com/ledgerwatch/erigon/metrics"
	"github.com/ledgerwatch/erigon/p2p"
	"github.com/ledgerwatch/erigon/p2p/enode"
	"github.com/ledgerwatch/erigon/p2p/nat"
	"github.com/ledgerwatch/erigon/p2p/netutil"
	"github.com/ledgerwatch/erigon/params"
	"google.golang.org/grpc"
	"google.golang.org/grpc/keepalive"
	"google.golang.org/protobuf/types/known/emptypb"

	"lukechampine.com/blake3"
)

const (
	// handshakeTimeout is the maximum allowed time for the `eth` handshake to
	// complete before dropping the connection.= as malicious.
	handshakeTimeout  = 5 * time.Second
	maxPermitsPerPeer = 4 // How many outstanding requests per peer we may have
)

func nodeKey(datadir string) *ecdsa.PrivateKey {
	keyfile := path.Join(datadir, "erigon", "nodekey")
	if key, err := crypto.LoadECDSA(keyfile); err == nil {
		return key
	}
	// No persistent key found, generate and store a new one.
	key, err := crypto.GenerateKey()
	if err != nil {
		log.Crit(fmt.Sprintf("Failed to generate node key: %v", err))
	}
	if err := crypto.SaveECDSA(keyfile, key); err != nil {
		log.Error(fmt.Sprintf("Failed to persist node key: %v", err))
	}
	return key
}

// PeerInfo collects various extra bits of information about the peer,
// for example deadlines that is used for regulating requests sent to the peer
type PeerInfo struct {
	peer      *p2p.Peer
	lock      sync.RWMutex
	deadlines []time.Time // Request deadlines
	height    uint64
	rw        p2p.MsgReadWriter
	removed   bool
}

// AddDeadline adds given deadline to the list of deadlines
// Deadlines must be added in the chronological order for the function
// ClearDeadlines to work correctly (it uses binary search)
func (pi *PeerInfo) AddDeadline(deadline time.Time) {
	pi.lock.Lock()
	defer pi.lock.Unlock()
	pi.deadlines = append(pi.deadlines, deadline)
}

// ClearDeadlines goes through the deadlines of
// given peers and removes the ones that have passed
// Optionally, it also clears one extra deadline - this is used when response is received
// It returns the number of deadlines left
func (pi *PeerInfo) ClearDeadlines(now time.Time, givePermit bool) int {
	pi.lock.Lock()
	defer pi.lock.Unlock()
	// Look for the first deadline which is not passed yet
	firstNotPassed := sort.Search(len(pi.deadlines), func(i int) bool {
		return pi.deadlines[i].After(now)
	})
	cutOff := firstNotPassed
	if cutOff < len(pi.deadlines) && givePermit {
		cutOff++
	}
	pi.deadlines = pi.deadlines[cutOff:]
	return len(pi.deadlines)
}

func (pi *PeerInfo) Remove() {
	pi.lock.Lock()
	defer pi.lock.Unlock()
	pi.removed = true
}

func (pi *PeerInfo) Removed() bool {
	pi.lock.RLock()
	defer pi.lock.RUnlock()
	return pi.removed
}

func makeP2PServer(
	ctx context.Context,
	datadir string,
	nodeName string,
	natSetting string,
	p2pListenAddr string,
	genesisHash common.Hash,
	protocol p2p.Protocol,
) (*p2p.Server, error) {
	serverKey := nodeKey(datadir)
	p2pConfig := p2p.Config{}
	natif, err := nat.Parse(natSetting)
	if err != nil {
		return nil, fmt.Errorf("invalid nat option %s: %v", natSetting, err)
	}
	p2pConfig.NAT = natif
	p2pConfig.PrivateKey = serverKey

	p2pConfig.Name = nodeName
	p2pConfig.Logger = log.New()
	p2pConfig.MaxPeers = 100
	p2pConfig.Protocols = []p2p.Protocol{}
	p2pConfig.NodeDatabase = path.Join(datadir, "erigon", "nodes")
	p2pConfig.ListenAddr = p2pListenAddr
	var urls []string
	switch genesisHash {
	case params.MainnetGenesisHash:
		urls = params.MainnetBootnodes
	case params.RopstenGenesisHash:
		urls = params.RopstenBootnodes
	case params.GoerliGenesisHash:
		urls = params.GoerliBootnodes
	case params.RinkebyGenesisHash:
		urls = params.RinkebyBootnodes
	case params.BaikalGenesisHash:
		urls = params.BaikalBootnodes
	}
	p2pConfig.BootstrapNodes = make([]*enode.Node, 0, len(urls))
	for _, url := range urls {
		if url != "" {
			node, err := enode.Parse(enode.ValidSchemes, url)
			if err != nil {
				log.Crit("Bootstrap URL invalid", "enode", url, "err", err)
				continue
			}
			p2pConfig.BootstrapNodes = append(p2pConfig.BootstrapNodes, node)
		}
	}

	p2pConfig.Protocols = []p2p.Protocol{protocol}
	return &p2p.Server{Config: p2pConfig}, nil
}

func handShake(
	ctx context.Context,
	status *proto_sentry.StatusData,
	peerID string,
	rw p2p.MsgReadWriter,
	version uint,
	minVersion uint,
) error {
	if status == nil {
		return fmt.Errorf("could not get status message from core for peer %s connection", peerID)
	}

	// Send out own handshake in a new thread
	errc := make(chan error, 2)

	// Convert proto status data into the one required by devp2p
	genesisHash := gointerfaces.ConvertH256ToHash(status.ForkData.Genesis)
	go func() {
		errc <- p2p.Send(rw, eth.StatusMsg, &eth.StatusPacket{
			ProtocolVersion: uint32(version),
			NetworkID:       status.NetworkId,
			TD:              gointerfaces.ConvertH256ToUint256Int(status.TotalDifficulty).ToBig(),
			Head:            gointerfaces.ConvertH256ToHash(status.BestHash),
			Genesis:         genesisHash,
			ForkID:          forkid.NewIDFromForks(status.ForkData.Forks, genesisHash, status.MaxBlock),
		})
	}()
	var readStatus = func() error {
		forkFilter := forkid.NewFilterFromForks(status.ForkData.Forks, genesisHash, status.MaxBlock)
		networkID := status.NetworkId
		// Read handshake message
		msg, err1 := rw.ReadMsg()
		if err1 != nil {
			return err1
		}

		if msg.Code != eth.StatusMsg {
			msg.Discard()
			return fmt.Errorf("first msg has code %x (!= %x)", msg.Code, eth.StatusMsg)
		}
		if msg.Size > eth.ProtocolMaxMsgSize {
			msg.Discard()
			return fmt.Errorf("message is too large %d, limit %d", msg.Size, eth.ProtocolMaxMsgSize)
		}
		// Decode the handshake and make sure everything matches
		var reply eth.StatusPacket
		if err1 = msg.Decode(&reply); err1 != nil {
			msg.Discard()
			return fmt.Errorf("decode message %v: %v", msg, err1)
		}
		msg.Discard()
		if reply.NetworkID != networkID {
			return fmt.Errorf("network id does not match: theirs %d, ours %d", reply.NetworkID, networkID)
		}
		if uint(reply.ProtocolVersion) < minVersion {
			return fmt.Errorf("version is less than allowed minimum: theirs %d, min %d", reply.ProtocolVersion, minVersion)
		}
		if reply.Genesis != genesisHash {
			return fmt.Errorf("genesis hash does not match: theirs %x, ours %x", reply.Genesis, genesisHash)
		}
		if err1 = forkFilter(reply.ForkID); err1 != nil {
			return fmt.Errorf("%v", err1)
		}
		return nil
	}
	go func() {
		errc <- readStatus()
	}()

	timeout := time.NewTimer(handshakeTimeout)
	defer timeout.Stop()
	for i := 0; i < 2; i++ {
		select {
		case err := <-errc:
			if err != nil {
				return err
			}
		case <-timeout.C:
			return p2p.DiscReadTimeout
		case <-ctx.Done():
			return ctx.Err()
		}
	}
	return nil
}

func runPeer(
	ctx context.Context,
	peerID string,
	protocol uint,
	rw p2p.MsgReadWriter,
	peerInfo *PeerInfo,
	receiveCh chan<- StreamMsg,
	receiveUploadCh chan<- StreamMsg,
	receiveTxCh chan<- StreamMsg,
	txSubscribed *uint32,
) error {
	printTime := time.Now().Add(time.Minute)
	peerPrinted := false
	defer func() {
		if peerPrinted {
			log.Info(fmt.Sprintf("Peer %s [%s] disconnected", peerID, peerInfo.peer.Fullname()))
		}
	}()
	for {
		if !peerPrinted {
			if time.Now().After(printTime) {
				log.Info(fmt.Sprintf("Peer %s [%s] stable", peerID, peerInfo.peer.Fullname()))
				peerPrinted = true
			}
		}
		var err error
		if err = common.Stopped(ctx.Done()); err != nil {
			return err
		}
		if peerInfo.Removed() {
			return fmt.Errorf("peer removed")
		}
		msg, err := rw.ReadMsg()
		if err != nil {
			return fmt.Errorf("reading message: %v", err)
		}
		if msg.Size > eth.ProtocolMaxMsgSize {
			msg.Discard()
			return fmt.Errorf("message is too large %d, limit %d", msg.Size, eth.ProtocolMaxMsgSize)
		}
		givePermit := false
		switch msg.Code {
		case eth.StatusMsg:
			msg.Discard()
			// Status messages should never arrive after the handshake
			return fmt.Errorf("uncontrolled status message")
		case eth.GetBlockHeadersMsg:
			b := make([]byte, msg.Size)
			if _, err := io.ReadFull(msg.Payload, b); err != nil {
				log.Error(fmt.Sprintf("%s: reading msg into bytes: %v", peerID, err))
			}
			trySend(receiveUploadCh, &StreamMsg{b, peerID, toProto[protocol][msg.Code]})

		case eth.BlockHeadersMsg:
			givePermit = true
			b := make([]byte, msg.Size)
			if _, err := io.ReadFull(msg.Payload, b); err != nil {
				log.Error(fmt.Sprintf("%s: reading msg into bytes: %v", peerID, err))
			}
			trySend(receiveCh, &StreamMsg{b, peerID, toProto[protocol][msg.Code]})
		case eth.GetBlockBodiesMsg:
			b := make([]byte, msg.Size)
			if _, err := io.ReadFull(msg.Payload, b); err != nil {
				log.Error(fmt.Sprintf("%s: reading msg into bytes: %v", peerID, err))
			}
			trySend(receiveUploadCh, &StreamMsg{b, peerID, toProto[protocol][msg.Code]})
		case eth.BlockBodiesMsg:
			givePermit = true
			b := make([]byte, msg.Size)
			if _, err := io.ReadFull(msg.Payload, b); err != nil {
				log.Error(fmt.Sprintf("%s: reading msg into bytes: %v", peerID, err))
			}
			trySend(receiveCh, &StreamMsg{b, peerID, toProto[protocol][msg.Code]})
		case eth.GetNodeDataMsg:
			//log.Info(fmt.Sprintf("[%s] GetNodeData", peerID))
		case eth.GetReceiptsMsg:
			//log.Info(fmt.Sprintf("[%s] GetReceiptsMsg", peerID))
		case eth.ReceiptsMsg:
			//log.Info(fmt.Sprintf("[%s] ReceiptsMsg", peerID))
		case eth.NewBlockHashesMsg:
			b := make([]byte, msg.Size)
			if _, err := io.ReadFull(msg.Payload, b); err != nil {
				log.Error(fmt.Sprintf("%s: reading msg into bytes: %v", peerID, err))
			}
			trySend(receiveCh, &StreamMsg{b, peerID, toProto[protocol][msg.Code]})
		case eth.NewBlockMsg:
			b := make([]byte, msg.Size)
			if _, err := io.ReadFull(msg.Payload, b); err != nil {
				log.Error(fmt.Sprintf("%s: reading msg into bytes: %v", peerID, err))
			}
			trySend(receiveCh, &StreamMsg{b, peerID, toProto[protocol][msg.Code]})
		case eth.NewPooledTransactionHashesMsg:
			// Drop message if not ready
			if atomic.LoadUint32(txSubscribed) > 0 {
				b := make([]byte, msg.Size)
				if _, err := io.ReadFull(msg.Payload, b); err != nil {
					log.Error(fmt.Sprintf("%s: reading msg into bytes: %v", peerID, err))
				}
				trySend(receiveTxCh, &StreamMsg{b, peerID, toProto[protocol][msg.Code]})
			}
		case eth.GetPooledTransactionsMsg:
			// Drop message if not ready
			if atomic.LoadUint32(txSubscribed) > 0 {
				b := make([]byte, msg.Size)
				if _, err := io.ReadFull(msg.Payload, b); err != nil {
					log.Error(fmt.Sprintf("%s: reading msg into bytes: %v", peerID, err))
				}
				trySend(receiveTxCh, &StreamMsg{b, peerID, toProto[protocol][msg.Code]})
			}
		case eth.TransactionsMsg:
			// Drop message if not ready
			if atomic.LoadUint32(txSubscribed) > 0 {
				b := make([]byte, msg.Size)
				if _, err := io.ReadFull(msg.Payload, b); err != nil {
					log.Error(fmt.Sprintf("%s: reading msg into bytes: %v", peerID, err))
				}
				trySend(receiveTxCh, &StreamMsg{b, peerID, toProto[protocol][msg.Code]})
			}
		case eth.PooledTransactionsMsg:
			// Drop message if not ready
			if atomic.LoadUint32(txSubscribed) > 0 {
				b := make([]byte, msg.Size)
				if _, err := io.ReadFull(msg.Payload, b); err != nil {
					log.Error(fmt.Sprintf("%s: reading msg into bytes: %v", peerID, err))
				}
				trySend(receiveTxCh, &StreamMsg{b, peerID, toProto[protocol][msg.Code]})
			}
		default:
			log.Error(fmt.Sprintf("[%s] Unknown message code: %d", peerID, msg.Code))
		}
		msg.Discard()
		peerInfo.ClearDeadlines(time.Now(), givePermit)
	}
}

func rootContext() context.Context {
	ctx, cancel := context.WithCancel(context.Background())
	go func() {
		ch := make(chan os.Signal, 1)
		signal.Notify(ch, os.Interrupt, syscall.SIGTERM)
		defer signal.Stop(ch)

		select {
		case <-ch:
			log.Info("Got interrupt, shutting down...")
		case <-ctx.Done():
		}

		cancel()
	}()
	return ctx
}

func grpcSentryServer(ctx context.Context, datadir string, sentryAddr string, p2pListenAddr string) (*SentryServerImpl, error) {
	// STARTING GRPC SERVER
	log.Info("Starting Sentry P2P server", "on", sentryAddr)
	listenConfig := net.ListenConfig{
		Control: func(network, address string, _ syscall.RawConn) error {
			log.Info("Sentry P2P received connection", "via", network, "from", address)
			return nil
		},
	}
	lis, err := listenConfig.Listen(ctx, "tcp", sentryAddr)
	if err != nil {
		return nil, fmt.Errorf("could not create Sentry P2P listener: %w, addr=%s", err, sentryAddr)
	}
	var (
		streamInterceptors []grpc.StreamServerInterceptor
		unaryInterceptors  []grpc.UnaryServerInterceptor
	)
	streamInterceptors = append(streamInterceptors, grpc_recovery.StreamServerInterceptor())
	unaryInterceptors = append(unaryInterceptors, grpc_recovery.UnaryServerInterceptor())
	if metrics.Enabled {
		streamInterceptors = append(streamInterceptors, grpc_prometheus.StreamServerInterceptor)
		unaryInterceptors = append(unaryInterceptors, grpc_prometheus.UnaryServerInterceptor)
	}

	var grpcServer *grpc.Server
	//cpus := uint32(runtime.GOMAXPROCS(-1))
	opts := []grpc.ServerOption{
		//grpc.NumStreamWorkers(cpus), // reduce amount of goroutines
		grpc.WriteBufferSize(1024), // reduce buffers to save mem
		grpc.ReadBufferSize(1024),
		grpc.MaxConcurrentStreams(100), // to force clients reduce concurrency level
		// Don't drop the connection, settings accordign to this comment on GitHub
		// https://github.com/grpc/grpc-go/issues/3171#issuecomment-552796779
		grpc.KeepaliveEnforcementPolicy(keepalive.EnforcementPolicy{
			MinTime:             10 * time.Second,
			PermitWithoutStream: true,
		}),
		grpc.StreamInterceptor(grpc_middleware.ChainStreamServer(streamInterceptors...)),
		grpc.UnaryInterceptor(grpc_middleware.ChainUnaryServer(unaryInterceptors...)),
	}
	grpcServer = grpc.NewServer(opts...)

	sentryServer := NewSentryServer(ctx, datadir, p2pListenAddr, nil, func() *eth.NodeInfo { return nil }, eth.ETH66)
	proto_sentry.RegisterSentryServer(grpcServer, sentryServer)
	if metrics.Enabled {
		grpc_prometheus.Register(grpcServer)
	}
	go func() {
		if err1 := grpcServer.Serve(lis); err1 != nil {
			log.Error("Sentry P2P server fail", "err", err1)
		}
	}()
	return sentryServer, nil
}

func NewSentryServer(ctx context.Context, datadir string, p2pListenAddr string, dialCandidates enode.Iterator, readNodeInfo func() *eth.NodeInfo, protocol uint) *SentryServerImpl {
	ss := &SentryServerImpl{
		ctx:             ctx,
		datadir:         datadir,
		ReceiveCh:       make(chan StreamMsg, 1024),
		ReceiveUploadCh: make(chan StreamMsg, 1024),
		ReceiveTxCh:     make(chan StreamMsg, 1024),
		stopCh:          make(chan struct{}),
		uploadStopCh:    make(chan struct{}),
		txStopCh:        make(chan struct{}),
		p2pListenAddr:   p2pListenAddr,
	}

	if protocol != eth.ETH65 && protocol != eth.ETH66 {
		panic(fmt.Errorf("unexpected p2p protocol: %d", protocol))
	}

	ss.Protocol = p2p.Protocol{
		Name:           eth.ProtocolName,
		Version:        protocol,
		Length:         17,
		DialCandidates: dialCandidates,
		Run: func(peer *p2p.Peer, rw p2p.MsgReadWriter) error {
			peerID := peer.ID().String()
			if _, ok := ss.Peers.Load(peerID); ok {
				log.Debug(fmt.Sprintf("[%s] Peer already has connection", peerID))
				return nil
			}
			log.Debug(fmt.Sprintf("[%s] Start with peer", peerID))
			if err := handShake(ctx, ss.GetStatus(), peerID, rw, protocol, protocol); err != nil {
				return fmt.Errorf("handshake to peer %s: %v", peerID, err)
			}
			log.Debug(fmt.Sprintf("[%s] Received status message OK", peerID), "name", peer.Name())
			peerInfo := &PeerInfo{
				peer: peer,
				rw:   rw,
			}
			ss.Peers.Store(peerID, peerInfo)
			if err := runPeer(
				ctx,
				peerID,
				eth.ProtocolVersions[0],
				rw,
				peerInfo,
				ss.ReceiveCh,
				ss.ReceiveUploadCh,
				ss.ReceiveTxCh,
				&ss.TxSubscribed,
			); err != nil {
				log.Debug(fmt.Sprintf("[%s] Error while running peer: %v", peerID, err))
			}
			ss.Peers.Delete(peerID)
			return nil
		},
		NodeInfo: func() interface{} {
			return readNodeInfo()
		},
		PeerInfo: func(id enode.ID) interface{} {
			p, ok := ss.Peers.Load(id.String())
			if !ok {
				return nil
			}
			return p.(*PeerInfo).peer.Info()
		},
		//Attributes: []enr.Entry{eth.CurrentENREntry(chainConfig, genesisHash, headHeight)},
	}

	return ss
}

func p2pServer(ctx context.Context,
	datadir string,
	nodeName string,
	sentryServer *SentryServerImpl,
	natSetting string, p2pListenAddr string, staticPeers []string, discovery bool, netRestrict string,
	genesisHash common.Hash,
) (*p2p.Server, error) {
	server, err := makeP2PServer(
		ctx,
		datadir,
		nodeName,
		natSetting,
		p2pListenAddr,
		genesisHash,
		sentryServer.Protocol,
	)
	if err != nil {
		return nil, err
	}

	enodes := make([]*enode.Node, len(staticPeers))
	for i, e := range staticPeers {
		enodes[i] = enode.MustParse(e)
	}

	server.StaticNodes = enodes
	server.NoDiscovery = discovery

	if netRestrict != "" {
		server.NetRestrict = new(netutil.Netlist)
		server.NetRestrict.Add(netRestrict)
	}
	return server, nil
}

// Sentry creates and runs standalone sentry
func Sentry(datadir string, natSetting string, port int, sentryAddr string, staticPeers []string, discovery bool, netRestrict string) error {
	ctx := rootContext()

	sentryServer, err := grpcSentryServer(ctx, datadir, sentryAddr, fmt.Sprintf(":%d", port))
	if err != nil {
		return err
	}
	sentryServer.natSetting = natSetting
	sentryServer.p2pListenAddr = fmt.Sprintf(":%d", port)
	sentryServer.staticPeers = staticPeers
	sentryServer.discovery = discovery
	sentryServer.netRestrict = netRestrict

	<-ctx.Done()
	return nil
}

type StreamMsg struct {
	b      []byte
	peerID string
	msgId  proto_sentry.MessageId
}

type SentryServerImpl struct {
	proto_sentry.UnimplementedSentryServer
	ctx             context.Context
	Protocol        p2p.Protocol
	datadir         string
	natSetting      string
	p2pListenAddr   string
	staticPeers     []string
	discovery       bool
	netRestrict     string
	Peers           sync.Map
	statusData      *proto_sentry.StatusData
	P2pServer       *p2p.Server
	nodeName        string
	ReceiveCh       chan StreamMsg
	stopCh          chan struct{} // Channel used to signal (by closing) to the receiver on `receiveCh` to stop reading
	ReceiveUploadCh chan StreamMsg
	uploadStopCh    chan struct{} // Channel used to signal (by closing) to the receiver on `receiveUploadCh` to stop reading
	ReceiveTxCh     chan StreamMsg
	txStopCh        chan struct{} // Channel used to signal (by closing) to the receiver on `receiveTxCh` to stop reading
	TxSubscribed    uint32        // Set to non-zero if downloader is subscribed to transaction messages
	lock            sync.RWMutex
}

func (ss *SentryServerImpl) PenalizePeer(_ context.Context, req *proto_sentry.PenalizePeerRequest) (*empty.Empty, error) {
	//log.Warn("Received penalty", "kind", req.GetPenalty().Descriptor().FullName, "from", fmt.Sprintf("%s", req.GetPeerId()))
	strId := string(gointerfaces.ConvertH512ToBytes(req.PeerId))
	if x, ok := ss.Peers.Load(strId); ok {
		peerInfo := x.(*PeerInfo)
		if peerInfo != nil {
			peerInfo.Remove()
		}
	}
	ss.Peers.Delete(strId)
	return &empty.Empty{}, nil
}

func (ss *SentryServerImpl) PeerMinBlock(_ context.Context, req *proto_sentry.PeerMinBlockRequest) (*empty.Empty, error) {
	peerID := string(gointerfaces.ConvertH512ToBytes(req.PeerId))
	x, _ := ss.Peers.Load(peerID)
	peerInfo, _ := x.(*PeerInfo)
	if peerInfo == nil {
		return &empty.Empty{}, nil
	}
	peerInfo.lock.Lock()
	defer peerInfo.lock.Unlock()
	if req.MinBlock > peerInfo.height {
		peerInfo.height = req.MinBlock
	}
	return &empty.Empty{}, nil
}

func (ss *SentryServerImpl) findPeer(minBlock uint64) (string, *PeerInfo, bool) {
	// Choose a peer that we can send this request to, with maximum number of permits
	var foundPeerID string
	var foundPeerInfo *PeerInfo
	var maxPermits int
	now := time.Now()
	ss.Peers.Range(func(key, value interface{}) bool {
		peerID := key.(string)
		x, _ := ss.Peers.Load(peerID)
		peerInfo, _ := x.(*PeerInfo)
		if peerInfo == nil {
			return true
		}
		if peerInfo.height >= minBlock {
			deadlines := peerInfo.ClearDeadlines(now, false /* givePermit */)
			//fmt.Printf("%d deadlines for peer %s\n", deadlines, peerID)
			if deadlines < maxPermitsPerPeer {
				permits := maxPermitsPerPeer - deadlines
				if permits > maxPermits {
					maxPermits = permits
					foundPeerID = peerID
					foundPeerInfo = peerInfo
				}
			}
		}
		return true
	})
	return foundPeerID, foundPeerInfo, maxPermits > 0
}

func (ss *SentryServerImpl) SendMessageByMinBlock(_ context.Context, inreq *proto_sentry.SendMessageByMinBlockRequest) (*proto_sentry.SentPeers, error) {
	peerID, peerInfo, found := ss.findPeer(inreq.MinBlock)
	if !found {
		return &proto_sentry.SentPeers{}, nil
	}
	var msgcode uint64
	switch inreq.Data.Id {
	case proto_sentry.MessageId_GET_BLOCK_HEADERS_66, proto_sentry.MessageId_GET_BLOCK_HEADERS_65:
		msgcode = eth.GetBlockHeadersMsg
	case proto_sentry.MessageId_GET_BLOCK_BODIES_66, proto_sentry.MessageId_GET_BLOCK_BODIES_65:
		msgcode = eth.GetBlockBodiesMsg
	default:
		return &proto_sentry.SentPeers{}, fmt.Errorf("sendMessageByMinBlock not implemented for message Id: %s", inreq.Data.Id)
	}
	if err := peerInfo.rw.WriteMsg(p2p.Msg{Code: msgcode, Size: uint32(len(inreq.Data.Data)), Payload: bytes.NewReader(inreq.Data.Data)}); err != nil {
		if x, ok := ss.Peers.Load(peerID); ok {
			peerInfo := x.(*PeerInfo)
			if peerInfo != nil {
				peerInfo.Remove()
			}
		}
		ss.Peers.Delete(peerID)
		return &proto_sentry.SentPeers{}, fmt.Errorf("sendMessageByMinBlock to peer %s: %v", peerID, err)
	}
	peerInfo.AddDeadline(time.Now().Add(30 * time.Second))
	return &proto_sentry.SentPeers{Peers: []*proto_types.H512{gointerfaces.ConvertBytesToH512([]byte(peerID))}}, nil
}

func (ss *SentryServerImpl) SendMessageById(_ context.Context, inreq *proto_sentry.SendMessageByIdRequest) (*proto_sentry.SentPeers, error) {
	peerID := string(gointerfaces.ConvertH512ToBytes(inreq.PeerId))
	x, ok := ss.Peers.Load(peerID)
	if !ok {
		return &proto_sentry.SentPeers{}, fmt.Errorf("peer not found: %s", peerID)
	}
	peerInfo := x.(*PeerInfo)
	var msgcode uint64
	switch inreq.Data.Id {
	case proto_sentry.MessageId_GET_BLOCK_HEADERS_66, proto_sentry.MessageId_GET_BLOCK_HEADERS_65:
		msgcode = eth.GetBlockHeadersMsg
	case proto_sentry.MessageId_BLOCK_HEADERS_66, proto_sentry.MessageId_BLOCK_HEADERS_65:
		msgcode = eth.BlockHeadersMsg
	case proto_sentry.MessageId_BLOCK_BODIES_66, proto_sentry.MessageId_BLOCK_BODIES_65:
		msgcode = eth.BlockBodiesMsg
	case proto_sentry.MessageId_GET_RECEIPTS_66, proto_sentry.MessageId_GET_RECEIPTS_65:
		msgcode = eth.GetReceiptsMsg
	case proto_sentry.MessageId_RECEIPTS_66, proto_sentry.MessageId_RECEIPTS_65:
		msgcode = eth.ReceiptsMsg
	case proto_sentry.MessageId_POOLED_TRANSACTIONS_66, proto_sentry.MessageId_POOLED_TRANSACTIONS_65:
		msgcode = eth.PooledTransactionsMsg
	case proto_sentry.MessageId_GET_POOLED_TRANSACTIONS_66, proto_sentry.MessageId_GET_POOLED_TRANSACTIONS_65:
		msgcode = eth.GetPooledTransactionsMsg
	default:
		return &proto_sentry.SentPeers{}, fmt.Errorf("sendMessageById not implemented for message Id: %s", inreq.Data.Id)
	}

	if err := peerInfo.rw.WriteMsg(p2p.Msg{Code: msgcode, Size: uint32(len(inreq.Data.Data)), Payload: bytes.NewReader(inreq.Data.Data)}); err != nil {
		if x, ok := ss.Peers.Load(peerID); ok {
			peerInfo := x.(*PeerInfo)
			if peerInfo != nil {
				peerInfo.Remove()
			}
		}
		ss.Peers.Delete(peerID)
		return &proto_sentry.SentPeers{}, fmt.Errorf("sendMessageById to peer %s: %v", peerID, err)
	}
	return &proto_sentry.SentPeers{Peers: []*proto_types.H512{inreq.PeerId}}, nil
}

func (ss *SentryServerImpl) SendMessageToRandomPeers(ctx context.Context, req *proto_sentry.SendMessageToRandomPeersRequest) (*proto_sentry.SentPeers, error) {
	var msgcode uint64
	switch req.Data.Id {
	case proto_sentry.MessageId_NEW_BLOCK_66, proto_sentry.MessageId_NEW_BLOCK_65:
		msgcode = eth.NewBlockMsg
	case proto_sentry.MessageId_NEW_BLOCK_HASHES_66, proto_sentry.MessageId_NEW_BLOCK_HASHES_65:
		msgcode = eth.NewBlockHashesMsg
	default:
		return &proto_sentry.SentPeers{}, fmt.Errorf("sendMessageToRandomPeers not implemented for message Id: %s", req.Data.Id)
	}

	amount := uint64(0)
	ss.Peers.Range(func(key, value interface{}) bool {
		amount++
		return true
	})
	if req.MaxPeers > amount {
		amount = req.MaxPeers
	}

	// Send the block to a subset of our peers
	sendToAmount := int(math.Sqrt(float64(amount)))
	i := 0
	var innerErr error
	reply := &proto_sentry.SentPeers{Peers: []*proto_types.H512{}}
	ss.Peers.Range(func(key, value interface{}) bool {
		peerID := key.(string)
		peerInfo, _ := value.(*PeerInfo)
		if peerInfo == nil {
			return true
		}
		if err := peerInfo.rw.WriteMsg(p2p.Msg{Code: msgcode, Size: uint32(len(req.Data.Data)), Payload: bytes.NewReader(req.Data.Data)}); err != nil {
			peerInfo.Remove()
			ss.Peers.Delete(peerID)
			innerErr = err
			return false
		}
		reply.Peers = append(reply.Peers, gointerfaces.ConvertBytesToH512([]byte(peerID)))
		i++
		return sendToAmount <= i
	})
	if innerErr != nil {
		return reply, fmt.Errorf("sendMessageToRandomPeers to peer %w", innerErr)
	}
	return reply, nil
}

func (ss *SentryServerImpl) SendMessageToAll(ctx context.Context, req *proto_sentry.OutboundMessageData) (*proto_sentry.SentPeers, error) {
	var msgcode uint64
	switch req.Id {
	case proto_sentry.MessageId_NEW_BLOCK_66, proto_sentry.MessageId_NEW_BLOCK_65:
		msgcode = eth.NewBlockMsg
	case proto_sentry.MessageId_NEW_BLOCK_HASHES_66, proto_sentry.MessageId_NEW_BLOCK_HASHES_65:
		msgcode = eth.NewBlockHashesMsg
	default:
		return &proto_sentry.SentPeers{}, fmt.Errorf("sendMessageToRandomPeers not implemented for message Id: %s", req.Id)
	}

	var innerErr error
	reply := &proto_sentry.SentPeers{Peers: []*proto_types.H512{}}
	ss.Peers.Range(func(key, value interface{}) bool {
		peerID := key.(string)
		peerInfo, _ := value.(*PeerInfo)
		if peerInfo == nil {
			return true
		}
		if err := peerInfo.rw.WriteMsg(p2p.Msg{Code: msgcode, Size: uint32(len(req.Data)), Payload: bytes.NewReader(req.Data)}); err != nil {
			peerInfo.Remove()
			ss.Peers.Delete(peerID)
			innerErr = err
			return false
		}
		reply.Peers = append(reply.Peers, gointerfaces.ConvertBytesToH512([]byte(peerID)))
		return true
	})
	if innerErr != nil {
		return reply, fmt.Errorf("sendMessageToRandomPeers to peer %w", innerErr)
	}
	return reply, nil
}

func (ss *SentryServerImpl) SetStatus(_ context.Context, statusData *proto_sentry.StatusData) (*proto_sentry.SetStatusReply, error) {
	genesisHash := gointerfaces.ConvertH256ToHash(statusData.ForkData.Genesis)

	ss.lock.Lock()
	defer ss.lock.Unlock()
	reply := &proto_sentry.SetStatusReply{}
	switch ss.Protocol.Version {
	case eth.ETH66:
		reply.Protocol = proto_sentry.Protocol_ETH66
	case eth.ETH65:
		reply.Protocol = proto_sentry.Protocol_ETH65
	}

	init := ss.statusData == nil
	if init {
		var err error
		ss.P2pServer, err = p2pServer(ss.ctx, ss.datadir, ss.nodeName, ss, ss.natSetting, ss.p2pListenAddr, ss.staticPeers, ss.discovery, ss.netRestrict, genesisHash)
		if err != nil {
			return reply, err
		}
		// Add protocol
		if err := ss.P2pServer.Start(); err != nil {
			return reply, fmt.Errorf("could not start server: %w", err)
		}
	}
	genesisHash = gointerfaces.ConvertH256ToHash(statusData.ForkData.Genesis)
	ss.P2pServer.LocalNode().Set(eth.CurrentENREntryFromForks(statusData.ForkData.Forks, genesisHash, statusData.MaxBlock))
	ss.statusData = statusData
	return reply, nil
}

func (ss *SentryServerImpl) GetStatus() *proto_sentry.StatusData {
	ss.lock.RLock()
	defer ss.lock.RUnlock()
	return ss.statusData
}

func (ss *SentryServerImpl) restartReceive() {
	ss.lock.Lock()
	defer ss.lock.Unlock()
	// Close previous channel and recreate
	close(ss.stopCh)
	ss.stopCh = make(chan struct{})
}

func (ss *SentryServerImpl) ReceiveMessages(_ *emptypb.Empty, server proto_sentry.Sentry_ReceiveMessagesServer) error {
	ss.restartReceive()
	checksumCache, err := lru.New(1024)
	if err != nil {
		return err
	}
	blake3hasher := blake3.New(32, nil)
	for {
		select {
		case <-ss.stopCh:
			log.Warn("Finished receive messages")
			return nil
		case streamMsg := <-ss.ReceiveCh:
			// Compute checksum
			blake3hasher.Reset()
			blake3hasher.Write(streamMsg.b)
			var checksum [32]byte
			blake3hasher.Sum(checksum[:0])
			if _, ok := checksumCache.Get(checksum); ok {
				// This message has already been seen recently, skip
				continue
			}
			checksumCache.Add(checksum, struct{}{})
			outreq := proto_sentry.InboundMessage{
				PeerId: gointerfaces.ConvertBytesToH512([]byte(streamMsg.peerID)),
				Id:     streamMsg.msgId,
				Data:   streamMsg.b,
			}
<<<<<<< HEAD
			if err = server.Send(&outreq); err != nil {
				log.Error("Sending msg to core P2P failed", "msg", streamMsg.msgName, "error", err)
=======
			if err := server.Send(&outreq); err != nil {
				log.Error("Sending msg to core P2P failed", "msg", proto_sentry.MessageId_name[int32(streamMsg.msgId)], "error", err)
>>>>>>> c4fc9ca6
				return err
			}
		}
	}
}

func trySend(ch chan<- StreamMsg, msg *StreamMsg) {
	select {
	case ch <- *msg:
	default:
		//log.Warn("Dropped stream message", "type", msg.msgName)
	}
}

var toProto = map[uint]map[uint64]proto_sentry.MessageId{
	eth.ETH65: {
		eth.GetBlockHeadersMsg:            proto_sentry.MessageId_GET_BLOCK_HEADERS_65,
		eth.BlockHeadersMsg:               proto_sentry.MessageId_BLOCK_HEADERS_65,
		eth.GetBlockBodiesMsg:             proto_sentry.MessageId_GET_BLOCK_BODIES_65,
		eth.BlockBodiesMsg:                proto_sentry.MessageId_BLOCK_BODIES_65,
		eth.GetNodeDataMsg:                proto_sentry.MessageId_GET_NODE_DATA_65,
		eth.NodeDataMsg:                   proto_sentry.MessageId_GET_NODE_DATA_65,
		eth.GetReceiptsMsg:                proto_sentry.MessageId_GET_RECEIPTS_65,
		eth.ReceiptsMsg:                   proto_sentry.MessageId_GET_RECEIPTS_65,
		eth.NewBlockHashesMsg:             proto_sentry.MessageId_NEW_BLOCK_HASHES_65,
		eth.NewBlockMsg:                   proto_sentry.MessageId_NEW_BLOCK_65,
		eth.TransactionsMsg:               proto_sentry.MessageId_TRANSACTIONS_65,
		eth.NewPooledTransactionHashesMsg: proto_sentry.MessageId_NEW_POOLED_TRANSACTION_HASHES_65,
		eth.GetPooledTransactionsMsg:      proto_sentry.MessageId_GET_POOLED_TRANSACTIONS_65,
		eth.PooledTransactionsMsg:         proto_sentry.MessageId_POOLED_TRANSACTIONS_65,
	},
	eth.ETH66: {
		eth.GetBlockHeadersMsg:            proto_sentry.MessageId_GET_BLOCK_HEADERS_66,
		eth.BlockHeadersMsg:               proto_sentry.MessageId_BLOCK_HEADERS_66,
		eth.GetBlockBodiesMsg:             proto_sentry.MessageId_GET_BLOCK_BODIES_66,
		eth.BlockBodiesMsg:                proto_sentry.MessageId_BLOCK_BODIES_66,
		eth.GetNodeDataMsg:                proto_sentry.MessageId_GET_NODE_DATA_66,
		eth.NodeDataMsg:                   proto_sentry.MessageId_GET_NODE_DATA_66,
		eth.GetReceiptsMsg:                proto_sentry.MessageId_GET_RECEIPTS_66,
		eth.ReceiptsMsg:                   proto_sentry.MessageId_GET_RECEIPTS_66,
		eth.NewBlockHashesMsg:             proto_sentry.MessageId_NEW_BLOCK_HASHES_66,
		eth.NewBlockMsg:                   proto_sentry.MessageId_NEW_BLOCK_66,
		eth.TransactionsMsg:               proto_sentry.MessageId_TRANSACTIONS_66,
		eth.NewPooledTransactionHashesMsg: proto_sentry.MessageId_NEW_POOLED_TRANSACTION_HASHES_66,
		eth.GetPooledTransactionsMsg:      proto_sentry.MessageId_GET_POOLED_TRANSACTIONS_66,
		eth.PooledTransactionsMsg:         proto_sentry.MessageId_POOLED_TRANSACTIONS_65,
	},
}

func (ss *SentryServerImpl) restartUpload() {
	ss.lock.Lock()
	defer ss.lock.Unlock()
	// Close previous channel and recreate
	close(ss.uploadStopCh)
	ss.uploadStopCh = make(chan struct{})
}

func (ss *SentryServerImpl) restartTxs() {
	ss.lock.Lock()
	defer ss.lock.Unlock()
	// Close previous channel and recreate
	close(ss.txStopCh)
	ss.txStopCh = make(chan struct{})
}

func (ss *SentryServerImpl) ReceiveUploadMessages(_ *emptypb.Empty, server proto_sentry.Sentry_ReceiveUploadMessagesServer) error {
	// Close previous channel and recreate
	ss.restartUpload()
	for {
		select {
		case <-ss.uploadStopCh:
			log.Warn("Finished receive upload messages")
			return nil
		case streamMsg := <-ss.ReceiveUploadCh:
			outreq := proto_sentry.InboundMessage{
				PeerId: gointerfaces.ConvertBytesToH512([]byte(streamMsg.peerID)),
				Id:     streamMsg.msgId,
				Data:   streamMsg.b,
			}
			if err := server.Send(&outreq); err != nil {
				log.Error("Sending msg to core P2P failed", "msg", proto_sentry.MessageId_name[int32(streamMsg.msgId)], "error", err)
				return err
			}
		}
	}
}

func (ss *SentryServerImpl) ReceiveTxMessages(_ *emptypb.Empty, server proto_sentry.Sentry_ReceiveTxMessagesServer) error {
	// Close previous channel and recreate
	ss.restartTxs()
	if atomic.LoadUint32(&ss.TxSubscribed) == 0 {
		log.Info("First ReceiveTxMessages received, enabling tx messages")
	}
	atomic.StoreUint32(&ss.TxSubscribed, 1)
	for {
		select {
		case <-ss.txStopCh:
			log.Warn("Finished receive txs messages")
			return nil
		case streamMsg := <-ss.ReceiveTxCh:
			outreq := proto_sentry.InboundMessage{
				PeerId: gointerfaces.ConvertBytesToH512([]byte(streamMsg.peerID)),
				Id:     streamMsg.msgId,
				Data:   streamMsg.b,
			}
			if err := server.Send(&outreq); err != nil {
				log.Error("Sending msg to core P2P failed", "msg", proto_sentry.MessageId_name[int32(streamMsg.msgId)], "error", err)
				return err
			}
		}
	}
}<|MERGE_RESOLUTION|>--- conflicted
+++ resolved
@@ -897,13 +897,8 @@
 				Id:     streamMsg.msgId,
 				Data:   streamMsg.b,
 			}
-<<<<<<< HEAD
 			if err = server.Send(&outreq); err != nil {
-				log.Error("Sending msg to core P2P failed", "msg", streamMsg.msgName, "error", err)
-=======
-			if err := server.Send(&outreq); err != nil {
 				log.Error("Sending msg to core P2P failed", "msg", proto_sentry.MessageId_name[int32(streamMsg.msgId)], "error", err)
->>>>>>> c4fc9ca6
 				return err
 			}
 		}
