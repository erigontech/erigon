package download

import (
	"bytes"
	"context"
	"errors"
	"fmt"
	"io"
	"math/rand"
	"sync"
	"time"

	"github.com/c2h5oh/datasize"
	"github.com/golang/protobuf/ptypes/empty"
	"github.com/holiman/uint256"
	"github.com/ledgerwatch/turbo-geth/common"
	"github.com/ledgerwatch/turbo-geth/consensus"
	"github.com/ledgerwatch/turbo-geth/core"
	"github.com/ledgerwatch/turbo-geth/core/forkid"
	"github.com/ledgerwatch/turbo-geth/core/vm"
	"github.com/ledgerwatch/turbo-geth/eth/protocols/eth"
	"github.com/ledgerwatch/turbo-geth/eth/stagedsync"
	"github.com/ledgerwatch/turbo-geth/ethdb"
	"github.com/ledgerwatch/turbo-geth/gointerfaces"
	proto_sentry "github.com/ledgerwatch/turbo-geth/gointerfaces/sentry"
	"github.com/ledgerwatch/turbo-geth/log"
	"github.com/ledgerwatch/turbo-geth/params"
	"github.com/ledgerwatch/turbo-geth/rlp"
	"github.com/ledgerwatch/turbo-geth/turbo/stages"
	"github.com/ledgerwatch/turbo-geth/turbo/stages/bodydownload"
	"github.com/ledgerwatch/turbo-geth/turbo/stages/headerdownload"
	"google.golang.org/grpc"
	"google.golang.org/grpc/backoff"
	"google.golang.org/grpc/keepalive"
)

// Methods of Core called by sentry

func GrpcSentryClient(ctx context.Context, sentryAddr string) (proto_sentry.SentryClient, error) {
	// creating grpc client connection
	var dialOpts []grpc.DialOption
	dialOpts = []grpc.DialOption{
		grpc.WithConnectParams(grpc.ConnectParams{Backoff: backoff.DefaultConfig, MinConnectTimeout: 10 * time.Minute}),
		grpc.WithDefaultCallOptions(grpc.MaxCallRecvMsgSize(int(16 * datasize.MB))),
		grpc.WithKeepaliveParams(keepalive.ClientParameters{}),
	}

	dialOpts = append(dialOpts, grpc.WithInsecure())
	conn, err := grpc.DialContext(ctx, sentryAddr, dialOpts...)
	if err != nil {
		return nil, fmt.Errorf("creating client connection to sentry P2P: %w", err)
	}
	return proto_sentry.NewSentryClient(conn), nil
}

func RecvUploadMessage(ctx context.Context, sentry proto_sentry.SentryClient, handleInboundMessage func(ctx context.Context, inreq *proto_sentry.InboundMessage, sentry proto_sentry.SentryClient) error) {
	streamCtx, cancel := context.WithCancel(ctx)
	defer cancel()

	receiveUploadClient, err3 := sentry.ReceiveUploadMessages(streamCtx, &empty.Empty{}, &grpc.EmptyCallOption{})
	if err3 != nil {
		log.Error("Receive upload messages failed", "error", err3)
		return
	}

	for req, err := receiveUploadClient.Recv(); ; req, err = receiveUploadClient.Recv() {
		if err != nil {
			if !errors.Is(err, io.EOF) {
				log.Error("Receive upload loop terminated", "error", err)
				return
			}
			return
		}
		if req == nil {
			return
		}

		if err = handleInboundMessage(ctx, req, sentry); err != nil {
			log.Error("RecvUploadMessage: Handling incoming message", "error", err)
		}
	}
}

func RecvMessage(ctx context.Context, sentry proto_sentry.SentryClient, handleInboundMessage func(ctx context.Context, inreq *proto_sentry.InboundMessage, sentry proto_sentry.SentryClient) error) {
	streamCtx, cancel := context.WithCancel(ctx)
	defer cancel()

	receiveClient, err2 := sentry.ReceiveMessages(streamCtx, &empty.Empty{}, &grpc.EmptyCallOption{})
	if err2 != nil {
		log.Error("Receive messages failed", "error", err2)
		return
	}

	for req, err := receiveClient.Recv(); ; req, err = receiveClient.Recv() {
		if err != nil {
			if !errors.Is(err, io.EOF) {
				log.Error("Receive loop terminated", "error", err)
				return
			}
			return
		}
		if req == nil {
			return
		}

		if err = handleInboundMessage(ctx, req, sentry); err != nil {
			log.Error("RecvMessage: Handling incoming message", "error", err)
		}
	}
}

//Deprecated - use stages.StageLoop
func Loop(ctx context.Context, db ethdb.Database, sync *stagedsync.StagedSync, controlServer *ControlServerImpl, notifier stagedsync.ChainEventNotifier, waitForDone chan struct{}) {
	stages.StageLoop(
		ctx,
		db,
		sync,
		controlServer.hd,
		controlServer.chainConfig,
		notifier,
		waitForDone,
	)
}

func SetSentryStatus(ctx context.Context, sentries []proto_sentry.SentryClient, controlServer *ControlServerImpl) error {
	for i := range sentries {
		if _, err := sentries[i].SetStatus(ctx, makeStatusData(controlServer), &grpc.EmptyCallOption{}); err != nil {
			return err
		}
	}
	return nil
}

func NewStagedSync(
	ctx context.Context,
	db ethdb.RwKV,
	sm ethdb.StorageMode,
	batchSize datasize.ByteSize,
	bodyDownloadTimeout int,
	controlServer *ControlServerImpl,
	tmpdir string,
	txPool *core.TxPool,
	txPoolServer *eth.TxPoolServer,
) (*stagedsync.StagedSync, error) {
	var increment uint64
	if sm.Pruning {
		increment = params.FullImmutabilityThreshold
	}

	return stages.NewStagedSync(ctx, sm,
		stagedsync.StageHeadersCfg(
			db,
			controlServer.hd,
			*controlServer.chainConfig,
			controlServer.sendHeaderRequest,
			controlServer.PropagateNewBlockHashes,
			controlServer.penalize,
			batchSize,
			increment,
		),
		stagedsync.StageBlockHashesCfg(db, tmpdir),
		stagedsync.StageBodiesCfg(
			db,
			controlServer.bd,
			controlServer.sendBodyRequest,
			controlServer.penalize,
			controlServer.updateHead,
			controlServer.BroadcastNewBlock,
			bodyDownloadTimeout,
			*controlServer.chainConfig,
			batchSize,
		),
<<<<<<< HEAD
		stagedsync.StageSendersCfg(db, controlServer.chainConfig),
		stagedsync.StageTranspileCfg(
			db,
			batchSize,
			nil,
			nil,
			controlServer.chainConfig,
		),
=======
		stagedsync.StageSendersCfg(db, controlServer.chainConfig, tmpdir),
>>>>>>> 9d66aa0f
		stagedsync.StageExecuteBlocksCfg(
			db,
			sm.Receipts,
			sm.CallTraces,
			batchSize,
			nil,
			nil,
			nil,
			nil,
			controlServer.chainConfig,
			controlServer.engine,
			&vm.Config{NoReceipts: !sm.Receipts},
			tmpdir,
		),
		stagedsync.StageHashStateCfg(db, tmpdir),
		stagedsync.StageTrieCfg(db, true, true, tmpdir),
		stagedsync.StageHistoryCfg(db, tmpdir),
		stagedsync.StageLogIndexCfg(db, tmpdir),
		stagedsync.StageCallTracesCfg(db, 0, batchSize, tmpdir, controlServer.chainConfig, controlServer.engine),
		stagedsync.StageTxLookupCfg(db, tmpdir),
		stagedsync.StageTxPoolCfg(db, txPool, func() {
			txPoolServer.Start()
			txPoolServer.TxFetcher.Start()
		}),
		stagedsync.StageFinishCfg(db, tmpdir),
	), nil
}

type ControlServerImpl struct {
	lock            sync.RWMutex
	hd              *headerdownload.HeaderDownload
	bd              *bodydownload.BodyDownload
	nodeName        string
	sentries        []proto_sentry.SentryClient
	headHeight      uint64
	headHash        common.Hash
	headTd          *uint256.Int
	chainConfig     *params.ChainConfig
	forks           []uint64
	genesisHash     common.Hash
	protocolVersion uint32
	networkId       uint64
	db              ethdb.Database
	engine          consensus.Engine
}

func NewControlServer(db ethdb.Database, nodeName string, chainConfig *params.ChainConfig, genesisHash common.Hash, engine consensus.Engine, networkID uint64, sentries []proto_sentry.SentryClient, window int) (*ControlServerImpl, error) {
	hd := headerdownload.NewHeaderDownload(
		512,       /* anchorLimit */
		1024*1024, /* linkLimit */
		engine,
	)
	if err := hd.RecoverFromDb(db); err != nil {
		return nil, fmt.Errorf("recovery from DB failed: %w", err)
	}
	preverifiedHashes, preverifiedHeight := headerdownload.InitPreverifiedHashes(chainConfig.ChainName)

	hd.SetPreverifiedHashes(preverifiedHashes, preverifiedHeight)
	bd := bodydownload.NewBodyDownload(window /* outstandingLimit */, engine)

	cs := &ControlServerImpl{
		nodeName: nodeName,
		hd:       hd,
		bd:       bd,
		sentries: sentries,
		db:       db,
		engine:   engine,
	}
	cs.chainConfig = chainConfig
	cs.forks = forkid.GatherForks(cs.chainConfig)
	cs.genesisHash = genesisHash
	cs.protocolVersion = uint32(eth.ProtocolVersions[0])
	cs.networkId = networkID
	var err error
	err = db.RwKV().Update(context.Background(), func(tx ethdb.RwTx) error {
		cs.headHeight, cs.headHash, cs.headTd, err = bd.UpdateFromDb(tx)
		return err
	})
	return cs, err
}

func (cs *ControlServerImpl) newBlockHashes(ctx context.Context, req *proto_sentry.InboundMessage, sentry proto_sentry.SentryClient) error {
	//log.Info(fmt.Sprintf("NewBlockHashes from [%s]", gointerfaces.ConvertH512ToBytes(req.PeerId)))
	var request eth.NewBlockHashesPacket
	if err := rlp.DecodeBytes(req.Data, &request); err != nil {
		return fmt.Errorf("decode NewBlockHashes: %v", err)
	}
	for _, announce := range request {
		cs.hd.SaveExternalAnnounce(announce.Hash)
		if cs.hd.HasLink(announce.Hash) {
			continue
		}
		//log.Info(fmt.Sprintf("Sending header request {hash: %x, height: %d, length: %d}", announce.Hash, announce.Number, 1))
		b, err := rlp.EncodeToBytes(&eth.GetBlockHeadersPacket66{
			RequestId: rand.Uint64(),
			GetBlockHeadersPacket: &eth.GetBlockHeadersPacket{
				Amount:  1,
				Reverse: false,
				Skip:    0,
				Origin:  eth.HashOrNumber{Hash: announce.Hash},
			},
		})
		if err != nil {
			return fmt.Errorf("encode header request: %v", err)
		}
		outreq := proto_sentry.SendMessageByIdRequest{
			PeerId: req.PeerId,
			Data: &proto_sentry.OutboundMessageData{
				Id:   proto_sentry.MessageId_GetBlockHeaders,
				Data: b,
			},
		}

		if _, err = sentry.SendMessageById(ctx, &outreq, &grpc.EmptyCallOption{}); err != nil {
			return fmt.Errorf("send header request: %v", err)
		}
	}
	return nil
}

func (cs *ControlServerImpl) blockHeaders(ctx context.Context, in *proto_sentry.InboundMessage, sentry proto_sentry.SentryClient) error {
	// Extract header from the block
	rlpStream := rlp.NewStream(bytes.NewReader(in.Data), uint64(len(in.Data)))
	if _, err := rlpStream.List(); err != nil { // Now stream is at the beginning of 66 object
		return fmt.Errorf("decode 1 BlockHeadersPacket66: %w", err)
	}
	if _, err := rlpStream.Uint(); err != nil { // Now stream is at the requestID field
		return fmt.Errorf("decode 2 BlockHeadersPacket66: %w", err)
	}
	if _, err := rlpStream.List(); err != nil { // Now stream is at the BlockHeadersPacket, which is list of headers
		return fmt.Errorf("decode 3 BlockHeadersPacket66: %w", err)
	}
	var headersRaw [][]byte
	for headerRaw, err := rlpStream.Raw(); ; headerRaw, err = rlpStream.Raw() {
		if err != nil {
			if !errors.Is(err, rlp.EOL) {
				return fmt.Errorf("decode 4 BlockHeadersPacket66: %w", err)
			}
			break
		}

		headersRaw = append(headersRaw, headerRaw)
	}

	// Parse the entire request from scratch
	var request eth.BlockHeadersPacket66
	if err := rlp.DecodeBytes(in.Data, &request); err != nil {
		return fmt.Errorf("decode 5 BlockHeadersPacket66: %v", err)
	}
	headers := request.BlockHeadersPacket
	var heighestBlock uint64
	for _, h := range headers {
		if h.Number.Uint64() > heighestBlock {
			heighestBlock = h.Number.Uint64()
		}
	}

	if segments, penalty, err := cs.hd.SplitIntoSegments(headersRaw, headers); err == nil {
		if penalty == headerdownload.NoPenalty {
			var canRequestMore bool
			for _, segment := range segments {
				requestMore := cs.hd.ProcessSegment(segment, false /* newBlock */, string(gointerfaces.ConvertH512ToBytes(in.PeerId)))
				canRequestMore = canRequestMore || requestMore
			}

			if canRequestMore {
				currentTime := uint64(time.Now().Unix())
				req, penalties := cs.hd.RequestMoreHeaders(currentTime)
				if req != nil {
					if peer := cs.sendHeaderRequest(ctx, req); peer != nil {
						cs.hd.SentRequest(req, currentTime, 5 /* timeout */)
						log.Debug("Sent request", "height", req.Number)
					}
				}
				cs.penalize(ctx, penalties)
			}
		} else {
			outreq := proto_sentry.PenalizePeerRequest{
				PeerId:  in.PeerId,
				Penalty: proto_sentry.PenaltyKind_Kick, // TODO: Extend penalty kinds
			}
			if _, err1 := sentry.PenalizePeer(ctx, &outreq, &grpc.EmptyCallOption{}); err1 != nil {
				log.Error("Could not send penalty", "err", err1)
			}
		}
	} else {
		return fmt.Errorf("singleHeaderAsSegment failed: %v", err)
	}
	outreq := proto_sentry.PeerMinBlockRequest{
		PeerId:   in.PeerId,
		MinBlock: heighestBlock,
	}
	if _, err1 := sentry.PeerMinBlock(ctx, &outreq, &grpc.EmptyCallOption{}); err1 != nil {
		log.Error("Could not send min block for peer", "err", err1)
	}
	return nil
}

func (cs *ControlServerImpl) newBlock(ctx context.Context, inreq *proto_sentry.InboundMessage, sentry proto_sentry.SentryClient) error {
	// Extract header from the block
	rlpStream := rlp.NewStream(bytes.NewReader(inreq.Data), uint64(len(inreq.Data)))
	_, err := rlpStream.List() // Now stream is at the beginning of the block record
	if err != nil {
		return fmt.Errorf("decode 1 NewBlockMsg: %w", err)
	}
	_, err = rlpStream.List() // Now stream is at the beginning of the header
	if err != nil {
		return fmt.Errorf("decode 2 NewBlockMsg: %w", err)
	}
	var headerRaw []byte
	if headerRaw, err = rlpStream.Raw(); err != nil {
		return fmt.Errorf("decode 3 NewBlockMsg: %w", err)
	}
	// Parse the entire request from scratch
	var request eth.NewBlockPacket
	if err := rlp.DecodeBytes(inreq.Data, &request); err != nil {
		return fmt.Errorf("decode 4 NewBlockMsg: %v", err)
	}
	if segments, penalty, err := cs.hd.SingleHeaderAsSegment(headerRaw, request.Block.Header()); err == nil {
		if penalty == headerdownload.NoPenalty {
			cs.hd.ProcessSegment(segments[0], true /* newBlock */, string(gointerfaces.ConvertH512ToBytes(inreq.PeerId))) // There is only one segment in this case
		} else {
			outreq := proto_sentry.PenalizePeerRequest{
				PeerId:  inreq.PeerId,
				Penalty: proto_sentry.PenaltyKind_Kick, // TODO: Extend penalty kinds
			}
			for _, sentry := range cs.sentries {
				if _, err1 := sentry.PenalizePeer(ctx, &outreq, &grpc.EmptyCallOption{}); err1 != nil {
					log.Error("Could not send penalty", "err", err1)
				}
			}
		}
	} else {
		return fmt.Errorf("singleHeaderAsSegment failed: %v", err)
	}
	cs.bd.AddToPrefetch(request.Block)
	outreq := proto_sentry.PeerMinBlockRequest{
		PeerId:   inreq.PeerId,
		MinBlock: request.Block.NumberU64(),
	}
	if _, err1 := sentry.PeerMinBlock(ctx, &outreq, &grpc.EmptyCallOption{}); err1 != nil {
		log.Error("Could not send min block for peer", "err", err1)
	}
	log.Debug(fmt.Sprintf("NewBlockMsg{blockNumber: %d} from [%s]", request.Block.NumberU64(), gointerfaces.ConvertH512ToBytes(inreq.PeerId)))
	return nil
}

func (cs *ControlServerImpl) blockBodies(inreq *proto_sentry.InboundMessage, sentry proto_sentry.SentryClient) error {
	var request eth.BlockRawBodiesPacket66
	if err := rlp.DecodeBytes(inreq.Data, &request); err != nil {
		return fmt.Errorf("decode BlockBodiesPacket66: %v", err)
	}
	txs, uncles := request.BlockRawBodiesPacket.Unpack()
	cs.bd.DeliverBodies(txs, uncles, uint64(len(inreq.Data)), string(gointerfaces.ConvertH512ToBytes(inreq.PeerId)))
	return nil
}

func (cs *ControlServerImpl) receipts(ctx context.Context, inreq *proto_sentry.InboundMessage, sentry proto_sentry.SentryClient) error {
	return nil
}

func (cs *ControlServerImpl) getBlockHeaders(ctx context.Context, inreq *proto_sentry.InboundMessage, sentry proto_sentry.SentryClient) error {
	var query eth.GetBlockHeadersPacket66
	if err := rlp.DecodeBytes(inreq.Data, &query); err != nil {
		return fmt.Errorf("decoding GetBlockHeader: %v, data: %x", err, inreq.Data)
	}

	tx, err := cs.db.Begin(ctx, ethdb.RO)
	if err != nil {
		return err
	}
	defer tx.Rollback()
	headers, err := eth.AnswerGetBlockHeadersQuery(tx, query.GetBlockHeadersPacket)
	if err != nil {
		return fmt.Errorf("querying BlockHeaders: %w", err)
	}
	b, err := rlp.EncodeToBytes(&eth.BlockHeadersPacket66{
		RequestId:          query.RequestId,
		BlockHeadersPacket: headers,
	})
	if err != nil {
		return fmt.Errorf("encode header response: %v", err)
	}
	outreq := proto_sentry.SendMessageByIdRequest{
		PeerId: inreq.PeerId,
		Data: &proto_sentry.OutboundMessageData{
			Id:   proto_sentry.MessageId_BlockHeaders,
			Data: b,
		},
	}
	_, err = sentry.SendMessageById(ctx, &outreq, &grpc.EmptyCallOption{})
	if err != nil {
		return fmt.Errorf("send header response: %v", err)
	}
	//log.Info(fmt.Sprintf("[%s] GetBlockHeaderMsg{hash=%x, number=%d, amount=%d, skip=%d, reverse=%t, responseLen=%d}", inreq.PeerId, query.Origin.Hash, query.Origin.Number, query.Amount, query.Skip, query.Reverse, len(b)))
	return nil
}

func (cs *ControlServerImpl) getBlockBodies(ctx context.Context, inreq *proto_sentry.InboundMessage, sentry proto_sentry.SentryClient) error {
	var query eth.GetBlockBodiesPacket66
	if err := rlp.DecodeBytes(inreq.Data, &query); err != nil {
		return fmt.Errorf("decoding GetBlockHeader: %v, data: %x", err, inreq.Data)
	}
	tx, err := cs.db.(ethdb.HasRwKV).RwKV().BeginRo(ctx)
	if err != nil {
		return err
	}
	defer tx.Rollback()
	response := eth.AnswerGetBlockBodiesQuery(tx, query.GetBlockBodiesPacket)
	tx.Rollback()
	b, err := rlp.EncodeToBytes(&eth.BlockBodiesRLPPacket66{
		RequestId:            query.RequestId,
		BlockBodiesRLPPacket: response,
	})
	if err != nil {
		return fmt.Errorf("encode header response: %v", err)
	}
	outreq := proto_sentry.SendMessageByIdRequest{
		PeerId: inreq.PeerId,
		Data: &proto_sentry.OutboundMessageData{
			Id:   proto_sentry.MessageId_BlockBodies,
			Data: b,
		},
	}
	_, err = sentry.SendMessageById(ctx, &outreq, &grpc.EmptyCallOption{})
	if err != nil {
		return fmt.Errorf("send bodies response: %v", err)
	}
	//log.Info(fmt.Sprintf("[%s] GetBlockBodiesMsg {%s}, responseLen %d", inreq.PeerId, hashesStr.String(), len(bodies)))
	return nil
}

func (cs *ControlServerImpl) getReceipts(ctx context.Context, inreq *proto_sentry.InboundMessage, sentry proto_sentry.SentryClient) error {
	var query eth.GetReceiptsPacket66
	if err := rlp.DecodeBytes(inreq.Data, &query); err != nil {
		return fmt.Errorf("decoding GetBlockHeader: %v, data: %x", err, inreq.Data)
	}
	tx, err := cs.db.(ethdb.HasRwKV).RwKV().BeginRo(ctx)
	if err != nil {
		return err
	}
	defer tx.Rollback()
	receipts, err := eth.AnswerGetReceiptsQuery(tx, query.GetReceiptsPacket)
	if err != nil {
		return err
	}
	tx.Rollback()
	b, err := rlp.EncodeToBytes(&eth.ReceiptsRLPPacket66{
		RequestId:         query.RequestId,
		ReceiptsRLPPacket: receipts,
	})
	if err != nil {
		return fmt.Errorf("encode header response: %v", err)
	}
	outreq := proto_sentry.SendMessageByIdRequest{
		PeerId: inreq.PeerId,
		Data: &proto_sentry.OutboundMessageData{
			Id:   proto_sentry.MessageId_Receipts,
			Data: b,
		},
	}
	_, err = sentry.SendMessageById(ctx, &outreq, &grpc.EmptyCallOption{})
	if err != nil {
		return fmt.Errorf("send bodies response: %v", err)
	}
	//log.Info(fmt.Sprintf("[%s] GetBlockBodiesMsg {%s}, responseLen %d", inreq.PeerId, hashesStr.String(), len(bodies)))
	return nil
}

func (cs *ControlServerImpl) HandleInboundMessage(ctx context.Context, inreq *proto_sentry.InboundMessage, sentry proto_sentry.SentryClient) error {
	switch inreq.Id {
	case proto_sentry.MessageId_NewBlockHashes:
		return cs.newBlockHashes(ctx, inreq, sentry)
	case proto_sentry.MessageId_BlockHeaders:
		return cs.blockHeaders(ctx, inreq, sentry)
	case proto_sentry.MessageId_NewBlock:
		return cs.newBlock(ctx, inreq, sentry)
	case proto_sentry.MessageId_BlockBodies:
		return cs.blockBodies(inreq, sentry)
	case proto_sentry.MessageId_GetBlockHeaders:
		return cs.getBlockHeaders(ctx, inreq, sentry)
	case proto_sentry.MessageId_GetBlockBodies:
		return cs.getBlockBodies(ctx, inreq, sentry)
	case proto_sentry.MessageId_Receipts:
		return cs.receipts(ctx, inreq, sentry)
	case proto_sentry.MessageId_GetReceipts:
		return cs.getReceipts(ctx, inreq, sentry)
	default:
		return fmt.Errorf("not implemented for message Id: %s", inreq.Id)
	}
}

func makeStatusData(s *ControlServerImpl) *proto_sentry.StatusData {
	return &proto_sentry.StatusData{
		NetworkId:       s.networkId,
		TotalDifficulty: gointerfaces.ConvertUint256IntToH256(s.headTd),
		BestHash:        gointerfaces.ConvertHashToH256(s.headHash),
		MaxBlock:        s.headHeight,
		ForkData: &proto_sentry.Forks{
			Genesis: gointerfaces.ConvertHashToH256(s.genesisHash),
			Forks:   s.forks,
		},
	}
}<|MERGE_RESOLUTION|>--- conflicted
+++ resolved
@@ -170,8 +170,7 @@
 			*controlServer.chainConfig,
 			batchSize,
 		),
-<<<<<<< HEAD
-		stagedsync.StageSendersCfg(db, controlServer.chainConfig),
+		stagedsync.StageSendersCfg(db, controlServer.chainConfig, tmpdir),
 		stagedsync.StageTranspileCfg(
 			db,
 			batchSize,
@@ -179,9 +178,6 @@
 			nil,
 			controlServer.chainConfig,
 		),
-=======
-		stagedsync.StageSendersCfg(db, controlServer.chainConfig, tmpdir),
->>>>>>> 9d66aa0f
 		stagedsync.StageExecuteBlocksCfg(
 			db,
 			sm.Receipts,
