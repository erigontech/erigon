--- conflicted
+++ resolved
@@ -56,16 +56,13 @@
 	"*[n]byte":            byteArrayPtrHandle,
 }
 
-<<<<<<< HEAD
 func matchTypeToHandle(fieldType types.Type) {
 	if named, ok := fieldType.(*types.Named); ok {
 		process(named)
 	}
 }
 
-=======
 // recursive function, constructs string representation of a type. array represented as [n]
->>>>>>> 3d1428a0
 func matchTypeToString(fieldType types.Type, in string) string {
 	if named, ok := fieldType.(*types.Named); ok {
 		return in + named.Obj().Pkg().Name() + "." + named.Obj().Name()
