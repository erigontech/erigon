--- conflicted
+++ resolved
@@ -181,17 +181,12 @@
 func (b *SimulatedBackend) CodeAt(ctx context.Context, contract common.Address, blockNumber *big.Int) ([]byte, error) {
 	b.mu.Lock()
 	defer b.mu.Unlock()
-<<<<<<< HEAD
-
-	stateDB := b.stateByBlockNumber(b.m.DB, blockNumber)
-=======
-	tx, err := b.database.BeginRo(context.Background())
+	tx, err := b.m.DB.BeginRo(context.Background())
 	if err != nil {
 		return nil, err
 	}
 	defer tx.Rollback()
 	stateDB := b.stateByBlockNumber(tx, blockNumber)
->>>>>>> b0c9862e
 	return stateDB.GetCode(contract), nil
 }
 
@@ -199,17 +194,12 @@
 func (b *SimulatedBackend) BalanceAt(ctx context.Context, contract common.Address, blockNumber *big.Int) (*uint256.Int, error) {
 	b.mu.Lock()
 	defer b.mu.Unlock()
-<<<<<<< HEAD
-
-	stateDB := b.stateByBlockNumber(b.m.DB, blockNumber)
-=======
-	tx, err := b.database.BeginRo(context.Background())
+	tx, err := b.m.DB.BeginRo(context.Background())
 	if err != nil {
 		return nil, err
 	}
 	defer tx.Rollback()
 	stateDB := b.stateByBlockNumber(tx, blockNumber)
->>>>>>> b0c9862e
 	return stateDB.GetBalance(contract), nil
 }
 
@@ -217,17 +207,13 @@
 func (b *SimulatedBackend) NonceAt(ctx context.Context, contract common.Address, blockNumber *big.Int) (uint64, error) {
 	b.mu.Lock()
 	defer b.mu.Unlock()
-	tx, err := b.database.BeginRo(context.Background())
+	tx, err := b.m.DB.BeginRo(context.Background())
 	if err != nil {
 		return 0, err
 	}
 	defer tx.Rollback()
 
-<<<<<<< HEAD
-	stateDB := b.stateByBlockNumber(b.m.DB, blockNumber)
-=======
 	stateDB := b.stateByBlockNumber(tx, blockNumber)
->>>>>>> b0c9862e
 	return stateDB.GetNonce(contract), nil
 }
 
@@ -235,17 +221,13 @@
 func (b *SimulatedBackend) StorageAt(ctx context.Context, contract common.Address, key common.Hash, blockNumber *big.Int) ([]byte, error) {
 	b.mu.Lock()
 	defer b.mu.Unlock()
-	tx, err := b.database.BeginRo(context.Background())
-	if err != nil {
-		return nil, err
-	}
-	defer tx.Rollback()
-
-<<<<<<< HEAD
-	stateDB := b.stateByBlockNumber(b.m.DB, blockNumber)
-=======
+	tx, err := b.m.DB.BeginRo(context.Background())
+	if err != nil {
+		return nil, err
+	}
+	defer tx.Rollback()
+
 	stateDB := b.stateByBlockNumber(tx, blockNumber)
->>>>>>> b0c9862e
 	var val uint256.Int
 	stateDB.GetState(contract, &key, &val)
 	return val.Bytes(), nil
@@ -503,13 +485,8 @@
 	if blockNumber != nil && blockNumber.Cmp(b.pendingBlock.Number()) != 0 {
 		return nil, errBlockNumberUnsupported
 	}
-<<<<<<< HEAD
-	s := state.New(state.NewPlainStateReader(ethdb.NewObjectDatabase(b.m.DB)))
-	res, err := b.callContract(ctx, call, b.pendingBlock, s)
-	if err != nil {
-=======
 	var res *core.ExecutionResult
-	if err := b.database.View(context.Background(), func(tx ethdb.Tx) (err error) {
+	if err := b.m.DB.View(context.Background(), func(tx ethdb.Tx) (err error) {
 		s := state.New(state.NewPlainStateReader(tx))
 		res, err = b.callContract(ctx, call, b.pendingBlock, s)
 		if err != nil {
@@ -517,7 +494,6 @@
 		}
 		return nil
 	}); err != nil {
->>>>>>> b0c9862e
 		return nil, err
 	}
 	// If the result contains a revert reason, try to unpack and return it.
