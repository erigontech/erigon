// Copyright 2015 The go-ethereum Authors
// This file is part of the go-ethereum library.
//
// The go-ethereum library is free software: you can redistribute it and/or modify
// it under the terms of the GNU Lesser General Public License as published by
// the Free Software Foundation, either version 3 of the License, or
// (at your option) any later version.
//
// The go-ethereum library is distributed in the hope that it will be useful,
// but WITHOUT ANY WARRANTY; without even the implied warranty of
// MERCHANTABILITY or FITNESS FOR A PARTICULAR PURPOSE. See the
// GNU Lesser General Public License for more details.
//
// You should have received a copy of the GNU Lesser General Public License
// along with the go-ethereum library. If not, see <http://www.gnu.org/licenses/>.

package backends

import (
	"context"
	"errors"
	"fmt"
	"math/big"
	"sync"
	"testing"
	"time"

	"github.com/holiman/uint256"
	"github.com/ledgerwatch/erigon-lib/chain"
	libcommon "github.com/ledgerwatch/erigon-lib/common"
	"github.com/ledgerwatch/erigon-lib/common/hexutility"
	"github.com/ledgerwatch/erigon-lib/kv"
	state2 "github.com/ledgerwatch/erigon-lib/state"
	types2 "github.com/ledgerwatch/erigon-lib/types"
	"github.com/ledgerwatch/erigon/eth/ethconfig"
	"github.com/ledgerwatch/log/v3"

	ethereum "github.com/ledgerwatch/erigon"
	"github.com/ledgerwatch/erigon/accounts/abi"
	"github.com/ledgerwatch/erigon/accounts/abi/bind"
	"github.com/ledgerwatch/erigon/common/math"
	"github.com/ledgerwatch/erigon/common/u256"
	"github.com/ledgerwatch/erigon/consensus"
	"github.com/ledgerwatch/erigon/consensus/ethash"
	"github.com/ledgerwatch/erigon/core"
	"github.com/ledgerwatch/erigon/core/rawdb"
	"github.com/ledgerwatch/erigon/core/state"
	"github.com/ledgerwatch/erigon/core/types"
	"github.com/ledgerwatch/erigon/core/vm"
	"github.com/ledgerwatch/erigon/event"
	"github.com/ledgerwatch/erigon/params"
	"github.com/ledgerwatch/erigon/turbo/snapshotsync"
	"github.com/ledgerwatch/erigon/turbo/stages"
)

// This nil assignment ensures at compile time that SimulatedBackend implements bind.ContractBackend.
var _ bind.ContractBackend = (*SimulatedBackend)(nil)

var (
	errBlockNumberUnsupported  = errors.New("simulatedBackend cannot access blocks other than the latest block")
	errBlockDoesNotExist       = errors.New("block does not exist in blockchain")
	errTransactionDoesNotExist = errors.New("transaction does not exist")
)

// SimulatedBackend implements bind.ContractBackend, simulating a blockchain in
// the background. Its main purpose is to allow for easy testing of contract bindings.
// Simulated backend implements the following interfaces:
// ChainReader, ChainStateReader, ContractBackend, ContractCaller, ContractFilterer, ContractTransactor,
// DeployBackend, GasEstimator, GasPricer, LogFilterer, PendingContractCaller, TransactionReader, and TransactionSender
type SimulatedBackend struct {
	m         *stages.MockSentry
	getHeader func(hash libcommon.Hash, number uint64) *types.Header

	mu              sync.Mutex
	prependBlock    *types.Block
	pendingReceipts types.Receipts
	pendingHeader   *types.Header
	gasPool         *core.GasPool
	pendingBlock    *types.Block // Currently pending block that will be imported on request
	pendingReader   state.StateReader
	pendingReaderTx kv.Tx
	pendingState    *state.IntraBlockState // Currently pending state that will be the active on request

	rmLogsFeed event.Feed
	chainFeed  event.Feed
	logsFeed   event.Feed
}

// NewSimulatedBackend creates a new binding backend using a simulated blockchain
// for testing purposes.
func NewSimulatedBackendWithConfig(alloc types.GenesisAlloc, config *chain.Config, gasLimit uint64) *SimulatedBackend {
	genesis := types.Genesis{Config: config, GasLimit: gasLimit, Alloc: alloc}
	engine := ethash.NewFaker()
	m := stages.MockWithGenesisEngine(nil, &genesis, engine, false)
	backend := &SimulatedBackend{
		m:            m,
		prependBlock: m.Genesis,
		getHeader: func(hash libcommon.Hash, number uint64) (h *types.Header) {
			if err := m.DB.View(context.Background(), func(tx kv.Tx) error {
				h = rawdb.ReadHeader(tx, hash, number)
				return nil
			}); err != nil {
				panic(err)
			}
			return h
		},
	}
	backend.emptyPendingBlock()
	return backend
}

// A simulated backend always uses chainID 1337.
func NewSimulatedBackend(t *testing.T, alloc types.GenesisAlloc, gasLimit uint64) *SimulatedBackend {
	b := NewSimulatedBackendWithConfig(alloc, params.TestChainConfig, gasLimit)
	t.Cleanup(b.Close)
	//if b.m.HistoryV3 {
	//	t.Skip("TODO: Fixme")
	//}
	return b
}

func NewTestSimulatedBackendWithConfig(t *testing.T, alloc types.GenesisAlloc, config *chain.Config, gasLimit uint64) *SimulatedBackend {
	b := NewSimulatedBackendWithConfig(alloc, config, gasLimit)
	t.Cleanup(b.Close)
	//if b.m.HistoryV3 {
	//	t.Skip("TODO: Fixme")
	//}
	return b
}
func (b *SimulatedBackend) DB() kv.RwDB               { return b.m.DB }
func (b *SimulatedBackend) Agg() *state2.AggregatorV3 { return b.m.HistoryV3Components() }
func (b *SimulatedBackend) BlockReader() *snapshotsync.BlockReaderWithSnapshots {
	return snapshotsync.NewBlockReaderWithSnapshots(b.m.BlockSnapshots, b.m.TransactionsV3)
}
func (b *SimulatedBackend) HistoryV3() bool          { return b.m.HistoryV3 }
func (b *SimulatedBackend) Engine() consensus.Engine { return b.m.Engine }

// Close terminates the underlying blockchain's update loop.
func (b *SimulatedBackend) Close() {
	if b.pendingReaderTx != nil {
		b.pendingReaderTx.Rollback()
	}
	b.m.Close()
}

// Commit imports all the pending transactions as a single block and starts a
// fresh new state.
func (b *SimulatedBackend) Commit() {
	b.mu.Lock()
	defer b.mu.Unlock()
	if err := b.m.InsertChain(&core.ChainPack{
		Headers:  []*types.Header{b.pendingHeader},
		Blocks:   []*types.Block{b.pendingBlock},
		TopBlock: b.pendingBlock,
	}); err != nil {
		panic(err)
	}
	//nolint:prealloc
	var allLogs []*types.Log
	for _, r := range b.pendingReceipts {
		allLogs = append(allLogs, r.Logs...)
	}
	b.logsFeed.Send(allLogs)
	b.prependBlock = b.pendingBlock
	b.emptyPendingBlock()
}

// Rollback aborts all pending transactions, reverting to the last committed state.
func (b *SimulatedBackend) Rollback() {
	b.mu.Lock()
	defer b.mu.Unlock()

	b.emptyPendingBlock()
}

func (b *SimulatedBackend) emptyPendingBlock() {
	chain, _ := core.GenerateChain(b.m.ChainConfig, b.prependBlock, b.m.Engine, b.m.DB, 1, func(int, *core.BlockGen) {}, false /* intermediateHashes */)
	b.pendingBlock = chain.Blocks[0]
	b.pendingReceipts = chain.Receipts[0]
	b.pendingHeader = chain.Headers[0]
	b.gasPool = new(core.GasPool).AddGas(b.pendingHeader.GasLimit)
	if b.pendingReaderTx != nil {
		b.pendingReaderTx.Rollback()
	}
	tx, err := b.m.DB.BeginRo(context.Background())
	if err != nil {
		panic(err)
	}
	b.pendingReaderTx = tx
<<<<<<< HEAD

	if ethconfig.EnableHistoryV4InTest {
		b.pendingReader = state.NewReaderV4(b.pendingReaderTx.(kv.TemporalTx))
=======
	if ethconfig.EnableHistoryV4InTest {
		panic("implement me")
		//b.pendingReader = state.NewReaderV4(b.pendingReaderTx.(kv.TemporalTx))
>>>>>>> 65fcec8d
	} else {
		b.pendingReader = state.NewPlainStateReader(b.pendingReaderTx)
	}
	b.pendingState = state.New(b.pendingReader)
}

// stateByBlockNumber retrieves a state by a given blocknumber.
func (b *SimulatedBackend) stateByBlockNumber(db kv.Tx, blockNumber *big.Int) *state.IntraBlockState {
	if blockNumber == nil || blockNumber.Cmp(b.pendingBlock.Number()) == 0 {
		//return state.New(state.NewPlainState(db, b.pendingBlock.NumberU64()+1, nil))
		return state.New(b.m.NewHistoryStateReader(b.pendingBlock.NumberU64()+1, db))
	}
	//return state.New(state.NewPlainState(db, blockNumber.Uint64()+1, nil))
	return state.New(b.m.NewHistoryStateReader(blockNumber.Uint64()+1, db))
}

// CodeAt returns the code associated with a certain account in the blockchain.
func (b *SimulatedBackend) CodeAt(ctx context.Context, contract libcommon.Address, blockNumber *big.Int) ([]byte, error) {
	b.mu.Lock()
	defer b.mu.Unlock()
	tx, err := b.m.DB.BeginRo(context.Background())
	if err != nil {
		return nil, err
	}
	defer tx.Rollback()
	stateDB := b.stateByBlockNumber(tx, blockNumber)
	return stateDB.GetCode(contract), nil
}

// BalanceAt returns the wei balance of a certain account in the blockchain.
func (b *SimulatedBackend) BalanceAt(ctx context.Context, contract libcommon.Address, blockNumber *big.Int) (*uint256.Int, error) {
	b.mu.Lock()
	defer b.mu.Unlock()
	tx, err := b.m.DB.BeginRo(context.Background())
	if err != nil {
		return nil, err
	}
	defer tx.Rollback()
	stateDB := b.stateByBlockNumber(tx, blockNumber)
	return stateDB.GetBalance(contract), nil
}

// NonceAt returns the nonce of a certain account in the blockchain.
func (b *SimulatedBackend) NonceAt(ctx context.Context, contract libcommon.Address, blockNumber *big.Int) (uint64, error) {
	b.mu.Lock()
	defer b.mu.Unlock()
	tx, err := b.m.DB.BeginRo(context.Background())
	if err != nil {
		return 0, err
	}
	defer tx.Rollback()

	stateDB := b.stateByBlockNumber(tx, blockNumber)
	return stateDB.GetNonce(contract), nil
}

// StorageAt returns the value of key in the storage of an account in the blockchain.
func (b *SimulatedBackend) StorageAt(ctx context.Context, contract libcommon.Address, key libcommon.Hash, blockNumber *big.Int) ([]byte, error) {
	b.mu.Lock()
	defer b.mu.Unlock()
	tx, err := b.m.DB.BeginRo(context.Background())
	if err != nil {
		return nil, err
	}
	defer tx.Rollback()

	stateDB := b.stateByBlockNumber(tx, blockNumber)
	var val uint256.Int
	stateDB.GetState(contract, &key, &val)
	return val.Bytes(), nil
}

// TransactionReceipt returns the receipt of a transaction.
func (b *SimulatedBackend) TransactionReceipt(ctx context.Context, txHash libcommon.Hash) (*types.Receipt, error) {
	b.mu.Lock()
	defer b.mu.Unlock()

	tx, err := b.m.DB.BeginRo(context.Background())
	if err != nil {
		return nil, err
	}
	defer tx.Rollback()
	receipt, _, _, _, err := rawdb.ReadReceipt(tx, txHash)
	return receipt, err
}

// TransactionByHash checks the pool of pending transactions in addition to the
// blockchain. The isPending return value indicates whether the transaction has been
// mined yet. Note that the transaction may not be part of the canonical chain even if
// it's not pending.
func (b *SimulatedBackend) TransactionByHash(ctx context.Context, txHash libcommon.Hash) (types.Transaction, bool, error) {
	b.mu.Lock()
	defer b.mu.Unlock()

	tx, err := b.m.DB.BeginRo(context.Background())
	if err != nil {
		return nil, false, err
	}
	defer tx.Rollback()

	txn := b.pendingBlock.Transaction(txHash)
	if txn != nil {
		return txn, true, nil
	}
	blockNumber, err := rawdb.ReadTxLookupEntry(tx, txHash)
	if err != nil {
		return nil, false, err
	}
	if blockNumber == nil {
		return nil, false, ethereum.NotFound
	}
	txn, _, _, _, err = rawdb.ReadTransaction(tx, txHash, *blockNumber)
	if err != nil {
		return nil, false, err
	}
	if txn != nil {
		return txn, false, nil
	}
	return nil, false, ethereum.NotFound
}

// BlockByHash retrieves a block based on the block hash.
func (b *SimulatedBackend) BlockByHash(ctx context.Context, hash libcommon.Hash) (*types.Block, error) {
	b.mu.Lock()
	defer b.mu.Unlock()

	if hash == b.pendingBlock.Hash() {
		return b.pendingBlock, nil
	}
	tx, err := b.m.DB.BeginRo(context.Background())
	if err != nil {
		return nil, err
	}
	defer tx.Rollback()

	block, err := rawdb.ReadBlockByHash(tx, hash)
	if err != nil {
		return nil, err
	}
	if block != nil {
		return block, nil
	}

	return nil, errBlockDoesNotExist
}

// BlockByNumber retrieves a block from the database by number, caching it
// (associated with its hash) if found.
func (b *SimulatedBackend) BlockByNumber(ctx context.Context, number *big.Int) (*types.Block, error) {
	b.mu.Lock()
	defer b.mu.Unlock()

	return b.blockByNumberNoLock(ctx, number)
}

// blockByNumberNoLock retrieves a block from the database by number, caching it
// (associated with its hash) if found without Lock.
func (b *SimulatedBackend) blockByNumberNoLock(_ context.Context, number *big.Int) (*types.Block, error) {
	if number == nil || number.Cmp(b.prependBlock.Number()) == 0 {
		return b.prependBlock, nil
	}

	tx, err := b.m.DB.BeginRo(context.Background())
	if err != nil {
		return nil, err
	}
	defer tx.Rollback()

	hash, err := rawdb.ReadCanonicalHash(tx, number.Uint64())
	if err != nil {
		return nil, err
	}
	block := rawdb.ReadBlock(tx, hash, number.Uint64())
	if block == nil {
		return nil, errBlockDoesNotExist
	}

	return block, nil
}

// HeaderByHash returns a block header from the current canonical chain.
func (b *SimulatedBackend) HeaderByHash(ctx context.Context, hash libcommon.Hash) (*types.Header, error) {
	b.mu.Lock()
	defer b.mu.Unlock()

	if hash == b.pendingBlock.Hash() {
		return b.pendingBlock.Header(), nil
	}
	tx, err := b.m.DB.BeginRo(context.Background())
	if err != nil {
		return nil, err
	}
	defer tx.Rollback()

	number := rawdb.ReadHeaderNumber(tx, hash)
	if number == nil {
		return nil, errBlockDoesNotExist
	}
	header := rawdb.ReadHeader(tx, hash, *number)
	if header == nil {
		return nil, errBlockDoesNotExist
	}

	return header, nil
}

// HeaderByNumber returns a block header from the current canonical chain. If number is
// nil, the latest known header is returned.
func (b *SimulatedBackend) HeaderByNumber(ctx context.Context, number *big.Int) (*types.Header, error) {
	b.mu.Lock()
	defer b.mu.Unlock()
	tx, err := b.m.DB.BeginRo(context.Background())
	if err != nil {
		return nil, err
	}
	defer tx.Rollback()

	if number == nil || number.Cmp(b.prependBlock.Number()) == 0 {
		return b.prependBlock.Header(), nil
	}
	hash, err := rawdb.ReadCanonicalHash(tx, number.Uint64())
	if err != nil {
		return nil, err
	}
	header := rawdb.ReadHeader(tx, hash, number.Uint64())
	return header, nil
}

// TransactionCount returns the number of transactions in a given block.
func (b *SimulatedBackend) TransactionCount(ctx context.Context, blockHash libcommon.Hash) (uint, error) {
	b.mu.Lock()
	defer b.mu.Unlock()

	if blockHash == b.pendingBlock.Hash() {
		return uint(b.pendingBlock.Transactions().Len()), nil
	}
	tx, err := b.m.DB.BeginRo(context.Background())
	if err != nil {
		return 0, err
	}
	defer tx.Rollback()

	block, err := rawdb.ReadBlockByHash(tx, blockHash)
	if err != nil {
		return 0, err
	}
	if block == nil {
		return uint(0), errBlockDoesNotExist
	}

	return uint(block.Transactions().Len()), nil
}

// TransactionInBlock returns the transaction for a specific block at a specific index.
func (b *SimulatedBackend) TransactionInBlock(ctx context.Context, blockHash libcommon.Hash, index uint) (types.Transaction, error) {
	b.mu.Lock()
	defer b.mu.Unlock()

	if blockHash == b.pendingBlock.Hash() {
		transactions := b.pendingBlock.Transactions()
		if uint(len(transactions)) < index+1 {
			return nil, errTransactionDoesNotExist
		}

		return transactions[index], nil
	}
	tx, err := b.m.DB.BeginRo(context.Background())
	if err != nil {
		return nil, err
	}
	defer tx.Rollback()

	block, err := rawdb.ReadBlockByHash(tx, blockHash)
	if err != nil {
		return nil, err
	}
	if block == nil {
		return nil, errBlockDoesNotExist
	}

	transactions := block.Transactions()
	if uint(len(transactions)) < index+1 {
		return nil, errTransactionDoesNotExist
	}

	return transactions[index], nil
}

// PendingCodeAt returns the code associated with an account in the pending state.
func (b *SimulatedBackend) PendingCodeAt(ctx context.Context, contract libcommon.Address) ([]byte, error) {
	b.mu.Lock()
	defer b.mu.Unlock()

	return b.pendingState.GetCode(contract), nil
}

func newRevertError(result *core.ExecutionResult) *revertError {
	reason, errUnpack := abi.UnpackRevert(result.Revert())
	err := errors.New("execution reverted")
	if errUnpack == nil {
		err = fmt.Errorf("execution reverted: %v", reason)
	}
	return &revertError{
		error:  err,
		reason: hexutility.Encode(result.Revert()),
	}
}

// revertError is an API error that encompasses an EVM revert with JSON error
// code and a binary data blob.
type revertError struct {
	error
	reason string // revert reason hex encoded
}

// ErrorCode returns the JSON error code for a revert.
// See: https://github.com/ethereum/wiki/wiki/JSON-RPC-Error-Codes-Improvement-Proposal
func (e *revertError) ErrorCode() int {
	return 3
}

// ErrorData returns the hex encoded revert reason.
func (e *revertError) ErrorData() interface{} {
	return e.reason
}

// CallContract executes a contract call.
func (b *SimulatedBackend) CallContract(ctx context.Context, call ethereum.CallMsg, blockNumber *big.Int) ([]byte, error) {
	b.mu.Lock()
	defer b.mu.Unlock()

	if blockNumber != nil && blockNumber.Cmp(b.pendingBlock.Number()) != 0 {
		return nil, errBlockNumberUnsupported
	}
	var res *core.ExecutionResult
	if err := b.m.DB.View(context.Background(), func(tx kv.Tx) (err error) {
		s := state.New(state.NewPlainStateReader(tx))
		res, err = b.callContract(ctx, call, b.pendingBlock, s)
		if err != nil {
			return err
		}
		return nil
	}); err != nil {
		return nil, err
	}
	// If the result contains a revert reason, try to unpack and return it.
	if len(res.Revert()) > 0 {
		return nil, newRevertError(res)
	}
	return res.Return(), res.Err
}

// PendingCallContract executes a contract call on the pending state.
func (b *SimulatedBackend) PendingCallContract(ctx context.Context, call ethereum.CallMsg) ([]byte, error) {
	b.mu.Lock()
	defer b.mu.Unlock()
	defer b.pendingState.RevertToSnapshot(b.pendingState.Snapshot())

	res, err := b.callContract(ctx, call, b.pendingBlock, b.pendingState)
	if err != nil {
		return nil, err
	}
	// If the result contains a revert reason, try to unpack and return it.
	if len(res.Revert()) > 0 {
		return nil, newRevertError(res)
	}
	return res.Return(), res.Err
}

// PendingNonceAt implements PendingStateReader.PendingNonceAt, retrieving
// the nonce currently pending for the account.
func (b *SimulatedBackend) PendingNonceAt(ctx context.Context, account libcommon.Address) (uint64, error) {
	b.mu.Lock()
	defer b.mu.Unlock()

	return b.pendingState.GetNonce(account), nil
}

// SuggestGasPrice implements ContractTransactor.SuggestGasPrice. Since the simulated
// chain doesn't have miners, we just return a gas price of 1 for any call.
func (b *SimulatedBackend) SuggestGasPrice(ctx context.Context) (*big.Int, error) {
	return big.NewInt(1), nil
}

// EstimateGas executes the requested code against the currently pending block/state and
// returns the used amount of gas.
func (b *SimulatedBackend) EstimateGas(ctx context.Context, call ethereum.CallMsg) (uint64, error) {
	b.mu.Lock()
	defer b.mu.Unlock()

	// Determine the lowest and highest possible gas limits to binary search in between
	var (
		lo     = params.TxGas - 1
		hi     uint64
		gasCap uint64
	)
	if call.Gas >= params.TxGas {
		hi = call.Gas
	} else {
		hi = b.pendingBlock.GasLimit()
	}
	// Recap the highest gas allowance with account's balance.
	if call.GasPrice != nil && !call.GasPrice.IsZero() {
		balance := b.pendingState.GetBalance(call.From) // from can't be nil
		available := balance.ToBig()
		if call.Value != nil {
			if call.Value.ToBig().Cmp(available) >= 0 {
				return 0, errors.New("insufficient funds for transfer")
			}
			available.Sub(available, call.Value.ToBig())
		}
		allowance := new(big.Int).Div(available, call.GasPrice.ToBig())
		if allowance.IsUint64() && hi > allowance.Uint64() {
			transfer := call.Value
			if transfer == nil {
				transfer = new(uint256.Int)
			}
			log.Warn("Gas estimation capped by limited funds", "original", hi, "balance", balance,
				"sent", transfer, "gasprice", call.GasPrice, "fundable", allowance)
			hi = allowance.Uint64()
		}
	}
	gasCap = hi
	b.pendingState.Prepare(libcommon.Hash{}, libcommon.Hash{}, len(b.pendingBlock.Transactions()))

	// Create a helper to check if a gas allowance results in an executable transaction
	executable := func(gas uint64) (bool, *core.ExecutionResult, error) {
		call.Gas = gas

		snapshot := b.pendingState.Snapshot()
		res, err := b.callContract(ctx, call, b.pendingBlock, b.pendingState)
		b.pendingState.RevertToSnapshot(snapshot)

		if err != nil {
			if errors.Is(err, core.ErrIntrinsicGas) {
				return true, nil, nil // Special case, raise gas limit
			}
			return true, nil, err // Bail out
		}
		return res.Failed(), res, nil
	}
	// Execute the binary search and hone in on an executable gas limit
	for lo+1 < hi {
		mid := (hi + lo) / 2
		failed, _, err := executable(mid)

		// If the error is not nil(consensus error), it means the provided message
		// call or transaction will never be accepted no matter how much gas it is
		// assigned. Return the error directly, don't struggle any more
		if err != nil {
			return 0, err
		}
		if failed {
			lo = mid
		} else {
			hi = mid
		}
	}
	// Reject the transaction as invalid if it still fails at the highest allowance
	if hi == gasCap {
		failed, result, err := executable(hi)
		if err != nil {
			return 0, err
		}
		if failed {
			if result != nil && result.Err != vm.ErrOutOfGas {
				if len(result.Revert()) > 0 {
					return 0, newRevertError(result)
				}
				return 0, result.Err
			}
			// Otherwise, the specified gas cap is too low
			return 0, fmt.Errorf("gas required exceeds allowance (%d)", gasCap)
		}
	}
	return hi, nil
}

// callContract implements common code between normal and pending contract calls.
// state is modified during execution, make sure to copy it if necessary.
func (b *SimulatedBackend) callContract(_ context.Context, call ethereum.CallMsg, block *types.Block, statedb *state.IntraBlockState) (*core.ExecutionResult, error) {
	const baseFeeUpperLimit = 880000000
	// Ensure message is initialized properly.
	if call.GasPrice == nil {
		call.GasPrice = u256.Num1
	}
	if call.FeeCap == nil {
		call.FeeCap = uint256.NewInt(baseFeeUpperLimit)
	}
	if call.Tip == nil {
		call.Tip = uint256.NewInt(baseFeeUpperLimit)
	}
	if call.Gas == 0 {
		call.Gas = 50000000
	}
	if call.Value == nil {
		call.Value = new(uint256.Int)
	}
	// Set infinite balance to the fake caller account.
	from := statedb.GetOrNewStateObject(call.From)
	from.SetBalance(uint256.NewInt(0).SetAllOne())
	// Execute the call.
	msg := callMsg{call}

	txContext := core.NewEVMTxContext(msg)
	header := block.Header()
	evmContext := core.NewEVMBlockContext(header, core.GetHashFn(header, b.getHeader), b.m.Engine, nil, nil /*excessDataGas*/)
	// Create a new environment which holds all relevant information
	// about the transaction and calling mechanisms.
	vmEnv := vm.NewEVM(evmContext, txContext, statedb, b.m.ChainConfig, vm.Config{})
	gasPool := new(core.GasPool).AddGas(math.MaxUint64)

	return core.NewStateTransition(vmEnv, msg, gasPool).TransitionDb(true /* refunds */, false /* gasBailout */)
}

// SendTransaction updates the pending block to include the given transaction.
// It panics if the transaction is invalid.
func (b *SimulatedBackend) SendTransaction(ctx context.Context, tx types.Transaction) error {
	b.mu.Lock()
	defer b.mu.Unlock()

	// Check transaction validity.
	signer := types.MakeSigner(b.m.ChainConfig, b.pendingBlock.NumberU64())
	sender, senderErr := tx.Sender(*signer)
	if senderErr != nil {
		return fmt.Errorf("invalid transaction: %w", senderErr)
	}
	nonce := b.pendingState.GetNonce(sender)
	if tx.GetNonce() != nonce {
		return fmt.Errorf("invalid transaction nonce: got %d, want %d", tx.GetNonce(), nonce)
	}

	b.pendingState.Prepare(tx.Hash(), libcommon.Hash{}, len(b.pendingBlock.Transactions()))
	//fmt.Printf("==== Start producing block %d, header: %d\n", b.pendingBlock.NumberU64(), b.pendingHeader.Number.Uint64())
	if _, _, err := core.ApplyTransaction(
		b.m.ChainConfig, core.GetHashFn(b.pendingHeader, b.getHeader), b.m.Engine,
		&b.pendingHeader.Coinbase, b.gasPool,
		b.pendingState, state.NewNoopWriter(),
		b.pendingHeader, tx,
		&b.pendingHeader.GasUsed, vm.Config{}); err != nil {
		return err
	}
	//fmt.Printf("==== Start producing block %d\n", (b.prependBlock.NumberU64() + 1))
	chain, err := core.GenerateChain(b.m.ChainConfig, b.prependBlock, b.m.Engine, b.m.DB, 1, func(number int, block *core.BlockGen) {
		for _, tx := range b.pendingBlock.Transactions() {
			block.AddTxWithChain(b.getHeader, b.m.Engine, tx)
		}
		block.AddTxWithChain(b.getHeader, b.m.Engine, tx)
	}, false /* intermediateHashes */)
	if err != nil {
		return err
	}
	//fmt.Printf("==== End producing block %d\n", b.pendingBlock.NumberU64())
	b.pendingBlock = chain.Blocks[0]
	b.pendingReceipts = chain.Receipts[0]
	b.pendingHeader = chain.Headers[0]
	return nil
}

// FilterLogs executes a log filter operation, blocking during execution and
// returning all the results in one batch.
//
// TODO(karalabe): Deprecate when the subscription one can return past data too.
func (b *SimulatedBackend) FilterLogs(ctx context.Context, query ethereum.FilterQuery) ([]types.Log, error) {
	return nil, nil
}

// SubscribeFilterLogs creates a background log filtering operation, returning a
// subscription immediately, which can be used to stream the found events.
func (b *SimulatedBackend) SubscribeFilterLogs(ctx context.Context, query ethereum.FilterQuery, ch chan<- types.Log) (ethereum.Subscription, error) {
	return nil, nil
}

// SubscribeNewHead returns an event subscription for a new header.
func (b *SimulatedBackend) SubscribeNewHead(ctx context.Context, ch chan<- *types.Header) (ethereum.Subscription, error) {
	return nil, nil
}

// AdjustTime adds a time shift to the simulated clock.
// It can only be called on empty blocks.
func (b *SimulatedBackend) AdjustTime(adjustment time.Duration) error {
	b.mu.Lock()
	defer b.mu.Unlock()

	if len(b.pendingBlock.Transactions()) != 0 {
		return errors.New("could not adjust time on non-empty block")
	}

	chain, err := core.GenerateChain(b.m.ChainConfig, b.prependBlock, b.m.Engine, b.m.DB, 1, func(number int, block *core.BlockGen) {
		for _, tx := range b.pendingBlock.Transactions() {
			block.AddTxWithChain(b.getHeader, b.m.Engine, tx)
		}
		block.OffsetTime(int64(adjustment.Seconds()))
	}, false /* intermediateHashes */)
	if err != nil {
		return err
	}
	b.pendingBlock = chain.Blocks[0]
	b.pendingHeader = chain.Headers[0]

	return nil
}

// callMsg implements core.Message to allow passing it as a transaction simulator.
type callMsg struct {
	ethereum.CallMsg
}

func (m callMsg) From() libcommon.Address       { return m.CallMsg.From }
func (m callMsg) Nonce() uint64                 { return 0 }
func (m callMsg) CheckNonce() bool              { return false }
func (m callMsg) To() *libcommon.Address        { return m.CallMsg.To }
func (m callMsg) GasPrice() *uint256.Int        { return m.CallMsg.GasPrice }
func (m callMsg) FeeCap() *uint256.Int          { return m.CallMsg.FeeCap }
func (m callMsg) Tip() *uint256.Int             { return m.CallMsg.Tip }
func (m callMsg) Gas() uint64                   { return m.CallMsg.Gas }
func (m callMsg) Value() *uint256.Int           { return m.CallMsg.Value }
func (m callMsg) Data() []byte                  { return m.CallMsg.Data }
func (m callMsg) AccessList() types2.AccessList { return m.CallMsg.AccessList }
func (m callMsg) IsFree() bool                  { return false }

/*
// filterBackend implements filters.Backend to support filtering for logs without
// taking bloom-bits acceleration structures into account.
type filterBackend struct {
	db kv.RwDB
	b  *SimulatedBackend
}

func (fb *filterBackend) HeaderByNumber(ctx context.Context, block rpc.BlockNumber) (*types.Header, error) {
	if block == rpc.LatestBlockNumber {
		return fb.b.HeaderByNumber(ctx, nil)
	}
	return fb.b.HeaderByNumber(ctx, big.NewInt(block.Int64()))
}

func (fb *filterBackend) HeaderByHash(ctx context.Context, hash libcommon.Hash) (*types.Header, error) {
	return fb.b.HeaderByHash(ctx, hash)
}

func (fb *filterBackend) GetReceipts(ctx context.Context, hash libcommon.Hash) (types.Receipts, error) {
	tx, err := fb.db.BeginRo(context.Background())
	if err != nil {
		return nil, err
	}
	defer tx.Rollback()
	number := rawdb.ReadHeaderNumber(tx, hash)
	if number == nil {
		return nil, err
	}
	canonicalHash, err := rawdb.ReadCanonicalHash(tx, *number)
	if err != nil {
		return nil, fmt.Errorf("requested non-canonical hash %x. canonical=%x", hash, canonicalHash)
	}
	b, senders, err := rawdb.ReadBlockWithSenders(tx, hash, *number)
	if err != nil {
		return nil, err
	}
	return rawdb.ReadReceipts(tx, b, senders), nil
}

func (fb *filterBackend) GetLogs(ctx context.Context, hash libcommon.Hash) ([][]*types.Log, error) {
	tx, err := fb.db.BeginRo(context.Background())
	if err != nil {
		return nil, err
	}
	defer tx.Rollback()
	number := rawdb.ReadHeaderNumber(tx, hash)
	if number == nil {
		return nil, err
	}
	canonicalHash, err := rawdb.ReadCanonicalHash(tx, *number)
	if err != nil {
		return nil, fmt.Errorf("requested non-canonical hash %x. canonical=%x", hash, canonicalHash)
	}
	b, senders, err := rawdb.ReadBlockWithSenders(tx, hash, *number)
	if err != nil {
		return nil, err
	}
	receipts := rawdb.ReadReceipts(tx, b, senders)
	if receipts == nil {
		return nil, nil
	}
	logs := make([][]*types.Log, len(receipts))
	for i, receipt := range receipts {
		logs[i] = receipt.Logs
	}
	return logs, nil
}

func (fb *filterBackend) SubscribeNewTxsEvent(ch chan<- core.NewTxsEvent) event.Subscription {
	return nullSubscription()
}

func (fb *filterBackend) SubscribeChainEvent(ch chan<- core.ChainEvent) event.Subscription {
	return fb.b.chainFeed.Subscribe(ch)
}

func (fb *filterBackend) SubscribeRemovedLogsEvent(ch chan<- core.RemovedLogsEvent) event.Subscription {
	return fb.b.rmLogsFeed.Subscribe(ch)
}

func (fb *filterBackend) SubscribeLogsEvent(ch chan<- []*types.Log) event.Subscription {
	return fb.b.logsFeed.Subscribe(ch)
}

func (fb *filterBackend) SubscribePendingLogsEvent(ch chan<- []*types.Log) event.Subscription {
	return nullSubscription()
}

func (fb *filterBackend) BloomStatus() (uint64, uint64) { return 4096, 0 }

func nullSubscription() event.Subscription {
	return event.NewSubscription(func(quit <-chan struct{}) error {
		<-quit
		return nil
	})
}
*/<|MERGE_RESOLUTION|>--- conflicted
+++ resolved
@@ -187,15 +187,9 @@
 		panic(err)
 	}
 	b.pendingReaderTx = tx
-<<<<<<< HEAD
 
 	if ethconfig.EnableHistoryV4InTest {
 		b.pendingReader = state.NewReaderV4(b.pendingReaderTx.(kv.TemporalTx))
-=======
-	if ethconfig.EnableHistoryV4InTest {
-		panic("implement me")
-		//b.pendingReader = state.NewReaderV4(b.pendingReaderTx.(kv.TemporalTx))
->>>>>>> 65fcec8d
 	} else {
 		b.pendingReader = state.NewPlainStateReader(b.pendingReaderTx)
 	}
