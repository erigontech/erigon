--- conflicted
+++ resolved
@@ -127,26 +127,6 @@
 
 	// So we wait at most the amount specified by req.Timeout before just sending out
 	go e.updateForkChoice(e.bacgroundCtx, blockHash, safeHash, finalizedHash, outcomeCh)
-<<<<<<< HEAD
-
-	if req.Timeout > 0 {
-		fcuTimer := time.NewTimer(time.Duration(req.Timeout) * time.Millisecond)
-
-		select {
-		case <-fcuTimer.C:
-			e.logger.Debug("treating forkChoiceUpdated as asynchronous as it is taking too long")
-			return &execution.ForkChoiceReceipt{
-				LatestValidHash: gointerfaces.ConvertHashToH256(common.Hash{}),
-				Status:          execution.ExecutionStatus_Busy,
-			}, nil
-		case outcome := <-outcomeCh:
-			return outcome.receipt, outcome.err
-		}
-	}
-
-	outcome := <-outcomeCh
-	return outcome.receipt, outcome.err
-=======
 
 	if req.Timeout > 0 {
 		fcuTimer := time.NewTimer(time.Duration(req.Timeout) * time.Millisecond)
@@ -173,7 +153,6 @@
 		e.logger.Debug("forkChoiceUpdate cancelled")
 		return nil, ctx.Err()
 	}
->>>>>>> 04f64394
 }
 
 func writeForkChoiceHashes(tx kv.RwTx, blockHash, safeHash, finalizedHash common.Hash) {
