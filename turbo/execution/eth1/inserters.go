--- conflicted
+++ resolved
@@ -28,28 +28,6 @@
 	"github.com/erigontech/erigon/turbo/execution/eth1/eth1_utils"
 )
 
-<<<<<<< HEAD
-func (e *EthereumExecutionModule) validatePayloadBlobs(expectedBlobHashes []libcommon.Hash, transactions []types.Transaction, blobGasUsed uint64) error {
-	if expectedBlobHashes == nil {
-		return &rpc.InvalidParamsError{Message: "nil blob hashes array"}
-	}
-	actualBlobHashes := []libcommon.Hash{}
-	for _, txn := range transactions {
-		actualBlobHashes = append(actualBlobHashes, txn.GetBlobHashes()...)
-	}
-	if len(actualBlobHashes) > int(e.config.GetMaxBlobsPerBlock(0)) || blobGasUsed > e.config.GetMaxBlobGasPerBlock(0) {
-		return nil
-	}
-	if !reflect.DeepEqual(actualBlobHashes, expectedBlobHashes) {
-		e.logger.Warn("[NewPayload] mismatch in blob hashes",
-			"expectedBlobHashes", expectedBlobHashes, "actualBlobHashes", actualBlobHashes)
-		return nil
-	}
-	return nil
-}
-
-=======
->>>>>>> 5fcefc66
 func (e *EthereumExecutionModule) InsertBlocks(ctx context.Context, req *execution.InsertBlocksRequest) (*execution.InsertionResult, error) {
 	if !e.semaphore.TryAcquire(1) {
 		e.logger.Trace("ethereumExecutionModule.InsertBlocks: ExecutionStatus_Busy")
