--- conflicted
+++ resolved
@@ -21,12 +21,9 @@
 	"errors"
 	"fmt"
 	"github.com/RoaringBitmap/roaring"
-<<<<<<< HEAD
 	"github.com/erigontech/erigon-lib/chain"
 	"github.com/erigontech/erigon-lib/log/v3"
 	"github.com/erigontech/erigon/core/rawdb/rawtemporaldb"
-=======
->>>>>>> b403d539
 
 	"github.com/erigontech/erigon-lib/common"
 	"github.com/erigontech/erigon-lib/kv"
@@ -465,7 +462,6 @@
 		}
 	}
 
-<<<<<<< HEAD
 	var borTx types.Transaction
 	if txn == nil && cc.Bor != nil { // TODO: make the same for bor (to not calculate all of receipts)
 		borTx = rawdb.ReadBorTransactionForBlock(tx, blockNum)
@@ -478,7 +474,22 @@
 		}
 
 		borReceipt, err := rawdb.ReadBorReceipt(tx, block.Hash(), blockNum, receipts)
-=======
+		if err != nil {
+			return nil, err
+		}
+		if borReceipt == nil {
+			return nil, nil
+		}
+		return ethutils.MarshalReceipt(borReceipt, borTx, cc, block.HeaderNoCopy(), txnHash, false), nil
+	}
+
+	receipt, err := api.getReceipt(ctx, cc, tx, block, int(txnIndex), false)
+	if err != nil {
+		return nil, fmt.Errorf("getReceipt error: %w", err)
+	}
+
+	return ethutils.MarshalReceipt(receipt, block.Transactions()[txnIndex], cc, block.HeaderNoCopy(), txnHash, true), nil
+
 	receipts, err := api.getReceipts(ctx, tx, block)
 	if err != nil {
 		return nil, fmt.Errorf("getReceipts error: %w", err)
@@ -522,7 +533,6 @@
 		}
 
 		borReceipt, err := api.borReceiptGenerator.GenerateBorReceipt(ctx, tx, block, events, chainConfig, receipts)
->>>>>>> b403d539
 		if err != nil {
 			return nil, err
 		}
@@ -530,16 +540,12 @@
 		return ethutils.MarshalReceipt(borReceipt, bortypes.NewBorTransaction(), chainConfig, block.HeaderNoCopy(), txnHash, false), nil
 	}
 
-	receipt, err := api.getReceipt(ctx, cc, tx, block, int(txnIndex), false)
-	if err != nil {
-		return nil, fmt.Errorf("getReceipt error: %w", err)
-	}
-
-<<<<<<< HEAD
-	return ethutils.MarshalReceipt(receipt, block.Transactions()[txnIndex], cc, block.HeaderNoCopy(), txnHash, true), nil
-=======
+	if len(receipts) <= int(txnIndex) {
+		return nil, fmt.Errorf("block has less receipts than expected: %d <= %d, block: %d", len(receipts), int(txnIndex), blockNum)
+	}
+
 	return ethutils.MarshalReceipt(receipts[txnIndex], block.Transactions()[txnIndex], chainConfig, block.HeaderNoCopy(), txnHash, true), nil
->>>>>>> b403d539
+
 }
 
 // GetBlockReceipts - receipts for individual block
