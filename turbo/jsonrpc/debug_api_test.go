package jsonrpc

import (
	"bytes"
	"encoding/json"
	"reflect"
	"testing"

	"github.com/davecgh/go-spew/spew"
	jsoniter "github.com/json-iterator/go"
	"github.com/stretchr/testify/require"

	"github.com/ledgerwatch/erigon-lib/log/v3"

	"github.com/ledgerwatch/erigon-lib/common"
	"github.com/ledgerwatch/erigon-lib/kv"
	"github.com/ledgerwatch/erigon-lib/kv/iter"
	"github.com/ledgerwatch/erigon-lib/kv/kvcache"
	"github.com/ledgerwatch/erigon-lib/kv/order"
	"github.com/ledgerwatch/erigon-lib/kv/rawdbv3"
	"github.com/ledgerwatch/erigon/cmd/rpcdaemon/rpcdaemontest"
	"github.com/ledgerwatch/erigon/core/types"
<<<<<<< HEAD
	tracerConfig "github.com/ledgerwatch/erigon/eth/tracers/config"
=======
	tracersConfig "github.com/ledgerwatch/erigon/eth/tracers/config"
>>>>>>> df0e5766
	"github.com/ledgerwatch/erigon/rpc"
	"github.com/ledgerwatch/erigon/rpc/rpccfg"
	"github.com/ledgerwatch/erigon/turbo/adapter/ethapi"
)

var dumper = spew.ConfigState{Indent: "    "}

var debugTraceTransactionTests = []struct {
	txHash      string
	gas         uint64
	failed      bool
	returnValue string
}{
	{"3f3cb8a0e13ed2481f97f53f7095b9cbc78b6ffb779f2d3e565146371a8830ea", 21000, false, ""},
	{"f588c6426861d9ad25d5ccc12324a8d213f35ef1ed4153193f0c13eb81ca7f4a", 49189, false, "0000000000000000000000000000000000000000000000000000000000000001"},
	{"b6449d8e167a8826d050afe4c9f07095236ff769a985f02649b1023c2ded2059", 38899, false, ""},
}

var debugTraceTransactionNoRefundTests = []struct {
	txHash      string
	gas         uint64
	failed      bool
	returnValue string
}{
	{"3f3cb8a0e13ed2481f97f53f7095b9cbc78b6ffb779f2d3e565146371a8830ea", 21000, false, ""},
	{"f588c6426861d9ad25d5ccc12324a8d213f35ef1ed4153193f0c13eb81ca7f4a", 49189, false, "0000000000000000000000000000000000000000000000000000000000000001"},
	{"b6449d8e167a8826d050afe4c9f07095236ff769a985f02649b1023c2ded2059", 62899, false, ""},
}

func TestTraceBlockByNumber(t *testing.T) {
	m, _, _ := rpcdaemontest.CreateTestSentry(t)
	agg := m.HistoryV3Components()
	stateCache := kvcache.New(kvcache.DefaultCoherentConfig)
	baseApi := NewBaseApi(nil, stateCache, m.BlockReader, agg, false, rpccfg.DefaultEvmCallTimeout, m.Engine, m.Dirs)
	ethApi := NewEthAPI(baseApi, m.DB, nil, nil, nil, 5000000, 1e18, 100_000, false, 100_000, 128, log.New())
	api := NewPrivateDebugAPI(baseApi, m.DB, 0)
	for _, tt := range debugTraceTransactionTests {
		var buf bytes.Buffer
		stream := jsoniter.NewStream(jsoniter.ConfigDefault, &buf, 4096)
		tx, err := ethApi.GetTransactionByHash(m.Ctx, common.HexToHash(tt.txHash))
		if err != nil {
			t.Errorf("traceBlock %s: %v", tt.txHash, err)
		}
		txcount, err := ethApi.GetBlockTransactionCountByHash(m.Ctx, *tx.BlockHash)
		if err != nil {
			t.Errorf("traceBlock %s: %v", tt.txHash, err)
		}
<<<<<<< HEAD
		err = api.TraceBlockByNumber(m.Ctx, rpc.BlockNumber(tx.BlockNumber.ToInt().Uint64()), &tracerConfig.TraceConfig{}, stream)
=======
		err = api.TraceBlockByNumber(m.Ctx, rpc.BlockNumber(tx.BlockNumber.ToInt().Uint64()), &tracersConfig.TraceConfig{}, stream)
>>>>>>> df0e5766
		if err != nil {
			t.Errorf("traceBlock %s: %v", tt.txHash, err)
		}
		if err = stream.Flush(); err != nil {
			t.Fatalf("error flusing: %v", err)
		}
		var er []ethapi.ExecutionResult
		if err = json.Unmarshal(buf.Bytes(), &er); err != nil {
			t.Fatalf("parsing result: %v", err)
		}
		if len(er) != int(*txcount) {
			t.Fatalf("incorrect length: %v", err)
		}
	}
	var buf bytes.Buffer
	stream := jsoniter.NewStream(jsoniter.ConfigDefault, &buf, 4096)
<<<<<<< HEAD
	err := api.TraceBlockByNumber(m.Ctx, rpc.LatestBlockNumber, &tracerConfig.TraceConfig{}, stream)
=======
	err := api.TraceBlockByNumber(m.Ctx, rpc.LatestBlockNumber, &tracersConfig.TraceConfig{}, stream)
>>>>>>> df0e5766
	if err != nil {
		t.Errorf("traceBlock %v: %v", rpc.LatestBlockNumber, err)
	}
	if err = stream.Flush(); err != nil {
		t.Fatalf("error flusing: %v", err)
	}
	var er []ethapi.ExecutionResult
	if err = json.Unmarshal(buf.Bytes(), &er); err != nil {
		t.Fatalf("parsing result: %v", err)
	}
}

func TestTraceBlockByHash(t *testing.T) {
	m, _, _ := rpcdaemontest.CreateTestSentry(t)
	ethApi := NewEthAPI(newBaseApiForTest(m), m.DB, nil, nil, nil, 5000000, 1e18, 100_000, false, 100_000, 128, log.New())
	api := NewPrivateDebugAPI(newBaseApiForTest(m), m.DB, 0)
	for _, tt := range debugTraceTransactionTests {
		var buf bytes.Buffer
		stream := jsoniter.NewStream(jsoniter.ConfigDefault, &buf, 4096)
		tx, err := ethApi.GetTransactionByHash(m.Ctx, common.HexToHash(tt.txHash))
		if err != nil {
			t.Errorf("traceBlock %s: %v", tt.txHash, err)
		}
		txcount, err := ethApi.GetBlockTransactionCountByHash(m.Ctx, *tx.BlockHash)
		if err != nil {
			t.Errorf("traceBlock %s: %v", tt.txHash, err)
		}
<<<<<<< HEAD
		err = api.TraceBlockByHash(m.Ctx, *tx.BlockHash, &tracerConfig.TraceConfig{}, stream)
=======
		err = api.TraceBlockByHash(m.Ctx, *tx.BlockHash, &tracersConfig.TraceConfig{}, stream)
>>>>>>> df0e5766
		if err != nil {
			t.Errorf("traceBlock %s: %v", tt.txHash, err)
		}
		if err = stream.Flush(); err != nil {
			t.Fatalf("error flusing: %v", err)
		}
		var er []ethapi.ExecutionResult
		if err = json.Unmarshal(buf.Bytes(), &er); err != nil {
			t.Fatalf("parsing result: %v", err)
		}
		if len(er) != int(*txcount) {
			t.Fatalf("incorrect length: %v", err)
		}
	}
}

func TestTraceTransaction(t *testing.T) {
	m, _, _ := rpcdaemontest.CreateTestSentry(t)
	api := NewPrivateDebugAPI(newBaseApiForTest(m), m.DB, 0)
	for _, tt := range debugTraceTransactionTests {
		var buf bytes.Buffer
		stream := jsoniter.NewStream(jsoniter.ConfigDefault, &buf, 4096)
<<<<<<< HEAD
		err := api.TraceTransaction(m.Ctx, common.HexToHash(tt.txHash), &tracerConfig.TraceConfig{}, stream)
=======
		err := api.TraceTransaction(m.Ctx, common.HexToHash(tt.txHash), &tracersConfig.TraceConfig{}, stream)
>>>>>>> df0e5766
		if err != nil {
			t.Errorf("traceTransaction %s: %v", tt.txHash, err)
		}
		if err = stream.Flush(); err != nil {
			t.Fatalf("error flusing: %v", err)
		}
		var er ethapi.ExecutionResult
		if err = json.Unmarshal(buf.Bytes(), &er); err != nil {
			t.Fatalf("parsing result: %v, %s", err, buf.String())
		}
		if er.Gas != tt.gas {
			t.Errorf("wrong gas for transaction %s, got %d, expected %d", tt.txHash, er.Gas, tt.gas)
		}
		if er.Failed != tt.failed {
			t.Errorf("wrong failed flag for transaction %s, got %t, expected %t", tt.txHash, er.Failed, tt.failed)
		}
		if er.ReturnValue != tt.returnValue {
			t.Errorf("wrong return value for transaction %s, got %s, expected %s", tt.txHash, er.ReturnValue, tt.returnValue)
		}
	}
}

func TestTraceTransactionNoRefund(t *testing.T) {
	m, _, _ := rpcdaemontest.CreateTestSentry(t)
	api := NewPrivateDebugAPI(newBaseApiForTest(m), m.DB, 0)
	for _, tt := range debugTraceTransactionNoRefundTests {
		var buf bytes.Buffer
		stream := jsoniter.NewStream(jsoniter.ConfigDefault, &buf, 4096)
		var norefunds = true
<<<<<<< HEAD
		err := api.TraceTransaction(m.Ctx, common.HexToHash(tt.txHash), &tracerConfig.TraceConfig{NoRefunds: &norefunds}, stream)
=======
		err := api.TraceTransaction(m.Ctx, common.HexToHash(tt.txHash), &tracersConfig.TraceConfig{NoRefunds: &norefunds}, stream)
>>>>>>> df0e5766
		if err != nil {
			t.Errorf("traceTransaction %s: %v", tt.txHash, err)
		}
		if err = stream.Flush(); err != nil {
			t.Fatalf("error flusing: %v", err)
		}
		var er ethapi.ExecutionResult
		if err = json.Unmarshal(buf.Bytes(), &er); err != nil {
			t.Fatalf("parsing result: %v", err)
		}
		if er.Gas != tt.gas {
			t.Errorf("wrong gas for transaction %s, got %d, expected %d", tt.txHash, er.Gas, tt.gas)
		}
		if er.Failed != tt.failed {
			t.Errorf("wrong failed flag for transaction %s, got %t, expected %t", tt.txHash, er.Failed, tt.failed)
		}
		if er.ReturnValue != tt.returnValue {
			t.Errorf("wrong return value for transaction %s, got %s, expected %s", tt.txHash, er.ReturnValue, tt.returnValue)
		}
	}
}

func TestStorageRangeAt(t *testing.T) {
	m, _, _ := rpcdaemontest.CreateTestSentry(t)
	api := NewPrivateDebugAPI(newBaseApiForTest(m), m.DB, 0)
	t.Run("invalid addr", func(t *testing.T) {
		var block4 *types.Block
		var err error
		err = m.DB.View(m.Ctx, func(tx kv.Tx) error {
			block4, err = m.BlockReader.BlockByNumber(m.Ctx, tx, 4)
			return err
		})
		require.NoError(t, err)
		addr := common.HexToAddress("0x537e697c7ab75a26f9ecf0ce810e3154dfcaaf55")
		expect := StorageRangeResult{storageMap{}, nil}
		result, err := api.StorageRangeAt(m.Ctx, block4.Hash(), 0, addr, nil, 100)
		require.NoError(t, err)
		require.Equal(t, expect, result)
	})
	t.Run("block 4, addr 1", func(t *testing.T) {
		var block4 *types.Block
		err := m.DB.View(m.Ctx, func(tx kv.Tx) error {
			block4, _ = m.BlockReader.BlockByNumber(m.Ctx, tx, 4)
			return nil
		})
		require.NoError(t, err)
		addr := common.HexToAddress("0x537e697c7ab75a26f9ecf0ce810e3154dfcaaf44")
		keys := []common.Hash{ // hashes of Keys of storage
			common.HexToHash("0x405787fa12a823e0f2b7631cc41b3ba8828b3321ca811111fa75cd3aa3bb5ace"),
			common.HexToHash("0x0000000000000000000000000000000000000000000000000000000000000002"),
		}
		storage := storageMap{
			keys[0]: {Key: &keys[1], Value: common.HexToHash("0000000000000000000000000d3ab14bbad3d99f4203bd7a11acb94882050e7e")},
		}
		expect := StorageRangeResult{storageMap{keys[0]: storage[keys[0]]}, nil}

		result, err := api.StorageRangeAt(m.Ctx, block4.Hash(), 0, addr, nil, 100)
		require.NoError(t, err)
		require.Equal(t, expect, result)
	})
	t.Run("block latest, addr 1", func(t *testing.T) {
		var latestBlock *types.Block
		err := m.DB.View(m.Ctx, func(tx kv.Tx) (err error) {
			latestBlock, err = m.BlockReader.CurrentBlock(tx)
			return err
		})
		require.NoError(t, err)
		addr := common.HexToAddress("0x537e697c7ab75a26f9ecf0ce810e3154dfcaaf44")
		keys := []common.Hash{ // hashes of Keys of storage
			common.HexToHash("0x290decd9548b62a8d60345a988386fc84ba6bc95484008f6362f93160ef3e563"),
			common.HexToHash("0x0000000000000000000000000000000000000000000000000000000000000000"),

			common.HexToHash("0x405787fa12a823e0f2b7631cc41b3ba8828b3321ca811111fa75cd3aa3bb5ace"),
			common.HexToHash("0x0000000000000000000000000000000000000000000000000000000000000002"),

			common.HexToHash("0xb077f7530a1364c54ee00cf94ba99175db81e7e002c97e344aa5d3c4908617c4"),
			common.HexToHash("0x9541d803110b392ecde8e03af7ae34d4457eb4934dac09903ccee819bec4a355"),

			common.HexToHash("0xb6b80924ee71b506e16a000e00b0f8f3a82f53791c6b87f5958fdf562f3d12c8"),
			common.HexToHash("0xf41f8421ae8c8d7bb78783a0bdadb801a5f895bea868c1d867ae007558809ef1"),
		}
		storage := storageMap{
			keys[0]: {Key: &keys[1], Value: common.HexToHash("0x000000000000000000000000000000000000000000000000000000000000000a")},
			keys[2]: {Key: &keys[3], Value: common.HexToHash("0x0000000000000000000000000d3ab14bbad3d99f4203bd7a11acb94882050e7e")},
			keys[4]: {Key: &keys[5], Value: common.HexToHash("0x0000000000000000000000000000000000000000000000000000000000000003")},
			keys[6]: {Key: &keys[7], Value: common.HexToHash("0x0000000000000000000000000000000000000000000000000000000000000007")},
		}
		expect := StorageRangeResult{
			storageMap{keys[0]: storage[keys[0]], keys[2]: storage[keys[2]], keys[4]: storage[keys[4]], keys[6]: storage[keys[6]]},
			nil}

		result, err := api.StorageRangeAt(m.Ctx, latestBlock.Hash(), 0, addr, nil, 100)
		require.NoError(t, err)
		if !reflect.DeepEqual(result, expect) {
			t.Fatalf("wrong result:\ngot %s\nwant %s", dumper.Sdump(result), dumper.Sdump(&expect))
		}

		// limited
		result, err = api.StorageRangeAt(m.Ctx, latestBlock.Hash(), 0, addr, nil, 2)
		require.NoError(t, err)
		expect = StorageRangeResult{storageMap{keys[0]: storage[keys[0]], keys[2]: storage[keys[2]]}, &keys[5]}
		if !reflect.DeepEqual(result, expect) {
			t.Fatalf("wrong result:\ngot %s\nwant %s", dumper.Sdump(result), dumper.Sdump(&expect))
		}

		// start from something, limited
		result, err = api.StorageRangeAt(m.Ctx, latestBlock.Hash(), 0, addr, expect.NextKey.Bytes(), 2)
		require.NoError(t, err)
		expect = StorageRangeResult{storageMap{keys[4]: storage[keys[4]], keys[6]: storage[keys[6]]}, nil}
		if !reflect.DeepEqual(result, expect) {
			t.Fatalf("wrong result:\ngot %s\nwant %s", dumper.Sdump(result), dumper.Sdump(&expect))
		}
	})

}

func TestAccountRange(t *testing.T) {
	m, _, _ := rpcdaemontest.CreateTestSentry(t)
	api := NewPrivateDebugAPI(newBaseApiForTest(m), m.DB, 0)

	t.Run("valid account", func(t *testing.T) {
		addr := common.HexToAddress("0x537e697c7ab75a26f9ecf0ce810e3154dfcaaf55")
		n := rpc.BlockNumber(1)
		result, err := api.AccountRange(m.Ctx, rpc.BlockNumberOrHash{BlockNumber: &n}, addr[:], 10, true, true)
		require.NoError(t, err)
		require.Equal(t, 2, len(result.Accounts))

		n = rpc.BlockNumber(7)
		result, err = api.AccountRange(m.Ctx, rpc.BlockNumberOrHash{BlockNumber: &n}, addr[:], 10, true, true)
		require.NoError(t, err)
		require.Equal(t, 3, len(result.Accounts))
	})
	t.Run("valid contract", func(t *testing.T) {
		addr := common.HexToAddress("0x71562b71999873db5b286df957af199ec94617f7")

		n := rpc.BlockNumber(1)
		result, err := api.AccountRange(m.Ctx, rpc.BlockNumberOrHash{BlockNumber: &n}, addr[:], 10, true, true)
		require.NoError(t, err)
		require.Equal(t, 1, len(result.Accounts))

		n = rpc.BlockNumber(7)
		result, err = api.AccountRange(m.Ctx, rpc.BlockNumberOrHash{BlockNumber: &n}, addr[:], 10, true, true)
		require.NoError(t, err)
		require.Equal(t, 2, len(result.Accounts))

		n = rpc.BlockNumber(10)
		result, err = api.AccountRange(m.Ctx, rpc.BlockNumberOrHash{BlockNumber: &n}, addr[:], 10, true, true)
		require.NoError(t, err)
		require.Equal(t, 2, len(result.Accounts))
	})
	t.Run("with storage", func(t *testing.T) {
		addr := common.HexToAddress("0x920fd5070602feaea2e251e9e7238b6c376bcae5")

		n := rpc.BlockNumber(1)
		result, err := api.AccountRange(m.Ctx, rpc.BlockNumberOrHash{BlockNumber: &n}, addr[:], 1, false, false)
		require.NoError(t, err)
		require.Equal(t, 0, len(result.Accounts))

		n = rpc.BlockNumber(7)
		result, err = api.AccountRange(m.Ctx, rpc.BlockNumberOrHash{BlockNumber: &n}, addr[:], 1, false, false)
		require.NoError(t, err)
		require.Equal(t, 0, len(result.Accounts[addr].Storage))

		n = rpc.BlockNumber(10)
		result, err = api.AccountRange(m.Ctx, rpc.BlockNumberOrHash{BlockNumber: &n}, addr[:], 1, false, false)
		require.NoError(t, err)
		require.Equal(t, 35, len(result.Accounts[addr].Storage))
		require.Equal(t, 1, int(result.Accounts[addr].Nonce))
		for _, v := range result.Accounts {
			hashedCode, _ := common.HashData(v.Code)
			require.Equal(t, v.CodeHash.String(), hashedCode.String())
		}
	})
}

func TestGetModifiedAccountsByNumber(t *testing.T) {
	m, _, _ := rpcdaemontest.CreateTestSentry(t)
	api := NewPrivateDebugAPI(newBaseApiForTest(m), m.DB, 0)

	t.Run("correct input", func(t *testing.T) {
		n, n2 := rpc.BlockNumber(1), rpc.BlockNumber(2)
		result, err := api.GetModifiedAccountsByNumber(m.Ctx, n, &n2)
		require.NoError(t, err)
		require.Equal(t, 3, len(result))

		n, n2 = rpc.BlockNumber(5), rpc.BlockNumber(7)
		result, err = api.GetModifiedAccountsByNumber(m.Ctx, n, &n2)
		require.NoError(t, err)
		require.Equal(t, 38, len(result))

		n, n2 = rpc.BlockNumber(0), rpc.BlockNumber(9)
		result, err = api.GetModifiedAccountsByNumber(m.Ctx, n, &n2)
		require.NoError(t, err)
		require.Equal(t, 40, len(result))

		//nil value means: to = from + 1
		n = rpc.BlockNumber(0)
		result, err = api.GetModifiedAccountsByNumber(m.Ctx, n, nil)
		require.NoError(t, err)
		require.Equal(t, 3, len(result))
	})
	t.Run("invalid input", func(t *testing.T) {
		n, n2 := rpc.BlockNumber(0), rpc.BlockNumber(11)
		_, err := api.GetModifiedAccountsByNumber(m.Ctx, n, &n2)
		require.Error(t, err)

		n, n2 = rpc.BlockNumber(0), rpc.BlockNumber(1_000_000)
		_, err = api.GetModifiedAccountsByNumber(m.Ctx, n, &n2)
		require.Error(t, err)

		n = rpc.BlockNumber(0)
		result, err := api.GetModifiedAccountsByNumber(m.Ctx, n, nil)
		require.NoError(t, err)
		require.Equal(t, 3, len(result))

		n = rpc.BlockNumber(1_000_000)
		_, err = api.GetModifiedAccountsByNumber(m.Ctx, n, nil)
		require.Error(t, err)
	})
}

func TestMapTxNum2BlockNum(t *testing.T) {
	m, _, _ := rpcdaemontest.CreateTestSentry(t)
	if !m.HistoryV3 {
		t.Skip()
	}

	addr := common.HexToAddress("0x537e697c7ab75a26f9ecf0ce810e3154dfcaaf44")
	checkIter := func(t *testing.T, expectTxNums iter.U64, txNumsIter *rawdbv3.MapTxNum2BlockNumIter) {
		for expectTxNums.HasNext() {
			require.True(t, txNumsIter.HasNext())
			expectTxNum, _ := expectTxNums.Next()
			txNum, _, _, _, _, _ := txNumsIter.Next()
			require.Equal(t, expectTxNum, txNum)
		}
	}
	t.Run("descend", func(t *testing.T) {
		dbtx, err := m.DB.BeginRo(m.Ctx)
		require.NoError(t, err)
		defer dbtx.Rollback()
		tx := dbtx.(kv.TemporalTx)

		txNums, err := tx.IndexRange(kv.LogAddrIdx, addr[:], 1024, -1, order.Desc, kv.Unlim)
		require.NoError(t, err)
		txNumsIter := rawdbv3.TxNums2BlockNums(tx, txNums, order.Desc)
		expectTxNums, err := tx.IndexRange(kv.LogAddrIdx, addr[:], 1024, -1, order.Desc, kv.Unlim)
		require.NoError(t, err)
		checkIter(t, expectTxNums, txNumsIter)
	})
	t.Run("ascend", func(t *testing.T) {
		dbtx, err := m.DB.BeginRo(m.Ctx)
		require.NoError(t, err)
		defer dbtx.Rollback()
		tx := dbtx.(kv.TemporalTx)

		txNums, err := tx.IndexRange(kv.LogAddrIdx, addr[:], 0, 1024, order.Asc, kv.Unlim)
		require.NoError(t, err)
		txNumsIter := rawdbv3.TxNums2BlockNums(tx, txNums, order.Desc)
		expectTxNums, err := tx.IndexRange(kv.LogAddrIdx, addr[:], 0, 1024, order.Asc, kv.Unlim)
		require.NoError(t, err)
		checkIter(t, expectTxNums, txNumsIter)
	})
	t.Run("ascend limit", func(t *testing.T) {
		dbtx, err := m.DB.BeginRo(m.Ctx)
		require.NoError(t, err)
		defer dbtx.Rollback()
		tx := dbtx.(kv.TemporalTx)

		txNums, err := tx.IndexRange(kv.LogAddrIdx, addr[:], 0, 1024, order.Asc, 2)
		require.NoError(t, err)
		txNumsIter := rawdbv3.TxNums2BlockNums(tx, txNums, order.Desc)
		expectTxNums, err := tx.IndexRange(kv.LogAddrIdx, addr[:], 0, 1024, order.Asc, 2)
		require.NoError(t, err)
		checkIter(t, expectTxNums, txNumsIter)
	})
}

func TestAccountAt(t *testing.T) {
	m, _, _ := rpcdaemontest.CreateTestSentry(t)
	api := NewPrivateDebugAPI(newBaseApiForTest(m), m.DB, 0)

	var blockHash0, blockHash1, blockHash3, blockHash10, blockHash12 common.Hash
	_ = m.DB.View(m.Ctx, func(tx kv.Tx) error {
		blockHash0, _ = m.BlockReader.CanonicalHash(m.Ctx, tx, 0)
		blockHash1, _ = m.BlockReader.CanonicalHash(m.Ctx, tx, 1)
		blockHash3, _ = m.BlockReader.CanonicalHash(m.Ctx, tx, 3)
		blockHash10, _ = m.BlockReader.CanonicalHash(m.Ctx, tx, 10)
		blockHash12, _ = m.BlockReader.CanonicalHash(m.Ctx, tx, 12)
		_, _, _, _, _ = blockHash0, blockHash1, blockHash3, blockHash10, blockHash12
		return nil
	})

	addr := common.HexToAddress("0x537e697c7ab75a26f9ecf0ce810e3154dfcaaf44")
	contract := common.HexToAddress("0x71562b71999873db5b286df957af199ec94617f7")
	t.Run("addr", func(t *testing.T) {
		require := require.New(t)
		results, err := api.AccountAt(m.Ctx, blockHash0, 0, addr)
		require.NoError(err)
		require.Equal(0, int(results.Nonce))

		results, err = api.AccountAt(m.Ctx, blockHash1, 0, addr)
		require.NoError(err)
		require.Equal(0, int(results.Nonce))

		results, err = api.AccountAt(m.Ctx, blockHash10, 0, addr)
		require.NoError(err)
		require.Equal(1, int(results.Nonce))

		//only 11 blocks in chain
		results, err = api.AccountAt(m.Ctx, blockHash12, 0, addr)
		require.NoError(err)
		require.Nil(results)
	})
	t.Run("contract", func(t *testing.T) {
		require := require.New(t)

		// check contract with more nonces
		results, err := api.AccountAt(m.Ctx, blockHash10, 0, contract)
		require.NoError(err)
		require.Equal(38, int(results.Nonce))

		// and in the middle of block
		results, err = api.AccountAt(m.Ctx, blockHash10, 1, contract)
		require.NoError(err)
		require.Equal(39, int(results.Nonce))
		require.Equal("0x", results.Code.String())

		// and too big txIndex
		results, err = api.AccountAt(m.Ctx, blockHash10, 1024, contract)
		require.NoError(err)
		require.Equal(39, int(results.Nonce))
	})
	t.Run("not existing addr", func(t *testing.T) {
		require := require.New(t)
		results, err := api.AccountAt(m.Ctx, blockHash10, 0, common.HexToAddress("0x1234"))
		require.NoError(err)
		require.Equal(0, int(results.Nonce))
	})
}<|MERGE_RESOLUTION|>--- conflicted
+++ resolved
@@ -20,11 +20,7 @@
 	"github.com/ledgerwatch/erigon-lib/kv/rawdbv3"
 	"github.com/ledgerwatch/erigon/cmd/rpcdaemon/rpcdaemontest"
 	"github.com/ledgerwatch/erigon/core/types"
-<<<<<<< HEAD
-	tracerConfig "github.com/ledgerwatch/erigon/eth/tracers/config"
-=======
 	tracersConfig "github.com/ledgerwatch/erigon/eth/tracers/config"
->>>>>>> df0e5766
 	"github.com/ledgerwatch/erigon/rpc"
 	"github.com/ledgerwatch/erigon/rpc/rpccfg"
 	"github.com/ledgerwatch/erigon/turbo/adapter/ethapi"
@@ -72,11 +68,7 @@
 		if err != nil {
 			t.Errorf("traceBlock %s: %v", tt.txHash, err)
 		}
-<<<<<<< HEAD
-		err = api.TraceBlockByNumber(m.Ctx, rpc.BlockNumber(tx.BlockNumber.ToInt().Uint64()), &tracerConfig.TraceConfig{}, stream)
-=======
 		err = api.TraceBlockByNumber(m.Ctx, rpc.BlockNumber(tx.BlockNumber.ToInt().Uint64()), &tracersConfig.TraceConfig{}, stream)
->>>>>>> df0e5766
 		if err != nil {
 			t.Errorf("traceBlock %s: %v", tt.txHash, err)
 		}
@@ -93,11 +85,7 @@
 	}
 	var buf bytes.Buffer
 	stream := jsoniter.NewStream(jsoniter.ConfigDefault, &buf, 4096)
-<<<<<<< HEAD
-	err := api.TraceBlockByNumber(m.Ctx, rpc.LatestBlockNumber, &tracerConfig.TraceConfig{}, stream)
-=======
 	err := api.TraceBlockByNumber(m.Ctx, rpc.LatestBlockNumber, &tracersConfig.TraceConfig{}, stream)
->>>>>>> df0e5766
 	if err != nil {
 		t.Errorf("traceBlock %v: %v", rpc.LatestBlockNumber, err)
 	}
@@ -125,11 +113,7 @@
 		if err != nil {
 			t.Errorf("traceBlock %s: %v", tt.txHash, err)
 		}
-<<<<<<< HEAD
-		err = api.TraceBlockByHash(m.Ctx, *tx.BlockHash, &tracerConfig.TraceConfig{}, stream)
-=======
 		err = api.TraceBlockByHash(m.Ctx, *tx.BlockHash, &tracersConfig.TraceConfig{}, stream)
->>>>>>> df0e5766
 		if err != nil {
 			t.Errorf("traceBlock %s: %v", tt.txHash, err)
 		}
@@ -152,11 +136,7 @@
 	for _, tt := range debugTraceTransactionTests {
 		var buf bytes.Buffer
 		stream := jsoniter.NewStream(jsoniter.ConfigDefault, &buf, 4096)
-<<<<<<< HEAD
-		err := api.TraceTransaction(m.Ctx, common.HexToHash(tt.txHash), &tracerConfig.TraceConfig{}, stream)
-=======
 		err := api.TraceTransaction(m.Ctx, common.HexToHash(tt.txHash), &tracersConfig.TraceConfig{}, stream)
->>>>>>> df0e5766
 		if err != nil {
 			t.Errorf("traceTransaction %s: %v", tt.txHash, err)
 		}
@@ -186,11 +166,7 @@
 		var buf bytes.Buffer
 		stream := jsoniter.NewStream(jsoniter.ConfigDefault, &buf, 4096)
 		var norefunds = true
-<<<<<<< HEAD
-		err := api.TraceTransaction(m.Ctx, common.HexToHash(tt.txHash), &tracerConfig.TraceConfig{NoRefunds: &norefunds}, stream)
-=======
 		err := api.TraceTransaction(m.Ctx, common.HexToHash(tt.txHash), &tracersConfig.TraceConfig{NoRefunds: &norefunds}, stream)
->>>>>>> df0e5766
 		if err != nil {
 			t.Errorf("traceTransaction %s: %v", tt.txHash, err)
 		}
