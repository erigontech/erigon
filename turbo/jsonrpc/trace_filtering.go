// Copyright 2024 The Erigon Authors
// This file is part of Erigon.
//
// Erigon is free software: you can redistribute it and/or modify
// it under the terms of the GNU Lesser General Public License as published by
// the Free Software Foundation, either version 3 of the License, or
// (at your option) any later version.
//
// Erigon is distributed in the hope that it will be useful,
// but WITHOUT ANY WARRANTY; without even the implied warranty of
// MERCHANTABILITY or FITNESS FOR A PARTICULAR PURPOSE. See the
// GNU Lesser General Public License for more details.
//
// You should have received a copy of the GNU Lesser General Public License
// along with Erigon. If not, see <http://www.gnu.org/licenses/>.

package jsonrpc

import (
	"context"
	"errors"
	"fmt"

	jsoniter "github.com/json-iterator/go"

	"github.com/erigontech/erigon/turbo/shards"

	"github.com/erigontech/erigon-lib/chain"
	"github.com/erigontech/erigon-lib/common"
	"github.com/erigontech/erigon-lib/common/hexutil"
	"github.com/erigontech/erigon-lib/kv"
	"github.com/erigontech/erigon-lib/kv/order"
	"github.com/erigontech/erigon-lib/kv/rawdbv3"
	"github.com/erigontech/erigon-lib/kv/stream"
	"github.com/erigontech/erigon-lib/log/v3"
	"github.com/erigontech/erigon/consensus"
	"github.com/erigontech/erigon/consensus/ethash"
	"github.com/erigontech/erigon/core"
	"github.com/erigontech/erigon/core/rawdb"
	"github.com/erigontech/erigon/core/state"
	"github.com/erigontech/erigon/core/types"
	"github.com/erigontech/erigon/core/vm"
	"github.com/erigontech/erigon/core/vm/evmtypes"
	"github.com/erigontech/erigon/eth/consensuschain"
	"github.com/erigontech/erigon/eth/tracers/config"
	"github.com/erigontech/erigon/ethdb"
	bortypes "github.com/erigontech/erigon/polygon/bor/types"
	"github.com/erigontech/erigon/rpc"
	"github.com/erigontech/erigon/turbo/rpchelper"
	"github.com/erigontech/erigon/turbo/snapshotsync/freezeblocks"
	"github.com/erigontech/erigon/turbo/transactions"
)

// Transaction implements trace_transaction
func (api *TraceAPIImpl) Transaction(ctx context.Context, txHash common.Hash, gasBailOut *bool, traceConfig *config.TraceConfig) (ParityTraces, error) {
	if gasBailOut == nil {
		gasBailOut = new(bool) // false by default
	}
	tx, err := api.kv.BeginRo(ctx)
	if err != nil {
		return nil, err
	}
	defer tx.Rollback()
	chainConfig, err := api.chainConfig(ctx, tx)
	if err != nil {
		return nil, err
	}

	var isBorStateSyncTxn bool
	blockNumber, ok, err := api.txnLookup(ctx, tx, txHash)
	if err != nil {
		return nil, err
	}
	if !ok {
		if chainConfig.Bor == nil {
			return nil, nil
		}

		// otherwise this may be a bor state sync transaction - check
		if api.useBridgeReader {
			blockNumber, ok, err = api.bridgeReader.EventTxnLookup(ctx, txHash)
		} else {
			blockNumber, ok, err = api._blockReader.EventLookup(ctx, tx, txHash)
		}
		if err != nil {
			return nil, err
		}
		if !ok {
			return nil, nil
		}

		isBorStateSyncTxn = true
	}

	block, err := api.blockByNumberWithSenders(ctx, tx, blockNumber)
	if err != nil {
		return nil, err
	}
	if block == nil {
		return nil, nil
	}

	var txIndex int
	if isBorStateSyncTxn {
		txIndex = block.Transactions().Len()
	} else {
		var found bool
		for idx := 0; idx < block.Transactions().Len(); idx++ {
			txn := block.Transactions()[idx]
			if txn.Hash() == txHash {
				txIndex = idx
				found = true
				break
			}
		}
		if !found {
			return nil, fmt.Errorf("txn with hash %x belongs to currentely non-canonical block %d. only canonical blocks can be traced", txHash, block.NumberU64())
		}
	}

	bn := hexutil.Uint64(blockNumber)
	hash := block.Hash()
	signer := types.MakeSigner(chainConfig, blockNumber, block.Time())
	// Returns an array of trace arrays, one trace array for each transaction
	traces, _, err := api.callManyTransactions(ctx, tx, block, []string{TraceTypeTrace}, txIndex, *gasBailOut, signer, chainConfig, traceConfig)
	if err != nil {
		return nil, err
	}

	out := make([]ParityTrace, 0, len(traces))
	blockno := uint64(bn)
	for txno, trace := range traces {
		// We're only looking for a specific transaction
		if txno == txIndex {
			for _, pt := range trace.Trace {
				pt.BlockHash = &hash
				pt.BlockNumber = &blockno
				pt.TransactionHash = trace.TransactionHash
				txpos := uint64(txno)
				pt.TransactionPosition = &txpos
				out = append(out, *pt)
			}
		}
	}

	return out, err
}

// Get implements trace_get
func (api *TraceAPIImpl) Get(ctx context.Context, txHash common.Hash, indicies []hexutil.Uint64, gasBailOut *bool, traceConfig *config.TraceConfig) (*ParityTrace, error) {
	// Parity fails if it gets more than a single index. It returns nothing in this case. Must we?
	if len(indicies) > 1 {
		return nil, nil
	}
	traces, err := api.Transaction(ctx, txHash, gasBailOut, traceConfig)
	if err != nil {
		return nil, err
	}

	// 'trace_get' index starts at one (oddly)
	firstIndex := int(indicies[0]) + 1
	for i, trace := range traces {
		if i == firstIndex {
			return &trace, nil
		}
	}
	return nil, err
}

func rewardKindToString(kind consensus.RewardKind) string {
	switch kind {
	case consensus.RewardAuthor:
		return "block"
	case consensus.RewardEmptyStep:
		return "emptyStep"
	case consensus.RewardExternal:
		return "external"
	case consensus.RewardUncle:
		return "uncle"
	default:
		return "unknown"
	}
}

// Block implements trace_block
func (api *TraceAPIImpl) Block(ctx context.Context, blockNr rpc.BlockNumber, gasBailOut *bool, traceConfig *config.TraceConfig) (ParityTraces, error) {
	if gasBailOut == nil {
		gasBailOut = new(bool) // false by default
	}
	tx, err := api.kv.BeginRo(ctx)
	if err != nil {
		return nil, err
	}
	defer tx.Rollback()
	blockNum, hash, _, err := rpchelper.GetBlockNumber(ctx, rpc.BlockNumberOrHashWithNumber(blockNr), tx, api._blockReader, api.filters)
	if err != nil {
		return nil, err
	}
	if blockNum == 0 {
		return []ParityTrace{}, nil
	}
	bn := hexutil.Uint64(blockNum)

	// Extract transactions from block
	block, bErr := api.blockWithSenders(ctx, tx, hash, blockNum)
	if bErr != nil {
		return nil, bErr
	}
	if block == nil {
		return nil, fmt.Errorf("could not find block %d", uint64(bn))
	}

	cfg, err := api.chainConfig(ctx, tx)
	if err != nil {
		return nil, err
	}
	signer := types.MakeSigner(cfg, blockNum, block.Time())
	traces, syscall, err := api.callManyTransactions(ctx, tx, block, []string{TraceTypeTrace}, -1 /* all txn indices */, *gasBailOut /* gasBailOut */, signer, cfg, traceConfig)
	if err != nil {
		return nil, err
	}

	out := make([]ParityTrace, 0, len(traces))
	for txno, trace := range traces {
		txpos := uint64(txno)
		for _, pt := range trace.Trace {
			pt.BlockHash = &hash
			pt.BlockNumber = &blockNum
			pt.TransactionHash = trace.TransactionHash
			pt.TransactionPosition = &txpos
			out = append(out, *pt)
		}
	}

	rewards, err := api.engine().CalculateRewards(cfg, block.Header(), block.Uncles(), syscall)
	if err != nil {
		return nil, err
	}

	for _, r := range rewards {
		var tr ParityTrace
		rewardAction := &RewardTraceAction{}
		rewardAction.Author = r.Beneficiary
		rewardAction.RewardType = rewardKindToString(r.Kind)
		rewardAction.Value.ToInt().Set(r.Amount.ToBig())
		tr.Action = rewardAction
		tr.BlockHash = &common.Hash{}
		copy(tr.BlockHash[:], block.Hash().Bytes())
		tr.BlockNumber = new(uint64)
		*tr.BlockNumber = block.NumberU64()
		tr.Type = "reward" // nolint: goconst
		tr.TraceAddress = []int{}
		out = append(out, tr)
	}

	return out, err
}

func traceFilterBitmapsV3(tx kv.TemporalTx, req TraceFilterRequest, from, to uint64) (fromAddresses, toAddresses map[common.Address]struct{}, allBlocks stream.U64, err error) {
	fromAddresses = make(map[common.Address]struct{}, len(req.FromAddress))
	toAddresses = make(map[common.Address]struct{}, len(req.ToAddress))
	var blocksTo stream.U64

	for _, addr := range req.FromAddress {
		if addr != nil {
			it, err := tx.IndexRange(kv.TracesFromIdx, addr.Bytes(), int(from), int(to), order.Asc, kv.Unlim)
			if errors.Is(err, ethdb.ErrKeyNotFound) {
				continue
			}
			allBlocks = stream.Union[uint64](allBlocks, it, order.Asc, -1)
			fromAddresses[*addr] = struct{}{}
		}
	}

	for _, addr := range req.ToAddress {
		if addr != nil {
			it, err := tx.IndexRange(kv.TracesToIdx, addr.Bytes(), int(from), int(to), order.Asc, kv.Unlim)
			if errors.Is(err, ethdb.ErrKeyNotFound) {
				continue
			}
			blocksTo = stream.Union[uint64](blocksTo, it, order.Asc, -1)
			toAddresses[*addr] = struct{}{}
		}
	}

	switch req.Mode {
	case TraceFilterModeIntersection:
		allBlocks = stream.Intersect[uint64](allBlocks, blocksTo, -1)
	case TraceFilterModeUnion:
		fallthrough
	default:
		allBlocks = stream.Union[uint64](allBlocks, blocksTo, order.Asc, -1)
	}

	// Special case - if no addresses specified, take all traces
	if len(req.FromAddress) == 0 && len(req.ToAddress) == 0 {
		allBlocks = stream.Range[uint64](from, to)
		//} else {
		//allBlocks.RemoveRange(0, from)
		//allBlocks.RemoveRange(to, uint64(0x100000000))
	}

	return fromAddresses, toAddresses, allBlocks, nil
}

// Filter implements trace_filter
// NOTE: We do not store full traces - we just store index for each address
// Pull blocks which have txs with matching address
func (api *TraceAPIImpl) Filter(ctx context.Context, req TraceFilterRequest, gasBailOut *bool, traceConfig *config.TraceConfig, stream *jsoniter.Stream) error {
	if gasBailOut == nil {
		//nolint
		gasBailOut = new(bool) // false by default
	}
	dbtx, err1 := api.kv.BeginRo(ctx)
	if err1 != nil {
		return fmt.Errorf("traceFilter cannot open tx: %w", err1)
	}
	defer dbtx.Rollback()

	var fromBlock uint64
	var toBlock uint64
	if req.FromBlock == nil {
		fromBlock = 0
	} else {
		fromBlock = uint64(*req.FromBlock)
	}

	if req.ToBlock == nil {
		headNumber, err := api._blockReader.HeaderNumber(ctx, dbtx, rawdb.ReadHeadHeaderHash(dbtx))
		if err != nil {
			return err
		}
		toBlock = *headNumber
	} else {
		toBlock = uint64(*req.ToBlock)
	}
	if fromBlock > toBlock {
		return errors.New("invalid parameters: fromBlock cannot be greater than toBlock")
	}

	return api.filterV3(ctx, dbtx.(kv.TemporalTx), fromBlock, toBlock, req, stream, *gasBailOut, traceConfig)
}

func (api *TraceAPIImpl) filterV3(ctx context.Context, dbtx kv.TemporalTx, fromBlock, toBlock uint64, req TraceFilterRequest, stream *jsoniter.Stream, gasBailOut bool, traceConfig *config.TraceConfig) error {
	var fromTxNum, toTxNum uint64
	var err error
	txNumsReader := rawdbv3.TxNums.WithCustomReadTxNumFunc(freezeblocks.ReadTxNumFuncFromBlockReader(ctx, api._blockReader))

	if fromBlock > 0 {
		fromTxNum, err = txNumsReader.Min(dbtx, fromBlock)
		if err != nil {
			return err
		}
	}
	toTxNum, err = txNumsReader.Max(dbtx, toBlock) // toBlock is an inclusive bound
	if err != nil {
		return err
	}
	toTxNum++ //+1 because internally Erigon using semantic [from, to), but some RPC have different semantic
	fromAddresses, toAddresses, allTxs, err := traceFilterBitmapsV3(dbtx, req, fromTxNum, toTxNum)
	if err != nil {
		return err
	}
	it := rawdbv3.TxNums2BlockNums(dbtx, txNumsReader, allTxs, order.Asc)
	defer it.Close()

	chainConfig, err := api.chainConfig(ctx, dbtx)
	if err != nil {
		return err
	}
	engine := api.engine()

	var json = jsoniter.ConfigCompatibleWithStandardLibrary
	stream.WriteArrayStart()
	first := true
	// Execute all transactions in picked blocks

	count := uint64(^uint(0)) // this just makes it easier to use below
	if req.Count != nil {
		count = *req.Count
	}
	after := uint64(0) // this just makes it easier to use below
	if req.After != nil {
		after = *req.After
	}
	vmConfig := vm.Config{}
	nSeen := uint64(0)
	nExported := uint64(0)
	includeAll := len(fromAddresses) == 0 && len(toAddresses) == 0

	var lastBlockHash common.Hash
	var lastHeader *types.Header
	var lastSigner *types.Signer
	var lastRules *chain.Rules

	stateReader := state.NewHistoryReaderV3()
	stateReader.SetTx(dbtx)
	noop := state.NewNoopWriter()
	isPos := false
	for it.HasNext() {
		txNum, blockNum, txIndex, isFnalTxn, blockNumChanged, err := it.Next()
		if err != nil {
			if first {
				first = false
			} else {
				stream.WriteMore()
			}
			stream.WriteObjectStart()
			rpc.HandleError(err, stream)
			stream.WriteObjectEnd()
			continue
		}

		if blockNumChanged {
			if lastHeader, err = api._blockReader.HeaderByNumber(ctx, dbtx, blockNum); err != nil {
				if first {
					first = false
				} else {
					stream.WriteMore()
				}
				stream.WriteObjectStart()
				rpc.HandleError(err, stream)
				stream.WriteObjectEnd()
				continue
			}
			if lastHeader == nil {
				if first {
					first = false
				} else {
					stream.WriteMore()
				}
				stream.WriteObjectStart()
				rpc.HandleError(fmt.Errorf("header not found: %d", blockNum), stream)
				stream.WriteObjectEnd()
				continue
			}

			if !isPos && chainConfig.TerminalTotalDifficulty != nil {
				header := lastHeader
				isPos = header.Difficulty.Sign() == 0 || header.Difficulty.Cmp(chainConfig.TerminalTotalDifficulty) >= 0
			}

			lastBlockHash = lastHeader.Hash()
			lastSigner = types.MakeSigner(chainConfig, blockNum, lastHeader.Time)
			lastRules = chainConfig.Rules(blockNum, lastHeader.Time)
		}
		if isFnalTxn {
			// TODO(yperbasis) proper rewards for Gnosis

			// if we are in POS
			// we don't check for uncles or block rewards
			if isPos {
				continue
			}

			body, _, err := api._blockReader.Body(ctx, dbtx, lastBlockHash, blockNum)
			if err != nil {
				if first {
					first = false
				} else {
					stream.WriteMore()
				}
				stream.WriteObjectStart()
				rpc.HandleError(err, stream)
				stream.WriteObjectEnd()
				continue
			}
			// Block reward section, handle specially
			minerReward, uncleRewards := ethash.AccumulateRewards(chainConfig, lastHeader, body.Uncles)
			if _, ok := toAddresses[lastHeader.Coinbase]; ok || includeAll {
				nSeen++
				var tr ParityTrace
				var rewardAction = &RewardTraceAction{}
				rewardAction.Author = lastHeader.Coinbase
				rewardAction.RewardType = "block" // nolint: goconst
				rewardAction.Value.ToInt().Set(minerReward.ToBig())
				tr.Action = rewardAction
				tr.BlockHash = &common.Hash{}
				copy(tr.BlockHash[:], lastBlockHash.Bytes())
				tr.BlockNumber = new(uint64)
				*tr.BlockNumber = blockNum
				tr.Type = "reward" // nolint: goconst
				tr.TraceAddress = []int{}
				b, err := json.Marshal(tr)
				if err != nil {
					if first {
						first = false
					} else {
						stream.WriteMore()
					}
					stream.WriteObjectStart()
					rpc.HandleError(err, stream)
					stream.WriteObjectEnd()
					continue
				}
				if nSeen > after && nExported < count {
					if first {
						first = false
					} else {
						stream.WriteMore()
					}
					if _, err := stream.Write(b); err != nil {
						return err
					}
					nExported++
				}
			}
			for i, uncle := range body.Uncles {
				if _, ok := toAddresses[uncle.Coinbase]; ok || includeAll {
					if i < len(uncleRewards) {
						nSeen++
						var tr ParityTrace
						rewardAction := &RewardTraceAction{}
						rewardAction.Author = uncle.Coinbase
						rewardAction.RewardType = "uncle" // nolint: goconst
						rewardAction.Value.ToInt().Set(uncleRewards[i].ToBig())
						tr.Action = rewardAction
						tr.BlockHash = &common.Hash{}
						copy(tr.BlockHash[:], lastBlockHash[:])
						tr.BlockNumber = new(uint64)
						*tr.BlockNumber = blockNum
						tr.Type = "reward" // nolint: goconst
						tr.TraceAddress = []int{}
						b, err := json.Marshal(tr)
						if err != nil {
							if first {
								first = false
							} else {
								stream.WriteMore()
							}
							stream.WriteObjectStart()
							rpc.HandleError(err, stream)
							stream.WriteObjectEnd()
							continue
						}
						if nSeen > after && nExported < count {
							if first {
								first = false
							} else {
								stream.WriteMore()
							}
							if _, err := stream.Write(b); err != nil {
								return err
							}
							nExported++
						}
					}
				}
			}
			continue
		}
		if txIndex == -1 { //is system tx
			continue
		}
		txIndexU64 := uint64(txIndex)
		//fmt.Printf("txNum=%d, blockNum=%d, txIndex=%d\n", txNum, blockNum, txIndex)
		txn, err := api._txnReader.TxnByIdxInBlock(ctx, dbtx, blockNum, txIndex)
		if err != nil {
			if first {
				first = false
			} else {
				stream.WriteMore()
			}
			stream.WriteObjectStart()
			rpc.HandleError(err, stream)
			stream.WriteObjectEnd()
			continue
		}
		if txn == nil {
			continue //guess block doesn't have transactions
		}
		txHash := txn.Hash()
		msg, err := txn.AsMessage(*lastSigner, lastHeader.BaseFee, lastRules)
		if err != nil {
			if first {
				first = false
			} else {
				stream.WriteMore()
			}
			stream.WriteObjectStart()
			rpc.HandleError(err, stream)
			stream.WriteObjectEnd()
			continue
		}

		stateReader.SetTxNum(txNum)
		stateCache := shards.NewStateCache(32, 0 /* no limit */) // this cache living only during current RPC call, but required to store state writes
		cachedReader := state.NewCachedReader(stateReader, stateCache)
		//cachedReader := stateReader
		cachedWriter := state.NewCachedWriter(noop, stateCache)
		//cachedWriter := noop

		vmConfig.SkipAnalysis = core.SkipAnalysis(chainConfig, blockNum)
		traceResult := &TraceCallResult{Trace: []*ParityTrace{}}
		var ot OeTracer
		ot.config, err = parseOeTracerConfig(traceConfig)
		if err != nil {
			return err
		}
		ot.compat = api.compatibility
		ot.r = traceResult
		ot.idx = []string{fmt.Sprintf("%d-", txIndex)}
		ot.traceAddr = []int{}
		vmConfig.Debug = true
		vmConfig.Tracer = ot.Tracer().Hooks
		ibs := state.New(cachedReader)

		blockCtx := transactions.NewEVMBlockContext(engine, lastHeader, true /* requireCanonical */, dbtx, api._blockReader, chainConfig)
		txCtx := core.NewEVMTxContext(msg)
		evm := vm.NewEVM(blockCtx, txCtx, ibs, chainConfig, vmConfig)

		gp := new(core.GasPool).AddGas(msg.Gas()).AddBlobGas(msg.BlobGas())
<<<<<<< HEAD
		ibs.SetTxContext(txHash, lastBlockHash, txIndex)
		ibs.SetLogger(ot.Tracer().Hooks)

		if ot.Tracer() != nil && ot.Tracer().Hooks.OnTxStart != nil {
			ot.Tracer().OnTxStart(evm.GetVMContext(), txn, msg.From())
		}

=======
		ibs.SetTxContext(txIndex)
>>>>>>> ba6d1c23
		var execResult *evmtypes.ExecutionResult
		execResult, err = core.ApplyMessage(evm, msg, gp, true /* refunds */, gasBailOut)
		if err != nil {
			if ot.Tracer() != nil && ot.Tracer().Hooks.OnTxEnd != nil {
				ot.Tracer().OnTxEnd(nil, err)
			}
			if first {
				first = false
			} else {
				stream.WriteMore()
			}
			stream.WriteObjectStart()
			rpc.HandleError(err, stream)
			stream.WriteObjectEnd()
			continue
		}
		if ot.Tracer() != nil && ot.Tracer().Hooks.OnTxEnd != nil {
			ot.Tracer().OnTxEnd(&types.Receipt{GasUsed: execResult.UsedGas}, nil)
		}
		traceResult.Output = common.Copy(execResult.ReturnData)
		if err = ibs.FinalizeTx(evm.ChainRules(), noop); err != nil {
			if first {
				first = false
			} else {
				stream.WriteMore()
			}
			stream.WriteObjectStart()
			rpc.HandleError(err, stream)
			stream.WriteObjectEnd()
			continue
		}
		if err = ibs.CommitBlock(evm.ChainRules(), cachedWriter); err != nil {
			if first {
				first = false
			} else {
				stream.WriteMore()
			}
			stream.WriteObjectStart()
			rpc.HandleError(err, stream)
			stream.WriteObjectEnd()
			continue
		}
		isIntersectionMode := req.Mode == TraceFilterModeIntersection
		for _, pt := range traceResult.Trace {
			if includeAll || filterTrace(pt, fromAddresses, toAddresses, isIntersectionMode) {
				nSeen++
				pt.BlockHash = &lastBlockHash
				pt.BlockNumber = &blockNum
				pt.TransactionHash = &txHash
				pt.TransactionPosition = &txIndexU64
				b, err := json.Marshal(pt)
				if err != nil {
					if first {
						first = false
					} else {
						stream.WriteMore()
					}
					stream.WriteObjectStart()
					rpc.HandleError(err, stream)
					stream.WriteObjectEnd()
					continue
				}
				if nSeen > after && nExported < count {
					if first {
						first = false
					} else {
						stream.WriteMore()
					}
					if _, err := stream.Write(b); err != nil {
						return err
					}
					nExported++
				}
			}
		}
	}
	stream.WriteArrayEnd()
	return stream.Flush()
}

func filterTrace(pt *ParityTrace, fromAddresses map[common.Address]struct{}, toAddresses map[common.Address]struct{}, isIntersectionMode bool) bool {
	f, t := false, false
	switch action := pt.Action.(type) {
	case *CallTraceAction:
		_, f = fromAddresses[action.From]
		_, t = toAddresses[action.To]
	case *CreateTraceAction:
		_, f = fromAddresses[action.From]

		if res, ok := pt.Result.(*CreateTraceResult); ok {
			if res.Address != nil {
				_, t = toAddresses[*res.Address]
			}
		}
	case *SuicideTraceAction:
		_, f = fromAddresses[action.Address]
		_, t = toAddresses[action.RefundAddress]
	}

	if isIntersectionMode {
		return f && t
	} else {
		return f || t
	}
}

func (api *TraceAPIImpl) callManyTransactions(
	ctx context.Context,
	dbtx kv.Tx,
	block *types.Block,
	traceTypes []string,
	txIndex int,
	gasBailOut bool,
	signer *types.Signer,
	cfg *chain.Config,
	traceConfig *config.TraceConfig,
) ([]*TraceCallResult, consensus.SystemCall, error) {
	blockNumber := block.NumberU64()
	pNo := blockNumber
	if pNo > 0 {
		pNo -= 1
	}

	parentNo := rpc.BlockNumber(pNo)
	rules := cfg.Rules(blockNumber, block.Time())
	header := block.Header()
	txs := block.Transactions()
	var borStateSyncTxn types.Transaction
	var borStateSyncTxnHash common.Hash
	if cfg.Bor != nil {
		// check if this block has state sync txn
		blockHash := block.Hash()
		borStateSyncTxnHash = bortypes.ComputeBorTxHash(blockNumber, blockHash)

		var ok bool
		var err error

		if api.useBridgeReader {
			_, ok, err = api.bridgeReader.EventTxnLookup(ctx, borStateSyncTxnHash)

		} else {
			_, ok, err = api._blockReader.EventLookup(ctx, dbtx, borStateSyncTxnHash)
		}
		if err != nil {
			return nil, nil, err
		}
		if ok {
			borStateSyncTxn = bortypes.NewBorTransaction()
			txs = append(txs, borStateSyncTxn)
		}
	}

	callParams := make([]TraceCallParam, 0, len(txs))

	parentHash := block.ParentHash()
	parentNrOrHash := rpc.BlockNumberOrHash{
		BlockNumber:      &parentNo,
		BlockHash:        &parentHash,
		RequireCanonical: true,
	}

	stateReader, err := rpchelper.CreateStateReader(ctx, dbtx, api._blockReader, parentNrOrHash, 0, api.filters, api.stateCache, cfg.ChainName)
	if err != nil {
		return nil, nil, err
	}
	stateCache := shards.NewStateCache(
		32, 0 /* no limit */) // this cache living only during current RPC call, but required to store state writes
	cachedReader := state.NewCachedReader(stateReader, stateCache)
	noop := state.NewNoopWriter()
	cachedWriter := state.NewCachedWriter(noop, stateCache)
	ibs := state.New(cachedReader)

	engine := api.engine()
	consensusHeaderReader := consensuschain.NewReader(cfg, dbtx, nil, nil)
	logger := log.New("trace_filtering")
	err = core.InitializeBlockExecution(engine.(consensus.Engine), consensusHeaderReader, block.HeaderNoCopy(), cfg, ibs, logger, nil)
	if err != nil {
		return nil, nil, err
	}
	if err = ibs.CommitBlock(rules, cachedWriter); err != nil {
		return nil, nil, err
	}

	msgs := make([]types.Message, len(txs))
	for i, txn := range txs {
		isBorStateSyncTxn := txn == borStateSyncTxn
		var txnHash common.Hash
		var msg types.Message
		var err error
		if isBorStateSyncTxn {
			txnHash = borStateSyncTxnHash
			// we use an empty message for bor state sync txn since it gets handled differently
		} else {
			txnHash = txn.Hash()
			msg, err = txn.AsMessage(*signer, header.BaseFee, rules)
			if err != nil {
				return nil, nil, fmt.Errorf("convert txn into msg: %w", err)
			}

			// gnosis might have a fee free account here
			if msg.FeeCap().IsZero() && engine != nil {
				syscall := func(contract common.Address, data []byte) ([]byte, error) {
<<<<<<< HEAD
					return core.SysCallContract(contract, data, cfg, initialState, header, engine, true /* constCall */, nil)
=======
					return core.SysCallContract(contract, data, cfg, ibs, header, engine, true /* constCall */)
>>>>>>> ba6d1c23
				}
				msg.SetIsFree(engine.IsServiceTransaction(msg.From(), syscall))
			}
		}

		callParams = append(callParams, TraceCallParam{
			txHash:            &txnHash,
			traceTypes:        traceTypes,
			isBorStateSyncTxn: isBorStateSyncTxn,
		})

		msgs[i] = msg
	}

<<<<<<< HEAD
	parentHash := block.ParentHash()

	traces, lastState, cmErr := api.doCallMany(ctx, dbtx, txs, msgs, callParams, &rpc.BlockNumberOrHash{
		BlockNumber:      &parentNo,
		BlockHash:        &parentHash,
		RequireCanonical: true,
	}, header, gasBailOut /* gasBailout */, txIndex, traceConfig)
=======
	traces, cmErr := api.doCallMany(ctx, dbtx, stateReader, stateCache, cachedWriter, ibs, msgs, callParams,
		&parentNrOrHash, header, gasBailOut /* gasBailout */, txIndex, traceConfig)
>>>>>>> ba6d1c23

	if cmErr != nil {
		return nil, nil, cmErr
	}

	syscall := func(contract common.Address, data []byte) ([]byte, error) {
<<<<<<< HEAD
		return core.SysCallContract(contract, data, cfg, lastState, header, engine, false /* constCall */, nil)
=======
		return core.SysCallContract(contract, data, cfg, ibs, header, engine, false /* constCall */)
>>>>>>> ba6d1c23
	}

	return traces, syscall, nil
}

// TraceFilterRequest represents the arguments for trace_filter
type TraceFilterRequest struct {
	FromBlock   *hexutil.Uint64   `json:"fromBlock"`
	ToBlock     *hexutil.Uint64   `json:"toBlock"`
	FromAddress []*common.Address `json:"fromAddress"`
	ToAddress   []*common.Address `json:"toAddress"`
	Mode        TraceFilterMode   `json:"mode"`
	After       *uint64           `json:"after"`
	Count       *uint64           `json:"count"`
}

type TraceFilterMode string

const (
	// TraceFilterModeUnion is default mode for TraceFilter.
	// Unions results referred to addresses from FromAddress or ToAddress
	TraceFilterModeUnion = "union"
	// TraceFilterModeIntersection retrieves results referred to addresses provided both in FromAddress and ToAddress
	TraceFilterModeIntersection = "intersection"
)<|MERGE_RESOLUTION|>--- conflicted
+++ resolved
@@ -610,17 +610,13 @@
 		evm := vm.NewEVM(blockCtx, txCtx, ibs, chainConfig, vmConfig)
 
 		gp := new(core.GasPool).AddGas(msg.Gas()).AddBlobGas(msg.BlobGas())
-<<<<<<< HEAD
-		ibs.SetTxContext(txHash, lastBlockHash, txIndex)
-		ibs.SetLogger(ot.Tracer().Hooks)
+		ibs.SetTxContext(txIndex)
+		ibs.SetHooks(ot.Tracer().Hooks)
 
 		if ot.Tracer() != nil && ot.Tracer().Hooks.OnTxStart != nil {
 			ot.Tracer().OnTxStart(evm.GetVMContext(), txn, msg.From())
 		}
 
-=======
-		ibs.SetTxContext(txIndex)
->>>>>>> ba6d1c23
 		var execResult *evmtypes.ExecutionResult
 		execResult, err = core.ApplyMessage(evm, msg, gp, true /* refunds */, gasBailOut)
 		if err != nil {
@@ -823,11 +819,7 @@
 			// gnosis might have a fee free account here
 			if msg.FeeCap().IsZero() && engine != nil {
 				syscall := func(contract common.Address, data []byte) ([]byte, error) {
-<<<<<<< HEAD
-					return core.SysCallContract(contract, data, cfg, initialState, header, engine, true /* constCall */, nil)
-=======
-					return core.SysCallContract(contract, data, cfg, ibs, header, engine, true /* constCall */)
->>>>>>> ba6d1c23
+					return core.SysCallContract(contract, data, cfg, ibs, header, engine, true /* constCall */, nil)
 				}
 				msg.SetIsFree(engine.IsServiceTransaction(msg.From(), syscall))
 			}
@@ -842,29 +834,15 @@
 		msgs[i] = msg
 	}
 
-<<<<<<< HEAD
-	parentHash := block.ParentHash()
-
-	traces, lastState, cmErr := api.doCallMany(ctx, dbtx, txs, msgs, callParams, &rpc.BlockNumberOrHash{
-		BlockNumber:      &parentNo,
-		BlockHash:        &parentHash,
-		RequireCanonical: true,
-	}, header, gasBailOut /* gasBailout */, txIndex, traceConfig)
-=======
-	traces, cmErr := api.doCallMany(ctx, dbtx, stateReader, stateCache, cachedWriter, ibs, msgs, callParams,
+	traces, cmErr := api.doCallMany(ctx, dbtx, stateReader, stateCache, cachedWriter, ibs, txs, msgs, callParams,
 		&parentNrOrHash, header, gasBailOut /* gasBailout */, txIndex, traceConfig)
->>>>>>> ba6d1c23
 
 	if cmErr != nil {
 		return nil, nil, cmErr
 	}
 
 	syscall := func(contract common.Address, data []byte) ([]byte, error) {
-<<<<<<< HEAD
-		return core.SysCallContract(contract, data, cfg, lastState, header, engine, false /* constCall */, nil)
-=======
-		return core.SysCallContract(contract, data, cfg, ibs, header, engine, false /* constCall */)
->>>>>>> ba6d1c23
+		return core.SysCallContract(contract, data, cfg, ibs, header, engine, false /* constCall */, nil)
 	}
 
 	return traces, syscall, nil
