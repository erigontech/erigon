// Copyright 2024 The Erigon Authors
// This file is part of Erigon.
//
// Erigon is free software: you can redistribute it and/or modify
// it under the terms of the GNU Lesser General Public License as published by
// the Free Software Foundation, either version 3 of the License, or
// (at your option) any later version.
//
// Erigon is distributed in the hope that it will be useful,
// but WITHOUT ANY WARRANTY; without even the implied warranty of
// MERCHANTABILITY or FITNESS FOR A PARTICULAR PURPOSE. See the
// GNU Lesser General Public License for more details.
//
// You should have received a copy of the GNU Lesser General Public License
// along with Erigon. If not, see <http://www.gnu.org/licenses/>.

package jsonrpc

import (
	"context"
	"errors"
	"fmt"
	"time"

	"github.com/holiman/uint256"
	jsoniter "github.com/json-iterator/go"

	"github.com/erigontech/erigon-lib/common/dbg"

	"github.com/erigontech/erigon-lib/common"
	"github.com/erigontech/erigon-lib/common/hexutil"
	"github.com/erigontech/erigon-lib/kv/rawdbv3"
	"github.com/erigontech/erigon-lib/log/v3"

	"github.com/erigontech/erigon/core"
	"github.com/erigontech/erigon/core/state"
	"github.com/erigontech/erigon/core/types"
	"github.com/erigontech/erigon/core/vm"
	"github.com/erigontech/erigon/core/vm/evmtypes"
	tracersConfig "github.com/erigontech/erigon/eth/tracers/config"
	bortypes "github.com/erigontech/erigon/polygon/bor/types"
	polygontracer "github.com/erigontech/erigon/polygon/tracer"
	"github.com/erigontech/erigon/rpc"
	"github.com/erigontech/erigon/turbo/adapter/ethapi"
	"github.com/erigontech/erigon/turbo/rpchelper"
	"github.com/erigontech/erigon/turbo/snapshotsync/freezeblocks"
	"github.com/erigontech/erigon/turbo/transactions"
)

// TraceBlockByNumber implements debug_traceBlockByNumber. Returns Geth style block traces.
func (api *PrivateDebugAPIImpl) TraceBlockByNumber(ctx context.Context, blockNum rpc.BlockNumber, config *tracersConfig.TraceConfig, stream *jsoniter.Stream) error {
	return api.traceBlock(ctx, rpc.BlockNumberOrHashWithNumber(blockNum), config, stream)
}

// TraceBlockByHash implements debug_traceBlockByHash. Returns Geth style block traces.
func (api *PrivateDebugAPIImpl) TraceBlockByHash(ctx context.Context, hash common.Hash, config *tracersConfig.TraceConfig, stream *jsoniter.Stream) error {
	return api.traceBlock(ctx, rpc.BlockNumberOrHashWithHash(hash, true), config, stream)
}

func (api *PrivateDebugAPIImpl) traceBlock(ctx context.Context, blockNrOrHash rpc.BlockNumberOrHash, config *tracersConfig.TraceConfig, stream *jsoniter.Stream) error {
	tx, err := api.db.BeginTemporalRo(ctx)
	if err != nil {
		stream.WriteNil()
		return err
	}
	defer tx.Rollback()

	blockNumber, hash, _, err := rpchelper.GetCanonicalBlockNumber(ctx, blockNrOrHash, tx, api._blockReader, api.filters)
	if err != nil {
		stream.WriteNil()
		return err
	}
	block, err := api.blockWithSenders(ctx, tx, hash, blockNumber)
	if err != nil {
		stream.WriteNil()
		return err
	}
	if block == nil {
		stream.WriteNil()
		return fmt.Errorf("invalid arguments; block with hash %x not found", hash)
	}

	// if we've pruned this history away for this block then just return early
	// to save any red herring errors
	err = api.BaseAPI.checkPruneHistory(ctx, tx, block.NumberU64())
	if err != nil {
		stream.WriteNil()
		return err
	}

	if config == nil {
		config = &tracersConfig.TraceConfig{}
	}

	if config.BorTraceEnabled == nil {
		var disabled bool
		config.BorTraceEnabled = &disabled
	}

	chainConfig, err := api.chainConfig(ctx, tx)
	if err != nil {
		stream.WriteNil()
		return err
	}
	engine := api.engine()

	txNumsReader := rawdbv3.TxNums.WithCustomReadTxNumFunc(freezeblocks.ReadTxNumFuncFromBlockReader(ctx, api._blockReader))
	ibs, blockCtx, _, rules, signer, err := transactions.ComputeBlockContext(ctx, engine, block.HeaderNoCopy(), chainConfig, api._blockReader, txNumsReader, tx, 0)
	if err != nil {
		stream.WriteNil()
		return err
	}

	stream.WriteArrayStart()

	txns := block.Transactions()

	var borStateSyncTxn types.Transaction

	if *config.BorTraceEnabled {
		borStateSyncTxHash := bortypes.ComputeBorTxHash(block.NumberU64(), block.Hash())

		var ok bool
		if api.useBridgeReader {
			_, ok, err = api.bridgeReader.EventTxnLookup(ctx, borStateSyncTxHash)
		} else {
			_, ok, err = api._blockReader.EventLookup(ctx, tx, borStateSyncTxHash)
		}
		if err != nil {
			stream.WriteArrayEnd()
			return err
		}
		if ok {
			borStateSyncTxn = bortypes.NewBorTransaction()
			txns = append(txns, borStateSyncTxn)
		}
	}

	var usedGas uint64
	for txnIndex, txn := range txns {
		isBorStateSyncTxn := borStateSyncTxn == txn
		var txnHash common.Hash
		if isBorStateSyncTxn {
			txnHash = bortypes.ComputeBorTxHash(block.NumberU64(), block.Hash())
		} else {
			txnHash = txn.Hash()
		}

		stream.WriteObjectStart()
		stream.WriteObjectField("txHash")
		stream.WriteString(txnHash.Hex())
		stream.WriteMore()
		stream.WriteObjectField("result")
		select {
		default:
		case <-ctx.Done():
			stream.WriteNil()
			stream.WriteObjectEnd()
			stream.WriteArrayEnd()
			return ctx.Err()
		}
		ibs.SetTxContext(txnIndex)
		msg, _ := txn.AsMessage(*signer, block.BaseFee(), rules)

<<<<<<< HEAD
		if msg.FeeCap().IsZero() && engine != nil {
			syscall := func(contract common.Address, data []byte) ([]byte, error) {
				return core.SysCallContract(contract, data, chainConfig, ibs, block.Header(), engine, true /* constCall */, nil)
			}
			msg.SetIsFree(engine.IsServiceTransaction(msg.From(), syscall))
		}

=======
>>>>>>> 199d9b1c
		txCtx := evmtypes.TxContext{
			TxHash:     txnHash,
			Origin:     msg.From(),
			GasPrice:   msg.GasPrice(),
			BlobHashes: msg.BlobHashes(),
		}

		if isBorStateSyncTxn {
			var stateSyncEvents []*types.Message
			stateSyncEvents, err = api.stateSyncEvents(ctx, tx, block.Hash(), blockNumber, chainConfig)
			if err != nil {
				return err
			}

			var _usedGas uint64
			_usedGas, err = polygontracer.TraceBorStateSyncTxnDebugAPI(
				ctx,
				chainConfig,
				config,
				ibs,
				block.Hash(),
				block.NumberU64(),
				block.Time(),
				blockCtx,
				stream,
				api.evmCallTimeout,
				stateSyncEvents,
				txnIndex,
			)
			usedGas += _usedGas
		} else {
			var _usedGas uint64
<<<<<<< HEAD
			_usedGas, err = transactions.TraceTx(ctx, txn, msg, blockCtx, txCtx, block.Hash(), txnIndex, ibs, config, chainConfig, stream, api.evmCallTimeout)
=======
			_usedGas, err = transactions.TraceTx(ctx, engine, msg, blockCtx, txCtx, block.Hash(), txnIndex, ibs, config, chainConfig, stream, api.evmCallTimeout)
>>>>>>> 199d9b1c
			usedGas += _usedGas
		}
		if err == nil {
			err = ibs.FinalizeTx(rules, state.NewNoopWriter())
		}

		// if we have an error we want to output valid json for it before continuing after clearing down potential writes to the stream
		if err != nil {
			stream.WriteMore()
			rpc.HandleError(err, stream)
		}

		stream.WriteObjectEnd()
		if txnIndex != len(txns)-1 {
			stream.WriteMore()
		}

		if err := stream.Flush(); err != nil {
			return err
		}
	}

	if dbg.AssertEnabled {
		var refunds = true
		if config.NoRefunds != nil && *config.NoRefunds {
			refunds = false
		}

		if refunds == true && block.GasUsed() != usedGas {
			panic(fmt.Errorf("assert: block.GasUsed() %d != usedGas %d. blockNum=%d", block.GasUsed(), usedGas, blockNumber))
		}
	}

	stream.WriteArrayEnd()
	if err := stream.Flush(); err != nil {
		return err
	}

	return nil
}

// TraceTransaction implements debug_traceTransaction. Returns Geth style transaction traces.
func (api *PrivateDebugAPIImpl) TraceTransaction(ctx context.Context, hash common.Hash, config *tracersConfig.TraceConfig, stream *jsoniter.Stream) error {
	tx, err := api.db.BeginTemporalRo(ctx)
	if err != nil {
		stream.WriteNil()
		return err
	}
	defer tx.Rollback()
	chainConfig, err := api.chainConfig(ctx, tx)
	if err != nil {
		stream.WriteNil()
		return err
	}
	// Retrieve the transaction and assemble its EVM context
	var isBorStateSyncTxn bool
	blockNum, _, ok, err := api.txnLookup(ctx, tx, hash)
	if err != nil {
		stream.WriteNil()
		return err
	}
	if !ok {
		if chainConfig.Bor == nil {
			stream.WriteNil()
			return nil
		}

		// otherwise this may be a bor state sync transaction - check
		if api.useBridgeReader {
			blockNum, ok, err = api.bridgeReader.EventTxnLookup(ctx, hash)
		} else {
			blockNum, ok, err = api._blockReader.EventLookup(ctx, tx, hash)
		}
		if err != nil {
			stream.WriteNil()
			return err
		}
		if !ok {
			stream.WriteNil()
			return nil
		}
		if config == nil || config.BorTraceEnabled == nil || *config.BorTraceEnabled == false {
			stream.WriteEmptyArray() // matches maticnetwork/bor API behaviour for consistency
			return nil
		}

		isBorStateSyncTxn = true
	}

	// check pruning to ensure we have history at this block level
	err = api.BaseAPI.checkPruneHistory(ctx, tx, blockNum)
	if err != nil {
		stream.WriteNil()
		return err
	}

	block, err := api.blockByNumberWithSenders(ctx, tx, blockNum)
	if err != nil {
		stream.WriteNil()
		return err
	}
	if block == nil {
		stream.WriteNil()
		return nil
	}
	var txnIndex int
	var txn types.Transaction
	for i := 0; i < block.Transactions().Len() && !isBorStateSyncTxn; i++ {
		transaction := block.Transactions()[i]
		if transaction.Hash() == hash {
			txnIndex = i
			txn = transaction
			break
		}
	}
	if txn == nil {
		if isBorStateSyncTxn {
			// bor state sync txn is appended at the end of the block
			txnIndex = block.Transactions().Len()
		} else {
			stream.WriteNil()
			return fmt.Errorf("transaction %#x not found", hash)
		}
	}
	engine := api.engine()

	txNumsReader := rawdbv3.TxNums.WithCustomReadTxNumFunc(freezeblocks.ReadTxNumFuncFromBlockReader(ctx, api._blockReader))
	ibs, blockCtx, _, rules, signer, err := transactions.ComputeBlockContext(ctx, engine, block.HeaderNoCopy(), chainConfig, api._blockReader, txNumsReader, tx, txnIndex)
	if err != nil {
		stream.WriteNil()
		return err
	}

	if isBorStateSyncTxn {
		stateSyncEvents, err := api.stateSyncEvents(ctx, tx, block.Hash(), blockNum, chainConfig)
		if err != nil {
			return err
		}

		_, err = polygontracer.TraceBorStateSyncTxnDebugAPI(
			ctx,
			chainConfig,
			config,
			ibs,
			block.Hash(),
			blockNum,
			block.Time(),
			blockCtx,
			stream,
			api.evmCallTimeout,
			stateSyncEvents,
			txnIndex,
		)
		return err
	}

	msg, txCtx, err := transactions.ComputeTxContext(ibs, engine, rules, signer, block, chainConfig, txnIndex)
	if err != nil {
		stream.WriteNil()
		return err
	}

	// Trace the transaction and return
<<<<<<< HEAD
	_, err = transactions.TraceTx(ctx, txn, msg, blockCtx, txCtx, block.Hash(), txnIndex, ibs, config, chainConfig, stream, api.evmCallTimeout)
=======
	_, err = transactions.TraceTx(ctx, engine, msg, blockCtx, txCtx, block.Hash(), txnIndex, ibs, config, chainConfig, stream, api.evmCallTimeout)
>>>>>>> 199d9b1c
	return err
}

// TraceCall implements debug_traceCall. Returns Geth style call traces.
func (api *PrivateDebugAPIImpl) TraceCall(ctx context.Context, args ethapi.CallArgs, blockNrOrHash rpc.BlockNumberOrHash, config *tracersConfig.TraceConfig, stream *jsoniter.Stream) error {
	dbtx, err := api.db.BeginTemporalRo(ctx)
	if err != nil {
		return fmt.Errorf("create ro transaction: %v", err)
	}
	defer dbtx.Rollback()

	chainConfig, err := api.chainConfig(ctx, dbtx)
	if err != nil {
		return fmt.Errorf("read chain config: %v", err)
	}
	engine := api.engine()

	blockNumber, hash, isLatest, err := rpchelper.GetBlockNumber(ctx, blockNrOrHash, dbtx, api._blockReader, api.filters)
	if err != nil {
		return fmt.Errorf("get block number: %v", err)
	}

	err = api.BaseAPI.checkPruneHistory(ctx, dbtx, blockNumber)
	if err != nil {
		return err
	}

	var stateReader state.StateReader
	if config == nil || config.TxIndex == nil || isLatest {
		stateReader, err = rpchelper.CreateStateReader(ctx, dbtx, api._blockReader, blockNrOrHash, 0, api.filters, api.stateCache, chainConfig.ChainName)
	} else {
		txNumsReader := rawdbv3.TxNums.WithCustomReadTxNumFunc(freezeblocks.ReadTxNumFuncFromBlockReader(ctx, api._blockReader))
		stateReader, err = rpchelper.CreateHistoryStateReader(dbtx, txNumsReader, blockNumber, int(*config.TxIndex), chainConfig.ChainName)
	}
	if err != nil {
		return fmt.Errorf("create state reader: %v", err)
	}
	header, err := api._blockReader.Header(ctx, dbtx, hash, blockNumber)
	if err != nil {
		return fmt.Errorf("could not fetch header %d(%x): %v", blockNumber, hash, err)
	}
	if header == nil {
		return fmt.Errorf("block %d(%x) not found", blockNumber, hash)
	}
	ibs := state.New(stateReader)

	if config != nil && config.StateOverrides != nil {
		if err := config.StateOverrides.Override(ibs); err != nil {
			return fmt.Errorf("override state: %v", err)
		}
	}

	var baseFee *uint256.Int
	if header.BaseFee != nil {
		var overflow bool
		baseFee, overflow = uint256.FromBig(header.BaseFee)
		if overflow {
			return errors.New("header.BaseFee uint256 overflow")
		}
	}
	msg, err := args.ToMessage(api.GasCap, baseFee)
	if err != nil {
		return fmt.Errorf("convert args to msg: %v", err)
	}
	transaction, err := args.ToTransaction(api.GasCap, baseFee)
	if err != nil {
		return fmt.Errorf("convert args to msg: %v", err)
	}

	blockCtx := transactions.NewEVMBlockContext(engine, header, blockNrOrHash.RequireCanonical, dbtx, api._blockReader, chainConfig)
	txCtx := core.NewEVMTxContext(msg)
	// Trace the transaction and return
<<<<<<< HEAD
	_, err = transactions.TraceTx(ctx, transaction, msg, blockCtx, txCtx, hash, 0, ibs, config, chainConfig, stream, api.evmCallTimeout)
=======
	_, err = transactions.TraceTx(ctx, engine, msg, blockCtx, txCtx, hash, 0, ibs, config, chainConfig, stream, api.evmCallTimeout)
>>>>>>> 199d9b1c
	return err
}

func (api *PrivateDebugAPIImpl) TraceCallMany(ctx context.Context, bundles []Bundle, simulateContext StateContext, config *tracersConfig.TraceConfig, stream *jsoniter.Stream) error {
	var (
		hash              common.Hash
		evm               *vm.EVM
		blockCtx          evmtypes.BlockContext
		txCtx             evmtypes.TxContext
		overrideBlockHash map[uint64]common.Hash
	)

	if config == nil {
		config = &tracersConfig.TraceConfig{}
	}

	overrideBlockHash = make(map[uint64]common.Hash)
	tx, err := api.db.BeginTemporalRo(ctx)
	if err != nil {
		stream.WriteNil()
		return err
	}
	defer tx.Rollback()
	chainConfig, err := api.chainConfig(ctx, tx)
	if err != nil {
		stream.WriteNil()
		return err
	}
	if len(bundles) == 0 {
		stream.WriteNil()
		return errors.New("empty bundles")
	}
	empty := true
	for _, bundle := range bundles {
		if len(bundle.Transactions) != 0 {
			empty = false
		}
	}

	if empty {
		stream.WriteNil()
		return errors.New("empty bundles")
	}

	defer func(start time.Time) { log.Trace("Tracing CallMany finished", "runtime", time.Since(start)) }(time.Now())

	blockNum, hash, _, err := rpchelper.GetBlockNumber(ctx, simulateContext.BlockNumber, tx, api._blockReader, api.filters)
	if err != nil {
		stream.WriteNil()
		return err
	}

	err = api.BaseAPI.checkPruneHistory(ctx, tx, blockNum)
	if err != nil {
		return err
	}

	block, err := api.blockByNumberWithSenders(ctx, tx, blockNum)
	if err != nil {
		stream.WriteNil()
		return err
	}
	if block == nil {
		stream.WriteNil()
		return fmt.Errorf("block %d not found", blockNum)
	}

	// -1 is a default value for transaction index.
	// If it's -1, we will try to replay every single transaction in that block
	transactionIndex := -1

	if simulateContext.TransactionIndex != nil {
		transactionIndex = *simulateContext.TransactionIndex
	}

	if transactionIndex == -1 {
		transactionIndex = len(block.Transactions())
	}

	stateReader, err := rpchelper.CreateStateReader(ctx, tx, api._blockReader, rpc.BlockNumberOrHashWithNumber(rpc.BlockNumber(blockNum-1)), transactionIndex, api.filters, api.stateCache, chainConfig.ChainName)
	if err != nil {
		stream.WriteNil()
		return err
	}

	ibs := state.New(stateReader)

	header := block.Header()

	if header == nil {
		stream.WriteNil()
		return fmt.Errorf("block %d(%x) not found", blockNum, hash)
	}

	getHash := func(i uint64) common.Hash {
		if hash, ok := overrideBlockHash[i]; ok {
			return hash
		}
		hash, ok, err := api._blockReader.CanonicalHash(ctx, tx, i)
		if err != nil || !ok {
			log.Debug("Can't get block hash by number", "number", i, "only-canonical", true, "err", err, "ok", ok)
		}
		return hash
	}

	blockCtx = core.NewEVMBlockContext(header, getHash, api.engine(), nil /* author */, chainConfig)
	// Get a new instance of the EVM
	evm = vm.NewEVM(blockCtx, txCtx, ibs, chainConfig, vm.Config{Debug: false})
	rules := chainConfig.Rules(blockNum, blockCtx.Time)

	// after replaying the txns, we want to overload the state
	if config.StateOverrides != nil {
		err = config.StateOverrides.Override(ibs)
		if err != nil {
			stream.WriteNil()
			return err
		}
	}

	stream.WriteArrayStart()
	for bundleIndex, bundle := range bundles {
		stream.WriteArrayStart()
		// first change blockContext
		blockHeaderOverride(&blockCtx, bundle.BlockOverride, overrideBlockHash)
		ibs.Reset()
		for txnIndex, txn := range bundle.Transactions {
			if txn.Gas == nil || *(txn.Gas) == 0 {
				txn.Gas = (*hexutil.Uint64)(&api.GasCap)
			}
			msg, err := txn.ToMessage(api.GasCap, blockCtx.BaseFee)
			if err != nil {
				stream.WriteArrayEnd()
				stream.WriteArrayEnd()
				return err
			}
			transaction, err := txn.ToTransaction(api.GasCap, blockCtx.BaseFee)
			if err != nil {
				stream.WriteNil()
				return err
			}
			txCtx = core.NewEVMTxContext(msg)
			ibs := evm.IntraBlockState().(*state.IntraBlockState)
			ibs.SetTxContext(txnIndex)
<<<<<<< HEAD
			_, err = transactions.TraceTx(ctx, transaction, msg, blockCtx, txCtx, block.Hash(), txnIndex, evm.IntraBlockState(), config, chainConfig, stream, api.evmCallTimeout)
=======
			_, err = transactions.TraceTx(ctx, api.engine(), msg, blockCtx, txCtx, block.Hash(), txnIndex, evm.IntraBlockState(), config, chainConfig, stream, api.evmCallTimeout)
>>>>>>> 199d9b1c
			if err != nil {
				stream.WriteArrayEnd()
				stream.WriteArrayEnd()
				return err
			}

			_ = ibs.FinalizeTx(rules, state.NewNoopWriter())

			if txnIndex < len(bundle.Transactions)-1 {
				stream.WriteMore()
			}
		}
		stream.WriteArrayEnd()

		if bundleIndex < len(bundles)-1 {
			stream.WriteMore()
		}
		blockCtx.BlockNumber++
		blockCtx.Time++
	}
	stream.WriteArrayEnd()
	return nil
}<|MERGE_RESOLUTION|>--- conflicted
+++ resolved
@@ -162,16 +162,6 @@
 		ibs.SetTxContext(txnIndex)
 		msg, _ := txn.AsMessage(*signer, block.BaseFee(), rules)
 
-<<<<<<< HEAD
-		if msg.FeeCap().IsZero() && engine != nil {
-			syscall := func(contract common.Address, data []byte) ([]byte, error) {
-				return core.SysCallContract(contract, data, chainConfig, ibs, block.Header(), engine, true /* constCall */, nil)
-			}
-			msg.SetIsFree(engine.IsServiceTransaction(msg.From(), syscall))
-		}
-
-=======
->>>>>>> 199d9b1c
 		txCtx := evmtypes.TxContext{
 			TxHash:     txnHash,
 			Origin:     msg.From(),
@@ -204,11 +194,7 @@
 			usedGas += _usedGas
 		} else {
 			var _usedGas uint64
-<<<<<<< HEAD
-			_usedGas, err = transactions.TraceTx(ctx, txn, msg, blockCtx, txCtx, block.Hash(), txnIndex, ibs, config, chainConfig, stream, api.evmCallTimeout)
-=======
-			_usedGas, err = transactions.TraceTx(ctx, engine, msg, blockCtx, txCtx, block.Hash(), txnIndex, ibs, config, chainConfig, stream, api.evmCallTimeout)
->>>>>>> 199d9b1c
+			_usedGas, err = transactions.TraceTx(ctx, engine, txn, msg, blockCtx, txCtx, block.Hash(), txnIndex, ibs, config, chainConfig, stream, api.evmCallTimeout)
 			usedGas += _usedGas
 		}
 		if err == nil {
@@ -372,11 +358,7 @@
 	}
 
 	// Trace the transaction and return
-<<<<<<< HEAD
-	_, err = transactions.TraceTx(ctx, txn, msg, blockCtx, txCtx, block.Hash(), txnIndex, ibs, config, chainConfig, stream, api.evmCallTimeout)
-=======
-	_, err = transactions.TraceTx(ctx, engine, msg, blockCtx, txCtx, block.Hash(), txnIndex, ibs, config, chainConfig, stream, api.evmCallTimeout)
->>>>>>> 199d9b1c
+	_, err = transactions.TraceTx(ctx, engine, txn, msg, blockCtx, txCtx, block.Hash(), txnIndex, ibs, config, chainConfig, stream, api.evmCallTimeout)
 	return err
 }
 
@@ -449,11 +431,7 @@
 	blockCtx := transactions.NewEVMBlockContext(engine, header, blockNrOrHash.RequireCanonical, dbtx, api._blockReader, chainConfig)
 	txCtx := core.NewEVMTxContext(msg)
 	// Trace the transaction and return
-<<<<<<< HEAD
-	_, err = transactions.TraceTx(ctx, transaction, msg, blockCtx, txCtx, hash, 0, ibs, config, chainConfig, stream, api.evmCallTimeout)
-=======
-	_, err = transactions.TraceTx(ctx, engine, msg, blockCtx, txCtx, hash, 0, ibs, config, chainConfig, stream, api.evmCallTimeout)
->>>>>>> 199d9b1c
+	_, err = transactions.TraceTx(ctx, engine, transaction, msg, blockCtx, txCtx, hash, 0, ibs, config, chainConfig, stream, api.evmCallTimeout)
 	return err
 }
 
@@ -597,11 +575,7 @@
 			txCtx = core.NewEVMTxContext(msg)
 			ibs := evm.IntraBlockState().(*state.IntraBlockState)
 			ibs.SetTxContext(txnIndex)
-<<<<<<< HEAD
-			_, err = transactions.TraceTx(ctx, transaction, msg, blockCtx, txCtx, block.Hash(), txnIndex, evm.IntraBlockState(), config, chainConfig, stream, api.evmCallTimeout)
-=======
-			_, err = transactions.TraceTx(ctx, api.engine(), msg, blockCtx, txCtx, block.Hash(), txnIndex, evm.IntraBlockState(), config, chainConfig, stream, api.evmCallTimeout)
->>>>>>> 199d9b1c
+			_, err = transactions.TraceTx(ctx, api.engine(), transaction, msg, blockCtx, txCtx, block.Hash(), txnIndex, evm.IntraBlockState(), config, chainConfig, stream, api.evmCallTimeout)
 			if err != nil {
 				stream.WriteArrayEnd()
 				stream.WriteArrayEnd()
