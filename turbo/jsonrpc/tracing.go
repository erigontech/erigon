--- conflicted
+++ resolved
@@ -203,13 +203,9 @@
 			)
 			usedGas += _usedGas
 		} else {
-<<<<<<< HEAD
-			err = transactions.TraceTx(ctx, txn, msg, blockCtx, txCtx, ibs, config, chainConfig, stream, api.evmCallTimeout)
-=======
 			var _usedGas uint64
-			_usedGas, err = transactions.TraceTx(ctx, msg, blockCtx, txCtx, ibs, config, chainConfig, stream, api.evmCallTimeout)
+			_usedGas, err = transactions.TraceTx(ctx, txn, msg, blockCtx, txCtx, ibs, config, chainConfig, stream, api.evmCallTimeout)
 			usedGas += _usedGas
->>>>>>> ba6d1c23
 		}
 		if err == nil {
 			err = ibs.FinalizeTx(rules, state.NewNoopWriter())
@@ -366,12 +362,8 @@
 	}
 
 	// Trace the transaction and return
-<<<<<<< HEAD
-	return transactions.TraceTx(ctx, txn, msg, blockCtx, txCtx, ibs, config, chainConfig, stream, api.evmCallTimeout)
-=======
-	_, err = transactions.TraceTx(ctx, msg, blockCtx, txCtx, ibs, config, chainConfig, stream, api.evmCallTimeout)
+	_, err = transactions.TraceTx(ctx, txn, msg, blockCtx, txCtx, ibs, config, chainConfig, stream, api.evmCallTimeout)
 	return err
->>>>>>> ba6d1c23
 }
 
 // TraceCall implements debug_traceCall. Returns Geth style call traces.
@@ -443,12 +435,8 @@
 	blockCtx := transactions.NewEVMBlockContext(engine, header, blockNrOrHash.RequireCanonical, dbtx, api._blockReader, chainConfig)
 	txCtx := core.NewEVMTxContext(msg)
 	// Trace the transaction and return
-<<<<<<< HEAD
-	return transactions.TraceTx(ctx, transaction, msg, blockCtx, txCtx, ibs, config, chainConfig, stream, api.evmCallTimeout)
-=======
-	_, err = transactions.TraceTx(ctx, msg, blockCtx, txCtx, ibs, config, chainConfig, stream, api.evmCallTimeout)
+	_, err = transactions.TraceTx(ctx, transaction, msg, blockCtx, txCtx, ibs, config, chainConfig, stream, api.evmCallTimeout)
 	return err
->>>>>>> ba6d1c23
 }
 
 func (api *PrivateDebugAPIImpl) TraceCallMany(ctx context.Context, bundles []Bundle, simulateContext StateContext, config *tracersConfig.TraceConfig, stream *jsoniter.Stream) error {
@@ -589,14 +577,9 @@
 				return err
 			}
 			txCtx = core.NewEVMTxContext(msg)
-<<<<<<< HEAD
 			ibs := evm.IntraBlockState().(*state.IntraBlockState)
-			ibs.SetTxContext(common.Hash{}, header.Hash(), txnIndex)
-			err = transactions.TraceTx(ctx, transaction, msg, blockCtx, txCtx, ibs, config, chainConfig, stream, api.evmCallTimeout)
-=======
 			ibs.SetTxContext(txnIndex)
-			_, err = transactions.TraceTx(ctx, msg, blockCtx, txCtx, evm.IntraBlockState(), config, chainConfig, stream, api.evmCallTimeout)
->>>>>>> ba6d1c23
+			_, err = transactions.TraceTx(ctx, transaction, msg, blockCtx, txCtx, ibs, config, chainConfig, stream, api.evmCallTimeout)
 			if err != nil {
 				stream.WriteArrayEnd()
 				stream.WriteArrayEnd()
