// Copyright 2024 The Erigon Authors
// This file is part of Erigon.
//
// Erigon is free software: you can redistribute it and/or modify
// it under the terms of the GNU Lesser General Public License as published by
// the Free Software Foundation, either version 3 of the License, or
// (at your option) any later version.
//
// Erigon is distributed in the hope that it will be useful,
// but WITHOUT ANY WARRANTY; without even the implied warranty of
// MERCHANTABILITY or FITNESS FOR A PARTICULAR PURPOSE. See the
// GNU Lesser General Public License for more details.
//
// You should have received a copy of the GNU Lesser General Public License
// along with Erigon. If not, see <http://www.gnu.org/licenses/>.

package jsonrpc

import (
	"context"
	"errors"
	"fmt"
	"time"

	"github.com/holiman/uint256"
	jsoniter "github.com/json-iterator/go"

	"github.com/erigontech/erigon-lib/common/dbg"

	"github.com/erigontech/erigon-lib/common"
	"github.com/erigontech/erigon-lib/common/hexutil"
	"github.com/erigontech/erigon-lib/kv/rawdbv3"
	"github.com/erigontech/erigon-lib/log/v3"

	"github.com/erigontech/erigon/core"
	"github.com/erigontech/erigon/core/state"
	"github.com/erigontech/erigon/core/types"
	"github.com/erigontech/erigon/core/vm"
	"github.com/erigontech/erigon/core/vm/evmtypes"
	tracersConfig "github.com/erigontech/erigon/eth/tracers/config"
	bortypes "github.com/erigontech/erigon/polygon/bor/types"
	polygontracer "github.com/erigontech/erigon/polygon/tracer"
	"github.com/erigontech/erigon/rpc"
	"github.com/erigontech/erigon/turbo/adapter/ethapi"
	"github.com/erigontech/erigon/turbo/rpchelper"
	"github.com/erigontech/erigon/turbo/snapshotsync/freezeblocks"
	"github.com/erigontech/erigon/turbo/transactions"
)

// TraceBlockByNumber implements debug_traceBlockByNumber. Returns Geth style block traces.
func (api *PrivateDebugAPIImpl) TraceBlockByNumber(ctx context.Context, blockNum rpc.BlockNumber, config *tracersConfig.TraceConfig, stream *jsoniter.Stream) error {
	return api.traceBlock(ctx, rpc.BlockNumberOrHashWithNumber(blockNum), config, stream)
}

// TraceBlockByHash implements debug_traceBlockByHash. Returns Geth style block traces.
func (api *PrivateDebugAPIImpl) TraceBlockByHash(ctx context.Context, hash common.Hash, config *tracersConfig.TraceConfig, stream *jsoniter.Stream) error {
	return api.traceBlock(ctx, rpc.BlockNumberOrHashWithHash(hash, true), config, stream)
}

func (api *PrivateDebugAPIImpl) traceBlock(ctx context.Context, blockNrOrHash rpc.BlockNumberOrHash, config *tracersConfig.TraceConfig, stream *jsoniter.Stream) error {
	tx, err := api.db.BeginRo(ctx)
	if err != nil {
		stream.WriteNil()
		return err
	}
	defer tx.Rollback()

	blockNumber, hash, _, err := rpchelper.GetCanonicalBlockNumber(ctx, blockNrOrHash, tx, api._blockReader, api.filters)
	if err != nil {
		stream.WriteNil()
		return err
	}
	block, err := api.blockWithSenders(ctx, tx, hash, blockNumber)
	if err != nil {
		stream.WriteNil()
		return err
	}
	if block == nil {
		stream.WriteNil()
		return fmt.Errorf("invalid arguments; block with hash %x not found", hash)
	}

	// if we've pruned this history away for this block then just return early
	// to save any red herring errors
	err = api.BaseAPI.checkPruneHistory(ctx, tx, block.NumberU64())
	if err != nil {
		stream.WriteNil()
		return err
	}

	if config == nil {
		config = &tracersConfig.TraceConfig{}
	}

	if config.BorTraceEnabled == nil {
		var disabled bool
		config.BorTraceEnabled = &disabled
	}

	chainConfig, err := api.chainConfig(ctx, tx)
	if err != nil {
		stream.WriteNil()
		return err
	}
	engine := api.engine()

	txNumsReader := rawdbv3.TxNums.WithCustomReadTxNumFunc(freezeblocks.ReadTxNumFuncFromBlockReader(ctx, api._blockReader))
	ibs, blockCtx, _, rules, signer, err := transactions.ComputeBlockContext(ctx, engine, block.HeaderNoCopy(), chainConfig, api._blockReader, txNumsReader, tx, 0)
	if err != nil {
		stream.WriteNil()
		return err
	}

	stream.WriteArrayStart()

	txns := block.Transactions()

	var borStateSyncTxn types.Transaction

	if *config.BorTraceEnabled {
		borStateSyncTxHash := bortypes.ComputeBorTxHash(block.NumberU64(), block.Hash())

		var ok bool
		if api.useBridgeReader {
			_, ok, err = api.bridgeReader.EventTxnLookup(ctx, borStateSyncTxHash)
		} else {
			_, ok, err = api._blockReader.EventLookup(ctx, tx, borStateSyncTxHash)
		}
		if err != nil {
			stream.WriteArrayEnd()
			return err
		}
		if ok {
			borStateSyncTxn = bortypes.NewBorTransaction()
			txns = append(txns, borStateSyncTxn)
		}
	}

	var usedGas uint64
	for idx, txn := range txns {
		isBorStateSyncTxn := borStateSyncTxn == txn
		var txnHash common.Hash
		if isBorStateSyncTxn {
			txnHash = bortypes.ComputeBorTxHash(block.NumberU64(), block.Hash())
		} else {
			txnHash = txn.Hash()
		}

		stream.WriteObjectStart()
		stream.WriteObjectField("txHash")
		stream.WriteString(txnHash.Hex())
		stream.WriteMore()
		stream.WriteObjectField("result")
		select {
		default:
		case <-ctx.Done():
			stream.WriteNil()
			stream.WriteObjectEnd()
			stream.WriteArrayEnd()
			return ctx.Err()
		}
		ibs.SetTxContext(idx)
		msg, _ := txn.AsMessage(*signer, block.BaseFee(), rules)

		if msg.FeeCap().IsZero() && engine != nil {
			syscall := func(contract common.Address, data []byte) ([]byte, error) {
				return core.SysCallContract(contract, data, chainConfig, ibs, block.Header(), engine, true /* constCall */)
			}
			msg.SetIsFree(engine.IsServiceTransaction(msg.From(), syscall))
		}

		txCtx := evmtypes.TxContext{
			TxHash:     txnHash,
			Origin:     msg.From(),
			GasPrice:   msg.GasPrice(),
			BlobHashes: msg.BlobHashes(),
		}

		if isBorStateSyncTxn {
			var stateSyncEvents []*types.Message
			stateSyncEvents, err = api.stateSyncEvents(ctx, tx, block.Hash(), blockNumber, chainConfig)
			if err != nil {
				return err
			}

			var _usedGas uint64
			_usedGas, err = polygontracer.TraceBorStateSyncTxnDebugAPI(
				ctx,
				chainConfig,
				config,
				ibs,
				block.Hash(),
				block.NumberU64(),
				block.Time(),
				blockCtx,
				stream,
				api.evmCallTimeout,
				stateSyncEvents,
			)
			usedGas += _usedGas
		} else {
			var _usedGas uint64
			_usedGas, err = transactions.TraceTx(ctx, msg, blockCtx, txCtx, ibs, config, chainConfig, stream, api.evmCallTimeout)
			usedGas += _usedGas
		}
		if err == nil {
			err = ibs.FinalizeTx(rules, state.NewNoopWriter())
		}

		// if we have an error we want to output valid json for it before continuing after clearing down potential writes to the stream
		if err != nil {
			stream.WriteMore()
			rpc.HandleError(err, stream)
		}

		stream.WriteObjectEnd()
		if idx != len(txns)-1 {
			stream.WriteMore()
		}

		if err := stream.Flush(); err != nil {
			return err
		}
	}

	if dbg.AssertEnabled {
		if block.GasUsed() != usedGas {
			panic(fmt.Errorf("assert: block.GasUsed() %d != usedGas %d. blockNum=%d", block.GasUsed(), usedGas, blockNumber))
		}
	}

	stream.WriteArrayEnd()
	if err := stream.Flush(); err != nil {
		return err
	}

	return nil
}

// TraceTransaction implements debug_traceTransaction. Returns Geth style transaction traces.
func (api *PrivateDebugAPIImpl) TraceTransaction(ctx context.Context, hash common.Hash, config *tracersConfig.TraceConfig, stream *jsoniter.Stream) error {
	tx, err := api.db.BeginRo(ctx)
	if err != nil {
		stream.WriteNil()
		return err
	}
	defer tx.Rollback()
	chainConfig, err := api.chainConfig(ctx, tx)
	if err != nil {
		stream.WriteNil()
		return err
	}
	// Retrieve the transaction and assemble its EVM context
	var isBorStateSyncTxn bool
	blockNum, ok, err := api.txnLookup(ctx, tx, hash)
	if err != nil {
		stream.WriteNil()
		return err
	}
	if !ok {
		if chainConfig.Bor == nil {
			stream.WriteNil()
			return nil
		}

		// otherwise this may be a bor state sync transaction - check
		if api.useBridgeReader {
			blockNum, ok, err = api.bridgeReader.EventTxnLookup(ctx, hash)
		} else {
			blockNum, ok, err = api._blockReader.EventLookup(ctx, tx, hash)
		}
		if err != nil {
			stream.WriteNil()
			return err
		}
		if !ok {
			stream.WriteNil()
			return nil
		}
		if config == nil || config.BorTraceEnabled == nil || *config.BorTraceEnabled == false {
			stream.WriteEmptyArray() // matches maticnetwork/bor API behaviour for consistency
			return nil
		}

		isBorStateSyncTxn = true
	}

	// check pruning to ensure we have history at this block level
	err = api.BaseAPI.checkPruneHistory(ctx, tx, blockNum)
	if err != nil {
		stream.WriteNil()
		return err
	}

	block, err := api.blockByNumberWithSenders(ctx, tx, blockNum)
	if err != nil {
		stream.WriteNil()
		return err
	}
	if block == nil {
		stream.WriteNil()
		return nil
	}
	var txnIndex int
	var txn types.Transaction
	for i := 0; i < block.Transactions().Len() && !isBorStateSyncTxn; i++ {
		transaction := block.Transactions()[i]
		if transaction.Hash() == hash {
			txnIndex = i
			txn = transaction
			break
		}
	}
	if txn == nil {
		if isBorStateSyncTxn {
			// bor state sync txn is appended at the end of the block
			txnIndex = block.Transactions().Len()
		} else {
			stream.WriteNil()
			return fmt.Errorf("transaction %#x not found", hash)
		}
	}
	engine := api.engine()

	txNumsReader := rawdbv3.TxNums.WithCustomReadTxNumFunc(freezeblocks.ReadTxNumFuncFromBlockReader(ctx, api._blockReader))
	ibs, blockCtx, _, rules, signer, err := transactions.ComputeBlockContext(ctx, engine, block.HeaderNoCopy(), chainConfig, api._blockReader, txNumsReader, tx, txnIndex)
	if err != nil {
		stream.WriteNil()
		return err
	}

	if isBorStateSyncTxn {
		stateSyncEvents, err := api.stateSyncEvents(ctx, tx, block.Hash(), blockNum, chainConfig)
		if err != nil {
			return err
		}

		_, err = polygontracer.TraceBorStateSyncTxnDebugAPI(
			ctx,
			chainConfig,
			config,
			ibs,
			block.Hash(),
			blockNum,
			block.Time(),
			blockCtx,
			stream,
			api.evmCallTimeout,
			stateSyncEvents,
		)
		return err
	}

	msg, txCtx, err := transactions.ComputeTxContext(ibs, engine, rules, signer, block, chainConfig, txnIndex)
	if err != nil {
		stream.WriteNil()
		return err
	}

	// Trace the transaction and return
	_, err = transactions.TraceTx(ctx, msg, blockCtx, txCtx, ibs, config, chainConfig, stream, api.evmCallTimeout)
	return err
}

// TraceCall implements debug_traceCall. Returns Geth style call traces.
func (api *PrivateDebugAPIImpl) TraceCall(ctx context.Context, args ethapi.CallArgs, blockNrOrHash rpc.BlockNumberOrHash, config *tracersConfig.TraceConfig, stream *jsoniter.Stream) error {
	dbtx, err := api.db.BeginRo(ctx)
	if err != nil {
		return fmt.Errorf("create ro transaction: %v", err)
	}
	defer dbtx.Rollback()

	chainConfig, err := api.chainConfig(ctx, dbtx)
	if err != nil {
		return fmt.Errorf("read chain config: %v", err)
	}
	engine := api.engine()

	blockNumber, hash, isLatest, err := rpchelper.GetBlockNumber(ctx, blockNrOrHash, dbtx, api._blockReader, api.filters)
	if err != nil {
		return fmt.Errorf("get block number: %v", err)
	}

	err = api.BaseAPI.checkPruneHistory(ctx, dbtx, blockNumber)
	if err != nil {
		return err
	}

	var stateReader state.StateReader
	if config == nil || config.TxIndex == nil || isLatest {
		stateReader, err = rpchelper.CreateStateReader(ctx, dbtx, api._blockReader, blockNrOrHash, 0, api.filters, api.stateCache, chainConfig.ChainName)
	} else {
		txNumsReader := rawdbv3.TxNums.WithCustomReadTxNumFunc(freezeblocks.ReadTxNumFuncFromBlockReader(ctx, api._blockReader))
		stateReader, err = rpchelper.CreateHistoryStateReader(dbtx, txNumsReader, blockNumber, int(*config.TxIndex), chainConfig.ChainName)
	}
	if err != nil {
		return fmt.Errorf("create state reader: %v", err)
	}
	header, err := api._blockReader.Header(ctx, dbtx, hash, blockNumber)
	if err != nil {
		return fmt.Errorf("could not fetch header %d(%x): %v", blockNumber, hash, err)
	}
	if header == nil {
		return fmt.Errorf("block %d(%x) not found", blockNumber, hash)
	}
	ibs := state.New(stateReader)

	if config != nil && config.StateOverrides != nil {
		if err := config.StateOverrides.Override(ibs); err != nil {
			return fmt.Errorf("override state: %v", err)
		}
	}

	var baseFee *uint256.Int
	if header != nil && header.BaseFee != nil {
		var overflow bool
		baseFee, overflow = uint256.FromBig(header.BaseFee)
		if overflow {
			return errors.New("header.BaseFee uint256 overflow")
		}
	}
	msg, err := args.ToMessage(api.GasCap, baseFee)
	if err != nil {
		return fmt.Errorf("convert args to msg: %v", err)
	}

	blockCtx := transactions.NewEVMBlockContext(engine, header, blockNrOrHash.RequireCanonical, dbtx, api._blockReader, chainConfig)
	txCtx := core.NewEVMTxContext(msg)
	// Trace the transaction and return
	_, err = transactions.TraceTx(ctx, msg, blockCtx, txCtx, ibs, config, chainConfig, stream, api.evmCallTimeout)
	return err
}

func (api *PrivateDebugAPIImpl) TraceCallMany(ctx context.Context, bundles []Bundle, simulateContext StateContext, config *tracersConfig.TraceConfig, stream *jsoniter.Stream) error {
	var (
		hash              common.Hash
		evm               *vm.EVM
		blockCtx          evmtypes.BlockContext
		txCtx             evmtypes.TxContext
		overrideBlockHash map[uint64]common.Hash
	)

	if config == nil {
		config = &tracersConfig.TraceConfig{}
	}

	overrideBlockHash = make(map[uint64]common.Hash)
	tx, err := api.db.BeginRo(ctx)
	if err != nil {
		stream.WriteNil()
		return err
	}
	defer tx.Rollback()
	chainConfig, err := api.chainConfig(ctx, tx)
	if err != nil {
		stream.WriteNil()
		return err
	}
	if len(bundles) == 0 {
		stream.WriteNil()
		return errors.New("empty bundles")
	}
	empty := true
	for _, bundle := range bundles {
		if len(bundle.Transactions) != 0 {
			empty = false
		}
	}

	if empty {
		stream.WriteNil()
		return errors.New("empty bundles")
	}

	defer func(start time.Time) { log.Trace("Tracing CallMany finished", "runtime", time.Since(start)) }(time.Now())

	blockNum, hash, _, err := rpchelper.GetBlockNumber(ctx, simulateContext.BlockNumber, tx, api._blockReader, api.filters)
	if err != nil {
		stream.WriteNil()
		return err
	}

	err = api.BaseAPI.checkPruneHistory(ctx, tx, blockNum)
	if err != nil {
		return err
	}

	block, err := api.blockByNumberWithSenders(ctx, tx, blockNum)
	if err != nil {
		stream.WriteNil()
		return err
	}
	if block == nil {
		stream.WriteNil()
		return fmt.Errorf("block %d not found", blockNum)
	}

	// -1 is a default value for transaction index.
	// If it's -1, we will try to replay every single transaction in that block
	transactionIndex := -1

	if simulateContext.TransactionIndex != nil {
		transactionIndex = *simulateContext.TransactionIndex
	}

<<<<<<< HEAD
	if transactionIndex == -1 {
		transactionIndex = len(block.Transactions())
	}

=======
>>>>>>> 143ea44b
	stateReader, err := rpchelper.CreateStateReader(ctx, tx, api._blockReader, rpc.BlockNumberOrHashWithNumber(rpc.BlockNumber(blockNum-1)), transactionIndex, api.filters, api.stateCache, chainConfig.ChainName)
	if err != nil {
		stream.WriteNil()
		return err
	}

	ibs := state.New(stateReader)

	header := block.Header()

	if header == nil {
		stream.WriteNil()
		return fmt.Errorf("block %d(%x) not found", blockNum, hash)
	}

	getHash := func(i uint64) common.Hash {
		if hash, ok := overrideBlockHash[i]; ok {
			return hash
		}
		hash, ok, err := api._blockReader.CanonicalHash(ctx, tx, i)
		if err != nil || !ok {
			log.Debug("Can't get block hash by number", "number", i, "only-canonical", true, "err", err, "ok", ok)
		}
		return hash
	}

	blockCtx = core.NewEVMBlockContext(header, getHash, api.engine(), nil /* author */, chainConfig)
	// Get a new instance of the EVM
	evm = vm.NewEVM(blockCtx, txCtx, ibs, chainConfig, vm.Config{Debug: false})
	rules := chainConfig.Rules(blockNum, blockCtx.Time)

	// after replaying the txns, we want to overload the state
	if config.StateOverrides != nil {
		err = config.StateOverrides.Override(ibs)
		if err != nil {
			stream.WriteNil()
			return err
		}
	}

	stream.WriteArrayStart()
	for bundleIndex, bundle := range bundles {
		stream.WriteArrayStart()
		// first change blockContext
		blockHeaderOverride(&blockCtx, bundle.BlockOverride, overrideBlockHash)
		ibs.Reset()
		for txnIndex, txn := range bundle.Transactions {
			if txn.Gas == nil || *(txn.Gas) == 0 {
				txn.Gas = (*hexutil.Uint64)(&api.GasCap)
			}
			msg, err := txn.ToMessage(api.GasCap, blockCtx.BaseFee)
			if err != nil {
				stream.WriteArrayEnd()
				stream.WriteArrayEnd()
				return err
			}
			txCtx = core.NewEVMTxContext(msg)
			ibs.SetTxContext(txnIndex)
			_, err = transactions.TraceTx(ctx, msg, blockCtx, txCtx, evm.IntraBlockState(), config, chainConfig, stream, api.evmCallTimeout)
			if err != nil {
				stream.WriteArrayEnd()
				stream.WriteArrayEnd()
				return err
			}

			_ = ibs.FinalizeTx(rules, state.NewNoopWriter())

			if txnIndex < len(bundle.Transactions)-1 {
				stream.WriteMore()
			}
		}
		stream.WriteArrayEnd()

		if bundleIndex < len(bundles)-1 {
			stream.WriteMore()
		}
		blockCtx.BlockNumber++
		blockCtx.Time++
	}
	stream.WriteArrayEnd()
	return nil
}<|MERGE_RESOLUTION|>--- conflicted
+++ resolved
@@ -503,13 +503,10 @@
 		transactionIndex = *simulateContext.TransactionIndex
 	}
 
-<<<<<<< HEAD
 	if transactionIndex == -1 {
 		transactionIndex = len(block.Transactions())
 	}
 
-=======
->>>>>>> 143ea44b
 	stateReader, err := rpchelper.CreateStateReader(ctx, tx, api._blockReader, rpc.BlockNumberOrHashWithNumber(rpc.BlockNumber(blockNum-1)), transactionIndex, api.filters, api.stateCache, chainConfig.ChainName)
 	if err != nil {
 		stream.WriteNil()
