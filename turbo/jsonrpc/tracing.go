package jsonrpc

import (
	"context"
	"fmt"
	"math/big"
	"time"

	"github.com/holiman/uint256"
	jsoniter "github.com/json-iterator/go"
	"github.com/ledgerwatch/log/v3"

	"github.com/ledgerwatch/erigon-lib/common"
	"github.com/ledgerwatch/erigon-lib/common/hexutil"
	"github.com/ledgerwatch/erigon/common/math"
	"github.com/ledgerwatch/erigon/core"
	"github.com/ledgerwatch/erigon/core/state"
	"github.com/ledgerwatch/erigon/core/types"
	"github.com/ledgerwatch/erigon/core/vm"
	"github.com/ledgerwatch/erigon/core/vm/evmtypes"
	"github.com/ledgerwatch/erigon/eth/tracers"
	polygontracer "github.com/ledgerwatch/erigon/polygon/tracer"
	"github.com/ledgerwatch/erigon/rpc"
	"github.com/ledgerwatch/erigon/turbo/adapter/ethapi"
	"github.com/ledgerwatch/erigon/turbo/rpchelper"
	"github.com/ledgerwatch/erigon/turbo/transactions"
)

// TraceBlockByNumber implements debug_traceBlockByNumber. Returns Geth style block traces.
func (api *PrivateDebugAPIImpl) TraceBlockByNumber(ctx context.Context, blockNum rpc.BlockNumber, config *tracers.TraceConfig, stream *jsoniter.Stream) error {
	return api.traceBlock(ctx, rpc.BlockNumberOrHashWithNumber(blockNum), config, stream)
}

// TraceBlockByHash implements debug_traceBlockByHash. Returns Geth style block traces.
func (api *PrivateDebugAPIImpl) TraceBlockByHash(ctx context.Context, hash common.Hash, config *tracers.TraceConfig, stream *jsoniter.Stream) error {
	return api.traceBlock(ctx, rpc.BlockNumberOrHashWithHash(hash, true), config, stream)
}

func (api *PrivateDebugAPIImpl) traceBlock(ctx context.Context, blockNrOrHash rpc.BlockNumberOrHash, config *tracers.TraceConfig, stream *jsoniter.Stream) error {
	tx, err := api.db.BeginRo(ctx)
	if err != nil {
		stream.WriteNil()
		return err
	}
	defer tx.Rollback()
	var (
		block    *types.Block
		number   rpc.BlockNumber
		numberOk bool
		hash     common.Hash
		hashOk   bool
	)
	if number, numberOk = blockNrOrHash.Number(); numberOk {
		block, err = api.blockByRPCNumber(number, tx)
	} else if hash, hashOk = blockNrOrHash.Hash(); hashOk {
		block, err = api.blockByHashWithSenders(tx, hash)
	} else {
		return fmt.Errorf("invalid arguments; neither block nor hash specified")
	}

	if err != nil {
		stream.WriteNil()
		return err
	}

	if block == nil {
		if numberOk {
			return fmt.Errorf("invalid arguments; block with number %d not found", number)
		}
		return fmt.Errorf("invalid arguments; block with hash %x not found", hash)
	}

	// if we've pruned this history away for this block then just return early
	// to save any red herring errors
	err = api.BaseAPI.checkPruneHistory(tx, block.NumberU64())
	if err != nil {
		stream.WriteNil()
		return err
	}

	if config == nil {
		config = &tracers.TraceConfig{}
	}

	if config.BorTraceEnabled == nil {
		var disabled bool
		config.BorTraceEnabled = &disabled
	}

	chainConfig, err := api.chainConfig(tx)
	if err != nil {
		stream.WriteNil()
		return err
	}
	engine := api.engine()

	_, blockCtx, _, ibs, _, err := transactions.ComputeTxEnv(ctx, engine, block, chainConfig, api._blockReader, tx, 0, api.historyV3(tx))
	if err != nil {
		stream.WriteNil()
		return err
	}

	signer := types.MakeSigner(chainConfig, block.NumberU64(), block.Time())
	rules := chainConfig.Rules(block.NumberU64(), block.Time())
	stream.WriteArrayStart()

	txns := block.Transactions()
	var borStateSyncTxn types.Transaction
	if *config.BorTraceEnabled {
		borStateSyncTxHash := types.ComputeBorTxHash(block.NumberU64(), block.Hash())
		_, ok, err := api._blockReader.EventLookup(ctx, tx, borStateSyncTxHash)
		if err != nil {
			stream.WriteArrayEnd()
			return err
		}
		if ok {
			borStateSyncTxn = types.NewBorTransaction()
			txns = append(txns, borStateSyncTxn)
		}
	}

	for idx, txn := range txns {
		isBorStateSyncTxn := borStateSyncTxn == txn
		var txnHash common.Hash
		if isBorStateSyncTxn {
			txnHash = types.ComputeBorTxHash(block.NumberU64(), block.Hash())
		} else {
			txnHash = txn.Hash()
		}

		stream.WriteObjectStart()
		stream.WriteObjectField("txHash")
		stream.WriteString(txnHash.Hex())
		stream.WriteMore()
		stream.WriteObjectField("result")
		select {
		default:
		case <-ctx.Done():
			stream.WriteNil()
			stream.WriteObjectEnd()
			stream.WriteArrayEnd()
			return ctx.Err()
		}
		ibs.SetTxContext(txnHash, block.Hash(), idx)
		msg, _ := txn.AsMessage(*signer, block.BaseFee(), rules)

		if msg.FeeCap().IsZero() && engine != nil {
			syscall := func(contract common.Address, data []byte) ([]byte, error) {
				return core.SysCallContract(contract, data, chainConfig, ibs, block.Header(), engine, true /* constCall */)
			}
			msg.SetIsFree(engine.IsServiceTransaction(msg.From(), syscall))
		}

		txCtx := evmtypes.TxContext{
			TxHash:   txnHash,
			Origin:   msg.From(),
			GasPrice: msg.GasPrice(),
		}

		if isBorStateSyncTxn {
			err = polygontracer.TraceBorStateSyncTxnDebugAPI(
				ctx,
				tx,
				chainConfig,
				config,
				ibs,
				api._blockReader,
				block.Hash(),
				block.NumberU64(),
				block.Time(),
				blockCtx,
				stream,
				api.evmCallTimeout,
			)
		} else {
			err = transactions.TraceTx(ctx, msg, blockCtx, txCtx, ibs, config, chainConfig, stream, api.evmCallTimeout)
		}
<<<<<<< HEAD

		err = transactions.TraceTx(ctx, txn, msg, blockCtx, txCtx, ibs, config, chainConfig, stream, api.evmCallTimeout)
=======
>>>>>>> 3b5cfa36
		if err == nil {
			err = ibs.FinalizeTx(rules, state.NewNoopWriter())
		}

		// if we have an error we want to output valid json for it before continuing after clearing down potential writes to the stream
		if err != nil {
			stream.WriteMore()
			rpc.HandleError(err, stream)
		}

		stream.WriteObjectEnd()
		if idx != len(txns)-1 {
			stream.WriteMore()
		}

		if err := stream.Flush(); err != nil {
			return err
		}
	}

	stream.WriteArrayEnd()
	if err := stream.Flush(); err != nil {
		return err
	}

	return nil
}

// TraceTransaction implements debug_traceTransaction. Returns Geth style transaction traces.
func (api *PrivateDebugAPIImpl) TraceTransaction(ctx context.Context, hash common.Hash, config *tracers.TraceConfig, stream *jsoniter.Stream) error {
	tx, err := api.db.BeginRo(ctx)
	if err != nil {
		stream.WriteNil()
		return err
	}
	defer tx.Rollback()
	chainConfig, err := api.chainConfig(tx)
	if err != nil {
		stream.WriteNil()
		return err
	}
	// Retrieve the transaction and assemble its EVM context
	var isBorStateSyncTxn bool
	blockNum, ok, err := api.txnLookup(tx, hash)
	if err != nil {
		stream.WriteNil()
		return err
	}
	if !ok {
		if chainConfig.Bor == nil {
			stream.WriteNil()
			return nil
		}

		// otherwise this may be a bor state sync transaction - check
		blockNum, ok, err = api._blockReader.EventLookup(ctx, tx, hash)
		if err != nil {
			stream.WriteNil()
			return err
		}
		if !ok {
			stream.WriteNil()
			return nil
		}
		if config == nil || config.BorTraceEnabled == nil || *config.BorTraceEnabled == false {
			stream.WriteEmptyArray() // matches maticnetwork/bor API behaviour for consistency
			return nil
		}

		isBorStateSyncTxn = true
	}

	// check pruning to ensure we have history at this block level
	err = api.BaseAPI.checkPruneHistory(tx, blockNum)
	if err != nil {
		stream.WriteNil()
		return err
	}

	block, err := api.blockByNumberWithSenders(tx, blockNum)
	if err != nil {
		stream.WriteNil()
		return err
	}
	if block == nil {
		stream.WriteNil()
		return nil
	}
	var txnIndex int
	var txn types.Transaction
	for i := 0; i < block.Transactions().Len() && !isBorStateSyncTxn; i++ {
		transaction := block.Transactions()[i]
		if transaction.Hash() == hash {
			txnIndex = i
			txn = transaction
			break
		}
	}
	if txn == nil {
		if isBorStateSyncTxn {
			// bor state sync tx is appended at the end of the block
			txnIndex = block.Transactions().Len()
		} else {
			stream.WriteNil()
			return fmt.Errorf("transaction %#x not found", hash)
		}
	}
	engine := api.engine()

	msg, blockCtx, txCtx, ibs, _, err := transactions.ComputeTxEnv(ctx, engine, block, chainConfig, api._blockReader, tx, txnIndex, api.historyV3(tx))
	if err != nil {
		stream.WriteNil()
		return err
	}
	if isBorStateSyncTxn {
		return polygontracer.TraceBorStateSyncTxnDebugAPI(
			ctx,
			tx,
			chainConfig,
			config,
			ibs,
			api._blockReader,
			block.Hash(),
			blockNum,
			block.Time(),
			blockCtx,
			stream,
			api.evmCallTimeout,
		)
	}
	// Trace the transaction and return
	return transactions.TraceTx(ctx, txn, msg, blockCtx, txCtx, ibs, config, chainConfig, stream, api.evmCallTimeout)
}

func (api *PrivateDebugAPIImpl) TraceCall(ctx context.Context, args ethapi.CallArgs, blockNrOrHash rpc.BlockNumberOrHash, config *tracers.TraceConfig, stream *jsoniter.Stream) error {
	dbtx, err := api.db.BeginRo(ctx)
	if err != nil {
		return fmt.Errorf("create ro transaction: %v", err)
	}
	defer dbtx.Rollback()

	chainConfig, err := api.chainConfig(dbtx)
	if err != nil {
		return fmt.Errorf("read chain config: %v", err)
	}
	engine := api.engine()

	blockNumber, hash, isLatest, err := rpchelper.GetBlockNumber(blockNrOrHash, dbtx, api.filters)
	if err != nil {
		return fmt.Errorf("get block number: %v", err)
	}

	err = api.BaseAPI.checkPruneHistory(dbtx, blockNumber)
	if err != nil {
		return err
	}

	var stateReader state.StateReader
	if config.TxIndex == nil || isLatest {
		stateReader, err = rpchelper.CreateStateReader(ctx, dbtx, blockNrOrHash, 0, api.filters, api.stateCache, api.historyV3(dbtx), chainConfig.ChainName)
	} else {
		stateReader, err = rpchelper.CreateHistoryStateReader(dbtx, blockNumber, int(*config.TxIndex), api.historyV3(dbtx), chainConfig.ChainName)
	}
	if err != nil {
		return fmt.Errorf("create state reader: %v", err)
	}
	header, err := api._blockReader.Header(context.Background(), dbtx, hash, blockNumber)
	if err != nil {
		return fmt.Errorf("could not fetch header %d(%x): %v", blockNumber, hash, err)
	}
	if header == nil {
		return fmt.Errorf("block %d(%x) not found", blockNumber, hash)
	}
	ibs := state.New(stateReader)

	if config != nil && config.StateOverrides != nil {
		if err := config.StateOverrides.Override(ibs); err != nil {
			return fmt.Errorf("override state: %v", err)
		}
	}

	var baseFee *uint256.Int
	if header != nil && header.BaseFee != nil {
		var overflow bool
		baseFee, overflow = uint256.FromBig(header.BaseFee)
		if overflow {
			return fmt.Errorf("header.BaseFee uint256 overflow")
		}
	}
	msg, err := args.ToMessage(api.GasCap, baseFee)
	if err != nil {
		return fmt.Errorf("convert args to msg: %v", err)
	}

	transaction, err := args.ToTransaction(api.GasCap, baseFee)
	if err != nil {
		return fmt.Errorf("convert args to msg: %v", err)
	}

	blockCtx := transactions.NewEVMBlockContext(engine, header, blockNrOrHash.RequireCanonical, dbtx, api._blockReader)
	txCtx := core.NewEVMTxContext(msg)
	// Trace the transaction and return
	return transactions.TraceTx(ctx, transaction, msg, blockCtx, txCtx, ibs, config, chainConfig, stream, api.evmCallTimeout)
}

func (api *PrivateDebugAPIImpl) TraceCallMany(ctx context.Context, bundles []Bundle, simulateContext StateContext, config *tracers.TraceConfig, stream *jsoniter.Stream) error {
	var (
		hash               common.Hash
		replayTransactions types.Transactions
		evm                *vm.EVM
		blockCtx           evmtypes.BlockContext
		txCtx              evmtypes.TxContext
		overrideBlockHash  map[uint64]common.Hash
		baseFee            uint256.Int
	)

	if config == nil {
		config = &tracers.TraceConfig{}
	}

	overrideBlockHash = make(map[uint64]common.Hash)
	tx, err := api.db.BeginRo(ctx)
	if err != nil {
		stream.WriteNil()
		return err
	}
	defer tx.Rollback()
	chainConfig, err := api.chainConfig(tx)
	if err != nil {
		stream.WriteNil()
		return err
	}
	if len(bundles) == 0 {
		stream.WriteNil()
		return fmt.Errorf("empty bundles")
	}
	empty := true
	for _, bundle := range bundles {
		if len(bundle.Transactions) != 0 {
			empty = false
		}
	}

	if empty {
		stream.WriteNil()
		return fmt.Errorf("empty bundles")
	}

	defer func(start time.Time) { log.Trace("Tracing CallMany finished", "runtime", time.Since(start)) }(time.Now())

	blockNum, hash, _, err := rpchelper.GetBlockNumber(simulateContext.BlockNumber, tx, api.filters)
	if err != nil {
		stream.WriteNil()
		return err
	}

	err = api.BaseAPI.checkPruneHistory(tx, blockNum)
	if err != nil {
		return err
	}

	block, err := api.blockByNumberWithSenders(tx, blockNum)
	if err != nil {
		stream.WriteNil()
		return err
	}

	// -1 is a default value for transaction index.
	// If it's -1, we will try to replay every single transaction in that block
	transactionIndex := -1

	if simulateContext.TransactionIndex != nil {
		transactionIndex = *simulateContext.TransactionIndex
	}

	if transactionIndex == -1 {
		transactionIndex = len(block.Transactions())
	}

	replayTransactions = block.Transactions()[:transactionIndex]

	stateReader, err := rpchelper.CreateStateReader(ctx, tx, rpc.BlockNumberOrHashWithNumber(rpc.BlockNumber(blockNum-1)), 0, api.filters, api.stateCache, api.historyV3(tx), chainConfig.ChainName)
	if err != nil {
		stream.WriteNil()
		return err
	}

	st := state.New(stateReader)

	parent := block.Header()

	if parent == nil {
		stream.WriteNil()
		return fmt.Errorf("block %d(%x) not found", blockNum, hash)
	}

	getHash := func(i uint64) common.Hash {
		if hash, ok := overrideBlockHash[i]; ok {
			return hash
		}
		hash, err := api._blockReader.CanonicalHash(ctx, tx, i)
		if err != nil {
			log.Debug("Can't get block hash by number", "number", i, "only-canonical", true)
		}
		return hash
	}

	if parent.BaseFee != nil {
		baseFee.SetFromBig(parent.BaseFee)
	}

	blockCtx = evmtypes.BlockContext{
		CanTransfer: core.CanTransfer,
		Transfer:    core.Transfer,
		GetHash:     getHash,
		Coinbase:    parent.Coinbase,
		BlockNumber: parent.Number.Uint64(),
		Time:        parent.Time,
		Difficulty:  new(big.Int).Set(parent.Difficulty),
		GasLimit:    parent.GasLimit,
		BaseFee:     &baseFee,
	}

	// Get a new instance of the EVM
	evm = vm.NewEVM(blockCtx, txCtx, st, chainConfig, vm.Config{Debug: false})
	signer := types.MakeSigner(chainConfig, blockNum, block.Time())
	rules := chainConfig.Rules(blockNum, blockCtx.Time)

	// Setup the gas pool (also for unmetered requests)
	// and apply the message.
	gp := new(core.GasPool).AddGas(math.MaxUint64).AddBlobGas(math.MaxUint64)
	for idx, txn := range replayTransactions {
		st.SetTxContext(txn.Hash(), block.Hash(), idx)
		msg, err := txn.AsMessage(*signer, block.BaseFee(), rules)
		if err != nil {
			stream.WriteNil()
			return err
		}
		txCtx = core.NewEVMTxContext(msg)
		evm = vm.NewEVM(blockCtx, txCtx, evm.IntraBlockState(), chainConfig, vm.Config{Debug: false})
		// Execute the transaction message
		_, err = core.ApplyMessage(evm, msg, gp, true /* refunds */, false /* gasBailout */)
		if err != nil {
			stream.WriteNil()
			return err
		}
		_ = st.FinalizeTx(rules, state.NewNoopWriter())

	}

	// after replaying the txns, we want to overload the state
	if config.StateOverrides != nil {
		err = config.StateOverrides.Override(evm.IntraBlockState().(*state.IntraBlockState))
		if err != nil {
			stream.WriteNil()
			return err
		}
	}

	stream.WriteArrayStart()
	for bundleIndex, bundle := range bundles {
		stream.WriteArrayStart()
		// first change blockContext
		blockHeaderOverride(&blockCtx, bundle.BlockOverride, overrideBlockHash)
		for txnIndex, txn := range bundle.Transactions {
			if txn.Gas == nil || *(txn.Gas) == 0 {
				txn.Gas = (*hexutil.Uint64)(&api.GasCap)
			}
			msg, err := txn.ToMessage(api.GasCap, blockCtx.BaseFee)
			if err != nil {
				stream.WriteArrayEnd()
				stream.WriteArrayEnd()
				return err
			}

			transaction, err := txn.ToTransaction(api.GasCap, blockCtx.BaseFee)
			if err != nil {
				stream.WriteNil()
				return err
			}

			txCtx = core.NewEVMTxContext(msg)
			ibs := evm.IntraBlockState().(*state.IntraBlockState)
<<<<<<< HEAD
			ibs.SetTxContext(common.Hash{}, parent.Hash(), txn_index)
			err = transactions.TraceTx(ctx, transaction, msg, blockCtx, txCtx, st, config, chainConfig, stream, api.evmCallTimeout)

=======
			ibs.SetTxContext(common.Hash{}, parent.Hash(), txnIndex)
			err = transactions.TraceTx(ctx, msg, blockCtx, txCtx, evm.IntraBlockState(), config, chainConfig, stream, api.evmCallTimeout)
>>>>>>> 3b5cfa36
			if err != nil {
				stream.WriteArrayEnd()
				stream.WriteArrayEnd()
				return err
			}

			_ = ibs.FinalizeTx(rules, state.NewNoopWriter())

			if txnIndex < len(bundle.Transactions)-1 {
				stream.WriteMore()
			}
		}
		stream.WriteArrayEnd()

		if bundleIndex < len(bundles)-1 {
			stream.WriteMore()
		}
		blockCtx.BlockNumber++
		blockCtx.Time++
	}
	stream.WriteArrayEnd()
	return nil
}<|MERGE_RESOLUTION|>--- conflicted
+++ resolved
@@ -173,13 +173,8 @@
 				api.evmCallTimeout,
 			)
 		} else {
-			err = transactions.TraceTx(ctx, msg, blockCtx, txCtx, ibs, config, chainConfig, stream, api.evmCallTimeout)
-		}
-<<<<<<< HEAD
-
-		err = transactions.TraceTx(ctx, txn, msg, blockCtx, txCtx, ibs, config, chainConfig, stream, api.evmCallTimeout)
-=======
->>>>>>> 3b5cfa36
+			err = transactions.TraceTx(ctx, txn, msg, blockCtx, txCtx, ibs, config, chainConfig, stream, api.evmCallTimeout)
+		}
 		if err == nil {
 			err = ibs.FinalizeTx(rules, state.NewNoopWriter())
 		}
@@ -563,14 +558,8 @@
 
 			txCtx = core.NewEVMTxContext(msg)
 			ibs := evm.IntraBlockState().(*state.IntraBlockState)
-<<<<<<< HEAD
-			ibs.SetTxContext(common.Hash{}, parent.Hash(), txn_index)
+			ibs.SetTxContext(common.Hash{}, parent.Hash(), txnIndex)
 			err = transactions.TraceTx(ctx, transaction, msg, blockCtx, txCtx, st, config, chainConfig, stream, api.evmCallTimeout)
-
-=======
-			ibs.SetTxContext(common.Hash{}, parent.Hash(), txnIndex)
-			err = transactions.TraceTx(ctx, msg, blockCtx, txCtx, evm.IntraBlockState(), config, chainConfig, stream, api.evmCallTimeout)
->>>>>>> 3b5cfa36
 			if err != nil {
 				stream.WriteArrayEnd()
 				stream.WriteArrayEnd()
