package receipts

import (
	"context"
<<<<<<< HEAD

	"github.com/erigontech/erigon/core/rawdb/rawtemporaldb"
=======
>>>>>>> 03406313

	lru "github.com/hashicorp/golang-lru/v2"

	"github.com/erigontech/erigon-lib/chain"
	libcommon "github.com/erigontech/erigon-lib/common"
	"github.com/erigontech/erigon-lib/kv"
	"github.com/erigontech/erigon-lib/kv/rawdbv3"
	"github.com/erigontech/erigon/consensus"
	"github.com/erigontech/erigon/core"
	"github.com/erigontech/erigon/core/rawdb/rawtemporaldb"
	"github.com/erigontech/erigon/core/state"
	"github.com/erigontech/erigon/core/types"
	"github.com/erigontech/erigon/core/vm"
	"github.com/erigontech/erigon/core/vm/evmtypes"
	bortypes "github.com/erigontech/erigon/polygon/bor/types"
	"github.com/erigontech/erigon/turbo/services"
	"github.com/erigontech/erigon/turbo/snapshotsync/freezeblocks"
	"github.com/erigontech/erigon/turbo/transactions"
)

type BorGenerator struct {
	receiptCache *lru.Cache[libcommon.Hash, *types.Receipt]
	blockReader  services.FullBlockReader
	engine       consensus.EngineReader
}

func NewBorGenerator(blockReader services.FullBlockReader,
	engine consensus.EngineReader) *BorGenerator {
	receiptCache, err := lru.New[libcommon.Hash, *types.Receipt](receiptsCacheLimit)
	if err != nil {
		panic(err)
	}

	return &BorGenerator{
		receiptCache: receiptCache,
		blockReader:  blockReader,
		engine:       engine,
	}
}

// GenerateBorReceipt generates the receipt for state sync transactions of a block
func (g *BorGenerator) GenerateBorReceipt(ctx context.Context, tx kv.TemporalTx, block *types.Block,
	msgs []*types.Message, chainConfig *chain.Config) (*types.Receipt, error) {
	if receipt, ok := g.receiptCache.Get(block.Hash()); ok {
		return receipt, nil
	}

	txNumsReader := rawdbv3.TxNums.WithCustomReadTxNumFunc(freezeblocks.ReadTxNumFuncFromBlockReader(ctx, g.blockReader))
	ibs, blockContext, _, _, _, err := transactions.ComputeBlockContext(ctx, g.engine, block.HeaderNoCopy(), chainConfig, g.blockReader, txNumsReader, tx, len(block.Transactions())) // we want to get the state at the end of the block
	if err != nil {
		return nil, err
	}

	txNum, err := txNumsReader.Max(tx, block.NumberU64())
	if err != nil {
		return nil, err
	}

	cumGasUsedInLastBlock, _, _, err := rawtemporaldb.ReceiptAsOf(tx, txNum)
	if err != nil {
		return nil, err
	}

	gp := new(core.GasPool).AddGas(msgs[0].Gas() * uint64(len(msgs))).AddBlobGas(msgs[0].BlobGas() * uint64(len(msgs)))
	evm := vm.NewEVM(blockContext, evmtypes.TxContext{}, ibs, chainConfig, vm.Config{})

	receipt, err := applyBorTransaction(msgs, evm, gp, ibs, block, cumGasUsedInLastBlock)
	if err != nil {
		return nil, err
	}

	g.receiptCache.Add(block.Hash(), receipt.Copy())
	return receipt, nil
}

func (g *BorGenerator) GenerateBorLogs(ctx context.Context, msgs []*types.Message, txNumsReader rawdbv3.TxNumsReader, tx kv.TemporalTx, header *types.Header, chainConfig *chain.Config, txIndex int) (types.Logs, error) {
	ibs, blockContext, _, _, _, err := transactions.ComputeBlockContext(ctx, g.engine, header, chainConfig, g.blockReader, txNumsReader, tx, txIndex)
	if err != nil {
		return nil, err
	}

	gp := new(core.GasPool).AddGas(msgs[0].Gas() * uint64(len(msgs))).AddBlobGas(msgs[0].BlobGas() * uint64(len(msgs)))
	evm := vm.NewEVM(blockContext, evmtypes.TxContext{}, ibs, chainConfig, vm.Config{})

	return getBorLogs(msgs, evm, gp, ibs, header.Number.Uint64(), header.Hash())
}

func getBorLogs(msgs []*types.Message, evm *vm.EVM, gp *core.GasPool, ibs *state.IntraBlockState, blockNum uint64, blockHash libcommon.Hash) (types.Logs, error) {
	for _, msg := range msgs {
		txContext := core.NewEVMTxContext(msg)
		evm.Reset(txContext, ibs)

		_, err := core.ApplyMessage(evm, msg, gp, true /* refunds */, false /* gasBailout */, nil /* engine */)
		if err != nil {
			return nil, err
		}
	}

	receiptLogs := ibs.GetLogs(0, bortypes.ComputeBorTxHash(blockNum, blockHash), blockNum, blockHash)
	return receiptLogs, nil
}

func applyBorTransaction(msgs []*types.Message, evm *vm.EVM, gp *core.GasPool, ibs *state.IntraBlockState, block *types.Block, cumulativeGasUsed uint64) (*types.Receipt, error) {
	receiptLogs, err := getBorLogs(msgs, evm, gp, ibs, block.Number().Uint64(), block.Hash())
	if err != nil {
		return nil, err
	}

	numReceipts := len(block.Transactions())
	receipt := types.Receipt{
		Type:              0,
		CumulativeGasUsed: cumulativeGasUsed,
		TxHash:            bortypes.ComputeBorTxHash(block.NumberU64(), block.Hash()),
		GasUsed:           0,
		BlockHash:         block.Hash(),
		BlockNumber:       block.Number(),
		TransactionIndex:  uint(numReceipts),
		Logs:              receiptLogs,
		Status:            types.ReceiptStatusSuccessful,
	}

	return &receipt, nil
}<|MERGE_RESOLUTION|>--- conflicted
+++ resolved
@@ -2,11 +2,7 @@
 
 import (
 	"context"
-<<<<<<< HEAD
 
-	"github.com/erigontech/erigon/core/rawdb/rawtemporaldb"
-=======
->>>>>>> 03406313
 
 	lru "github.com/hashicorp/golang-lru/v2"
 
