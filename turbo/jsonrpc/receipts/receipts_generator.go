--- conflicted
+++ resolved
@@ -107,11 +107,7 @@
 	g.receiptsCache.Add(header.Hash(), receipts.Copy()) // .Copy() helps pprof to attribute memory to cache - instead of evm (where it was allocated).
 }
 
-<<<<<<< HEAD
-func (g *Generator) GetReceipt(ctx context.Context, cfg *chain.Config, tx kv.TemporalTx, block *types.Block, index int, optimize bool) (*types.Receipt, error) {
-=======
 func (g *Generator) GetReceipt(ctx context.Context, cfg *chain.Config, tx kv.TemporalTx, block *types.Block, index int, txNum uint64) (*types.Receipt, error) {
->>>>>>> db603607
 	if receipts, ok := g.receiptsCache.Get(block.Hash()); ok && len(receipts) > index {
 		return receipts[index], nil
 	}
