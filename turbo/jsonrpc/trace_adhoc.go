// Copyright 2024 The Erigon Authors
// This file is part of Erigon.
//
// Erigon is free software: you can redistribute it and/or modify
// it under the terms of the GNU Lesser General Public License as published by
// the Free Software Foundation, either version 3 of the License, or
// (at your option) any later version.
//
// Erigon is distributed in the hope that it will be useful,
// but WITHOUT ANY WARRANTY; without even the implied warranty of
// MERCHANTABILITY or FITNESS FOR A PARTICULAR PURPOSE. See the
// GNU Lesser General Public License for more details.
//
// You should have received a copy of the GNU Lesser General Public License
// along with Erigon. If not, see <http://www.gnu.org/licenses/>.

package jsonrpc

import (
	"bytes"
	"context"
	"encoding/json"
	"fmt"
	"math"
	"strings"

	"github.com/holiman/uint256"

<<<<<<< HEAD
	libcommon "github.com/ledgerwatch/erigon-lib/common"
	"github.com/ledgerwatch/erigon-lib/common/hexutil"
	"github.com/ledgerwatch/erigon-lib/common/hexutility"
	"github.com/ledgerwatch/erigon-lib/kv"
	"github.com/ledgerwatch/erigon-lib/log/v3"
	types2 "github.com/ledgerwatch/erigon-lib/types"

	math2 "github.com/ledgerwatch/erigon/common/math"
	"github.com/ledgerwatch/erigon/core"
	"github.com/ledgerwatch/erigon/core/state"
	"github.com/ledgerwatch/erigon/core/tracing"
	"github.com/ledgerwatch/erigon/core/types"
	"github.com/ledgerwatch/erigon/core/types/accounts"
	"github.com/ledgerwatch/erigon/core/vm"
	"github.com/ledgerwatch/erigon/core/vm/evmtypes"
	"github.com/ledgerwatch/erigon/eth/tracers"
	ptracer "github.com/ledgerwatch/erigon/polygon/tracer"
	"github.com/ledgerwatch/erigon/rpc"
	"github.com/ledgerwatch/erigon/turbo/rpchelper"
	"github.com/ledgerwatch/erigon/turbo/transactions"
=======
	libcommon "github.com/erigontech/erigon-lib/common"
	"github.com/erigontech/erigon-lib/common/hexutil"
	"github.com/erigontech/erigon-lib/common/hexutility"
	"github.com/erigontech/erigon-lib/kv"
	"github.com/erigontech/erigon-lib/log/v3"
	types2 "github.com/erigontech/erigon-lib/types"
	math2 "github.com/erigontech/erigon/common/math"
	"github.com/erigontech/erigon/core"
	"github.com/erigontech/erigon/core/state"
	"github.com/erigontech/erigon/core/types"
	"github.com/erigontech/erigon/core/types/accounts"
	"github.com/erigontech/erigon/core/vm"
	"github.com/erigontech/erigon/core/vm/evmtypes"
	"github.com/erigontech/erigon/eth/tracers/config"
	"github.com/erigontech/erigon/polygon/tracer"
	"github.com/erigontech/erigon/rpc"
	"github.com/erigontech/erigon/turbo/rpchelper"
	"github.com/erigontech/erigon/turbo/transactions"
>>>>>>> af719e30
)

const (
	CALL               = "call"
	CALLCODE           = "callcode"
	DELEGATECALL       = "delegatecall"
	STATICCALL         = "staticcall"
	CREATE             = "create"
	SUICIDE            = "suicide"
	REWARD             = "reward"
	TraceTypeTrace     = "trace"
	TraceTypeStateDiff = "stateDiff"
	TraceTypeVmTrace   = "vmTrace"
)

// TraceCallParam (see SendTxArgs -- this allows optional prams plus don't use MixedcaseAddress
type TraceCallParam struct {
	From                 *libcommon.Address `json:"from"`
	To                   *libcommon.Address `json:"to"`
	Gas                  *hexutil.Uint64    `json:"gas"`
	GasPrice             *hexutil.Big       `json:"gasPrice"`
	MaxPriorityFeePerGas *hexutil.Big       `json:"maxPriorityFeePerGas"`
	MaxFeePerGas         *hexutil.Big       `json:"maxFeePerGas"`
	MaxFeePerBlobGas     *hexutil.Big       `json:"maxFeePerBlobGas"`
	Value                *hexutil.Big       `json:"value"`
	Data                 hexutility.Bytes   `json:"data"`
	AccessList           *types2.AccessList `json:"accessList"`
	txHash               *libcommon.Hash
	traceTypes           []string
	isBorStateSyncTxn    bool
}

// TraceCallResult is the response to `trace_call` method
type TraceCallResult struct {
	Output          hexutility.Bytes                        `json:"output"`
	StateDiff       map[libcommon.Address]*StateDiffAccount `json:"stateDiff"`
	Trace           []*ParityTrace                          `json:"trace"`
	VmTrace         *VmTrace                                `json:"vmTrace"`
	TransactionHash *libcommon.Hash                         `json:"transactionHash,omitempty"`
}

// StateDiffAccount is the part of `trace_call` response that is under "stateDiff" tag
type StateDiffAccount struct {
	Balance interface{}                               `json:"balance"` // Can be either string "=" or mapping "*" => {"from": "hex", "to": "hex"}
	Code    interface{}                               `json:"code"`
	Nonce   interface{}                               `json:"nonce"`
	Storage map[libcommon.Hash]map[string]interface{} `json:"storage"`
}

type StateDiffBalance struct {
	From *hexutil.Big `json:"from"`
	To   *hexutil.Big `json:"to"`
}

type StateDiffCode struct {
	From hexutility.Bytes `json:"from"`
	To   hexutility.Bytes `json:"to"`
}

type StateDiffNonce struct {
	From hexutil.Uint64 `json:"from"`
	To   hexutil.Uint64 `json:"to"`
}

type StateDiffStorage struct {
	From libcommon.Hash `json:"from"`
	To   libcommon.Hash `json:"to"`
}

// VmTrace is the part of `trace_call` response that is under "vmTrace" tag
type VmTrace struct {
	Code hexutility.Bytes `json:"code"`
	Ops  []*VmTraceOp     `json:"ops"`
}

// VmTraceOp is one element of the vmTrace ops trace
type VmTraceOp struct {
	Cost int        `json:"cost"`
	Ex   *VmTraceEx `json:"ex"`
	Pc   int        `json:"pc"`
	Sub  *VmTrace   `json:"sub"`
	Op   string     `json:"op,omitempty"`
	Idx  string     `json:"idx,omitempty"`
}

type VmTraceEx struct {
	Mem   *VmTraceMem   `json:"mem"`
	Push  []string      `json:"push"`
	Store *VmTraceStore `json:"store"`
	Used  int           `json:"used"`
}

type VmTraceMem struct {
	Data string `json:"data"`
	Off  int    `json:"off"`
}

type VmTraceStore struct {
	Key string `json:"key"`
	Val string `json:"val"`
}

// ToMessage converts CallArgs to the Message type used by the core evm
func (args *TraceCallParam) ToMessage(globalGasCap uint64, baseFee *uint256.Int) (types.Message, error) {
	// Set sender address or use zero address if none specified.
	var addr libcommon.Address
	if args.From != nil {
		addr = *args.From
	}

	// Set default gas & gas price if none were set
	gas := globalGasCap
	if gas == 0 {
		gas = uint64(math.MaxUint64 / 2)
	}
	if args.Gas != nil {
		gas = uint64(*args.Gas)
	}
	if globalGasCap != 0 && globalGasCap < gas {
		log.Warn("Caller gas above allowance, capping", "requested", gas, "cap", globalGasCap)
		gas = globalGasCap
	}
	var (
		gasPrice         *uint256.Int
		gasFeeCap        *uint256.Int
		gasTipCap        *uint256.Int
		maxFeePerBlobGas *uint256.Int
	)
	if baseFee == nil {
		// If there's no basefee, then it must be a non-1559 execution
		gasPrice = new(uint256.Int)
		if args.GasPrice != nil {
			overflow := gasPrice.SetFromBig(args.GasPrice.ToInt())
			if overflow {
				return types.Message{}, fmt.Errorf("args.GasPrice higher than 2^256-1")
			}
		}
		gasFeeCap, gasTipCap = gasPrice, gasPrice
	} else {
		// A basefee is provided, necessitating 1559-type execution
		if args.GasPrice != nil {
			var overflow bool
			// User specified the legacy gas field, convert to 1559 gas typing
			gasPrice, overflow = uint256.FromBig(args.GasPrice.ToInt())
			if overflow {
				return types.Message{}, fmt.Errorf("args.GasPrice higher than 2^256-1")
			}
			gasFeeCap, gasTipCap = gasPrice, gasPrice
		} else {
			// User specified 1559 gas feilds (or none), use those
			gasFeeCap = new(uint256.Int)
			if args.MaxFeePerGas != nil {
				overflow := gasFeeCap.SetFromBig(args.MaxFeePerGas.ToInt())
				if overflow {
					return types.Message{}, fmt.Errorf("args.GasPrice higher than 2^256-1")
				}
			}
			gasTipCap = new(uint256.Int)
			if args.MaxPriorityFeePerGas != nil {
				overflow := gasTipCap.SetFromBig(args.MaxPriorityFeePerGas.ToInt())
				if overflow {
					return types.Message{}, fmt.Errorf("args.GasPrice higher than 2^256-1")
				}
			}
			// Backfill the legacy gasPrice for EVM execution, unless we're all zeroes
			gasPrice = new(uint256.Int)
			if !gasFeeCap.IsZero() || !gasTipCap.IsZero() {
				gasPrice = math2.U256Min(new(uint256.Int).Add(gasTipCap, baseFee), gasFeeCap)
			} else {
				// This means gasFeeCap == 0, gasTipCap == 0
				gasPrice.Set(baseFee)
				gasFeeCap, gasTipCap = gasPrice, gasPrice
			}
		}
		if args.MaxFeePerBlobGas != nil {
			maxFeePerBlobGas.SetFromBig(args.MaxFeePerBlobGas.ToInt())
		}
	}
	value := new(uint256.Int)
	if args.Value != nil {
		overflow := value.SetFromBig(args.Value.ToInt())
		if overflow {
			return types.Message{}, fmt.Errorf("args.Value higher than 2^256-1")
		}
	}
	var data []byte
	if args.Data != nil {
		data = args.Data
	}
	var accessList types2.AccessList
	if args.AccessList != nil {
		accessList = *args.AccessList
	}
	msg := types.NewMessage(addr, args.To, 0, value, gas, gasPrice, gasFeeCap, gasTipCap, data, accessList, false /* checkNonce */, false /* isFree */, maxFeePerBlobGas)
	return msg, nil
}

func parseOeTracerConfig(traceConfig *config.TraceConfig) (OeTracerConfig, error) {
	if traceConfig == nil || traceConfig.TracerConfig == nil || *traceConfig.TracerConfig == nil {
		return OeTracerConfig{}, nil
	}

	var config OeTracerConfig
	if err := json.Unmarshal(*traceConfig.TracerConfig, &config); err != nil {
		return OeTracerConfig{}, err
	}

	return config, nil
}

type OeTracerConfig struct {
	IncludePrecompiles bool `json:"includePrecompiles"` // by default Parity/OpenEthereum format does not include precompiles
}

// OeTracer is an OpenEthereum-style tracer
type OeTracer struct {
	r            *TraceCallResult
	traceAddr    []int
	traceStack   []*ParityTrace
	precompile   bool // Whether the last CaptureStart was called with `precompile = true`
	compat       bool // Bug for bug compatibility mode
	lastVmOp     *VmTraceOp
	lastOp       vm.OpCode
	lastMemOff   uint64
	lastMemLen   uint64
	memOffStack  []uint64
	memLenStack  []uint64
	lastOffStack *VmTraceOp
	vmOpStack    []*VmTraceOp // Stack of vmTrace operations as call depth increases
	idx          []string     // Prefix for the "idx" inside operations, for easier navigation
	config       OeTracerConfig
}

// ToTransaction converts CallArgs to the Transaction type used by the core evm
func (args *TraceCallParam) ToTransaction(globalGasCap uint64, baseFee *uint256.Int) (types.Transaction, error) {
	msg, err := args.ToMessage(globalGasCap, baseFee)
	if err != nil {
		return nil, err
	}

	var tx types.Transaction
	switch {
	case args.MaxFeePerGas != nil:
		al := types2.AccessList{}
		if args.AccessList != nil {
			al = *args.AccessList
		}
		tx = &types.DynamicFeeTransaction{
			CommonTx: types.CommonTx{
				Nonce: msg.Nonce(),
				Gas:   msg.Gas(),
				To:    args.To,
				Value: msg.Value(),
				Data:  msg.Data(),
			},
			FeeCap:     msg.FeeCap(),
			Tip:        msg.Tip(),
			AccessList: al,
		}
	case args.AccessList != nil:
		tx = &types.AccessListTx{
			LegacyTx: types.LegacyTx{
				CommonTx: types.CommonTx{
					Nonce: msg.Nonce(),
					Gas:   msg.Gas(),
					To:    args.To,
					Value: msg.Value(),
					Data:  msg.Data(),
				},
				GasPrice: msg.GasPrice(),
			},
			AccessList: *args.AccessList,
		}
	default:
		tx = &types.LegacyTx{
			CommonTx: types.CommonTx{
				Nonce: msg.Nonce(),
				Gas:   msg.Gas(),
				To:    args.To,
				Value: msg.Value(),
				Data:  msg.Data(),
			},
			GasPrice: msg.GasPrice(),
		}
	}
	return tx, nil
}

func (ot *OeTracer) Tracer() *tracers.Tracer {
	return &tracers.Tracer{
		Hooks: &tracing.Hooks{
			OnEnter:  ot.OnEnter,
			OnExit:   ot.OnExit,
			OnOpcode: ot.OnOpcode,
		},
		GetResult: ot.GetResult,
		Stop:      ot.Stop,
	}
}

func (ot *OeTracer) captureStartOrEnter(deep bool, typ vm.OpCode, from libcommon.Address, to libcommon.Address, precompile bool, create bool, input []byte, gas uint64, value *uint256.Int, code []byte) {
	if ot.r.VmTrace != nil {
		var vmTrace *VmTrace
		if deep {
			var vmT *VmTrace
			if len(ot.vmOpStack) > 0 {
				vmT = ot.vmOpStack[len(ot.vmOpStack)-1].Sub
			} else {
				vmT = ot.r.VmTrace
			}
			if !ot.compat {
				ot.idx = append(ot.idx, fmt.Sprintf("%d-", len(vmT.Ops)-1))
			}
		}
		if ot.lastVmOp != nil {
			vmTrace = &VmTrace{Ops: []*VmTraceOp{}}
			ot.lastVmOp.Sub = vmTrace
			ot.vmOpStack = append(ot.vmOpStack, ot.lastVmOp)
		} else {
			vmTrace = ot.r.VmTrace
		}
		if create {
			vmTrace.Code = libcommon.CopyBytes(input)
			if ot.lastVmOp != nil {
				ot.lastVmOp.Cost += int(gas)
			}
		} else {
			vmTrace.Code = code
		}
	}
	if precompile && deep && (value == nil || value.IsZero()) {
		ot.precompile = true
		if !ot.config.IncludePrecompiles {
			return
		}
	}
	if gas > 500000000 {
		gas = 500000001 - (0x8000000000000000 - gas)
	}
	trace := &ParityTrace{}
	if create {
		trResult := &CreateTraceResult{}
		trace.Type = CREATE
		trResult.Address = new(libcommon.Address)
		copy(trResult.Address[:], to.Bytes())
		trace.Result = trResult
	} else {
		trace.Result = &TraceResult{}
		trace.Type = CALL
	}
	if deep {
		topTrace := ot.traceStack[len(ot.traceStack)-1]
		traceIdx := topTrace.Subtraces
		ot.traceAddr = append(ot.traceAddr, traceIdx)
		topTrace.Subtraces++
		if typ == vm.DELEGATECALL {
			switch action := topTrace.Action.(type) {
			case *CreateTraceAction:
				value, _ = uint256.FromBig(action.Value.ToInt())
			case *CallTraceAction:
				value, _ = uint256.FromBig(action.Value.ToInt())
			}
		}
		if typ == vm.STATICCALL {
			value = uint256.NewInt(0)
		}
	}
	trace.TraceAddress = make([]int, len(ot.traceAddr))
	copy(trace.TraceAddress, ot.traceAddr)
	if create {
		action := CreateTraceAction{}
		action.From = from
		action.Gas.ToInt().SetUint64(gas)
		action.Init = libcommon.CopyBytes(input)
		action.Value.ToInt().Set(value.ToBig())
		trace.Action = &action
	} else if typ == vm.SELFDESTRUCT {
		trace.Type = SUICIDE
		trace.Result = nil
		action := &SuicideTraceAction{}
		action.Address = from
		action.RefundAddress = to
		action.Balance.ToInt().Set(value.ToBig())
		trace.Action = action
	} else {
		action := CallTraceAction{}
		switch typ {
		case vm.CALL:
			action.CallType = CALL
		case vm.CALLCODE:
			action.CallType = CALLCODE
		case vm.DELEGATECALL:
			action.CallType = DELEGATECALL
		case vm.STATICCALL:
			action.CallType = STATICCALL
		}
		action.From = from
		action.To = to
		action.Gas.ToInt().SetUint64(gas)
		action.Input = libcommon.CopyBytes(input)
		action.Value.ToInt().Set(value.ToBig())
		trace.Action = &action
	}
	ot.r.Trace = append(ot.r.Trace, trace)
	ot.traceStack = append(ot.traceStack, trace)
}

func (ot *OeTracer) OnEnter(depth int, typ byte, from libcommon.Address, to libcommon.Address, precompile bool, input []byte, gas uint64, value *uint256.Int, code []byte) {
	isCreate := vm.OpCode(typ) == vm.CREATE || vm.OpCode(typ) == vm.CREATE2
	ot.captureStartOrEnter(depth != 0 /* deep */, vm.OpCode(typ), from, to, precompile, isCreate, input, gas, value, code)
}

func (ot *OeTracer) captureEndOrExit(deep bool, output []byte, usedGas uint64, err error) {
	if ot.r.VmTrace != nil {
		if len(ot.vmOpStack) > 0 {
			ot.lastOffStack = ot.vmOpStack[len(ot.vmOpStack)-1]
			ot.vmOpStack = ot.vmOpStack[:len(ot.vmOpStack)-1]
		}
		if !ot.compat && deep {
			ot.idx = ot.idx[:len(ot.idx)-1]
		}
		if deep {
			ot.lastMemOff = ot.memOffStack[len(ot.memOffStack)-1]
			ot.memOffStack = ot.memOffStack[:len(ot.memOffStack)-1]
			ot.lastMemLen = ot.memLenStack[len(ot.memLenStack)-1]
			ot.memLenStack = ot.memLenStack[:len(ot.memLenStack)-1]
		}
	}
	if ot.precompile {
		ot.precompile = false
		if !ot.config.IncludePrecompiles {
			return
		}
	}
	if !deep {
		ot.r.Output = libcommon.CopyBytes(output)
	}
	ignoreError := false
	topTrace := ot.traceStack[len(ot.traceStack)-1]
	if ot.compat {
		ignoreError = !deep && topTrace.Type == CREATE
	}
	if err != nil && !ignoreError {
		if err == vm.ErrExecutionReverted {
			topTrace.Error = "Reverted"
			switch topTrace.Type {
			case CALL:
				topTrace.Result.(*TraceResult).GasUsed = new(hexutil.Big)
				topTrace.Result.(*TraceResult).GasUsed.ToInt().SetUint64(usedGas)
				topTrace.Result.(*TraceResult).Output = libcommon.CopyBytes(output)
			case CREATE:
				topTrace.Result.(*CreateTraceResult).GasUsed = new(hexutil.Big)
				topTrace.Result.(*CreateTraceResult).GasUsed.ToInt().SetUint64(usedGas)
				topTrace.Result.(*CreateTraceResult).Code = libcommon.CopyBytes(output)
			}
		} else {
			topTrace.Result = nil
			topTrace.Error = err.Error()
		}
	} else {
		if len(output) > 0 {
			switch topTrace.Type {
			case CALL:
				topTrace.Result.(*TraceResult).Output = libcommon.CopyBytes(output)
			case CREATE:
				topTrace.Result.(*CreateTraceResult).Code = libcommon.CopyBytes(output)
			}
		}
		switch topTrace.Type {
		case CALL:
			topTrace.Result.(*TraceResult).GasUsed = new(hexutil.Big)
			topTrace.Result.(*TraceResult).GasUsed.ToInt().SetUint64(usedGas)
		case CREATE:
			topTrace.Result.(*CreateTraceResult).GasUsed = new(hexutil.Big)
			topTrace.Result.(*CreateTraceResult).GasUsed.ToInt().SetUint64(usedGas)
		}
	}
	ot.traceStack = ot.traceStack[:len(ot.traceStack)-1]
	if deep {
		ot.traceAddr = ot.traceAddr[:len(ot.traceAddr)-1]
	}
}

func (ot *OeTracer) OnExit(depth int, output []byte, gasUsed uint64, err error, reverted bool) {
	ot.captureEndOrExit(depth != 0 /* deep */, output, gasUsed, err)
}

func (ot *OeTracer) OnOpcode(pc uint64, op byte, gas, cost uint64, scope tracing.OpContext, rData []byte, depth int, err error) {
	memory := scope.MemoryData()
	st := scope.StackData()

	if ot.r.VmTrace != nil {
		var vmTrace *VmTrace
		if len(ot.vmOpStack) > 0 {
			vmTrace = ot.vmOpStack[len(ot.vmOpStack)-1].Sub
		} else {
			vmTrace = ot.r.VmTrace
		}
		if ot.lastVmOp != nil && ot.lastVmOp.Ex != nil {
			// Set the "push" of the last operation
			var showStack int
			switch {
			case ot.lastOp >= vm.PUSH0 && ot.lastOp <= vm.PUSH32:
				showStack = 1
			case ot.lastOp >= vm.SWAP1 && ot.lastOp <= vm.SWAP16:
				showStack = int(ot.lastOp-vm.SWAP1) + 2
			case ot.lastOp >= vm.DUP1 && ot.lastOp <= vm.DUP16:
				showStack = int(ot.lastOp-vm.DUP1) + 2
			}
			switch ot.lastOp {
			case vm.CALLDATALOAD, vm.SLOAD, vm.MLOAD, vm.CALLDATASIZE, vm.LT, vm.GT, vm.DIV, vm.SDIV, vm.SAR, vm.AND, vm.EQ, vm.CALLVALUE, vm.ISZERO,
				vm.ADD, vm.EXP, vm.CALLER, vm.KECCAK256, vm.SUB, vm.ADDRESS, vm.GAS, vm.MUL, vm.RETURNDATASIZE, vm.NOT, vm.SHR, vm.SHL,
				vm.EXTCODESIZE, vm.SLT, vm.OR, vm.NUMBER, vm.PC, vm.TIMESTAMP, vm.BALANCE, vm.SELFBALANCE, vm.MULMOD, vm.ADDMOD, vm.BASEFEE,
				vm.BLOCKHASH, vm.BYTE, vm.XOR, vm.ORIGIN, vm.CODESIZE, vm.MOD, vm.SIGNEXTEND, vm.GASLIMIT, vm.DIFFICULTY, vm.SGT, vm.GASPRICE,
				vm.MSIZE, vm.EXTCODEHASH, vm.SMOD, vm.CHAINID, vm.COINBASE:
				showStack = 1
			}
			for i := showStack - 1; i >= 0; i-- {
<<<<<<< HEAD
				if len(st) > i {
					ot.lastVmOp.Ex.Push = append(ot.lastVmOp.Ex.Push, tracers.StackBack(st, i).String())
=======
				if st.Len() > i {
					ot.lastVmOp.Ex.Push = append(ot.lastVmOp.Ex.Push, st.Back(i).Hex())
>>>>>>> af719e30
				}
			}
			// Set the "mem" of the last operation
			var setMem bool
			switch ot.lastOp {
			case vm.MSTORE, vm.MSTORE8, vm.MLOAD, vm.RETURNDATACOPY, vm.CALLDATACOPY, vm.CODECOPY, vm.EXTCODECOPY:
				setMem = true
			}
			if setMem && ot.lastMemLen > 0 {
				// TODO: error handling
				cpy, _ := tracers.GetMemoryCopyPadded(memory, int64(ot.lastMemOff), int64(ot.lastMemLen))
				if len(cpy) == 0 {
					cpy = make([]byte, ot.lastMemLen)
				}
				ot.lastVmOp.Ex.Mem = &VmTraceMem{Data: fmt.Sprintf("0x%0x", cpy), Off: int(ot.lastMemOff)}
			}
		}
		if ot.lastOffStack != nil {
			ot.lastOffStack.Ex.Used = int(gas)
<<<<<<< HEAD
			if len(st) > 0 {
				ot.lastOffStack.Ex.Push = []string{tracers.StackBack(st, 0).String()}
=======
			if st.Len() > 0 {
				ot.lastOffStack.Ex.Push = []string{st.Back(0).Hex()}
>>>>>>> af719e30
			} else {
				ot.lastOffStack.Ex.Push = []string{}
			}
			if ot.lastMemLen > 0 && memory != nil {
				cpy, _ := tracers.GetMemoryCopyPadded(memory, int64(ot.lastMemOff), int64(ot.lastMemLen))
				if len(cpy) == 0 {
					cpy = make([]byte, ot.lastMemLen)
				}
				ot.lastOffStack.Ex.Mem = &VmTraceMem{Data: fmt.Sprintf("0x%0x", cpy), Off: int(ot.lastMemOff)}
			}
			ot.lastOffStack = nil
		}
		if ot.lastOp == vm.STOP && vm.OpCode(op) == vm.STOP && len(ot.vmOpStack) == 0 {
			// Looks like OE is "optimising away" the second STOP
			return
		}
		ot.lastVmOp = &VmTraceOp{Ex: &VmTraceEx{}}
		vmTrace.Ops = append(vmTrace.Ops, ot.lastVmOp)
		if !ot.compat {
			var sb strings.Builder
			sb.Grow(len(ot.idx))
			for _, idx := range ot.idx {
				sb.WriteString(idx)
			}
			ot.lastVmOp.Idx = fmt.Sprintf("%s%d", sb.String(), len(vmTrace.Ops)-1)
		}
		ot.lastOp = vm.OpCode(op)
		ot.lastVmOp.Cost = int(cost)
		ot.lastVmOp.Pc = int(pc)
		ot.lastVmOp.Ex.Push = []string{}
		ot.lastVmOp.Ex.Used = int(gas) - int(cost)
		if !ot.compat {
			ot.lastVmOp.Op = vm.OpCode(op).String()
		}
		switch vm.OpCode(op) {
		case vm.MSTORE, vm.MLOAD:
			if len(st) > 0 {
				ot.lastMemOff = tracers.StackBack(st, 0).Uint64()
				ot.lastMemLen = 32
			}
		case vm.MSTORE8:
			if len(st) > 0 {
				ot.lastMemOff = tracers.StackBack(st, 0).Uint64()
				ot.lastMemLen = 1
			}
		case vm.RETURNDATACOPY, vm.CALLDATACOPY, vm.CODECOPY:
			if len(st) > 2 {
				ot.lastMemOff = tracers.StackBack(st, 0).Uint64()
				ot.lastMemLen = tracers.StackBack(st, 2).Uint64()
			}
		case vm.EXTCODECOPY:
			if len(st) > 3 {
				ot.lastMemOff = tracers.StackBack(st, 1).Uint64()
				ot.lastMemLen = tracers.StackBack(st, 3).Uint64()
			}
		case vm.STATICCALL, vm.DELEGATECALL:
			if len(st) > 5 {
				ot.memOffStack = append(ot.memOffStack, tracers.StackBack(st, 4).Uint64())
				ot.memLenStack = append(ot.memLenStack, tracers.StackBack(st, 5).Uint64())
			}
		case vm.CALL, vm.CALLCODE:
			if len(st) > 6 {
				ot.memOffStack = append(ot.memOffStack, tracers.StackBack(st, 5).Uint64())
				ot.memLenStack = append(ot.memLenStack, tracers.StackBack(st, 6).Uint64())
			}
		case vm.CREATE, vm.CREATE2, vm.SELFDESTRUCT:
			// Effectively disable memory output
			ot.memOffStack = append(ot.memOffStack, 0)
			ot.memLenStack = append(ot.memLenStack, 0)
		case vm.SSTORE:
<<<<<<< HEAD
			if len(st) > 1 {
				ot.lastVmOp.Ex.Store = &VmTraceStore{Key: tracers.StackBack(st, 0).String(), Val: tracers.StackBack(st, 1).String()}
=======
			if st.Len() > 1 {
				ot.lastVmOp.Ex.Store = &VmTraceStore{Key: st.Back(0).Hex(), Val: st.Back(1).Hex()}
>>>>>>> af719e30
			}
		}
		if ot.lastVmOp.Ex.Used < 0 {
			ot.lastVmOp.Ex = nil
		}
	}
}

func (ot *OeTracer) GetResult() (json.RawMessage, error) {
	return json.RawMessage{}, nil
}

func (ot *OeTracer) Stop(err error) {}

// Implements core/state/StateWriter to provide state diffs
type StateDiff struct {
	sdMap map[libcommon.Address]*StateDiffAccount
}

func (sd *StateDiff) UpdateAccountData(address libcommon.Address, original, account *accounts.Account) error {
	if _, ok := sd.sdMap[address]; !ok {
		sd.sdMap[address] = &StateDiffAccount{Storage: make(map[libcommon.Hash]map[string]interface{})}
	}
	return nil
}

func (sd *StateDiff) UpdateAccountCode(address libcommon.Address, incarnation uint64, codeHash libcommon.Hash, code []byte) error {
	if _, ok := sd.sdMap[address]; !ok {
		sd.sdMap[address] = &StateDiffAccount{Storage: make(map[libcommon.Hash]map[string]interface{})}
	}
	return nil
}

func (sd *StateDiff) DeleteAccount(address libcommon.Address, original *accounts.Account) error {
	if _, ok := sd.sdMap[address]; !ok {
		sd.sdMap[address] = &StateDiffAccount{Storage: make(map[libcommon.Hash]map[string]interface{})}
	}
	return nil
}

func (sd *StateDiff) WriteAccountStorage(address libcommon.Address, incarnation uint64, key *libcommon.Hash, original, value *uint256.Int) error {
	if *original == *value {
		return nil
	}
	accountDiff := sd.sdMap[address]
	if accountDiff == nil {
		accountDiff = &StateDiffAccount{Storage: make(map[libcommon.Hash]map[string]interface{})}
		sd.sdMap[address] = accountDiff
	}
	m := make(map[string]interface{})
	m["*"] = &StateDiffStorage{From: libcommon.BytesToHash(original.Bytes()), To: libcommon.BytesToHash(value.Bytes())}
	accountDiff.Storage[*key] = m
	return nil
}

func (sd *StateDiff) CreateContract(address libcommon.Address) error {
	if _, ok := sd.sdMap[address]; !ok {
		sd.sdMap[address] = &StateDiffAccount{Storage: make(map[libcommon.Hash]map[string]interface{})}
	}
	return nil
}

// CompareStates uses the addresses accumulated in the sdMap and compares balances, nonces, and codes of the accounts, and fills the rest of the sdMap
func (sd *StateDiff) CompareStates(initialIbs, ibs *state.IntraBlockState) {
	var toRemove []libcommon.Address
	for addr, accountDiff := range sd.sdMap {
		initialExist := initialIbs.Exist(addr)
		exist := ibs.Exist(addr)
		if initialExist {
			if exist {
				var allEqual = len(accountDiff.Storage) == 0
				fromBalance := initialIbs.GetBalance(addr).ToBig()
				toBalance := ibs.GetBalance(addr).ToBig()
				if fromBalance.Cmp(toBalance) == 0 {
					accountDiff.Balance = "="
				} else {
					m := make(map[string]*StateDiffBalance)
					m["*"] = &StateDiffBalance{From: (*hexutil.Big)(fromBalance), To: (*hexutil.Big)(toBalance)}
					accountDiff.Balance = m
					allEqual = false
				}
				fromCode := initialIbs.GetCode(addr)
				toCode := ibs.GetCode(addr)
				if bytes.Equal(fromCode, toCode) {
					accountDiff.Code = "="
				} else {
					m := make(map[string]*StateDiffCode)
					m["*"] = &StateDiffCode{From: fromCode, To: toCode}
					accountDiff.Code = m
					allEqual = false
				}
				fromNonce := initialIbs.GetNonce(addr)
				toNonce := ibs.GetNonce(addr)
				if fromNonce == toNonce {
					accountDiff.Nonce = "="
				} else {
					m := make(map[string]*StateDiffNonce)
					m["*"] = &StateDiffNonce{From: hexutil.Uint64(fromNonce), To: hexutil.Uint64(toNonce)}
					accountDiff.Nonce = m
					allEqual = false
				}
				if allEqual {
					toRemove = append(toRemove, addr)
				}
			} else {
				{
					m := make(map[string]*hexutil.Big)
					m["-"] = (*hexutil.Big)(initialIbs.GetBalance(addr).ToBig())
					accountDiff.Balance = m
				}
				{
					m := make(map[string]hexutility.Bytes)
					m["-"] = initialIbs.GetCode(addr)
					accountDiff.Code = m
				}
				{
					m := make(map[string]hexutil.Uint64)
					m["-"] = hexutil.Uint64(initialIbs.GetNonce(addr))
					accountDiff.Nonce = m
				}
			}
		} else if exist {
			{
				m := make(map[string]*hexutil.Big)
				m["+"] = (*hexutil.Big)(ibs.GetBalance(addr).ToBig())
				accountDiff.Balance = m
			}
			{
				m := make(map[string]hexutility.Bytes)
				m["+"] = ibs.GetCode(addr)
				accountDiff.Code = m
			}
			{
				m := make(map[string]hexutil.Uint64)
				m["+"] = hexutil.Uint64(ibs.GetNonce(addr))
				accountDiff.Nonce = m
			}
			// Transform storage
			for _, sm := range accountDiff.Storage {
				str := sm["*"].(*StateDiffStorage)
				delete(sm, "*")
				sm["+"] = &str.To
			}
		} else {
			toRemove = append(toRemove, addr)
		}
	}
	for _, addr := range toRemove {
		delete(sd.sdMap, addr)
	}
}

func (api *TraceAPIImpl) ReplayTransaction(ctx context.Context, txHash libcommon.Hash, traceTypes []string, gasBailOut *bool, traceConfig *config.TraceConfig) (*TraceCallResult, error) {
	if gasBailOut == nil {
		gasBailOut = new(bool) // false by default
	}
	tx, err := api.kv.BeginRo(ctx)
	if err != nil {
		return nil, err
	}
	defer tx.Rollback()
	chainConfig, err := api.chainConfig(ctx, tx)
	if err != nil {
		return nil, err
	}

	var isBorStateSyncTxn bool
	blockNum, ok, err := api.txnLookup(ctx, tx, txHash)
	if err != nil {
		return nil, err
	}
	if !ok {
		if chainConfig.Bor == nil {
			return nil, nil
		}

		// otherwise this may be a bor state sync transaction - check
		blockNum, ok, err = api._blockReader.EventLookup(ctx, tx, txHash)
		if err != nil {
			return nil, err
		}
		if !ok {
			return nil, nil
		}

		isBorStateSyncTxn = true
	}

	block, err := api.blockByNumberWithSenders(ctx, tx, blockNum)
	if err != nil {
		return nil, err
	}
	if block == nil {
		return nil, nil
	}

	var txnIndex int
	for idx := 0; idx < block.Transactions().Len() && !isBorStateSyncTxn; idx++ {
		txn := block.Transactions()[idx]
		if txn.Hash() == txHash {
			txnIndex = idx
			break
		}
	}

	if isBorStateSyncTxn {
		txnIndex = block.Transactions().Len()
	}

	signer := types.MakeSigner(chainConfig, blockNum, block.Time())
	// Returns an array of trace arrays, one trace array for each transaction
	traces, _, err := api.callManyTransactions(ctx, tx, block, traceTypes, txnIndex, *gasBailOut, signer, chainConfig, traceConfig)
	if err != nil {
		return nil, err
	}

	var traceTypeTrace, traceTypeStateDiff, traceTypeVmTrace bool
	for _, traceType := range traceTypes {
		switch traceType {
		case TraceTypeTrace:
			traceTypeTrace = true
		case TraceTypeStateDiff:
			traceTypeStateDiff = true
		case TraceTypeVmTrace:
			traceTypeVmTrace = true
		default:
			return nil, fmt.Errorf("unrecognized trace type: %s", traceType)
		}
	}
	result := &TraceCallResult{}

	for txno, trace := range traces {
		// We're only looking for a specific transaction
		if txno == txnIndex {
			result.Output = trace.Output
			if traceTypeTrace {
				result.Trace = trace.Trace
			}
			if traceTypeStateDiff {
				result.StateDiff = trace.StateDiff
			}
			if traceTypeVmTrace {
				result.VmTrace = trace.VmTrace
			}

			return trace, nil
		}
	}

	return result, nil
}

func (api *TraceAPIImpl) ReplayBlockTransactions(ctx context.Context, blockNrOrHash rpc.BlockNumberOrHash, traceTypes []string, gasBailOut *bool, traceConfig *config.TraceConfig) ([]*TraceCallResult, error) {
	if gasBailOut == nil {
		gasBailOut = new(bool) // false by default
	}
	tx, err := api.kv.BeginRo(ctx)
	if err != nil {
		return nil, err
	}
	defer tx.Rollback()
	chainConfig, err := api.chainConfig(ctx, tx)
	if err != nil {
		return nil, err
	}

	blockNumber, blockHash, _, err := rpchelper.GetBlockNumber(blockNrOrHash, tx, api.filters)
	if err != nil {
		return nil, err
	}

	// Extract transactions from block
	block, bErr := api.blockWithSenders(ctx, tx, blockHash, blockNumber)
	if bErr != nil {
		return nil, bErr
	}
	if block == nil {
		return nil, fmt.Errorf("could not find block  %d", blockNumber)
	}
	var traceTypeTrace, traceTypeStateDiff, traceTypeVmTrace bool
	for _, traceType := range traceTypes {
		switch traceType {
		case TraceTypeTrace:
			traceTypeTrace = true
		case TraceTypeStateDiff:
			traceTypeStateDiff = true
		case TraceTypeVmTrace:
			traceTypeVmTrace = true
		default:
			return nil, fmt.Errorf("unrecognized trace type: %s", traceType)
		}
	}

	signer := types.MakeSigner(chainConfig, blockNumber, block.Time())
	// Returns an array of trace arrays, one trace array for each transaction
	traces, _, err := api.callManyTransactions(ctx, tx, block, traceTypes, -1 /* all txn indices */, *gasBailOut, signer, chainConfig, traceConfig)
	if err != nil {
		return nil, err
	}

	result := make([]*TraceCallResult, len(traces))
	for i, trace := range traces {
		tr := &TraceCallResult{}
		tr.Output = trace.Output
		if traceTypeTrace {
			tr.Trace = trace.Trace
		} else {
			tr.Trace = []*ParityTrace{}
		}
		if traceTypeStateDiff {
			tr.StateDiff = trace.StateDiff
		}
		if traceTypeVmTrace {
			tr.VmTrace = trace.VmTrace
		}
		tr.TransactionHash = trace.TransactionHash
		result[i] = tr
	}

	return result, nil
}

// Call implements trace_call.
func (api *TraceAPIImpl) Call(ctx context.Context, args TraceCallParam, traceTypes []string, blockNrOrHash *rpc.BlockNumberOrHash, traceConfig *config.TraceConfig) (*TraceCallResult, error) {
	tx, err := api.kv.BeginRo(ctx)
	if err != nil {
		return nil, err
	}
	defer tx.Rollback()

	chainConfig, err := api.chainConfig(ctx, tx)
	if err != nil {
		return nil, err
	}
	engine := api.engine()

	if blockNrOrHash == nil {
		var num = rpc.LatestBlockNumber
		blockNrOrHash = &rpc.BlockNumberOrHash{BlockNumber: &num}
	}

	blockNumber, hash, _, err := rpchelper.GetBlockNumber(*blockNrOrHash, tx, api.filters)
	if err != nil {
		return nil, err
	}

	stateReader, err := rpchelper.CreateStateReader(ctx, tx, *blockNrOrHash, 0, api.filters, api.stateCache, chainConfig.ChainName)
	if err != nil {
		return nil, err
	}

	ibs := state.New(stateReader)

	block, err := api.blockWithSenders(ctx, tx, hash, blockNumber)
	if err != nil {
		return nil, err
	}
	if block == nil {
		return nil, fmt.Errorf("block %d(%x) not found", blockNumber, hash)
	}
	header := block.Header()

	// Setup context so it may be cancelled the call has completed
	// or, in case of unmetered gas, setup a context with a timeout.
	var cancel context.CancelFunc
	if api.evmCallTimeout > 0 {
		ctx, cancel = context.WithTimeout(ctx, api.evmCallTimeout)
	} else {
		ctx, cancel = context.WithCancel(ctx)
	}

	// Make sure the context is cancelled when the call has completed
	// this makes sure resources are cleaned up.
	defer cancel()

	traceResult := &TraceCallResult{Trace: []*ParityTrace{}}
	var traceTypeTrace, traceTypeStateDiff, traceTypeVmTrace bool
	for _, traceType := range traceTypes {
		switch traceType {
		case TraceTypeTrace:
			traceTypeTrace = true
		case TraceTypeStateDiff:
			traceTypeStateDiff = true
		case TraceTypeVmTrace:
			traceTypeVmTrace = true
		default:
			return nil, fmt.Errorf("unrecognized trace type: %s", traceType)
		}
	}
	if traceTypeVmTrace {
		traceResult.VmTrace = &VmTrace{Ops: []*VmTraceOp{}}
	}
	var ot OeTracer
	ot.config, err = parseOeTracerConfig(traceConfig)
	if err != nil {
		return nil, err
	}
	ot.compat = api.compatibility
	if traceTypeTrace || traceTypeVmTrace {
		ot.r = traceResult
		ot.traceAddr = []int{}
	}

	// Get a new instance of the EVM.
	var baseFee *uint256.Int
	if header != nil && header.BaseFee != nil {
		var overflow bool
		baseFee, overflow = uint256.FromBig(header.BaseFee)
		if overflow {
			return nil, fmt.Errorf("header.BaseFee uint256 overflow")
		}
	}
	msg, err := args.ToMessage(api.gasCap, baseFee)
	if err != nil {
		return nil, err
	}
	txn, err := args.ToTransaction(api.gasCap, baseFee)
	if err != nil {
		return nil, err
	}

	blockCtx := transactions.NewEVMBlockContext(engine, header, blockNrOrHash.RequireCanonical, tx, api._blockReader, chainConfig)
	txCtx := core.NewEVMTxContext(msg)

	blockCtx.GasLimit = math.MaxUint64
	blockCtx.MaxGasLimit = true

	evm := vm.NewEVM(blockCtx, txCtx, ibs, chainConfig, vm.Config{Debug: traceTypeTrace, Tracer: ot.Tracer().Hooks})

	// Wait for the context to be done and cancel the evm. Even if the
	// EVM has finished, cancelling may be done (repeatedly)
	go func() {
		<-ctx.Done()
		evm.Cancel()
	}()

	gp := new(core.GasPool).AddGas(msg.Gas()).AddBlobGas(msg.BlobGas())
	var execResult *evmtypes.ExecutionResult
	ibs.SetTxContext(libcommon.Hash{}, libcommon.Hash{}, 0)
	ibs.SetLogger(ot.Tracer().Hooks)

	if ot.Tracer() != nil && ot.Tracer().Hooks.OnTxStart != nil {
		ot.Tracer().OnTxStart(evm.GetVMContext(), txn, msg.From())
	}
	execResult, err = core.ApplyMessage(evm, msg, gp, true /* refunds */, true /* gasBailout */)
	if err != nil {
		if ot.Tracer() != nil && ot.Tracer().Hooks.OnTxEnd != nil {
			ot.Tracer().OnTxEnd(nil, err)
		}
		return nil, err
	}
	if ot.Tracer() != nil && ot.Tracer().Hooks.OnTxEnd != nil {
		ot.Tracer().OnTxEnd(&types.Receipt{GasUsed: execResult.UsedGas}, nil)
	}
	traceResult.Output = libcommon.CopyBytes(execResult.ReturnData)
	if traceTypeStateDiff {
		sdMap := make(map[libcommon.Address]*StateDiffAccount)
		traceResult.StateDiff = sdMap
		sd := &StateDiff{sdMap: sdMap}
		if err = ibs.FinalizeTx(evm.ChainRules(), sd); err != nil {
			return nil, err
		}
		// Create initial IntraBlockState, we will compare it with ibs (IntraBlockState after the transaction)
		initialIbs := state.New(stateReader)
		sd.CompareStates(initialIbs, ibs)
	}

	// If the timer caused an abort, return an appropriate error message
	if evm.Cancelled() {
		return nil, fmt.Errorf("execution aborted (timeout = %v)", api.evmCallTimeout)
	}

	return traceResult, nil
}

// CallMany implements trace_callMany.
func (api *TraceAPIImpl) CallMany(ctx context.Context, calls json.RawMessage, parentNrOrHash *rpc.BlockNumberOrHash, traceConfig *config.TraceConfig) ([]*TraceCallResult, error) {
	dbtx, err := api.kv.BeginRo(ctx)
	if err != nil {
		return nil, err
	}
	defer dbtx.Rollback()

	var callParams []TraceCallParam
	dec := json.NewDecoder(bytes.NewReader(calls))
	tok, err := dec.Token()
	if err != nil {
		return nil, err
	}
	if tok != json.Delim('[') {
		return nil, fmt.Errorf("expected array of [callparam, tracetypes]")
	}
	for dec.More() {
		tok, err = dec.Token()
		if err != nil {
			return nil, err
		}
		if tok != json.Delim('[') {
			return nil, fmt.Errorf("expected [callparam, tracetypes]")
		}
		callParams = append(callParams, TraceCallParam{})
		args := &callParams[len(callParams)-1]
		if err = dec.Decode(args); err != nil {
			return nil, err
		}
		if err = dec.Decode(&args.traceTypes); err != nil {
			return nil, err
		}
		tok, err = dec.Token()
		if err != nil {
			return nil, err
		}
		if tok != json.Delim(']') {
			return nil, fmt.Errorf("expected end of [callparam, tracetypes]")
		}
	}
	tok, err = dec.Token()
	if err != nil {
		return nil, err
	}
	if tok != json.Delim(']') {
		return nil, fmt.Errorf("expected end of array of [callparam, tracetypes]")
	}
	var baseFee *uint256.Int
	if parentNrOrHash == nil {
		var num = rpc.LatestBlockNumber
		parentNrOrHash = &rpc.BlockNumberOrHash{BlockNumber: &num}
	}
	blockNumber, hash, _, err := rpchelper.GetBlockNumber(*parentNrOrHash, dbtx, api.filters)
	if err != nil {
		return nil, err
	}

	// TODO: can read here only parent header
	parentBlock, err := api.blockWithSenders(ctx, dbtx, hash, blockNumber)
	if err != nil {
		return nil, err
	}
	if parentBlock == nil {
		return nil, fmt.Errorf("parent block %d(%x) not found", blockNumber, hash)
	}
	parentHeader := parentBlock.Header()
	if parentHeader != nil && parentHeader.BaseFee != nil {
		var overflow bool
		baseFee, overflow = uint256.FromBig(parentHeader.BaseFee)
		if overflow {
			return nil, fmt.Errorf("header.BaseFee uint256 overflow")
		}
	}
	msgs := make([]types.Message, len(callParams))
	txns := make([]types.Transaction, len(callParams))
	for i, args := range callParams {
		msgs[i], err = args.ToMessage(api.gasCap, baseFee)
		if err != nil {
			return nil, fmt.Errorf("convert callParam to msg: %w", err)
		}

		txns[i], err = args.ToTransaction(api.gasCap, baseFee)
		if err != nil {
			return nil, fmt.Errorf("convert callParam to txn: %w", err)
		}
	}
<<<<<<< HEAD
	results, _, err := api.doCallMany(ctx, dbtx, txns, msgs, callParams, parentNrOrHash, nil, true /* gasBailout */, -1 /* all tx indices */)
=======
	results, _, err := api.doCallMany(ctx, dbtx, msgs, callParams, parentNrOrHash, nil, true /* gasBailout */, -1 /* all txn indices */, traceConfig)
>>>>>>> af719e30
	return results, err
}

func (api *TraceAPIImpl) doCallMany(ctx context.Context, dbtx kv.Tx, txns []types.Transaction, msgs []types.Message, callParams []TraceCallParam,
	parentNrOrHash *rpc.BlockNumberOrHash, header *types.Header, gasBailout bool, txIndexNeeded int,
	traceConfig *config.TraceConfig,
) ([]*TraceCallResult, *state.IntraBlockState, error) {
	chainConfig, err := api.chainConfig(ctx, dbtx)
	if err != nil {
		return nil, nil, err
	}
	engine := api.engine()

	if parentNrOrHash == nil {
		var num = rpc.LatestBlockNumber
		parentNrOrHash = &rpc.BlockNumberOrHash{BlockNumber: &num}
	}
	blockNumber, hash, _, err := rpchelper.GetBlockNumber(*parentNrOrHash, dbtx, api.filters)
	if err != nil {
		return nil, nil, err
	}
	stateReader, err := rpchelper.CreateStateReader(ctx, dbtx, *parentNrOrHash, 0, api.filters, api.stateCache, chainConfig.ChainName)
	if err != nil {
		return nil, nil, err
	}
	//stateCache := shards.NewStateCache(32, 0 /* no limit */) // this cache living only during current RPC call, but required to store state writes
	cachedReader := stateReader
	//cachedReader := state.NewCachedReader(stateReader, stateCache)
	noop := state.NewNoopWriter()
	cachedWriter := noop
	//cachedWriter := state.NewCachedWriter(noop, stateCache)
	ibs := state.New(cachedReader)

	parentHeader, err := api.headerByRPCNumber(ctx, rpc.BlockNumber(blockNumber), dbtx)
	if err != nil {
		return nil, nil, err
	}
	if parentHeader == nil {
		return nil, nil, fmt.Errorf("parent header %d(%x) not found", blockNumber, hash)
	}

	// Setup context so it may be cancelled the call has completed
	// or, in case of unmetered gas, setup a context with a timeout.
	var cancel context.CancelFunc
	if api.evmCallTimeout > 0 {
		ctx, cancel = context.WithTimeout(ctx, api.evmCallTimeout)
	} else {
		ctx, cancel = context.WithCancel(ctx)
	}

	// Make sure the context is cancelled when the call has completed
	// this makes sure resources are cleaned up.
	defer cancel()
	results := make([]*TraceCallResult, 0, len(msgs))

	useParent := false
	if header == nil {
		header = parentHeader
		useParent = true
	}

	var baseTxNum uint64
	historicalStateReader, isHistoricalStateReader := stateReader.(state.HistoricalStateReader)
	if isHistoricalStateReader {
		baseTxNum = historicalStateReader.GetTxNum()
	}
	for txIndex, msg := range msgs {
		if isHistoricalStateReader {
			historicalStateReader.SetTxNum(baseTxNum + uint64(txIndex))
		}
		if err := libcommon.Stopped(ctx.Done()); err != nil {
			return nil, nil, err
		}

		var traceTypeTrace, traceTypeStateDiff, traceTypeVmTrace bool
		args := callParams[txIndex]
		for _, traceType := range args.traceTypes {
			switch traceType {
			case TraceTypeTrace:
				traceTypeTrace = true
			case TraceTypeStateDiff:
				traceTypeStateDiff = true
			case TraceTypeVmTrace:
				traceTypeVmTrace = true
			default:
				return nil, nil, fmt.Errorf("unrecognized trace type: %s", traceType)
			}
		}

		traceResult := &TraceCallResult{Trace: []*ParityTrace{}, TransactionHash: args.txHash}
		vmConfig := vm.Config{}
		var tracer *tracers.Tracer
		if (traceTypeTrace && (txIndexNeeded == -1 || txIndex == txIndexNeeded)) || traceTypeVmTrace {
			var ot OeTracer
			ot.config, err = parseOeTracerConfig(traceConfig)
			if err != nil {
				return nil, nil, err
			}
			ot.compat = api.compatibility
			ot.r = traceResult
			ot.idx = []string{fmt.Sprintf("%d-", txIndex)}
			if traceTypeTrace && (txIndexNeeded == -1 || txIndex == txIndexNeeded) {
				ot.traceAddr = []int{}
			}
			if traceTypeVmTrace {
				traceResult.VmTrace = &VmTrace{Ops: []*VmTraceOp{}}
			}
			vmConfig.Debug = true
			vmConfig.Tracer = ot.Tracer().Hooks
			tracer = ot.Tracer()
		}

		blockCtx := transactions.NewEVMBlockContext(engine, header, parentNrOrHash.RequireCanonical, dbtx, api._blockReader, chainConfig)
		if useParent {
			blockCtx.GasLimit = math.MaxUint64
			blockCtx.MaxGasLimit = true
		}

		// Clone the state cache before applying the changes for diff after transaction execution, clone is discarded
		var cloneReader state.StateReader
		var sd *StateDiff
		if traceTypeStateDiff {
			//cloneCache := stateCache.Clone()
			//cloneReader = state.NewCachedReader(stateReader, cloneCache)
			cloneReader = stateReader
			if isHistoricalStateReader {
				historicalStateReader.SetTxNum(baseTxNum + uint64(txIndex))
			}
			sdMap := make(map[libcommon.Address]*StateDiffAccount)
			traceResult.StateDiff = sdMap
			sd = &StateDiff{sdMap: sdMap}
		}

		var finalizeTxStateWriter state.StateWriter
		if sd != nil {
			finalizeTxStateWriter = sd
		} else {
			finalizeTxStateWriter = noop
		}

		ibs.Reset()

		var txFinalized bool
		var execResult *evmtypes.ExecutionResult
		if args.isBorStateSyncTxn {
			txFinalized = true
			execResult, err = ptracer.TraceBorStateSyncTxnTraceAPI(
				ctx,
				dbtx,
				&vmConfig,
				chainConfig,
				api._blockReader,
				ibs,
				finalizeTxStateWriter,
				blockCtx,
				header.Hash(),
				header.Number.Uint64(),
				header.Time,
				tracer,
			)
		} else {
			if args.txHash != nil {
				ibs.SetTxContext(*args.txHash, header.Hash(), txIndex)
			} else {
				ibs.SetTxContext(libcommon.Hash{}, header.Hash(), txIndex)
			}

			if tracer != nil {
				ibs.SetLogger(tracer.Hooks)
			}
			txCtx := core.NewEVMTxContext(msg)
			evm := vm.NewEVM(blockCtx, txCtx, ibs, chainConfig, vmConfig)
			gp := new(core.GasPool).AddGas(msg.Gas()).AddBlobGas(msg.BlobGas())

			if tracer != nil && tracer.Hooks.OnTxStart != nil {
				tracer.Hooks.OnTxStart(evm.GetVMContext(), txns[txIndex], msg.From())
			}
			execResult, err = core.ApplyMessage(evm, msg, gp, true /* refunds */, gasBailout /* gasBailout */)
		}
		if err != nil {
			if tracer != nil && tracer.Hooks.OnTxEnd != nil {
				tracer.Hooks.OnTxEnd(nil, err)
			}
			return nil, nil, fmt.Errorf("first run for txIndex %d error: %w", txIndex, err)
		}

		if tracer != nil && tracer.Hooks.OnTxEnd != nil {
			tracer.Hooks.OnTxEnd(&types.Receipt{GasUsed: execResult.UsedGas}, nil)
		}

		chainRules := chainConfig.Rules(blockCtx.BlockNumber, blockCtx.Time)
		traceResult.Output = libcommon.CopyBytes(execResult.ReturnData)
		if traceTypeStateDiff {
			initialIbs := state.New(cloneReader)
			if !txFinalized {
				if err = ibs.FinalizeTx(chainRules, sd); err != nil {
					return nil, nil, err
				}
			}
			sd.CompareStates(initialIbs, ibs)
			if err = ibs.CommitBlock(chainRules, cachedWriter); err != nil {
				return nil, nil, err
			}
		} else {
			if !txFinalized {
				if err = ibs.FinalizeTx(chainRules, noop); err != nil {
					return nil, nil, err
				}
			}
			if err = ibs.CommitBlock(chainRules, cachedWriter); err != nil {
				return nil, nil, err
			}
		}
		if !traceTypeTrace {
			traceResult.Trace = []*ParityTrace{}
		}
		results = append(results, traceResult)
		// When txIndexNeeded is not -1, we are tracing specific transaction in the block and not the entire block, so we stop after we've traced
		// the required transaction
		if txIndexNeeded != -1 && txIndex == txIndexNeeded {
			break
		}
	}

	return results, ibs, nil
}

// RawTransaction implements trace_rawTransaction.
func (api *TraceAPIImpl) RawTransaction(ctx context.Context, txHash libcommon.Hash, traceTypes []string) ([]interface{}, error) {
	var stub []interface{}
	return stub, fmt.Errorf(NotImplemented, "trace_rawTransaction")
}<|MERGE_RESOLUTION|>--- conflicted
+++ resolved
@@ -26,28 +26,6 @@
 
 	"github.com/holiman/uint256"
 
-<<<<<<< HEAD
-	libcommon "github.com/ledgerwatch/erigon-lib/common"
-	"github.com/ledgerwatch/erigon-lib/common/hexutil"
-	"github.com/ledgerwatch/erigon-lib/common/hexutility"
-	"github.com/ledgerwatch/erigon-lib/kv"
-	"github.com/ledgerwatch/erigon-lib/log/v3"
-	types2 "github.com/ledgerwatch/erigon-lib/types"
-
-	math2 "github.com/ledgerwatch/erigon/common/math"
-	"github.com/ledgerwatch/erigon/core"
-	"github.com/ledgerwatch/erigon/core/state"
-	"github.com/ledgerwatch/erigon/core/tracing"
-	"github.com/ledgerwatch/erigon/core/types"
-	"github.com/ledgerwatch/erigon/core/types/accounts"
-	"github.com/ledgerwatch/erigon/core/vm"
-	"github.com/ledgerwatch/erigon/core/vm/evmtypes"
-	"github.com/ledgerwatch/erigon/eth/tracers"
-	ptracer "github.com/ledgerwatch/erigon/polygon/tracer"
-	"github.com/ledgerwatch/erigon/rpc"
-	"github.com/ledgerwatch/erigon/turbo/rpchelper"
-	"github.com/ledgerwatch/erigon/turbo/transactions"
-=======
 	libcommon "github.com/erigontech/erigon-lib/common"
 	"github.com/erigontech/erigon-lib/common/hexutil"
 	"github.com/erigontech/erigon-lib/common/hexutility"
@@ -57,16 +35,17 @@
 	math2 "github.com/erigontech/erigon/common/math"
 	"github.com/erigontech/erigon/core"
 	"github.com/erigontech/erigon/core/state"
+	"github.com/erigontech/erigon/core/tracing"
 	"github.com/erigontech/erigon/core/types"
 	"github.com/erigontech/erigon/core/types/accounts"
 	"github.com/erigontech/erigon/core/vm"
 	"github.com/erigontech/erigon/core/vm/evmtypes"
+	"github.com/erigontech/erigon/eth/tracers"
 	"github.com/erigontech/erigon/eth/tracers/config"
-	"github.com/erigontech/erigon/polygon/tracer"
+	ptracer "github.com/erigontech/erigon/polygon/tracer"
 	"github.com/erigontech/erigon/rpc"
 	"github.com/erigontech/erigon/turbo/rpchelper"
 	"github.com/erigontech/erigon/turbo/transactions"
->>>>>>> af719e30
 )
 
 const (
@@ -585,13 +564,8 @@
 				showStack = 1
 			}
 			for i := showStack - 1; i >= 0; i-- {
-<<<<<<< HEAD
 				if len(st) > i {
 					ot.lastVmOp.Ex.Push = append(ot.lastVmOp.Ex.Push, tracers.StackBack(st, i).String())
-=======
-				if st.Len() > i {
-					ot.lastVmOp.Ex.Push = append(ot.lastVmOp.Ex.Push, st.Back(i).Hex())
->>>>>>> af719e30
 				}
 			}
 			// Set the "mem" of the last operation
@@ -611,13 +585,8 @@
 		}
 		if ot.lastOffStack != nil {
 			ot.lastOffStack.Ex.Used = int(gas)
-<<<<<<< HEAD
 			if len(st) > 0 {
 				ot.lastOffStack.Ex.Push = []string{tracers.StackBack(st, 0).String()}
-=======
-			if st.Len() > 0 {
-				ot.lastOffStack.Ex.Push = []string{st.Back(0).Hex()}
->>>>>>> af719e30
 			} else {
 				ot.lastOffStack.Ex.Push = []string{}
 			}
@@ -688,13 +657,8 @@
 			ot.memOffStack = append(ot.memOffStack, 0)
 			ot.memLenStack = append(ot.memLenStack, 0)
 		case vm.SSTORE:
-<<<<<<< HEAD
 			if len(st) > 1 {
 				ot.lastVmOp.Ex.Store = &VmTraceStore{Key: tracers.StackBack(st, 0).String(), Val: tracers.StackBack(st, 1).String()}
-=======
-			if st.Len() > 1 {
-				ot.lastVmOp.Ex.Store = &VmTraceStore{Key: st.Back(0).Hex(), Val: st.Back(1).Hex()}
->>>>>>> af719e30
 			}
 		}
 		if ot.lastVmOp.Ex.Used < 0 {
@@ -1257,11 +1221,7 @@
 			return nil, fmt.Errorf("convert callParam to txn: %w", err)
 		}
 	}
-<<<<<<< HEAD
-	results, _, err := api.doCallMany(ctx, dbtx, txns, msgs, callParams, parentNrOrHash, nil, true /* gasBailout */, -1 /* all tx indices */)
-=======
-	results, _, err := api.doCallMany(ctx, dbtx, msgs, callParams, parentNrOrHash, nil, true /* gasBailout */, -1 /* all txn indices */, traceConfig)
->>>>>>> af719e30
+	results, _, err := api.doCallMany(ctx, dbtx, txns, msgs, callParams, parentNrOrHash, nil, true /* gasBailout */, -1 /* all txn indices */, traceConfig)
 	return results, err
 }
 
