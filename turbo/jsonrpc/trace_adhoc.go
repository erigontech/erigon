--- conflicted
+++ resolved
@@ -38,11 +38,6 @@
 	"github.com/erigontech/erigon/core/state"
 	"github.com/erigontech/erigon/core/tracing"
 	"github.com/erigontech/erigon/core/types"
-<<<<<<< HEAD
-	types2 "github.com/erigontech/erigon/core/types"
-	"github.com/erigontech/erigon/core/types/accounts"
-=======
->>>>>>> e969d4a1
 	"github.com/erigontech/erigon/core/vm"
 	"github.com/erigontech/erigon/core/vm/evmtypes"
 	"github.com/erigontech/erigon/eth/tracers"
@@ -295,7 +290,7 @@
 	var tx types.Transaction
 	switch {
 	case args.MaxFeePerGas != nil:
-		al := types2.AccessList{}
+		al := types.AccessList{}
 		if args.AccessList != nil {
 			al = *args.AccessList
 		}
