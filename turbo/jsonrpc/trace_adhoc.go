package jsonrpc

import (
	"bytes"
	"context"
	"encoding/json"
	"fmt"
	"math"
	"math/big"
	"strings"

	"github.com/ledgerwatch/erigon-lib/chain"
	"github.com/ledgerwatch/erigon-lib/common/hexutil"

	"github.com/holiman/uint256"
	"github.com/ledgerwatch/log/v3"

	libcommon "github.com/ledgerwatch/erigon-lib/common"
	"github.com/ledgerwatch/erigon-lib/common/hexutil"
	"github.com/ledgerwatch/erigon-lib/common/hexutility"
	"github.com/ledgerwatch/erigon-lib/kv"
	types2 "github.com/ledgerwatch/erigon-lib/types"
	math2 "github.com/ledgerwatch/erigon/common/math"
	"github.com/ledgerwatch/erigon/core"
	"github.com/ledgerwatch/erigon/core/state"
	"github.com/ledgerwatch/erigon/core/types"
	"github.com/ledgerwatch/erigon/core/types/accounts"
	"github.com/ledgerwatch/erigon/core/vm"
<<<<<<< HEAD
	"github.com/ledgerwatch/erigon/core/vm/evmtypes"
	"github.com/ledgerwatch/erigon/eth/tracers"
=======
	"github.com/ledgerwatch/erigon/polygon/tracer"
>>>>>>> 3b5cfa36
	"github.com/ledgerwatch/erigon/rpc"
	"github.com/ledgerwatch/erigon/turbo/rpchelper"
	"github.com/ledgerwatch/erigon/turbo/shards"
	"github.com/ledgerwatch/erigon/turbo/transactions"
)

const (
	CALL               = "call"
	CALLCODE           = "callcode"
	DELEGATECALL       = "delegatecall"
	STATICCALL         = "staticcall"
	CREATE             = "create"
	SUICIDE            = "suicide"
	REWARD             = "reward"
	TraceTypeTrace     = "trace"
	TraceTypeStateDiff = "stateDiff"
	TraceTypeVmTrace   = "vmTrace"
)

// TraceCallParam (see SendTxArgs -- this allows optional prams plus don't use MixedcaseAddress
type TraceCallParam struct {
	From                 *libcommon.Address `json:"from"`
	To                   *libcommon.Address `json:"to"`
	Gas                  *hexutil.Uint64    `json:"gas"`
	GasPrice             *hexutil.Big       `json:"gasPrice"`
	MaxPriorityFeePerGas *hexutil.Big       `json:"maxPriorityFeePerGas"`
	MaxFeePerGas         *hexutil.Big       `json:"maxFeePerGas"`
	MaxFeePerBlobGas     *hexutil.Big       `json:"maxFeePerBlobGas"`
	Value                *hexutil.Big       `json:"value"`
	Data                 hexutility.Bytes   `json:"data"`
	AccessList           *types2.AccessList `json:"accessList"`
	txHash               *libcommon.Hash
	traceTypes           []string
	isBorStateSyncTxn    bool
}

// TraceCallResult is the response to `trace_call` method
type TraceCallResult struct {
	Output          hexutility.Bytes                        `json:"output"`
	StateDiff       map[libcommon.Address]*StateDiffAccount `json:"stateDiff"`
	Trace           []*ParityTrace                          `json:"trace"`
	VmTrace         *VmTrace                                `json:"vmTrace"`
	TransactionHash *libcommon.Hash                         `json:"transactionHash,omitempty"`
}

// StateDiffAccount is the part of `trace_call` response that is under "stateDiff" tag
type StateDiffAccount struct {
	Balance interface{}                               `json:"balance"` // Can be either string "=" or mapping "*" => {"from": "hex", "to": "hex"}
	Code    interface{}                               `json:"code"`
	Nonce   interface{}                               `json:"nonce"`
	Storage map[libcommon.Hash]map[string]interface{} `json:"storage"`
}

type StateDiffBalance struct {
	From *hexutil.Big `json:"from"`
	To   *hexutil.Big `json:"to"`
}

type StateDiffCode struct {
	From hexutility.Bytes `json:"from"`
	To   hexutility.Bytes `json:"to"`
}

type StateDiffNonce struct {
	From hexutil.Uint64 `json:"from"`
	To   hexutil.Uint64 `json:"to"`
}

type StateDiffStorage struct {
	From libcommon.Hash `json:"from"`
	To   libcommon.Hash `json:"to"`
}

// VmTrace is the part of `trace_call` response that is under "vmTrace" tag
type VmTrace struct {
	Code hexutility.Bytes `json:"code"`
	Ops  []*VmTraceOp     `json:"ops"`
}

// VmTraceOp is one element of the vmTrace ops trace
type VmTraceOp struct {
	Cost int        `json:"cost"`
	Ex   *VmTraceEx `json:"ex"`
	Pc   int        `json:"pc"`
	Sub  *VmTrace   `json:"sub"`
	Op   string     `json:"op,omitempty"`
	Idx  string     `json:"idx,omitempty"`
}

type VmTraceEx struct {
	Mem   *VmTraceMem   `json:"mem"`
	Push  []string      `json:"push"`
	Store *VmTraceStore `json:"store"`
	Used  int           `json:"used"`
}

type VmTraceMem struct {
	Data string `json:"data"`
	Off  int    `json:"off"`
}

type VmTraceStore struct {
	Key string `json:"key"`
	Val string `json:"val"`
}

// ToMessage converts CallArgs to the Message type used by the core evm
func (args *TraceCallParam) ToMessage(globalGasCap uint64, baseFee *uint256.Int) (types.Message, error) {
	// Set sender address or use zero address if none specified.
	var addr libcommon.Address
	if args.From != nil {
		addr = *args.From
	}

	// Set default gas & gas price if none were set
	gas := globalGasCap
	if gas == 0 {
		gas = uint64(math.MaxUint64 / 2)
	}
	if args.Gas != nil {
		gas = uint64(*args.Gas)
	}
	if globalGasCap != 0 && globalGasCap < gas {
		log.Warn("Caller gas above allowance, capping", "requested", gas, "cap", globalGasCap)
		gas = globalGasCap
	}
	var (
		gasPrice         *uint256.Int
		gasFeeCap        *uint256.Int
		gasTipCap        *uint256.Int
		maxFeePerBlobGas *uint256.Int
	)
	if baseFee == nil {
		// If there's no basefee, then it must be a non-1559 execution
		gasPrice = new(uint256.Int)
		if args.GasPrice != nil {
			overflow := gasPrice.SetFromBig(args.GasPrice.ToInt())
			if overflow {
				return types.Message{}, fmt.Errorf("args.GasPrice higher than 2^256-1")
			}
		}
		gasFeeCap, gasTipCap = gasPrice, gasPrice
	} else {
		// A basefee is provided, necessitating 1559-type execution
		if args.GasPrice != nil {
			var overflow bool
			// User specified the legacy gas field, convert to 1559 gas typing
			gasPrice, overflow = uint256.FromBig(args.GasPrice.ToInt())
			if overflow {
				return types.Message{}, fmt.Errorf("args.GasPrice higher than 2^256-1")
			}
			gasFeeCap, gasTipCap = gasPrice, gasPrice
		} else {
			// User specified 1559 gas feilds (or none), use those
			gasFeeCap = new(uint256.Int)
			if args.MaxFeePerGas != nil {
				overflow := gasFeeCap.SetFromBig(args.MaxFeePerGas.ToInt())
				if overflow {
					return types.Message{}, fmt.Errorf("args.GasPrice higher than 2^256-1")
				}
			}
			gasTipCap = new(uint256.Int)
			if args.MaxPriorityFeePerGas != nil {
				overflow := gasTipCap.SetFromBig(args.MaxPriorityFeePerGas.ToInt())
				if overflow {
					return types.Message{}, fmt.Errorf("args.GasPrice higher than 2^256-1")
				}
			}
			// Backfill the legacy gasPrice for EVM execution, unless we're all zeroes
			gasPrice = new(uint256.Int)
			if !gasFeeCap.IsZero() || !gasTipCap.IsZero() {
				gasPrice = math2.U256Min(new(uint256.Int).Add(gasTipCap, baseFee), gasFeeCap)
			} else {
				// This means gasFeeCap == 0, gasTipCap == 0
				gasPrice.Set(baseFee)
				gasFeeCap, gasTipCap = gasPrice, gasPrice
			}
		}
		if args.MaxFeePerBlobGas != nil {
			maxFeePerBlobGas.SetFromBig(args.MaxFeePerBlobGas.ToInt())
		}
	}
	value := new(uint256.Int)
	if args.Value != nil {
		overflow := value.SetFromBig(args.Value.ToInt())
		if overflow {
			return types.Message{}, fmt.Errorf("args.Value higher than 2^256-1")
		}
	}
	var data []byte
	if args.Data != nil {
		data = args.Data
	}
	var accessList types2.AccessList
	if args.AccessList != nil {
		accessList = *args.AccessList
	}
	msg := types.NewMessage(addr, args.To, 0, value, gas, gasPrice, gasFeeCap, gasTipCap, data, accessList, false /* checkNonce */, false /* isFree */, maxFeePerBlobGas)
	return msg, nil
}

// ToTransaction converts CallArgs to the Transaction type used by the core evm
func (args *TraceCallParam) ToTransaction(globalGasCap uint64, baseFee *uint256.Int) (types.Transaction, error) {
	msg, err := args.ToMessage(globalGasCap, baseFee)
	if err != nil {
		return nil, err
	}

	var tx types.Transaction
	switch {
	case args.MaxFeePerGas != nil:
		al := types2.AccessList{}
		if args.AccessList != nil {
			al = *args.AccessList
		}
		tx = &types.DynamicFeeTransaction{
			CommonTx: types.CommonTx{
				Nonce: msg.Nonce(),
				Gas:   msg.Gas(),
				To:    args.To,
				Value: msg.Value(),
				Data:  msg.Data(),
			},
			FeeCap:     msg.FeeCap(),
			Tip:        msg.Tip(),
			AccessList: al,
		}
	case args.AccessList != nil:
		tx = &types.AccessListTx{
			LegacyTx: types.LegacyTx{
				CommonTx: types.CommonTx{
					Nonce: msg.Nonce(),
					Gas:   msg.Gas(),
					To:    args.To,
					Value: msg.Value(),
					Data:  msg.Data(),
				},
				GasPrice: msg.GasPrice(),
			},
			AccessList: *args.AccessList,
		}
	default:
		tx = &types.LegacyTx{
			CommonTx: types.CommonTx{
				Nonce: msg.Nonce(),
				Gas:   msg.Gas(),
				To:    args.To,
				Value: msg.Value(),
				Data:  msg.Data(),
			},
			GasPrice: msg.GasPrice(),
		}
	}
	return tx, nil
}

// OpenEthereum-style tracer
type OeTracer struct {
	r            *TraceCallResult
	traceAddr    []int
	traceStack   []*ParityTrace
	precompile   bool // Whether the last CaptureStart was called with `precompile = true`
	compat       bool // Bug for bug compatibility mode
	lastVmOp     *VmTraceOp
	lastOp       vm.OpCode
	lastMemOff   uint64
	lastMemLen   uint64
	memOffStack  []uint64
	memLenStack  []uint64
	lastOffStack *VmTraceOp
	vmOpStack    []*VmTraceOp // Stack of vmTrace operations as call depth increases
	idx          []string     // Prefix for the "idx" inside operations, for easier navigation
}

func (ot *OeTracer) CaptureTxStart(env *vm.EVM, tx types.Transaction) {}

func (ot *OeTracer) CaptureTxEnd(receipt *types.Receipt, err error) {}

func (ot *OeTracer) captureStartOrEnter(deep bool, typ vm.OpCode, from libcommon.Address, to libcommon.Address, precompile bool, create bool, input []byte, gas uint64, value *uint256.Int, code []byte) {
	//fmt.Printf("captureStartOrEnter deep %t, typ %s, from %x, to %x, create %t, input %x, gas %d, value %d, precompile %t\n", deep, typ.String(), from, to, create, input, gas, value, precompile)
	if ot.r.VmTrace != nil {
		var vmTrace *VmTrace
		if deep {
			var vmT *VmTrace
			if len(ot.vmOpStack) > 0 {
				vmT = ot.vmOpStack[len(ot.vmOpStack)-1].Sub
			} else {
				vmT = ot.r.VmTrace
			}
			if !ot.compat {
				ot.idx = append(ot.idx, fmt.Sprintf("%d-", len(vmT.Ops)-1))
			}
		}
		if ot.lastVmOp != nil {
			vmTrace = &VmTrace{Ops: []*VmTraceOp{}}
			ot.lastVmOp.Sub = vmTrace
			ot.vmOpStack = append(ot.vmOpStack, ot.lastVmOp)
		} else {
			vmTrace = ot.r.VmTrace
		}
		if create {
			vmTrace.Code = libcommon.CopyBytes(input)
			if ot.lastVmOp != nil {
				ot.lastVmOp.Cost += int(gas)
			}
		} else {
			vmTrace.Code = code
		}
	}
	if precompile && deep && (value == nil || value.IsZero()) {
		ot.precompile = true
		return
	}
	if gas > 500000000 {
		gas = 500000001 - (0x8000000000000000 - gas)
	}
	trace := &ParityTrace{}
	if create {
		trResult := &CreateTraceResult{}
		trace.Type = CREATE
		trResult.Address = new(libcommon.Address)
		copy(trResult.Address[:], to.Bytes())
		trace.Result = trResult
	} else {
		trace.Result = &TraceResult{}
		trace.Type = CALL
	}
	if deep {
		topTrace := ot.traceStack[len(ot.traceStack)-1]
		traceIdx := topTrace.Subtraces
		ot.traceAddr = append(ot.traceAddr, traceIdx)
		topTrace.Subtraces++
		if typ == vm.DELEGATECALL {
			switch action := topTrace.Action.(type) {
			case *CreateTraceAction:
				value, _ = uint256.FromBig(action.Value.ToInt())
			case *CallTraceAction:
				value, _ = uint256.FromBig(action.Value.ToInt())
			}
		}
		if typ == vm.STATICCALL {
			value = uint256.NewInt(0)
		}
	}
	trace.TraceAddress = make([]int, len(ot.traceAddr))
	copy(trace.TraceAddress, ot.traceAddr)
	if create {
		action := CreateTraceAction{}
		action.From = from
		action.Gas.ToInt().SetUint64(gas)
		action.Init = libcommon.CopyBytes(input)
		action.Value.ToInt().Set(value.ToBig())
		trace.Action = &action
	} else if typ == vm.SELFDESTRUCT {
		trace.Type = SUICIDE
		trace.Result = nil
		action := &SuicideTraceAction{}
		action.Address = from
		action.RefundAddress = to
		action.Balance.ToInt().Set(value.ToBig())
		trace.Action = action
	} else {
		action := CallTraceAction{}
		switch typ {
		case vm.CALL:
			action.CallType = CALL
		case vm.CALLCODE:
			action.CallType = CALLCODE
		case vm.DELEGATECALL:
			action.CallType = DELEGATECALL
		case vm.STATICCALL:
			action.CallType = STATICCALL
		}
		action.From = from
		action.To = to
		action.Gas.ToInt().SetUint64(gas)
		action.Input = libcommon.CopyBytes(input)
		action.Value.ToInt().Set(value.ToBig())
		trace.Action = &action
	}
	ot.r.Trace = append(ot.r.Trace, trace)
	ot.traceStack = append(ot.traceStack, trace)
}

func (ot *OeTracer) CaptureStart(from libcommon.Address, to libcommon.Address, precompile bool, create bool, input []byte, gas uint64, value *uint256.Int, code []byte) {
	ot.captureStartOrEnter(false /* deep */, vm.CALL, from, to, precompile, create, input, gas, value, code)
}

func (ot *OeTracer) CaptureEnter(typ vm.OpCode, from libcommon.Address, to libcommon.Address, precompile bool, create bool, input []byte, gas uint64, value *uint256.Int, code []byte) {
	ot.captureStartOrEnter(true /* deep */, typ, from, to, precompile, create, input, gas, value, code)
}

func (ot *OeTracer) captureEndOrExit(deep bool, output []byte, usedGas uint64, err error) {
	if ot.r.VmTrace != nil {
		if len(ot.vmOpStack) > 0 {
			ot.lastOffStack = ot.vmOpStack[len(ot.vmOpStack)-1]
			ot.vmOpStack = ot.vmOpStack[:len(ot.vmOpStack)-1]
		}
		if !ot.compat && deep {
			ot.idx = ot.idx[:len(ot.idx)-1]
		}
		if deep {
			ot.lastMemOff = ot.memOffStack[len(ot.memOffStack)-1]
			ot.memOffStack = ot.memOffStack[:len(ot.memOffStack)-1]
			ot.lastMemLen = ot.memLenStack[len(ot.memLenStack)-1]
			ot.memLenStack = ot.memLenStack[:len(ot.memLenStack)-1]
		}
	}
	if ot.precompile {
		ot.precompile = false
		return
	}
	if !deep {
		ot.r.Output = libcommon.CopyBytes(output)
	}
	ignoreError := false
	topTrace := ot.traceStack[len(ot.traceStack)-1]
	if ot.compat {
		ignoreError = !deep && topTrace.Type == CREATE
	}
	if err != nil && !ignoreError {
		if err == vm.ErrExecutionReverted {
			topTrace.Error = "Reverted"
			switch topTrace.Type {
			case CALL:
				topTrace.Result.(*TraceResult).GasUsed = new(hexutil.Big)
				topTrace.Result.(*TraceResult).GasUsed.ToInt().SetUint64(usedGas)
				topTrace.Result.(*TraceResult).Output = libcommon.CopyBytes(output)
			case CREATE:
				topTrace.Result.(*CreateTraceResult).GasUsed = new(hexutil.Big)
				topTrace.Result.(*CreateTraceResult).GasUsed.ToInt().SetUint64(usedGas)
				topTrace.Result.(*CreateTraceResult).Code = libcommon.CopyBytes(output)
			}
		} else {
			topTrace.Result = nil
			topTrace.Error = err.Error()
		}
	} else {
		if len(output) > 0 {
			switch topTrace.Type {
			case CALL:
				topTrace.Result.(*TraceResult).Output = libcommon.CopyBytes(output)
			case CREATE:
				topTrace.Result.(*CreateTraceResult).Code = libcommon.CopyBytes(output)
			}
		}
		switch topTrace.Type {
		case CALL:
			topTrace.Result.(*TraceResult).GasUsed = new(hexutil.Big)
			topTrace.Result.(*TraceResult).GasUsed.ToInt().SetUint64(usedGas)
		case CREATE:
			topTrace.Result.(*CreateTraceResult).GasUsed = new(hexutil.Big)
			topTrace.Result.(*CreateTraceResult).GasUsed.ToInt().SetUint64(usedGas)
		}
	}
	ot.traceStack = ot.traceStack[:len(ot.traceStack)-1]
	if deep {
		ot.traceAddr = ot.traceAddr[:len(ot.traceAddr)-1]
	}
}

func (ot *OeTracer) CaptureEnd(output []byte, usedGas uint64, err error, reverted bool) {
	ot.captureEndOrExit(false /* deep */, output, usedGas, err)
}

func (ot *OeTracer) CaptureExit(output []byte, usedGas uint64, err error, reverted bool) {
	ot.captureEndOrExit(true /* deep */, output, usedGas, err)
}

func (ot *OeTracer) CaptureState(pc uint64, op vm.OpCode, gas, cost uint64, scope *vm.ScopeContext, rData []byte, opDepth int, err error) {
	memory := scope.Memory
	st := scope.Stack

	if ot.r.VmTrace != nil {
		var vmTrace *VmTrace
		if len(ot.vmOpStack) > 0 {
			vmTrace = ot.vmOpStack[len(ot.vmOpStack)-1].Sub
		} else {
			vmTrace = ot.r.VmTrace
		}
		if ot.lastVmOp != nil && ot.lastVmOp.Ex != nil {
			// Set the "push" of the last operation
			var showStack int
			switch {
			case ot.lastOp >= vm.PUSH0 && ot.lastOp <= vm.PUSH32:
				showStack = 1
			case ot.lastOp >= vm.SWAP1 && ot.lastOp <= vm.SWAP16:
				showStack = int(ot.lastOp-vm.SWAP1) + 2
			case ot.lastOp >= vm.DUP1 && ot.lastOp <= vm.DUP16:
				showStack = int(ot.lastOp-vm.DUP1) + 2
			}
			switch ot.lastOp {
			case vm.CALLDATALOAD, vm.SLOAD, vm.MLOAD, vm.CALLDATASIZE, vm.LT, vm.GT, vm.DIV, vm.SDIV, vm.SAR, vm.AND, vm.EQ, vm.CALLVALUE, vm.ISZERO,
				vm.ADD, vm.EXP, vm.CALLER, vm.KECCAK256, vm.SUB, vm.ADDRESS, vm.GAS, vm.MUL, vm.RETURNDATASIZE, vm.NOT, vm.SHR, vm.SHL,
				vm.EXTCODESIZE, vm.SLT, vm.OR, vm.NUMBER, vm.PC, vm.TIMESTAMP, vm.BALANCE, vm.SELFBALANCE, vm.MULMOD, vm.ADDMOD, vm.BASEFEE,
				vm.BLOCKHASH, vm.BYTE, vm.XOR, vm.ORIGIN, vm.CODESIZE, vm.MOD, vm.SIGNEXTEND, vm.GASLIMIT, vm.DIFFICULTY, vm.SGT, vm.GASPRICE,
				vm.MSIZE, vm.EXTCODEHASH, vm.SMOD, vm.CHAINID, vm.COINBASE:
				showStack = 1
			}
			for i := showStack - 1; i >= 0; i-- {
				if st.Len() > i {
					ot.lastVmOp.Ex.Push = append(ot.lastVmOp.Ex.Push, st.Back(i).String())
				}
			}
			// Set the "mem" of the last operation
			var setMem bool
			switch ot.lastOp {
			case vm.MSTORE, vm.MSTORE8, vm.MLOAD, vm.RETURNDATACOPY, vm.CALLDATACOPY, vm.CODECOPY, vm.EXTCODECOPY:
				setMem = true
			}
			if setMem && ot.lastMemLen > 0 {
				cpy := memory.GetCopy(int64(ot.lastMemOff), int64(ot.lastMemLen))
				if len(cpy) == 0 {
					cpy = make([]byte, ot.lastMemLen)
				}
				ot.lastVmOp.Ex.Mem = &VmTraceMem{Data: fmt.Sprintf("0x%0x", cpy), Off: int(ot.lastMemOff)}
			}
		}
		if ot.lastOffStack != nil {
			ot.lastOffStack.Ex.Used = int(gas)
			if st.Len() > 0 {
				ot.lastOffStack.Ex.Push = []string{st.Back(0).String()}
			} else {
				ot.lastOffStack.Ex.Push = []string{}
			}
			if ot.lastMemLen > 0 && memory != nil {
				cpy := memory.GetCopy(int64(ot.lastMemOff), int64(ot.lastMemLen))
				if len(cpy) == 0 {
					cpy = make([]byte, ot.lastMemLen)
				}
				ot.lastOffStack.Ex.Mem = &VmTraceMem{Data: fmt.Sprintf("0x%0x", cpy), Off: int(ot.lastMemOff)}
			}
			ot.lastOffStack = nil
		}
		if ot.lastOp == vm.STOP && op == vm.STOP && len(ot.vmOpStack) == 0 {
			// Looks like OE is "optimising away" the second STOP
			return
		}
		ot.lastVmOp = &VmTraceOp{Ex: &VmTraceEx{}}
		vmTrace.Ops = append(vmTrace.Ops, ot.lastVmOp)
		if !ot.compat {
			var sb strings.Builder
			sb.Grow(len(ot.idx))
			for _, idx := range ot.idx {
				sb.WriteString(idx)
			}
			ot.lastVmOp.Idx = fmt.Sprintf("%s%d", sb.String(), len(vmTrace.Ops)-1)
		}
		ot.lastOp = op
		ot.lastVmOp.Cost = int(cost)
		ot.lastVmOp.Pc = int(pc)
		ot.lastVmOp.Ex.Push = []string{}
		ot.lastVmOp.Ex.Used = int(gas) - int(cost)
		if !ot.compat {
			ot.lastVmOp.Op = op.String()
		}
		switch op {
		case vm.MSTORE, vm.MLOAD:
			if st.Len() > 0 {
				ot.lastMemOff = st.Back(0).Uint64()
				ot.lastMemLen = 32
			}
		case vm.MSTORE8:
			if st.Len() > 0 {
				ot.lastMemOff = st.Back(0).Uint64()
				ot.lastMemLen = 1
			}
		case vm.RETURNDATACOPY, vm.CALLDATACOPY, vm.CODECOPY:
			if st.Len() > 2 {
				ot.lastMemOff = st.Back(0).Uint64()
				ot.lastMemLen = st.Back(2).Uint64()
			}
		case vm.EXTCODECOPY:
			if st.Len() > 3 {
				ot.lastMemOff = st.Back(1).Uint64()
				ot.lastMemLen = st.Back(3).Uint64()
			}
		case vm.STATICCALL, vm.DELEGATECALL:
			if st.Len() > 5 {
				ot.memOffStack = append(ot.memOffStack, st.Back(4).Uint64())
				ot.memLenStack = append(ot.memLenStack, st.Back(5).Uint64())
			}
		case vm.CALL, vm.CALLCODE:
			if st.Len() > 6 {
				ot.memOffStack = append(ot.memOffStack, st.Back(5).Uint64())
				ot.memLenStack = append(ot.memLenStack, st.Back(6).Uint64())
			}
		case vm.CREATE, vm.CREATE2, vm.SELFDESTRUCT:
			// Effectively disable memory output
			ot.memOffStack = append(ot.memOffStack, 0)
			ot.memLenStack = append(ot.memLenStack, 0)
		case vm.SSTORE:
			if st.Len() > 1 {
				ot.lastVmOp.Ex.Store = &VmTraceStore{Key: st.Back(0).String(), Val: st.Back(1).String()}
			}
		}
		if ot.lastVmOp.Ex.Used < 0 {
			ot.lastVmOp.Ex = nil
		}
	}
}

func (ot *OeTracer) CaptureFault(pc uint64, op vm.OpCode, gas, cost uint64, scope *vm.ScopeContext, opDepth int, err error) {
}

func (ot *OeTracer) OnBlockStart(b *types.Block, td *big.Int, finalized, safe *types.Header, chainConfig *chain.Config) {
}

func (ot *OeTracer) OnBlockEnd(err error) {
}

func (ot *OeTracer) OnGenesisBlock(b *types.Block, alloc types.GenesisAlloc) {
}

func (ot *OeTracer) OnBeaconBlockRootStart(root libcommon.Hash) {}

func (ot *OeTracer) OnBeaconBlockRootEnd() {}

func (ot *OeTracer) CaptureKeccakPreimage(hash libcommon.Hash, data []byte) {}

func (ot *OeTracer) OnGasChange(old, new uint64, reason vm.GasChangeReason) {}

func (ot *OeTracer) OnBalanceChange(addr libcommon.Address, prev, new *uint256.Int, reason evmtypes.BalanceChangeReason) {
}

func (ot *OeTracer) OnNonceChange(addr libcommon.Address, prev, new uint64) {}

func (aot *OeTracer) OnCodeChange(addr libcommon.Address, prevCodeHash libcommon.Hash, prev []byte, codeHash libcommon.Hash, code []byte) {
}

func (ot *OeTracer) OnStorageChange(addr libcommon.Address, k *libcommon.Hash, prev, new uint256.Int) {
}

func (ot *OeTracer) OnLog(log *types.Log) {}

func (ot *OeTracer) GetResult() (json.RawMessage, error) {
	return json.RawMessage{}, nil
}

func (ot *OeTracer) Stop(err error) {}

// Implements core/state/StateWriter to provide state diffs
type StateDiff struct {
	sdMap map[libcommon.Address]*StateDiffAccount
}

func (sd *StateDiff) UpdateAccountData(address libcommon.Address, original, account *accounts.Account) error {
	if _, ok := sd.sdMap[address]; !ok {
		sd.sdMap[address] = &StateDiffAccount{Storage: make(map[libcommon.Hash]map[string]interface{})}
	}
	return nil
}

func (sd *StateDiff) UpdateAccountCode(address libcommon.Address, incarnation uint64, codeHash libcommon.Hash, code []byte) error {
	if _, ok := sd.sdMap[address]; !ok {
		sd.sdMap[address] = &StateDiffAccount{Storage: make(map[libcommon.Hash]map[string]interface{})}
	}
	return nil
}

func (sd *StateDiff) DeleteAccount(address libcommon.Address, original *accounts.Account) error {
	if _, ok := sd.sdMap[address]; !ok {
		sd.sdMap[address] = &StateDiffAccount{Storage: make(map[libcommon.Hash]map[string]interface{})}
	}
	return nil
}

func (sd *StateDiff) WriteAccountStorage(address libcommon.Address, incarnation uint64, key *libcommon.Hash, original, value *uint256.Int) error {
	if *original == *value {
		return nil
	}
	accountDiff := sd.sdMap[address]
	if accountDiff == nil {
		accountDiff = &StateDiffAccount{Storage: make(map[libcommon.Hash]map[string]interface{})}
		sd.sdMap[address] = accountDiff
	}
	m := make(map[string]interface{})
	m["*"] = &StateDiffStorage{From: libcommon.BytesToHash(original.Bytes()), To: libcommon.BytesToHash(value.Bytes())}
	accountDiff.Storage[*key] = m
	return nil
}

func (sd *StateDiff) CreateContract(address libcommon.Address) error {
	if _, ok := sd.sdMap[address]; !ok {
		sd.sdMap[address] = &StateDiffAccount{Storage: make(map[libcommon.Hash]map[string]interface{})}
	}
	return nil
}

// CompareStates uses the addresses accumulated in the sdMap and compares balances, nonces, and codes of the accounts, and fills the rest of the sdMap
func (sd *StateDiff) CompareStates(initialIbs, ibs *state.IntraBlockState) {
	var toRemove []libcommon.Address
	for addr, accountDiff := range sd.sdMap {
		initialExist := initialIbs.Exist(addr)
		exist := ibs.Exist(addr)
		if initialExist {
			if exist {
				var allEqual = len(accountDiff.Storage) == 0
				fromBalance := initialIbs.GetBalance(addr).ToBig()
				toBalance := ibs.GetBalance(addr).ToBig()
				if fromBalance.Cmp(toBalance) == 0 {
					accountDiff.Balance = "="
				} else {
					m := make(map[string]*StateDiffBalance)
					m["*"] = &StateDiffBalance{From: (*hexutil.Big)(fromBalance), To: (*hexutil.Big)(toBalance)}
					accountDiff.Balance = m
					allEqual = false
				}
				fromCode := initialIbs.GetCode(addr)
				toCode := ibs.GetCode(addr)
				if bytes.Equal(fromCode, toCode) {
					accountDiff.Code = "="
				} else {
					m := make(map[string]*StateDiffCode)
					m["*"] = &StateDiffCode{From: fromCode, To: toCode}
					accountDiff.Code = m
					allEqual = false
				}
				fromNonce := initialIbs.GetNonce(addr)
				toNonce := ibs.GetNonce(addr)
				if fromNonce == toNonce {
					accountDiff.Nonce = "="
				} else {
					m := make(map[string]*StateDiffNonce)
					m["*"] = &StateDiffNonce{From: hexutil.Uint64(fromNonce), To: hexutil.Uint64(toNonce)}
					accountDiff.Nonce = m
					allEqual = false
				}
				if allEqual {
					toRemove = append(toRemove, addr)
				}
			} else {
				{
					m := make(map[string]*hexutil.Big)
					m["-"] = (*hexutil.Big)(initialIbs.GetBalance(addr).ToBig())
					accountDiff.Balance = m
				}
				{
					m := make(map[string]hexutility.Bytes)
					m["-"] = initialIbs.GetCode(addr)
					accountDiff.Code = m
				}
				{
					m := make(map[string]hexutil.Uint64)
					m["-"] = hexutil.Uint64(initialIbs.GetNonce(addr))
					accountDiff.Nonce = m
				}
			}
		} else if exist {
			{
				m := make(map[string]*hexutil.Big)
				m["+"] = (*hexutil.Big)(ibs.GetBalance(addr).ToBig())
				accountDiff.Balance = m
			}
			{
				m := make(map[string]hexutility.Bytes)
				m["+"] = ibs.GetCode(addr)
				accountDiff.Code = m
			}
			{
				m := make(map[string]hexutil.Uint64)
				m["+"] = hexutil.Uint64(ibs.GetNonce(addr))
				accountDiff.Nonce = m
			}
			// Transform storage
			for _, sm := range accountDiff.Storage {
				str := sm["*"].(*StateDiffStorage)
				delete(sm, "*")
				sm["+"] = &str.To
			}
		} else {
			toRemove = append(toRemove, addr)
		}
	}
	for _, addr := range toRemove {
		delete(sd.sdMap, addr)
	}
}

func (api *TraceAPIImpl) ReplayTransaction(ctx context.Context, txHash libcommon.Hash, traceTypes []string, gasBailOut *bool) (*TraceCallResult, error) {
	if gasBailOut == nil {
		gasBailOut = new(bool) // false by default
	}
	tx, err := api.kv.BeginRo(ctx)
	if err != nil {
		return nil, err
	}
	defer tx.Rollback()
	chainConfig, err := api.chainConfig(tx)
	if err != nil {
		return nil, err
	}

	var isBorStateSyncTxn bool
	blockNum, ok, err := api.txnLookup(tx, txHash)
	if err != nil {
		return nil, err
	}
	if !ok {
		if chainConfig.Bor == nil {
			return nil, nil
		}

		// otherwise this may be a bor state sync transaction - check
		blockNum, ok, err = api._blockReader.EventLookup(ctx, tx, txHash)
		if err != nil {
			return nil, err
		}
		if !ok {
			return nil, nil
		}

		isBorStateSyncTxn = true
	}

	block, err := api.blockByNumberWithSenders(tx, blockNum)
	if err != nil {
		return nil, err
	}
	if block == nil {
		return nil, nil
	}

	var txnIndex int
	for idx := 0; idx < block.Transactions().Len() && !isBorStateSyncTxn; idx++ {
		txn := block.Transactions()[idx]
		if txn.Hash() == txHash {
			txnIndex = idx
			break
		}
	}

	if isBorStateSyncTxn {
		txnIndex = block.Transactions().Len()
	}

	signer := types.MakeSigner(chainConfig, blockNum, block.Time())
	// Returns an array of trace arrays, one trace array for each transaction
	traces, _, err := api.callManyTransactions(ctx, tx, block, traceTypes, txnIndex, *gasBailOut, signer, chainConfig)
	if err != nil {
		return nil, err
	}

	var traceTypeTrace, traceTypeStateDiff, traceTypeVmTrace bool
	for _, traceType := range traceTypes {
		switch traceType {
		case TraceTypeTrace:
			traceTypeTrace = true
		case TraceTypeStateDiff:
			traceTypeStateDiff = true
		case TraceTypeVmTrace:
			traceTypeVmTrace = true
		default:
			return nil, fmt.Errorf("unrecognized trace type: %s", traceType)
		}
	}
	result := &TraceCallResult{}

	for txno, trace := range traces {
		// We're only looking for a specific transaction
		if txno == txnIndex {
			result.Output = trace.Output
			if traceTypeTrace {
				result.Trace = trace.Trace
			}
			if traceTypeStateDiff {
				result.StateDiff = trace.StateDiff
			}
			if traceTypeVmTrace {
				result.VmTrace = trace.VmTrace
			}

			return trace, nil
		}
	}

	return result, nil
}

func (api *TraceAPIImpl) ReplayBlockTransactions(ctx context.Context, blockNrOrHash rpc.BlockNumberOrHash, traceTypes []string, gasBailOut *bool) ([]*TraceCallResult, error) {
	if gasBailOut == nil {
		gasBailOut = new(bool) // false by default
	}
	tx, err := api.kv.BeginRo(ctx)
	if err != nil {
		return nil, err
	}
	defer tx.Rollback()
	chainConfig, err := api.chainConfig(tx)
	if err != nil {
		return nil, err
	}

	blockNumber, blockHash, _, err := rpchelper.GetBlockNumber(blockNrOrHash, tx, api.filters)
	if err != nil {
		return nil, err
	}

	// Extract transactions from block
	block, bErr := api.blockWithSenders(tx, blockHash, blockNumber)
	if bErr != nil {
		return nil, bErr
	}
	if block == nil {
		return nil, fmt.Errorf("could not find block  %d", blockNumber)
	}
	var traceTypeTrace, traceTypeStateDiff, traceTypeVmTrace bool
	for _, traceType := range traceTypes {
		switch traceType {
		case TraceTypeTrace:
			traceTypeTrace = true
		case TraceTypeStateDiff:
			traceTypeStateDiff = true
		case TraceTypeVmTrace:
			traceTypeVmTrace = true
		default:
			return nil, fmt.Errorf("unrecognized trace type: %s", traceType)
		}
	}

	signer := types.MakeSigner(chainConfig, blockNumber, block.Time())
	// Returns an array of trace arrays, one trace array for each transaction
	traces, _, err := api.callManyTransactions(ctx, tx, block, traceTypes, -1 /* all tx indices */, *gasBailOut, signer, chainConfig)
	if err != nil {
		return nil, err
	}

	result := make([]*TraceCallResult, len(traces))
	for i, trace := range traces {
		tr := &TraceCallResult{}
		tr.Output = trace.Output
		if traceTypeTrace {
			tr.Trace = trace.Trace
		} else {
			tr.Trace = []*ParityTrace{}
		}
		if traceTypeStateDiff {
			tr.StateDiff = trace.StateDiff
		}
		if traceTypeVmTrace {
			tr.VmTrace = trace.VmTrace
		}
		tr.TransactionHash = trace.TransactionHash
		result[i] = tr
	}

	return result, nil
}

// Call implements trace_call.
func (api *TraceAPIImpl) Call(ctx context.Context, args TraceCallParam, traceTypes []string, blockNrOrHash *rpc.BlockNumberOrHash) (*TraceCallResult, error) {
	tx, err := api.kv.BeginRo(ctx)
	if err != nil {
		return nil, err
	}
	defer tx.Rollback()

	chainConfig, err := api.chainConfig(tx)
	if err != nil {
		return nil, err
	}
	engine := api.engine()

	if blockNrOrHash == nil {
		var num = rpc.LatestBlockNumber
		blockNrOrHash = &rpc.BlockNumberOrHash{BlockNumber: &num}
	}

	blockNumber, hash, _, err := rpchelper.GetBlockNumber(*blockNrOrHash, tx, api.filters)
	if err != nil {
		return nil, err
	}

	stateReader, err := rpchelper.CreateStateReader(ctx, tx, *blockNrOrHash, 0, api.filters, api.stateCache, api.historyV3(tx), chainConfig.ChainName)
	if err != nil {
		return nil, err
	}

	ibs := state.New(stateReader)

	block, err := api.blockWithSenders(tx, hash, blockNumber)
	if err != nil {
		return nil, err
	}
	if block == nil {
		return nil, fmt.Errorf("block %d(%x) not found", blockNumber, hash)
	}
	header := block.Header()

	// Setup context so it may be cancelled the call has completed
	// or, in case of unmetered gas, setup a context with a timeout.
	var cancel context.CancelFunc
	if api.evmCallTimeout > 0 {
		ctx, cancel = context.WithTimeout(ctx, api.evmCallTimeout)
	} else {
		ctx, cancel = context.WithCancel(ctx)
	}

	// Make sure the context is cancelled when the call has completed
	// this makes sure resources are cleaned up.
	defer cancel()

	traceResult := &TraceCallResult{Trace: []*ParityTrace{}}
	var traceTypeTrace, traceTypeStateDiff, traceTypeVmTrace bool
	for _, traceType := range traceTypes {
		switch traceType {
		case TraceTypeTrace:
			traceTypeTrace = true
		case TraceTypeStateDiff:
			traceTypeStateDiff = true
		case TraceTypeVmTrace:
			traceTypeVmTrace = true
		default:
			return nil, fmt.Errorf("unrecognized trace type: %s", traceType)
		}
	}
	if traceTypeVmTrace {
		traceResult.VmTrace = &VmTrace{Ops: []*VmTraceOp{}}
	}
	var ot OeTracer
	ot.compat = api.compatibility
	if traceTypeTrace || traceTypeVmTrace {
		ot.r = traceResult
		ot.traceAddr = []int{}
	}

	// Get a new instance of the EVM.
	var baseFee *uint256.Int
	if header != nil && header.BaseFee != nil {
		var overflow bool
		baseFee, overflow = uint256.FromBig(header.BaseFee)
		if overflow {
			return nil, fmt.Errorf("header.BaseFee uint256 overflow")
		}
	}
	msg, err := args.ToMessage(api.gasCap, baseFee)
	if err != nil {
		return nil, err
	}

	txn, err := args.ToTransaction(api.gasCap, baseFee)
	if err != nil {
		return nil, err
	}

	blockCtx := transactions.NewEVMBlockContext(engine, header, blockNrOrHash.RequireCanonical, tx, api._blockReader)
	txCtx := core.NewEVMTxContext(msg)

	blockCtx.GasLimit = math.MaxUint64
	blockCtx.MaxGasLimit = true

	evm := vm.NewEVM(blockCtx, txCtx, ibs, chainConfig, vm.Config{Debug: traceTypeTrace, Tracer: &ot})

	// Wait for the context to be done and cancel the evm. Even if the
	// EVM has finished, cancelling may be done (repeatedly)
	go func() {
		<-ctx.Done()
		evm.Cancel()
	}()

	gp := new(core.GasPool).AddGas(msg.Gas()).AddBlobGas(msg.BlobGas())
	var execResult *core.ExecutionResult
	ibs.SetTxContext(libcommon.Hash{}, libcommon.Hash{}, 0)
	ibs.SetLogger(&ot)

	ot.CaptureTxStart(evm, txn)
	execResult, err = core.ApplyMessage(evm, msg, gp, true /* refunds */, true /* gasBailout */)
	if err != nil {
		ot.CaptureTxEnd(nil, err)
		return nil, err
	}
	ot.CaptureTxEnd(&types.Receipt{GasUsed: execResult.UsedGas}, nil)
	traceResult.Output = libcommon.CopyBytes(execResult.ReturnData)
	if traceTypeStateDiff {
		sdMap := make(map[libcommon.Address]*StateDiffAccount)
		traceResult.StateDiff = sdMap
		sd := &StateDiff{sdMap: sdMap}
		if err = ibs.FinalizeTx(evm.ChainRules(), sd); err != nil {
			return nil, err
		}
		// Create initial IntraBlockState, we will compare it with ibs (IntraBlockState after the transaction)
		initialIbs := state.New(stateReader)
		sd.CompareStates(initialIbs, ibs)
	}

	// If the timer caused an abort, return an appropriate error message
	if evm.Cancelled() {
		return nil, fmt.Errorf("execution aborted (timeout = %v)", api.evmCallTimeout)
	}

	return traceResult, nil
}

// CallMany implements trace_callMany.
func (api *TraceAPIImpl) CallMany(ctx context.Context, calls json.RawMessage, parentNrOrHash *rpc.BlockNumberOrHash) ([]*TraceCallResult, error) {
	dbtx, err := api.kv.BeginRo(ctx)
	if err != nil {
		return nil, err
	}
	defer dbtx.Rollback()

	var callParams []TraceCallParam
	dec := json.NewDecoder(bytes.NewReader(calls))
	tok, err := dec.Token()
	if err != nil {
		return nil, err
	}
	if tok != json.Delim('[') {
		return nil, fmt.Errorf("expected array of [callparam, tracetypes]")
	}
	for dec.More() {
		tok, err = dec.Token()
		if err != nil {
			return nil, err
		}
		if tok != json.Delim('[') {
			return nil, fmt.Errorf("expected [callparam, tracetypes]")
		}
		callParams = append(callParams, TraceCallParam{})
		args := &callParams[len(callParams)-1]
		if err = dec.Decode(args); err != nil {
			return nil, err
		}
		if err = dec.Decode(&args.traceTypes); err != nil {
			return nil, err
		}
		tok, err = dec.Token()
		if err != nil {
			return nil, err
		}
		if tok != json.Delim(']') {
			return nil, fmt.Errorf("expected end of [callparam, tracetypes]")
		}
	}
	tok, err = dec.Token()
	if err != nil {
		return nil, err
	}
	if tok != json.Delim(']') {
		return nil, fmt.Errorf("expected end of array of [callparam, tracetypes]")
	}
	var baseFee *uint256.Int
	if parentNrOrHash == nil {
		var num = rpc.LatestBlockNumber
		parentNrOrHash = &rpc.BlockNumberOrHash{BlockNumber: &num}
	}
	blockNumber, hash, _, err := rpchelper.GetBlockNumber(*parentNrOrHash, dbtx, api.filters)
	if err != nil {
		return nil, err
	}

	// TODO: can read here only parent header
	parentBlock, err := api.blockWithSenders(dbtx, hash, blockNumber)
	if err != nil {
		return nil, err
	}
	if parentBlock == nil {
		return nil, fmt.Errorf("parent block %d(%x) not found", blockNumber, hash)
	}
	parentHeader := parentBlock.Header()
	if parentHeader != nil && parentHeader.BaseFee != nil {
		var overflow bool
		baseFee, overflow = uint256.FromBig(parentHeader.BaseFee)
		if overflow {
			return nil, fmt.Errorf("header.BaseFee uint256 overflow")
		}
	}
	msgs := make([]types.Message, len(callParams))
	txns := make([]types.Transaction, len(callParams))
	for i, args := range callParams {
		msgs[i], err = args.ToMessage(api.gasCap, baseFee)
		if err != nil {
			return nil, fmt.Errorf("convert callParam to msg: %w", err)
		}

		txns[i], err = args.ToTransaction(api.gasCap, baseFee)
		if err != nil {
			return nil, fmt.Errorf("convert callParam to txn: %w", err)
		}
	}
	results, _, err := api.doCallMany(ctx, dbtx, txns, msgs, callParams, parentNrOrHash, nil, true /* gasBailout */, -1 /* all tx indices */)
	return results, err
}

func (api *TraceAPIImpl) doCallMany(ctx context.Context, dbtx kv.Tx, txns []types.Transaction, msgs []types.Message, callParams []TraceCallParam,
	parentNrOrHash *rpc.BlockNumberOrHash, header *types.Header, gasBailout bool, txIndexNeeded int,
) ([]*TraceCallResult, *state.IntraBlockState, error) {
	chainConfig, err := api.chainConfig(dbtx)
	if err != nil {
		return nil, nil, err
	}
	engine := api.engine()

	if parentNrOrHash == nil {
		var num = rpc.LatestBlockNumber
		parentNrOrHash = &rpc.BlockNumberOrHash{BlockNumber: &num}
	}
	blockNumber, hash, _, err := rpchelper.GetBlockNumber(*parentNrOrHash, dbtx, api.filters)
	if err != nil {
		return nil, nil, err
	}
	stateReader, err := rpchelper.CreateStateReader(ctx, dbtx, *parentNrOrHash, 0, api.filters, api.stateCache, api.historyV3(dbtx), chainConfig.ChainName)
	if err != nil {
		return nil, nil, err
	}
	stateCache := shards.NewStateCache(32, 0 /* no limit */) // this cache living only during current RPC call, but required to store state writes
	cachedReader := state.NewCachedReader(stateReader, stateCache)
	noop := state.NewNoopWriter()
	cachedWriter := state.NewCachedWriter(noop, stateCache)
	ibs := state.New(cachedReader)

	// TODO: can read here only parent header
	parentBlock, err := api.blockWithSenders(dbtx, hash, blockNumber)
	if err != nil {
		return nil, nil, err
	}
	parentHeader := parentBlock.Header()
	if parentHeader == nil {
		return nil, nil, fmt.Errorf("parent header %d(%x) not found", blockNumber, hash)
	}

	// Setup context so it may be cancelled the call has completed
	// or, in case of unmetered gas, setup a context with a timeout.
	var cancel context.CancelFunc
	if api.evmCallTimeout > 0 {
		ctx, cancel = context.WithTimeout(ctx, api.evmCallTimeout)
	} else {
		ctx, cancel = context.WithCancel(ctx)
	}

	// Make sure the context is cancelled when the call has completed
	// this makes sure resources are cleaned up.
	defer cancel()
	results := make([]*TraceCallResult, 0, len(msgs))

	useParent := false
	if header == nil {
		header = parentHeader
		useParent = true
	}

	for txIndex, msg := range msgs {
		if err := libcommon.Stopped(ctx.Done()); err != nil {
			return nil, nil, err
		}

		var traceTypeTrace, traceTypeStateDiff, traceTypeVmTrace bool
		args := callParams[txIndex]
		for _, traceType := range args.traceTypes {
			switch traceType {
			case TraceTypeTrace:
				traceTypeTrace = true
			case TraceTypeStateDiff:
				traceTypeStateDiff = true
			case TraceTypeVmTrace:
				traceTypeVmTrace = true
			default:
				return nil, nil, fmt.Errorf("unrecognized trace type: %s", traceType)
			}
		}

		traceResult := &TraceCallResult{Trace: []*ParityTrace{}, TransactionHash: args.txHash}
		vmConfig := vm.Config{}
		var tracer tracers.Tracer
		if (traceTypeTrace && (txIndexNeeded == -1 || txIndex == txIndexNeeded)) || traceTypeVmTrace {
			var ot OeTracer
			ot.compat = api.compatibility
			ot.r = traceResult
			ot.idx = []string{fmt.Sprintf("%d-", txIndex)}
			if traceTypeTrace && (txIndexNeeded == -1 || txIndex == txIndexNeeded) {
				ot.traceAddr = []int{}
			}
			if traceTypeVmTrace {
				traceResult.VmTrace = &VmTrace{Ops: []*VmTraceOp{}}
			}
			vmConfig.Debug = true
			vmConfig.Tracer = &ot
			tracer = &ot
		}

		blockCtx := transactions.NewEVMBlockContext(engine, header, parentNrOrHash.RequireCanonical, dbtx, api._blockReader)
		if useParent {
			blockCtx.GasLimit = math.MaxUint64
			blockCtx.MaxGasLimit = true
		}
<<<<<<< HEAD
		ibs.Reset()
		ibs.SetLogger(tracer)
		// Create initial IntraBlockState, we will compare it with ibs (IntraBlockState after the transaction)

		evm := vm.NewEVM(blockCtx, txCtx, ibs, chainConfig, vmConfig)
=======
>>>>>>> 3b5cfa36

		// Clone the state cache before applying the changes for diff after transaction execution, clone is discarded
		var cloneReader state.StateReader
		var sd *StateDiff
		if traceTypeStateDiff {
			cloneCache := stateCache.Clone()
			cloneReader = state.NewCachedReader(stateReader, cloneCache)

			sdMap := make(map[libcommon.Address]*StateDiffAccount)
			traceResult.StateDiff = sdMap
			sd = &StateDiff{sdMap: sdMap}
		}

		var finalizeTxStateWriter state.StateWriter
		if sd != nil {
			finalizeTxStateWriter = sd
		} else {
			finalizeTxStateWriter = noop
		}

		ibs.Reset()

		var txFinalized bool
		var execResult *core.ExecutionResult
		if args.isBorStateSyncTxn {
			txFinalized = true
			execResult, err = tracer.TraceBorStateSyncTxnTraceAPI(
				ctx,
				dbtx,
				&vmConfig,
				chainConfig,
				api._blockReader,
				ibs,
				finalizeTxStateWriter,
				blockCtx,
				header.Hash(),
				header.Number.Uint64(),
				header.Time,
			)
		} else {
			if args.txHash != nil {
				ibs.SetTxContext(*args.txHash, header.Hash(), txIndex)
			} else {
				ibs.SetTxContext(libcommon.Hash{}, header.Hash(), txIndex)
			}

			txCtx := core.NewEVMTxContext(msg)
			evm := vm.NewEVM(blockCtx, txCtx, ibs, chainConfig, vmConfig)
			gp := new(core.GasPool).AddGas(msg.Gas()).AddBlobGas(msg.BlobGas())

			execResult, err = core.ApplyMessage(evm, msg, gp, true /* refunds */, gasBailout /* gasBailout */)
		}
<<<<<<< HEAD

		if tracer != nil {
			tracer.CaptureTxStart(evm, txns[txIndex])
		}
		execResult, err = core.ApplyMessage(evm, msg, gp, true /* refunds */, gasBailout /* gasBailout */)
=======
>>>>>>> 3b5cfa36
		if err != nil {
			if tracer != nil {
				tracer.CaptureTxEnd(nil, err)
			}
			return nil, nil, fmt.Errorf("first run for txIndex %d error: %w", txIndex, err)
		}
<<<<<<< HEAD
		if tracer != nil {
			tracer.CaptureTxEnd(&types.Receipt{GasUsed: execResult.UsedGas}, nil)
		}
=======

		chainRules := chainConfig.Rules(blockCtx.BlockNumber, blockCtx.Time)
>>>>>>> 3b5cfa36
		traceResult.Output = libcommon.CopyBytes(execResult.ReturnData)
		if traceTypeStateDiff {
			initialIbs := state.New(cloneReader)
			if !txFinalized {
				if err = ibs.FinalizeTx(chainRules, sd); err != nil {
					return nil, nil, err
				}
			}
			sd.CompareStates(initialIbs, ibs)
			if err = ibs.CommitBlock(chainRules, cachedWriter); err != nil {
				return nil, nil, err
			}
		} else {
			if !txFinalized {
				if err = ibs.FinalizeTx(chainRules, noop); err != nil {
					return nil, nil, err
				}
			}
			if err = ibs.CommitBlock(chainRules, cachedWriter); err != nil {
				return nil, nil, err
			}
		}
		if !traceTypeTrace {
			traceResult.Trace = []*ParityTrace{}
		}
		results = append(results, traceResult)
		// When txIndexNeeded is not -1, we are tracing specific transaction in the block and not the entire block, so we stop after we've traced
		// the required transaction
		if txIndexNeeded != -1 && txIndex == txIndexNeeded {
			break
		}
	}

	return results, ibs, nil
}

// RawTransaction implements trace_rawTransaction.
func (api *TraceAPIImpl) RawTransaction(ctx context.Context, txHash libcommon.Hash, traceTypes []string) ([]interface{}, error) {
	var stub []interface{}
	return stub, fmt.Errorf(NotImplemented, "trace_rawTransaction")
}<|MERGE_RESOLUTION|>--- conflicted
+++ resolved
@@ -9,12 +9,10 @@
 	"math/big"
 	"strings"
 
-	"github.com/ledgerwatch/erigon-lib/chain"
-	"github.com/ledgerwatch/erigon-lib/common/hexutil"
-
 	"github.com/holiman/uint256"
 	"github.com/ledgerwatch/log/v3"
 
+	"github.com/ledgerwatch/erigon-lib/chain"
 	libcommon "github.com/ledgerwatch/erigon-lib/common"
 	"github.com/ledgerwatch/erigon-lib/common/hexutil"
 	"github.com/ledgerwatch/erigon-lib/common/hexutility"
@@ -26,12 +24,9 @@
 	"github.com/ledgerwatch/erigon/core/types"
 	"github.com/ledgerwatch/erigon/core/types/accounts"
 	"github.com/ledgerwatch/erigon/core/vm"
-<<<<<<< HEAD
 	"github.com/ledgerwatch/erigon/core/vm/evmtypes"
 	"github.com/ledgerwatch/erigon/eth/tracers"
-=======
-	"github.com/ledgerwatch/erigon/polygon/tracer"
->>>>>>> 3b5cfa36
+	ptracer "github.com/ledgerwatch/erigon/polygon/tracer"
 	"github.com/ledgerwatch/erigon/rpc"
 	"github.com/ledgerwatch/erigon/turbo/rpchelper"
 	"github.com/ledgerwatch/erigon/turbo/shards"
@@ -1317,14 +1312,6 @@
 			blockCtx.GasLimit = math.MaxUint64
 			blockCtx.MaxGasLimit = true
 		}
-<<<<<<< HEAD
-		ibs.Reset()
-		ibs.SetLogger(tracer)
-		// Create initial IntraBlockState, we will compare it with ibs (IntraBlockState after the transaction)
-
-		evm := vm.NewEVM(blockCtx, txCtx, ibs, chainConfig, vmConfig)
-=======
->>>>>>> 3b5cfa36
 
 		// Clone the state cache before applying the changes for diff after transaction execution, clone is discarded
 		var cloneReader state.StateReader
@@ -1351,7 +1338,7 @@
 		var execResult *core.ExecutionResult
 		if args.isBorStateSyncTxn {
 			txFinalized = true
-			execResult, err = tracer.TraceBorStateSyncTxnTraceAPI(
+			execResult, err = ptracer.TraceBorStateSyncTxnTraceAPI(
 				ctx,
 				dbtx,
 				&vmConfig,
@@ -1371,34 +1358,27 @@
 				ibs.SetTxContext(libcommon.Hash{}, header.Hash(), txIndex)
 			}
 
+			ibs.SetLogger(tracer)
 			txCtx := core.NewEVMTxContext(msg)
 			evm := vm.NewEVM(blockCtx, txCtx, ibs, chainConfig, vmConfig)
 			gp := new(core.GasPool).AddGas(msg.Gas()).AddBlobGas(msg.BlobGas())
 
+			if tracer != nil {
+				tracer.CaptureTxStart(evm, txns[txIndex])
+			}
 			execResult, err = core.ApplyMessage(evm, msg, gp, true /* refunds */, gasBailout /* gasBailout */)
 		}
-<<<<<<< HEAD
-
-		if tracer != nil {
-			tracer.CaptureTxStart(evm, txns[txIndex])
-		}
-		execResult, err = core.ApplyMessage(evm, msg, gp, true /* refunds */, gasBailout /* gasBailout */)
-=======
->>>>>>> 3b5cfa36
 		if err != nil {
 			if tracer != nil {
 				tracer.CaptureTxEnd(nil, err)
 			}
 			return nil, nil, fmt.Errorf("first run for txIndex %d error: %w", txIndex, err)
 		}
-<<<<<<< HEAD
 		if tracer != nil {
 			tracer.CaptureTxEnd(&types.Receipt{GasUsed: execResult.UsedGas}, nil)
 		}
-=======
 
 		chainRules := chainConfig.Rules(blockCtx.BlockNumber, blockCtx.Time)
->>>>>>> 3b5cfa36
 		traceResult.Output = libcommon.CopyBytes(execResult.ReturnData)
 		if traceTypeStateDiff {
 			initialIbs := state.New(cloneReader)
