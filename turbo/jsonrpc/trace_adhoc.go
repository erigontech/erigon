--- conflicted
+++ resolved
@@ -297,25 +297,25 @@
 		}
 		tx = &types.DynamicFeeTransaction{
 			CommonTx: types.CommonTx{
-				Nonce: msg.Nonce(),
-				Gas:   msg.Gas(),
-				To:    args.To,
-				Value: msg.Value(),
-				Data:  msg.Data(),
+				Nonce:    msg.Nonce(),
+				GasLimit: msg.Gas(),
+				To:       args.To,
+				Value:    msg.Value(),
+				Data:     msg.Data(),
 			},
 			FeeCap:     msg.FeeCap(),
-			Tip:        msg.Tip(),
+			TipCap:     msg.TipCap(),
 			AccessList: al,
 		}
 	case args.AccessList != nil:
 		tx = &types.AccessListTx{
 			LegacyTx: types.LegacyTx{
 				CommonTx: types.CommonTx{
-					Nonce: msg.Nonce(),
-					Gas:   msg.Gas(),
-					To:    args.To,
-					Value: msg.Value(),
-					Data:  msg.Data(),
+					Nonce:    msg.Nonce(),
+					GasLimit: msg.Gas(),
+					To:       args.To,
+					Value:    msg.Value(),
+					Data:     msg.Data(),
 				},
 				GasPrice: msg.GasPrice(),
 			},
@@ -324,11 +324,11 @@
 	default:
 		tx = &types.LegacyTx{
 			CommonTx: types.CommonTx{
-				Nonce: msg.Nonce(),
-				Gas:   msg.Gas(),
-				To:    args.To,
-				Value: msg.Value(),
-				Data:  msg.Data(),
+				Nonce:    msg.Nonce(),
+				GasLimit: msg.Gas(),
+				To:       args.To,
+				Value:    msg.Value(),
+				Data:     msg.Data(),
 			},
 			GasPrice: msg.GasPrice(),
 		}
@@ -1158,16 +1158,12 @@
 	gp := new(core.GasPool).AddGas(msg.Gas()).AddBlobGas(msg.BlobGas())
 	var execResult *evmtypes.ExecutionResult
 	ibs.SetTxContext(0)
-<<<<<<< HEAD
 	ibs.SetHooks(ot.Tracer().Hooks)
 
 	if ot.Tracer() != nil && ot.Tracer().Hooks.OnTxStart != nil {
 		ot.Tracer().OnTxStart(evm.GetVMContext(), txn, msg.From())
 	}
-	execResult, err = core.ApplyMessage(evm, msg, gp, true /* refunds */, true /* gasBailout */)
-=======
 	execResult, err = core.ApplyMessage(evm, msg, gp, true /* refunds */, true /* gasBailout */, engine)
->>>>>>> 199d9b1c
 	if err != nil {
 		if ot.Tracer() != nil && ot.Tracer().Hooks.OnTxEnd != nil {
 			ot.Tracer().OnTxEnd(nil, err)
@@ -1272,12 +1268,8 @@
 			return nil, errors.New("header.BaseFee uint256 overflow")
 		}
 	}
-<<<<<<< HEAD
-	msgs := make([]types.Message, len(callParams))
+	msgs := make([]*types.Message, len(callParams))
 	txns := make([]types.Transaction, len(callParams))
-=======
-	msgs := make([]*types.Message, len(callParams))
->>>>>>> 199d9b1c
 	for i, args := range callParams {
 		msgs[i], err = args.ToMessage(api.gasCap, baseFee)
 		if err != nil {
@@ -1305,24 +1297,14 @@
 	cachedWriter := state.NewCachedWriter(noop, stateCache)
 	ibs := state.New(cachedReader)
 
-<<<<<<< HEAD
-	return api.doCallMany(ctx, dbtx, stateReader, stateCache, cachedWriter, ibs,
-		txns, msgs, callParams, parentNrOrHash, nil, true /* gasBailout */, -1 /* all txn indices */, traceConfig)
-=======
 	return api.doCallBlock(ctx, dbtx, stateReader, stateCache, cachedWriter, ibs,
-		msgs, callParams, parentNrOrHash, nil, true /* gasBailout */, traceConfig)
->>>>>>> 199d9b1c
+		txns, msgs, callParams, parentNrOrHash, nil, true /* gasBailout */, traceConfig)
 }
 
 func (api *TraceAPIImpl) doCallBlock(ctx context.Context, dbtx kv.Tx, stateReader state.StateReader,
 	stateCache *shards.StateCache, cachedWriter state.StateWriter, ibs *state.IntraBlockState,
-<<<<<<< HEAD
-	txns []types.Transaction, msgs []types.Message, callParams []TraceCallParam,
-	parentNrOrHash *rpc.BlockNumberOrHash, header *types.Header, gasBailout bool, txIndexNeeded int,
-=======
-	msgs []*types.Message, callParams []TraceCallParam,
+	txns []types.Transaction, msgs []*types.Message, callParams []TraceCallParam,
 	parentNrOrHash *rpc.BlockNumberOrHash, header *types.Header, gasBailout bool,
->>>>>>> 199d9b1c
 	traceConfig *config.TraceConfig,
 ) ([]*TraceCallResult, error) {
 	chainConfig, err := api.chainConfig(ctx, dbtx)
@@ -1402,12 +1384,8 @@
 
 		traceResult := &TraceCallResult{Trace: []*ParityTrace{}, TransactionHash: args.txHash}
 		vmConfig := vm.Config{}
-<<<<<<< HEAD
 		var tracer *tracers.Tracer
-		if (traceTypeTrace && (txIndexNeeded == -1 || txIndex == txIndexNeeded)) || traceTypeVmTrace {
-=======
 		if traceTypeTrace || traceTypeVmTrace {
->>>>>>> 199d9b1c
 			var ot OeTracer
 			ot.config, err = parseOeTracerConfig(traceConfig)
 			if err != nil {
@@ -1487,14 +1465,10 @@
 			evm := vm.NewEVM(blockCtx, txCtx, ibs, chainConfig, vmConfig)
 			gp := new(core.GasPool).AddGas(msg.Gas()).AddBlobGas(msg.BlobGas())
 
-<<<<<<< HEAD
 			if tracer != nil && tracer.Hooks.OnTxStart != nil {
 				tracer.Hooks.OnTxStart(evm.GetVMContext(), txns[txIndex], msg.From())
 			}
-			execResult, err = core.ApplyMessage(evm, msg, gp, true /* refunds */, gasBailout /* gasBailout */)
-=======
-			execResult, err = core.ApplyMessage(evm, msg, gp, true /* refunds */, gasBailout /*gasBailout*/, engine)
->>>>>>> 199d9b1c
+			execResult, err = core.ApplyMessage(evm, msg, gp, true /* refunds */, gasBailout /* gasBailout */, engine)
 		}
 		if err != nil {
 			if tracer != nil && tracer.Hooks.OnTxEnd != nil {
@@ -1624,6 +1598,7 @@
 
 	traceResult := &TraceCallResult{Trace: []*ParityTrace{}, TransactionHash: args.txHash}
 	vmConfig := vm.Config{}
+	var tracer *tracers.Tracer
 	if traceTypeTrace || traceTypeVmTrace {
 		var ot OeTracer
 		ot.config, err = parseOeTracerConfig(traceConfig)
@@ -1640,7 +1615,8 @@
 			traceResult.VmTrace = &VmTrace{Ops: []*VmTraceOp{}}
 		}
 		vmConfig.Debug = true
-		vmConfig.Tracer = &ot
+		vmConfig.Tracer = ot.Tracer().Hooks
+		tracer = ot.Tracer()
 	}
 
 	if useParent {
@@ -1681,7 +1657,7 @@
 			return nil, err
 		}
 
-		execResult, err = tracer.TraceBorStateSyncTxnTraceAPI(
+		execResult, err = ptracer.TraceBorStateSyncTxnTraceAPI(
 			ctx,
 			&vmConfig,
 			chainConfig,
@@ -1692,6 +1668,7 @@
 			header.Number.Uint64(),
 			header.Time,
 			stateSyncEvents,
+			tracer,
 		)
 	} else {
 		ibs.SetTxContext(txIndex)
