--- conflicted
+++ resolved
@@ -127,11 +127,7 @@
 			tracer.TracingHooks().OnTxStart(vmenv.GetVMContext(), txn, msg.From())
 		}
 
-<<<<<<< HEAD
-		res, err := core.ApplyMessage(vmenv, msg, new(core.GasPool).AddGas(txn.GetGas()).AddBlobGas(txn.GetBlobGas()), true /* refunds */, false /* gasBailout */)
-=======
 		res, err := core.ApplyMessage(vmenv, msg, new(core.GasPool).AddGas(txn.GetGasLimit()).AddBlobGas(txn.GetBlobGas()), true /* refunds */, false /* gasBailout */, engine)
->>>>>>> 7afa6af1
 		if err != nil {
 			if tracer != nil && tracer.TracingHooks().OnTxEnd != nil {
 				tracer.TracingHooks().OnTxEnd(nil, err)
