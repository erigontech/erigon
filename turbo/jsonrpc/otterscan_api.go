--- conflicted
+++ resolved
@@ -170,11 +170,7 @@
 	if tracer != nil && tracer.Hooks.OnTxStart != nil {
 		tracer.Hooks.OnTxStart(vmenv.GetVMContext(), txn, msg.From())
 	}
-<<<<<<< HEAD
-	result, err := core.ApplyMessage(vmenv, msg, new(core.GasPool).AddGas(msg.Gas()).AddBlobGas(msg.BlobGas()), true, false /* gasBailout */)
-=======
 	result, err := core.ApplyMessage(vmenv, msg, new(core.GasPool).AddGas(msg.Gas()).AddBlobGas(msg.BlobGas()), true, false /* gasBailout */, engine)
->>>>>>> 7afa6af1
 	if err != nil {
 		if tracer != nil && tracer.Hooks.OnTxEnd != nil {
 			tracer.Hooks.OnTxEnd(nil, err)
