// Copyright 2024 The Erigon Authors
// This file is part of Erigon.
//
// Erigon is free software: you can redistribute it and/or modify
// it under the terms of the GNU Lesser General Public License as published by
// the Free Software Foundation, either version 3 of the License, or
// (at your option) any later version.
//
// Erigon is distributed in the hope that it will be useful,
// but WITHOUT ANY WARRANTY; without even the implied warranty of
// MERCHANTABILITY or FITNESS FOR A PARTICULAR PURPOSE. See the
// GNU Lesser General Public License for more details.
//
// You should have received a copy of the GNU Lesser General Public License
// along with Erigon. If not, see <http://www.gnu.org/licenses/>.

package jsonrpc

import (
	"context"
	"fmt"
	"math/big"

	"github.com/holiman/uint256"
	"golang.org/x/sync/errgroup"

	"github.com/erigontech/erigon-lib/chain"
	"github.com/erigontech/erigon-lib/common"
	"github.com/erigontech/erigon-lib/common/hexutil"
	hexutil2 "github.com/erigontech/erigon-lib/common/hexutil"
	"github.com/erigontech/erigon-lib/kv"
	"github.com/erigontech/erigon-lib/kv/rawdbv3"

	"github.com/erigontech/erigon/consensus"
	"github.com/erigontech/erigon/core"
	"github.com/erigontech/erigon/core/types"
	"github.com/erigontech/erigon/core/vm"
	"github.com/erigontech/erigon/core/vm/evmtypes"
	"github.com/erigontech/erigon/eth/ethutils"
	"github.com/erigontech/erigon/eth/tracers"
	"github.com/erigontech/erigon/rpc"
	"github.com/erigontech/erigon/turbo/adapter/ethapi"
	"github.com/erigontech/erigon/turbo/rpchelper"
	"github.com/erigontech/erigon/turbo/snapshotsync/freezeblocks"
	"github.com/erigontech/erigon/turbo/transactions"
)

// API_LEVEL Must be incremented every time new additions are made
const API_LEVEL = 8

type TransactionsWithReceipts struct {
	Txs       []*ethapi.RPCTransaction `json:"txs"`
	Receipts  []map[string]interface{} `json:"receipts"`
	FirstPage bool                     `json:"firstPage"`
	LastPage  bool                     `json:"lastPage"`
}

type OtterscanAPI interface {
	GetApiLevel() uint8
	GetInternalOperations(ctx context.Context, hash common.Hash) ([]*InternalOperation, error)
	SearchTransactionsBefore(ctx context.Context, addr common.Address, blockNum uint64, pageSize uint16) (*TransactionsWithReceipts, error)
	SearchTransactionsAfter(ctx context.Context, addr common.Address, blockNum uint64, pageSize uint16) (*TransactionsWithReceipts, error)
	GetBlockDetails(ctx context.Context, number rpc.BlockNumber) (map[string]interface{}, error)
	GetBlockDetailsByHash(ctx context.Context, hash common.Hash) (map[string]interface{}, error)
	GetBlockTransactions(ctx context.Context, number rpc.BlockNumber, pageNumber uint8, pageSize uint8) (map[string]interface{}, error)
	HasCode(ctx context.Context, address common.Address, blockNrOrHash rpc.BlockNumberOrHash) (bool, error)
	TraceTransaction(ctx context.Context, hash common.Hash) ([]*TraceEntry, error)
	GetTransactionError(ctx context.Context, hash common.Hash) (hexutil.Bytes, error)
	GetTransactionBySenderAndNonce(ctx context.Context, addr common.Address, nonce uint64) (*common.Hash, error)
	GetContractCreator(ctx context.Context, addr common.Address) (*ContractCreatorData, error)
}

type OtterscanAPIImpl struct {
	*BaseAPI
	db          kv.TemporalRoDB
	maxPageSize uint64
}

func NewOtterscanAPI(base *BaseAPI, db kv.TemporalRoDB, maxPageSize uint64) *OtterscanAPIImpl {
	return &OtterscanAPIImpl{
		BaseAPI:     base,
		db:          db,
		maxPageSize: maxPageSize,
	}
}

func (api *OtterscanAPIImpl) GetApiLevel() uint8 {
	return API_LEVEL
}

// TODO: dedup from eth_txs.go#GetTransactionByHash
func (api *OtterscanAPIImpl) getTransactionByHash(ctx context.Context, tx kv.Tx, hash common.Hash) (types.Transaction, *types.Block, common.Hash, uint64, uint64, error) {
	// https://infura.io/docs/ethereum/json-rpc/eth-getTransactionByHash
	blockNum, _, ok, err := api.txnLookup(ctx, tx, hash)
	if err != nil {
		return nil, nil, common.Hash{}, 0, 0, err
	}
	if !ok {
		return nil, nil, common.Hash{}, 0, 0, nil
	}

	block, err := api.blockByNumberWithSenders(ctx, tx, blockNum)
	if err != nil {
		return nil, nil, common.Hash{}, 0, 0, err
	}
	if block == nil {
		return nil, nil, common.Hash{}, 0, 0, nil
	}
	blockHash := block.Hash()
	var txnIndex uint64
	var txn types.Transaction
	for i, transaction := range block.Transactions() {
		if transaction.Hash() == hash {
			txn = transaction
			txnIndex = uint64(i)
			break
		}
	}

	// Add GasPrice for the DynamicFeeTransaction
	// var baseFee *big.Int
	// if chainConfig.IsLondon(blockNum) && blockHash != (common.Hash{}) {
	// 	baseFee = block.BaseFee()
	// }

	// if no transaction was found then we return nil
	if txn == nil {
		return nil, nil, common.Hash{}, 0, 0, nil
	}
	return txn, block, blockHash, blockNum, txnIndex, nil
}

func (api *OtterscanAPIImpl) runTracer(ctx context.Context, tx kv.TemporalTx, hash common.Hash, tracer *tracers.Tracer) (*evmtypes.ExecutionResult, error) {
	txn, block, _, _, txIndex, err := api.getTransactionByHash(ctx, tx, hash)
	if err != nil {
		return nil, err
	}
	if txn == nil {
		return nil, fmt.Errorf("transaction %#x not found", hash)
	}

	chainConfig, err := api.chainConfig(ctx, tx)
	if err != nil {
		return nil, err
	}
	engine := api.engine()

	txNumsReader := rawdbv3.TxNums.WithCustomReadTxNumFunc(freezeblocks.ReadTxNumFuncFromBlockReader(ctx, api._blockReader))
	ibs, blockCtx, _, rules, signer, err := transactions.ComputeBlockContext(ctx, engine, block.HeaderNoCopy(), chainConfig, api._blockReader, txNumsReader, tx, int(txIndex))
	if err != nil {
		return nil, err
	}

	msg, txCtx, err := transactions.ComputeTxContext(ibs, engine, rules, signer, block, chainConfig, int(txIndex))
	if err != nil {
		return nil, err
	}

	if tracer != nil {
		ibs.SetHooks(tracer.Hooks)
	}
	var vmConfig vm.Config
	if tracer == nil {
		vmConfig = vm.Config{}
	} else {
		vmConfig = vm.Config{Debug: true, Tracer: tracer.Hooks}
	}
	vmenv := vm.NewEVM(blockCtx, txCtx, ibs, chainConfig, vmConfig)

<<<<<<< HEAD
	if tracer != nil && tracer.Hooks.OnTxStart != nil {
		tracer.Hooks.OnTxStart(vmenv.GetVMContext(), txn, msg.From())
	}
	result, err := core.ApplyMessage(vmenv, msg, new(core.GasPool).AddGas(msg.Gas()).AddBlobGas(msg.BlobGas()), true, false /* gasBailout */)
=======
	result, err := core.ApplyMessage(vmenv, msg, new(core.GasPool).AddGas(msg.Gas()).AddBlobGas(msg.BlobGas()), true, false /* gasBailout */, engine)
>>>>>>> 199d9b1c
	if err != nil {
		if tracer != nil && tracer.Hooks.OnTxEnd != nil {
			tracer.Hooks.OnTxEnd(nil, err)
		}
		return nil, fmt.Errorf("tracing failed: %v", err)
	}

	if tracer != nil && tracer.Hooks.OnTxEnd != nil {
		tracer.OnTxEnd(&types.Receipt{GasUsed: result.UsedGas}, nil)
	}
	return result, nil
}

func (api *OtterscanAPIImpl) GetInternalOperations(ctx context.Context, hash common.Hash) ([]*InternalOperation, error) {
	tx, err := api.db.BeginTemporalRo(ctx)
	if err != nil {
		return nil, err
	}
	defer tx.Rollback()

	tracer := NewOperationsTracer(ctx)
	if _, err := api.runTracer(ctx, tx, hash, tracer.Tracer()); err != nil {
		return nil, err
	}

	return tracer.Results, nil
}

// Search transactions that touch a certain address.
//
// It searches back a certain block (excluding); the results are sorted descending.
//
// The pageSize indicates how many txs may be returned. If there are less txs than pageSize,
// they are just returned. But it may return a little more than pageSize if there are more txs
// than the necessary to fill pageSize in the last found block, i.e., let's say you want pageSize == 25,
// you already found 24 txs, the next block contains 4 matches, then this function will return 28 txs.
func (api *OtterscanAPIImpl) SearchTransactionsBefore(ctx context.Context, addr common.Address, blockNum uint64, pageSize uint16) (*TransactionsWithReceipts, error) {
	if uint64(pageSize) > api.maxPageSize {
		return nil, fmt.Errorf("max allowed page size: %v", api.maxPageSize)
	}

	dbtx, err := api.db.BeginTemporalRo(ctx)
	if err != nil {
		return nil, err
	}
	defer dbtx.Rollback()

	return api.searchTransactionsBeforeV3(dbtx, ctx, addr, blockNum, pageSize)
}

// Search transactions that touch a certain address.
//
// It searches forward a certain block (excluding); the results are sorted descending.
//
// The pageSize indicates how many txs may be returned. If there are less txs than pageSize,
// they are just returned. But it may return a little more than pageSize if there are more txs
// than the necessary to fill pageSize in the last found block, i.e., let's say you want pageSize == 25,
// you already found 24 txs, the next block contains 4 matches, then this function will return 28 txs.
func (api *OtterscanAPIImpl) SearchTransactionsAfter(ctx context.Context, addr common.Address, blockNum uint64, pageSize uint16) (*TransactionsWithReceipts, error) {
	if uint64(pageSize) > api.maxPageSize {
		return nil, fmt.Errorf("max allowed page size: %v", api.maxPageSize)
	}

	dbtx, err := api.db.BeginTemporalRo(ctx)
	if err != nil {
		return nil, err
	}
	defer dbtx.Rollback()

	return api.searchTransactionsAfterV3(dbtx, ctx, addr, blockNum, pageSize)
}

func (api *OtterscanAPIImpl) traceBlocks(ctx context.Context, addr common.Address, chainConfig *chain.Config, pageSize, resultCount uint16, callFromToProvider BlockProvider) ([]*TransactionsWithReceipts, bool, error) {
	// Estimate the common case of user address having at most 1 interaction/block and
	// trace N := remaining page matches as number of blocks to trace concurrently.
	// TODO: this is not optimimal for big contract addresses; implement some better heuristics.
	estBlocksToTrace := pageSize - resultCount
	results := make([]*TransactionsWithReceipts, estBlocksToTrace)
	totalBlocksTraced := 0
	hasMore := true

	eg, ctx := errgroup.WithContext(ctx)
	eg.SetLimit(1024) // we don't want limit much here, but protecting from infinity attack
	for i := 0; i < int(estBlocksToTrace); i++ {
		i := i // we will pass it to goroutine

		var nextBlock uint64
		var err error
		nextBlock, hasMore, err = callFromToProvider()
		if err != nil {
			return nil, false, err
		}
		// TODO: nextBlock == 0 seems redundant with hasMore == false
		if !hasMore && nextBlock == 0 {
			break
		}

		totalBlocksTraced++

		eg.Go(func() error {
			// don't return error from searchTraceBlock - to avoid 1 block fail impact to other blocks
			// if return error - `errgroup` will interrupt all other goroutines
			// but passing `ctx` - then user still can cancel request
			api.searchTraceBlock(ctx, addr, chainConfig, i, nextBlock, results)
			return nil
		})
	}
	if err := eg.Wait(); err != nil {
		return nil, false, err
	}

	return results[:totalBlocksTraced], hasMore, nil
}

func delegateGetBlockByNumber(tx kv.Tx, b *types.Block, number rpc.BlockNumber, inclTx bool) (map[string]interface{}, error) {
	additionalFields := make(map[string]interface{})
	response, err := ethapi.RPCMarshalBlock(b, inclTx, inclTx, additionalFields)
	if !inclTx {
		delete(response, "transactions") // workaround for https://github.com/erigontech/erigon/issues/4989#issuecomment-1218415666
	}
	response["transactionCount"] = b.Transactions().Len()

	if err == nil && number == rpc.PendingBlockNumber {
		// Pending blocks need to nil out a few fields
		for _, field := range []string{"hash", "nonce", "miner"} {
			response[field] = nil
		}
	}

	// Explicitly drop unwanted fields
	response["logsBloom"] = nil
	return response, err
}

// TODO: temporary workaround due to API breakage from watch_the_burn
type internalIssuance struct {
	BlockReward string `json:"blockReward,omitempty"`
	UncleReward string `json:"uncleReward,omitempty"`
	Issuance    string `json:"issuance,omitempty"`
}

func delegateIssuance(tx kv.Tx, block *types.Block, chainConfig *chain.Config, engine consensus.EngineReader) (internalIssuance, error) {
	// TODO: aura seems to be already broken in the original version of this RPC method
	rewards, err := engine.CalculateRewards(chainConfig, block.HeaderNoCopy(), block.Uncles(), func(contract common.Address, data []byte) ([]byte, error) {
		return nil, nil
	})
	if err != nil {
		return internalIssuance{}, err
	}

	blockReward := uint256.NewInt(0)
	uncleReward := uint256.NewInt(0)
	for _, r := range rewards {
		if r.Kind == consensus.RewardAuthor {
			blockReward.Add(blockReward, &r.Amount)
		}
		if r.Kind == consensus.RewardUncle {
			uncleReward.Add(uncleReward, &r.Amount)
		}
	}

	var ret internalIssuance
	ret.BlockReward = hexutil2.EncodeBig(blockReward.ToBig())
	ret.UncleReward = hexutil2.EncodeBig(uncleReward.ToBig())

	blockReward.Add(blockReward, uncleReward)
	ret.Issuance = hexutil2.EncodeBig(blockReward.ToBig())
	return ret, nil
}

func delegateBlockFees(ctx context.Context, tx kv.Tx, block *types.Block, senders []common.Address, chainConfig *chain.Config, receipts types.Receipts) (*big.Int, error) {
	fee := big.NewInt(0)
	gasUsed := big.NewInt(0)

	totalFees := big.NewInt(0)
	for _, receipt := range receipts {
		txn := block.Transactions()[receipt.TransactionIndex]
		var effectiveGasPrice uint64
		if !chainConfig.IsLondon(block.NumberU64()) {
			effectiveGasPrice = txn.GetTipCap().Uint64()
		} else {
			baseFee, _ := uint256.FromBig(block.BaseFee())
			gasPrice := new(big.Int).Add(block.BaseFee(), txn.GetEffectiveGasTip(baseFee).ToBig())
			effectiveGasPrice = gasPrice.Uint64()
		}

		fee.SetUint64(effectiveGasPrice)
		gasUsed.SetUint64(receipt.GasUsed)
		fee.Mul(fee, gasUsed)

		totalFees.Add(totalFees, fee)
	}

	return totalFees, nil
}

func (api *OtterscanAPIImpl) getBlockWithSenders(ctx context.Context, number rpc.BlockNumber, tx kv.Tx) (*types.Block, []common.Address, error) {
	if number == rpc.PendingBlockNumber {
		return api.pendingBlock(), nil, nil
	}

	n, hash, _, err := rpchelper.GetBlockNumber(ctx, rpc.BlockNumberOrHashWithNumber(number), tx, api._blockReader, api.filters)
	if err != nil {
		return nil, nil, err
	}

	block, err := api.blockWithSenders(ctx, tx, hash, n)
	if err != nil {
		return nil, nil, err
	}
	if block == nil {
		return nil, nil, nil
	}
	return block, block.Body().SendersFromTxs(), nil
}

func (api *OtterscanAPIImpl) GetBlockTransactions(ctx context.Context, number rpc.BlockNumber, pageNumber uint8, pageSize uint8) (map[string]interface{}, error) {
	tx, err := api.db.BeginTemporalRo(ctx)
	if err != nil {
		return nil, err
	}
	defer tx.Rollback()

	b, _, err := api.getBlockWithSenders(ctx, number, tx)
	if err != nil {
		return nil, err
	}
	if b == nil {
		return nil, nil
	}

	chainConfig, err := api.chainConfig(ctx, tx)
	if err != nil {
		return nil, err
	}

	getBlockRes, err := delegateGetBlockByNumber(tx, b, number, true)
	if err != nil {
		return nil, err
	}

	// Receipts
	receipts, err := api.getReceipts(ctx, tx, b)
	if err != nil {
		return nil, fmt.Errorf("getReceipts error: %v", err)
	}

	result := make([]map[string]interface{}, 0, len(receipts))
	for _, receipt := range receipts {
		txn := b.Transactions()[receipt.TransactionIndex]
		marshalledRcpt := ethutils.MarshalReceipt(receipt, txn, chainConfig, b.HeaderNoCopy(), txn.Hash(), true)
		marshalledRcpt["logs"] = nil
		marshalledRcpt["logsBloom"] = nil
		result = append(result, marshalledRcpt)
	}

	// Pruned block attrs
	prunedBlock := map[string]interface{}{}
	for _, k := range []string{"timestamp", "miner", "baseFeePerGas"} {
		prunedBlock[k] = getBlockRes[k]
	}

	// Crop txn input to 4bytes
	var txs = getBlockRes["transactions"].([]interface{})
	for _, rawTx := range txs {
		rpcTx := rawTx.(*ethapi.RPCTransaction)
		if len(rpcTx.Input) >= 4 {
			rpcTx.Input = rpcTx.Input[:4]
		}
	}

	// Crop page
	pageEnd := b.Transactions().Len() - int(pageNumber)*int(pageSize)
	pageStart := pageEnd - int(pageSize)
	if pageEnd < 0 {
		pageEnd = 0
	}
	if pageStart < 0 {
		pageStart = 0
	}

	response := map[string]interface{}{}
	getBlockRes["transactions"] = getBlockRes["transactions"].([]interface{})[pageStart:pageEnd]
	response["fullblock"] = getBlockRes
	response["receipts"] = result[pageStart:pageEnd]
	return response, nil
}<|MERGE_RESOLUTION|>--- conflicted
+++ resolved
@@ -167,14 +167,10 @@
 	}
 	vmenv := vm.NewEVM(blockCtx, txCtx, ibs, chainConfig, vmConfig)
 
-<<<<<<< HEAD
 	if tracer != nil && tracer.Hooks.OnTxStart != nil {
 		tracer.Hooks.OnTxStart(vmenv.GetVMContext(), txn, msg.From())
 	}
-	result, err := core.ApplyMessage(vmenv, msg, new(core.GasPool).AddGas(msg.Gas()).AddBlobGas(msg.BlobGas()), true, false /* gasBailout */)
-=======
 	result, err := core.ApplyMessage(vmenv, msg, new(core.GasPool).AddGas(msg.Gas()).AddBlobGas(msg.BlobGas()), true, false /* gasBailout */, engine)
->>>>>>> 199d9b1c
 	if err != nil {
 		if tracer != nil && tracer.Hooks.OnTxEnd != nil {
 			tracer.Hooks.OnTxEnd(nil, err)
