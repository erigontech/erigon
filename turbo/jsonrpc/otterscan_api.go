// Copyright 2024 The Erigon Authors
// This file is part of Erigon.
//
// Erigon is free software: you can redistribute it and/or modify
// it under the terms of the GNU Lesser General Public License as published by
// the Free Software Foundation, either version 3 of the License, or
// (at your option) any later version.
//
// Erigon is distributed in the hope that it will be useful,
// but WITHOUT ANY WARRANTY; without even the implied warranty of
// MERCHANTABILITY or FITNESS FOR A PARTICULAR PURPOSE. See the
// GNU Lesser General Public License for more details.
//
// You should have received a copy of the GNU Lesser General Public License
// along with Erigon. If not, see <http://www.gnu.org/licenses/>.

package jsonrpc

import (
	"context"
	"fmt"
	"math/big"

	"github.com/holiman/uint256"
	"golang.org/x/sync/errgroup"

	"github.com/erigontech/erigon-lib/chain"
	"github.com/erigontech/erigon-lib/common"
	hexutil2 "github.com/erigontech/erigon-lib/common/hexutil"
	"github.com/erigontech/erigon-lib/common/hexutility"
	"github.com/erigontech/erigon-lib/kv"
	"github.com/erigontech/erigon-lib/kv/rawdbv3"

	"github.com/erigontech/erigon/consensus"
	"github.com/erigontech/erigon/core"
	"github.com/erigontech/erigon/core/types"
	"github.com/erigontech/erigon/core/vm"
	"github.com/erigontech/erigon/core/vm/evmtypes"
	"github.com/erigontech/erigon/eth/ethutils"
	"github.com/erigontech/erigon/eth/tracers"
	"github.com/erigontech/erigon/rpc"
	"github.com/erigontech/erigon/turbo/adapter/ethapi"
	"github.com/erigontech/erigon/turbo/rpchelper"
	"github.com/erigontech/erigon/turbo/snapshotsync/freezeblocks"
	"github.com/erigontech/erigon/turbo/transactions"
)

// API_LEVEL Must be incremented every time new additions are made
const API_LEVEL = 8

type TransactionsWithReceipts struct {
	Txs       []*RPCTransaction        `json:"txs"`
	Receipts  []map[string]interface{} `json:"receipts"`
	FirstPage bool                     `json:"firstPage"`
	LastPage  bool                     `json:"lastPage"`
}

type OtterscanAPI interface {
	GetApiLevel() uint8
	GetInternalOperations(ctx context.Context, hash common.Hash) ([]*InternalOperation, error)
	SearchTransactionsBefore(ctx context.Context, addr common.Address, blockNum uint64, pageSize uint16) (*TransactionsWithReceipts, error)
	SearchTransactionsAfter(ctx context.Context, addr common.Address, blockNum uint64, pageSize uint16) (*TransactionsWithReceipts, error)
	GetBlockDetails(ctx context.Context, number rpc.BlockNumber) (map[string]interface{}, error)
	GetBlockDetailsByHash(ctx context.Context, hash common.Hash) (map[string]interface{}, error)
	GetBlockTransactions(ctx context.Context, number rpc.BlockNumber, pageNumber uint8, pageSize uint8) (map[string]interface{}, error)
	HasCode(ctx context.Context, address common.Address, blockNrOrHash rpc.BlockNumberOrHash) (bool, error)
	TraceTransaction(ctx context.Context, hash common.Hash) ([]*TraceEntry, error)
	GetTransactionError(ctx context.Context, hash common.Hash) (hexutility.Bytes, error)
	GetTransactionBySenderAndNonce(ctx context.Context, addr common.Address, nonce uint64) (*common.Hash, error)
	GetContractCreator(ctx context.Context, addr common.Address) (*ContractCreatorData, error)
}

type OtterscanAPIImpl struct {
	*BaseAPI
	db          kv.TemporalRoDB
	maxPageSize uint64
}

func NewOtterscanAPI(base *BaseAPI, db kv.TemporalRoDB, maxPageSize uint64) *OtterscanAPIImpl {
	return &OtterscanAPIImpl{
		BaseAPI:     base,
		db:          db,
		maxPageSize: maxPageSize,
	}
}

func (api *OtterscanAPIImpl) GetApiLevel() uint8 {
	return API_LEVEL
}

// TODO: dedup from eth_txs.go#GetTransactionByHash
func (api *OtterscanAPIImpl) getTransactionByHash(ctx context.Context, tx kv.Tx, hash common.Hash) (types.Transaction, *types.Block, common.Hash, uint64, uint64, error) {
	// https://infura.io/docs/ethereum/json-rpc/eth-getTransactionByHash
	blockNum, _, ok, err := api.txnLookup(ctx, tx, hash)
	if err != nil {
		return nil, nil, common.Hash{}, 0, 0, err
	}
	if !ok {
		return nil, nil, common.Hash{}, 0, 0, nil
	}

	block, err := api.blockByNumberWithSenders(ctx, tx, blockNum)
	if err != nil {
		return nil, nil, common.Hash{}, 0, 0, err
	}
	if block == nil {
		return nil, nil, common.Hash{}, 0, 0, nil
	}
	blockHash := block.Hash()
	var txnIndex uint64
	var txn types.Transaction
	for i, transaction := range block.Transactions() {
		if transaction.Hash() == hash {
			txn = transaction
			txnIndex = uint64(i)
			break
		}
	}

	// Add GasPrice for the DynamicFeeTransaction
	// var baseFee *big.Int
	// if chainConfig.IsLondon(blockNum) && blockHash != (common.Hash{}) {
	// 	baseFee = block.BaseFee()
	// }

	// if no transaction was found then we return nil
	if txn == nil {
		return nil, nil, common.Hash{}, 0, 0, nil
	}
	return txn, block, blockHash, blockNum, txnIndex, nil
}

<<<<<<< HEAD
func (api *OtterscanAPIImpl) runTracer(ctx context.Context, tx kv.Tx, hash common.Hash, tracer *tracers.Tracer) (*evmtypes.ExecutionResult, error) {
=======
func (api *OtterscanAPIImpl) runTracer(ctx context.Context, tx kv.TemporalTx, hash common.Hash, tracer vm.EVMLogger) (*evmtypes.ExecutionResult, error) {
>>>>>>> e969d4a1
	txn, block, _, _, txIndex, err := api.getTransactionByHash(ctx, tx, hash)
	if err != nil {
		return nil, err
	}
	if txn == nil {
		return nil, fmt.Errorf("transaction %#x not found", hash)
	}

	chainConfig, err := api.chainConfig(ctx, tx)
	if err != nil {
		return nil, err
	}
	engine := api.engine()

	txNumsReader := rawdbv3.TxNums.WithCustomReadTxNumFunc(freezeblocks.ReadTxNumFuncFromBlockReader(ctx, api._blockReader))
	ibs, blockCtx, _, rules, signer, err := transactions.ComputeBlockContext(ctx, engine, block.HeaderNoCopy(), chainConfig, api._blockReader, txNumsReader, tx, int(txIndex))
	if err != nil {
		return nil, err
	}

	msg, txCtx, err := transactions.ComputeTxContext(ibs, engine, rules, signer, block, chainConfig, int(txIndex))
	if err != nil {
		return nil, err
	}

	if tracer != nil {
		ibs.SetHooks(tracer.Hooks)
	}
	var vmConfig vm.Config
	if tracer == nil {
		vmConfig = vm.Config{}
	} else {
		vmConfig = vm.Config{Debug: true, Tracer: tracer.Hooks}
	}
	vmenv := vm.NewEVM(blockCtx, txCtx, ibs, chainConfig, vmConfig)

	if tracer != nil && tracer.Hooks.OnTxStart != nil {
		tracer.Hooks.OnTxStart(vmenv.GetVMContext(), txn, msg.From())
	}
	result, err := core.ApplyMessage(vmenv, msg, new(core.GasPool).AddGas(msg.Gas()).AddBlobGas(msg.BlobGas()), true, false /* gasBailout */)
	if err != nil {
		if tracer != nil && tracer.Hooks.OnTxEnd != nil {
			tracer.Hooks.OnTxEnd(nil, err)
		}
		return nil, fmt.Errorf("tracing failed: %v", err)
	}

	if tracer != nil && tracer.Hooks.OnTxEnd != nil {
		tracer.OnTxEnd(&types.Receipt{GasUsed: result.UsedGas}, nil)
	}
	return result, nil
}

func (api *OtterscanAPIImpl) GetInternalOperations(ctx context.Context, hash common.Hash) ([]*InternalOperation, error) {
	tx, err := api.db.BeginTemporalRo(ctx)
	if err != nil {
		return nil, err
	}
	defer tx.Rollback()

	tracer := NewOperationsTracer(ctx)
	if _, err := api.runTracer(ctx, tx, hash, tracer.Tracer()); err != nil {
		return nil, err
	}

	return tracer.Results, nil
}

// Search transactions that touch a certain address.
//
// It searches back a certain block (excluding); the results are sorted descending.
//
// The pageSize indicates how many txs may be returned. If there are less txs than pageSize,
// they are just returned. But it may return a little more than pageSize if there are more txs
// than the necessary to fill pageSize in the last found block, i.e., let's say you want pageSize == 25,
// you already found 24 txs, the next block contains 4 matches, then this function will return 28 txs.
func (api *OtterscanAPIImpl) SearchTransactionsBefore(ctx context.Context, addr common.Address, blockNum uint64, pageSize uint16) (*TransactionsWithReceipts, error) {
	if uint64(pageSize) > api.maxPageSize {
		return nil, fmt.Errorf("max allowed page size: %v", api.maxPageSize)
	}

	dbtx, err := api.db.BeginTemporalRo(ctx)
	if err != nil {
		return nil, err
	}
	defer dbtx.Rollback()

	return api.searchTransactionsBeforeV3(dbtx, ctx, addr, blockNum, pageSize)
}

// Search transactions that touch a certain address.
//
// It searches forward a certain block (excluding); the results are sorted descending.
//
// The pageSize indicates how many txs may be returned. If there are less txs than pageSize,
// they are just returned. But it may return a little more than pageSize if there are more txs
// than the necessary to fill pageSize in the last found block, i.e., let's say you want pageSize == 25,
// you already found 24 txs, the next block contains 4 matches, then this function will return 28 txs.
func (api *OtterscanAPIImpl) SearchTransactionsAfter(ctx context.Context, addr common.Address, blockNum uint64, pageSize uint16) (*TransactionsWithReceipts, error) {
	if uint64(pageSize) > api.maxPageSize {
		return nil, fmt.Errorf("max allowed page size: %v", api.maxPageSize)
	}

	dbtx, err := api.db.BeginTemporalRo(ctx)
	if err != nil {
		return nil, err
	}
	defer dbtx.Rollback()

	return api.searchTransactionsAfterV3(dbtx, ctx, addr, blockNum, pageSize)
}

func (api *OtterscanAPIImpl) traceBlocks(ctx context.Context, addr common.Address, chainConfig *chain.Config, pageSize, resultCount uint16, callFromToProvider BlockProvider) ([]*TransactionsWithReceipts, bool, error) {
	// Estimate the common case of user address having at most 1 interaction/block and
	// trace N := remaining page matches as number of blocks to trace concurrently.
	// TODO: this is not optimimal for big contract addresses; implement some better heuristics.
	estBlocksToTrace := pageSize - resultCount
	results := make([]*TransactionsWithReceipts, estBlocksToTrace)
	totalBlocksTraced := 0
	hasMore := true

	eg, ctx := errgroup.WithContext(ctx)
	eg.SetLimit(1024) // we don't want limit much here, but protecting from infinity attack
	for i := 0; i < int(estBlocksToTrace); i++ {
		i := i // we will pass it to goroutine

		var nextBlock uint64
		var err error
		nextBlock, hasMore, err = callFromToProvider()
		if err != nil {
			return nil, false, err
		}
		// TODO: nextBlock == 0 seems redundant with hasMore == false
		if !hasMore && nextBlock == 0 {
			break
		}

		totalBlocksTraced++

		eg.Go(func() error {
			// don't return error from searchTraceBlock - to avoid 1 block fail impact to other blocks
			// if return error - `errgroup` will interrupt all other goroutines
			// but passing `ctx` - then user still can cancel request
			api.searchTraceBlock(ctx, addr, chainConfig, i, nextBlock, results)
			return nil
		})
	}
	if err := eg.Wait(); err != nil {
		return nil, false, err
	}

	return results[:totalBlocksTraced], hasMore, nil
}

func delegateGetBlockByNumber(tx kv.Tx, b *types.Block, number rpc.BlockNumber, inclTx bool) (map[string]interface{}, error) {
	additionalFields := make(map[string]interface{})
	response, err := ethapi.RPCMarshalBlock(b, inclTx, inclTx, additionalFields)
	if !inclTx {
		delete(response, "transactions") // workaround for https://github.com/erigontech/erigon/issues/4989#issuecomment-1218415666
	}
	response["transactionCount"] = b.Transactions().Len()

	if err == nil && number == rpc.PendingBlockNumber {
		// Pending blocks need to nil out a few fields
		for _, field := range []string{"hash", "nonce", "miner"} {
			response[field] = nil
		}
	}

	// Explicitly drop unwanted fields
	response["logsBloom"] = nil
	return response, err
}

// TODO: temporary workaround due to API breakage from watch_the_burn
type internalIssuance struct {
	BlockReward string `json:"blockReward,omitempty"`
	UncleReward string `json:"uncleReward,omitempty"`
	Issuance    string `json:"issuance,omitempty"`
}

func delegateIssuance(tx kv.Tx, block *types.Block, chainConfig *chain.Config, engine consensus.EngineReader) (internalIssuance, error) {
	// TODO: aura seems to be already broken in the original version of this RPC method
	rewards, err := engine.CalculateRewards(chainConfig, block.HeaderNoCopy(), block.Uncles(), func(contract common.Address, data []byte) ([]byte, error) {
		return nil, nil
	})
	if err != nil {
		return internalIssuance{}, err
	}

	blockReward := uint256.NewInt(0)
	uncleReward := uint256.NewInt(0)
	for _, r := range rewards {
		if r.Kind == consensus.RewardAuthor {
			blockReward.Add(blockReward, &r.Amount)
		}
		if r.Kind == consensus.RewardUncle {
			uncleReward.Add(uncleReward, &r.Amount)
		}
	}

	var ret internalIssuance
	ret.BlockReward = hexutil2.EncodeBig(blockReward.ToBig())
	ret.UncleReward = hexutil2.EncodeBig(uncleReward.ToBig())

	blockReward.Add(blockReward, uncleReward)
	ret.Issuance = hexutil2.EncodeBig(blockReward.ToBig())
	return ret, nil
}

func delegateBlockFees(ctx context.Context, tx kv.Tx, block *types.Block, senders []common.Address, chainConfig *chain.Config, receipts types.Receipts) (*big.Int, error) {
	fee := big.NewInt(0)
	gasUsed := big.NewInt(0)

	totalFees := big.NewInt(0)
	for _, receipt := range receipts {
		txn := block.Transactions()[receipt.TransactionIndex]
		var effectiveGasPrice uint64
		if !chainConfig.IsLondon(block.NumberU64()) {
			effectiveGasPrice = txn.GetPrice().Uint64()
		} else {
			baseFee, _ := uint256.FromBig(block.BaseFee())
			gasPrice := new(big.Int).Add(block.BaseFee(), txn.GetEffectiveGasTip(baseFee).ToBig())
			effectiveGasPrice = gasPrice.Uint64()
		}

		fee.SetUint64(effectiveGasPrice)
		gasUsed.SetUint64(receipt.GasUsed)
		fee.Mul(fee, gasUsed)

		totalFees.Add(totalFees, fee)
	}

	return totalFees, nil
}

func (api *OtterscanAPIImpl) getBlockWithSenders(ctx context.Context, number rpc.BlockNumber, tx kv.Tx) (*types.Block, []common.Address, error) {
	if number == rpc.PendingBlockNumber {
		return api.pendingBlock(), nil, nil
	}

	n, hash, _, err := rpchelper.GetBlockNumber(ctx, rpc.BlockNumberOrHashWithNumber(number), tx, api._blockReader, api.filters)
	if err != nil {
		return nil, nil, err
	}

	block, err := api.blockWithSenders(ctx, tx, hash, n)
	if err != nil {
		return nil, nil, err
	}
	if block == nil {
		return nil, nil, nil
	}
	return block, block.Body().SendersFromTxs(), nil
}

func (api *OtterscanAPIImpl) GetBlockTransactions(ctx context.Context, number rpc.BlockNumber, pageNumber uint8, pageSize uint8) (map[string]interface{}, error) {
	tx, err := api.db.BeginTemporalRo(ctx)
	if err != nil {
		return nil, err
	}
	defer tx.Rollback()

	b, _, err := api.getBlockWithSenders(ctx, number, tx)
	if err != nil {
		return nil, err
	}
	if b == nil {
		return nil, nil
	}

	chainConfig, err := api.chainConfig(ctx, tx)
	if err != nil {
		return nil, err
	}

	getBlockRes, err := delegateGetBlockByNumber(tx, b, number, true)
	if err != nil {
		return nil, err
	}

	// Receipts
	receipts, err := api.getReceipts(ctx, tx, b)
	if err != nil {
		return nil, fmt.Errorf("getReceipts error: %v", err)
	}

	result := make([]map[string]interface{}, 0, len(receipts))
	for _, receipt := range receipts {
		txn := b.Transactions()[receipt.TransactionIndex]
		marshalledRcpt := ethutils.MarshalReceipt(receipt, txn, chainConfig, b.HeaderNoCopy(), txn.Hash(), true)
		marshalledRcpt["logs"] = nil
		marshalledRcpt["logsBloom"] = nil
		result = append(result, marshalledRcpt)
	}

	// Pruned block attrs
	prunedBlock := map[string]interface{}{}
	for _, k := range []string{"timestamp", "miner", "baseFeePerGas"} {
		prunedBlock[k] = getBlockRes[k]
	}

	// Crop txn input to 4bytes
	var txs = getBlockRes["transactions"].([]interface{})
	for _, rawTx := range txs {
		rpcTx := rawTx.(*ethapi.RPCTransaction)
		if len(rpcTx.Input) >= 4 {
			rpcTx.Input = rpcTx.Input[:4]
		}
	}

	// Crop page
	pageEnd := b.Transactions().Len() - int(pageNumber)*int(pageSize)
	pageStart := pageEnd - int(pageSize)
	if pageEnd < 0 {
		pageEnd = 0
	}
	if pageStart < 0 {
		pageStart = 0
	}

	response := map[string]interface{}{}
	getBlockRes["transactions"] = getBlockRes["transactions"].([]interface{})[pageStart:pageEnd]
	response["fullblock"] = getBlockRes
	response["receipts"] = result[pageStart:pageEnd]
	return response, nil
}<|MERGE_RESOLUTION|>--- conflicted
+++ resolved
@@ -130,11 +130,7 @@
 	return txn, block, blockHash, blockNum, txnIndex, nil
 }
 
-<<<<<<< HEAD
-func (api *OtterscanAPIImpl) runTracer(ctx context.Context, tx kv.Tx, hash common.Hash, tracer *tracers.Tracer) (*evmtypes.ExecutionResult, error) {
-=======
-func (api *OtterscanAPIImpl) runTracer(ctx context.Context, tx kv.TemporalTx, hash common.Hash, tracer vm.EVMLogger) (*evmtypes.ExecutionResult, error) {
->>>>>>> e969d4a1
+func (api *OtterscanAPIImpl) runTracer(ctx context.Context, tx kv.TemporalTx, hash common.Hash, tracer *tracers.Tracer) (*evmtypes.ExecutionResult, error) {
 	txn, block, _, _, txIndex, err := api.getTransactionByHash(ctx, tx, hash)
 	if err != nil {
 		return nil, err
