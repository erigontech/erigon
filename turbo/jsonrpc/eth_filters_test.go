//go:build notzkevm
// +build notzkevm

package jsonrpc

import (
	"math/rand"
	"sync"
	"testing"
	"time"

<<<<<<< HEAD
	libcommon "github.com/ledgerwatch/erigon-lib/common"
	"github.com/ledgerwatch/erigon-lib/common/length"
	"github.com/ledgerwatch/log/v3"
=======
	libcommon "github.com/erigontech/erigon-lib/common"
	"github.com/erigontech/erigon-lib/common/length"
>>>>>>> 59f21d50

	"github.com/erigontech/erigon/rpc/rpccfg"

	"github.com/stretchr/testify/assert"

	"github.com/erigontech/erigon-lib/gointerfaces/txpool"

	"github.com/erigontech/erigon-lib/kv/kvcache"

	"github.com/erigontech/erigon-lib/log/v3"

	"github.com/erigontech/erigon/cmd/rpcdaemon/rpcdaemontest"
	"github.com/erigontech/erigon/eth/filters"
	"github.com/erigontech/erigon/turbo/rpchelper"
	"github.com/erigontech/erigon/turbo/stages/mock"
)

func TestNewFilters(t *testing.T) {
	assert := assert.New(t)
	m, _, _ := rpcdaemontest.CreateTestSentry(t)
	agg := m.HistoryV3Components()
	br := freezeblocks.NewBlockReader(m.BlockSnapshots, nil)
	stateCache := kvcache.New(kvcache.DefaultCoherentConfig)
	ctx, conn := rpcdaemontest.CreateTestGrpcConn(t, m)
	mining := txpool.NewMiningClient(conn)
	ff := rpchelper.New(ctx, rpchelper.DefaultFiltersConfig, nil, nil, mining, func() {}, m.Log)
	api := NewEthAPI(NewBaseApi(ff, stateCache, m.BlockReader, agg, false, rpccfg.DefaultEvmCallTimeout, m.Engine, m.Dirs), m.DB, nil, nil, nil, 5000000, 1e18, 100_000, false, 100_000, 128, log.New())

	ptf, err := api.NewPendingTransactionFilter(ctx)
	assert.Nil(err)

	nf, err := api.NewFilter(ctx, filters.FilterCriteria{})
	assert.Nil(err)

	bf, err := api.NewBlockFilter(ctx)
	assert.Nil(err)

	ok, err := api.UninstallFilter(ctx, nf)
	assert.Nil(err)
	assert.Equal(ok, true)

	ok, err = api.UninstallFilter(ctx, bf)
	assert.Nil(err)
	assert.Equal(ok, true)

	ok, err = api.UninstallFilter(ctx, ptf)
	assert.Nil(err)
	assert.Equal(ok, true)
}

func TestLogsSubscribeAndUnsubscribe_WithoutConcurrentMapIssue(t *testing.T) {
	m, _, _ := rpcdaemontest.CreateTestSentry(t)
	ctx, conn := rpcdaemontest.CreateTestGrpcConn(t, m)
	mining := txpool.NewMiningClient(conn)
<<<<<<< HEAD
	ff := rpchelper.New(ctx, nil, nil, mining, func() {}, log.New())
=======
	ff := rpchelper.New(ctx, rpchelper.DefaultFiltersConfig, nil, nil, mining, func() {}, m.Log)
>>>>>>> 59f21d50

	// generate some random topics
	topics := make([][]libcommon.Hash, 0)
	for i := 0; i < 10; i++ {
		bytes := make([]byte, length.Hash)
		rand.Read(bytes)
		toAdd := []libcommon.Hash{libcommon.BytesToHash(bytes)}
		topics = append(topics, toAdd)
	}

	// generate some addresses
	addresses := make([]libcommon.Address, 0)
	for i := 0; i < 10; i++ {
		bytes := make([]byte, length.Addr)
		rand.Read(bytes)
		addresses = append(addresses, libcommon.BytesToAddress(bytes))
	}

	crit := filters.FilterCriteria{
		Topics:    topics,
		Addresses: addresses,
	}

	ids := make([]rpchelper.LogsSubID, 1000)

	// make a lot of subscriptions
	wg := sync.WaitGroup{}
	for i := 0; i < 1000; i++ {
		wg.Add(1)
		go func(idx int) {
			_, id := ff.SubscribeLogs(32, crit)
			defer func() {
				time.Sleep(100 * time.Nanosecond)
				ff.UnsubscribeLogs(id)
				wg.Done()
			}()
			ids[idx] = id
		}(i)
	}
	wg.Wait()
}<|MERGE_RESOLUTION|>--- conflicted
+++ resolved
@@ -9,14 +9,9 @@
 	"testing"
 	"time"
 
-<<<<<<< HEAD
-	libcommon "github.com/ledgerwatch/erigon-lib/common"
-	"github.com/ledgerwatch/erigon-lib/common/length"
-	"github.com/ledgerwatch/log/v3"
-=======
 	libcommon "github.com/erigontech/erigon-lib/common"
 	"github.com/erigontech/erigon-lib/common/length"
->>>>>>> 59f21d50
+	"github.com/ledgerwatch/log/v3"
 
 	"github.com/erigontech/erigon/rpc/rpccfg"
 
@@ -71,11 +66,7 @@
 	m, _, _ := rpcdaemontest.CreateTestSentry(t)
 	ctx, conn := rpcdaemontest.CreateTestGrpcConn(t, m)
 	mining := txpool.NewMiningClient(conn)
-<<<<<<< HEAD
-	ff := rpchelper.New(ctx, nil, nil, mining, func() {}, log.New())
-=======
 	ff := rpchelper.New(ctx, rpchelper.DefaultFiltersConfig, nil, nil, mining, func() {}, m.Log)
->>>>>>> 59f21d50
 
 	// generate some random topics
 	topics := make([][]libcommon.Hash, 0)
