--- conflicted
+++ resolved
@@ -210,11 +210,7 @@
 	// and apply the message.
 	gp := new(core.GasPool).AddGas(math.MaxUint64).AddBlobGas(math.MaxUint64)
 	for idx, txn := range replayTransactions {
-<<<<<<< HEAD
 		st.SetTxContext(idx)
-=======
-		st.SetTxContext(txn.Hash(), idx)
->>>>>>> 79a7398f
 		msg, err := txn.AsMessage(*signer, block.BaseFee(), rules)
 		if err != nil {
 			return nil, err
