package jsonrpc

import (
	"context"
	"errors"
	"fmt"
	"math/big"

	"github.com/erigontech/erigon-lib/common"
	"github.com/erigontech/erigon-lib/common/hexutil"
	"github.com/erigontech/erigon-lib/common/hexutility"
	txPoolProto "github.com/erigontech/erigon-lib/gointerfaces/txpoolproto"
	"github.com/holiman/uint256"

	"github.com/erigontech/erigon/core/types"
	"github.com/erigontech/erigon/params"
)

// SendRawTransaction implements eth_sendRawTransaction. Creates new message call transaction or a contract creation for previously-signed transactions.
func (api *APIImpl) SendRawTransaction(ctx context.Context, encodedTx hexutility.Bytes) (common.Hash, error) {
	txn, err := types.DecodeWrappedTransaction(encodedTx)
	if err != nil {
		return common.Hash{}, err
	}

<<<<<<< HEAD
	// If the transaction fee cap is already specified, ensure the
	// fee of the given transaction is _reasonable_.
	if err := CheckTxFee(txn.GetPrice().ToBig(), txn.GetGas(), api.FeeCap); err != nil {
		return common.Hash{}, err
=======
	if txn.Type() == types.BlobTxType || txn.Type() == types.DynamicFeeTxType || txn.Type() == types.SetCodeTxType {
		baseFeeBig, err := api.BaseFee(ctx)
		if err != nil {
			return common.Hash{}, err
		}

		// If the transaction fee cap is already specified, ensure the
		// effective gas fee is less than fee cap.
		if err := checkDynamicTxFee(txn.GetFeeCap(), baseFeeBig); err != nil {
			return common.Hash{}, err
		}
	} else {
		// If the transaction fee cap is already specified, ensure the
		// fee of the given transaction is _reasonable_.
		if err := checkTxFee(txn.GetPrice().ToBig(), txn.GetGas(), api.FeeCap); err != nil {
			return common.Hash{}, err
		}
>>>>>>> 0e25f800
	}

	if !txn.Protected() && !api.AllowUnprotectedTxs {
		return common.Hash{}, errors.New("only replay-protected (EIP-155) transactions allowed over RPC")
	}

	// this has been moved to prior to adding of transactions to capture the
	// pre state of the db - which is used for logging in the messages below
	tx, err := api.db.BeginTemporalRo(ctx)
	if err != nil {
		return common.Hash{}, err
	}

	defer tx.Rollback()

	cc, err := api.chainConfig(ctx, tx)
	if err != nil {
		return common.Hash{}, err
	}

	if txn.Protected() {
		txnChainId := txn.GetChainID()
		chainId := cc.ChainID
		if chainId.Cmp(txnChainId.ToBig()) != 0 {
			return common.Hash{}, fmt.Errorf("invalid chain id, expected: %d got: %d", chainId, *txnChainId)
		}
	}

	hash := txn.Hash()
	res, err := api.txPool.Add(ctx, &txPoolProto.AddRequest{RlpTxs: [][]byte{encodedTx}})
	if err != nil {
		return common.Hash{}, err
	}

	if res.Imported[0] != txPoolProto.ImportResult_SUCCESS {
		return hash, fmt.Errorf("%s: %s", txPoolProto.ImportResult_name[int32(res.Imported[0])], res.Errors[0])
	}

	return txn.Hash(), nil
}

// SendTransaction implements eth_sendTransaction. Creates new message call transaction or a contract creation if the data field contains code.
func (api *APIImpl) SendTransaction(_ context.Context, txObject interface{}) (common.Hash, error) {
	return common.Hash{0}, fmt.Errorf(NotImplemented, "eth_sendTransaction")
}

// CheckTxFee is an internal function used to check whether the fee of
// the given transaction is _reasonable_(under the cap).
func CheckTxFee(gasPrice *big.Int, gas uint64, gasCap float64) error {
	// Short circuit if there is no gasCap for transaction fee at all.
	if gasCap == 0 {
		return nil
	}

	feeEth := new(big.Float).Quo(new(big.Float).SetInt(new(big.Int).Mul(gasPrice, new(big.Int).SetUint64(gas))), new(big.Float).SetInt(big.NewInt(params.Ether)))
	feeFloat, _ := feeEth.Float64()
	if feeFloat > gasCap {
		return fmt.Errorf("tx fee (%.2f ether) exceeds the configured cap (%.2f ether)", feeFloat, gasCap)
	}

	return nil
}

// checkTxFee is an internal function used to check whether the fee of
// the given transaction is _reasonable_(under the cap).
func checkDynamicTxFee(gasCap *uint256.Int, baseFeeBig *hexutil.Big) error {
	baseFee := uint256.NewInt(0)
	overflow := baseFee.SetFromBig(baseFeeBig.ToInt())
	if overflow {
		return errors.New("opts.Value higher than 2^256-1")
	}

	if gasCap.Lt(baseFee) {
		return errors.New("fee cap is lower than the base fee")
	}

	return nil
}<|MERGE_RESOLUTION|>--- conflicted
+++ resolved
@@ -23,12 +23,6 @@
 		return common.Hash{}, err
 	}
 
-<<<<<<< HEAD
-	// If the transaction fee cap is already specified, ensure the
-	// fee of the given transaction is _reasonable_.
-	if err := CheckTxFee(txn.GetPrice().ToBig(), txn.GetGas(), api.FeeCap); err != nil {
-		return common.Hash{}, err
-=======
 	if txn.Type() == types.BlobTxType || txn.Type() == types.DynamicFeeTxType || txn.Type() == types.SetCodeTxType {
 		baseFeeBig, err := api.BaseFee(ctx)
 		if err != nil {
@@ -46,7 +40,6 @@
 		if err := checkTxFee(txn.GetPrice().ToBig(), txn.GetGas(), api.FeeCap); err != nil {
 			return common.Hash{}, err
 		}
->>>>>>> 0e25f800
 	}
 
 	if !txn.Protected() && !api.AllowUnprotectedTxs {
