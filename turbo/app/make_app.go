// Package app contains framework for building a command-line based Erigon node.
package app

import (
	"github.com/ledgerwatch/erigon/cmd/utils"
<<<<<<< HEAD
	"github.com/ledgerwatch/erigon/internal/debug"
	"github.com/ledgerwatch/erigon/internal/flags"
	"github.com/ledgerwatch/erigon/internal/logging"
=======
>>>>>>> 26fdf916
	"github.com/ledgerwatch/erigon/node"
	"github.com/ledgerwatch/erigon/node/nodecfg"
	"github.com/ledgerwatch/erigon/node/nodecfg/datadir"
	"github.com/ledgerwatch/erigon/params"
	cli2 "github.com/ledgerwatch/erigon/turbo/cli"
	"github.com/ledgerwatch/erigon/turbo/debug"
	"github.com/urfave/cli"
)

// MakeApp creates a cli application (based on `github.com/urlfave/cli` package).
// The application exits when `action` returns.
// Parameters:
// * action: the main function for the application. receives `*cli.Context` with parsed command-line flags. Returns no error, if some error could not be recovered from write to the log or panic.
// * cliFlags: the list of flags `cli.Flag` that the app should set and parse. By default, use `DefaultFlags()`. If you want to specify your own flag, use `append(DefaultFlags(), myFlag)` for this parameter.
func MakeApp(action func(*cli.Context), cliFlags []cli.Flag) *cli.App {
	app := cli2.NewApp(params.GitCommit, "", "erigon experimental cli")
	app.Action = action
	app.Flags = append(cliFlags, debug.Flags...) // debug flags are required

	// TODO: Ask Max if can add the verbosity flag to the debug flags list? so extra append is not needed
	app.Flags = append(cliFlags, logging.LogVerbosityFlag) // adding the verbosity flag to the cliFlags
	app.Before = func(ctx *cli.Context) error {
		return debug.Setup(ctx)
	}
	app.After = func(ctx *cli.Context) error {
		debug.Exit()
		return nil
	}
	app.Commands = []cli.Command{initCommand, importCommand, snapshotCommand}
	return app
}

func MigrateFlags(action func(ctx *cli.Context) error) func(*cli.Context) error {
	return func(ctx *cli.Context) error {
		for _, name := range ctx.FlagNames() {
			if ctx.IsSet(name) {
				ctx.GlobalSet(name, ctx.String(name))
			}
		}
		return action(ctx)
	}
}

func NewNodeConfig(ctx *cli.Context) *nodecfg.Config {
	nodeConfig := nodecfg.DefaultConfig
	// see simiar changes in `cmd/geth/config.go#defaultNodeConfig`
	if commit := params.GitCommit; commit != "" {
		nodeConfig.Version = params.VersionWithCommit(commit, "")
	} else {
		nodeConfig.Version = params.Version
	}
	nodeConfig.IPCPath = "" // force-disable IPC endpoint
	nodeConfig.Name = "erigon"
	if ctx.GlobalIsSet(utils.DataDirFlag.Name) {
		nodeConfig.Dirs = datadir.New(ctx.GlobalString(utils.DataDirFlag.Name))
	}
	return &nodeConfig
}

func MakeConfigNodeDefault(ctx *cli.Context) *node.Node {
	return makeConfigNode(NewNodeConfig(ctx))
}

func makeConfigNode(config *nodecfg.Config) *node.Node {
	stack, err := node.New(config)
	if err != nil {
		utils.Fatalf("Failed to create Erigon node: %v", err)
	}

	return stack
}<|MERGE_RESOLUTION|>--- conflicted
+++ resolved
@@ -3,12 +3,6 @@
 
 import (
 	"github.com/ledgerwatch/erigon/cmd/utils"
-<<<<<<< HEAD
-	"github.com/ledgerwatch/erigon/internal/debug"
-	"github.com/ledgerwatch/erigon/internal/flags"
-	"github.com/ledgerwatch/erigon/internal/logging"
-=======
->>>>>>> 26fdf916
 	"github.com/ledgerwatch/erigon/node"
 	"github.com/ledgerwatch/erigon/node/nodecfg"
 	"github.com/ledgerwatch/erigon/node/nodecfg/datadir"
@@ -29,7 +23,7 @@
 	app.Flags = append(cliFlags, debug.Flags...) // debug flags are required
 
 	// TODO: Ask Max if can add the verbosity flag to the debug flags list? so extra append is not needed
-	app.Flags = append(cliFlags, logging.LogVerbosityFlag) // adding the verbosity flag to the cliFlags
+	//app.Flags = append(cliFlags, logging.LogVerbosityFlag) // adding the verbosity flag to the cliFlags
 	app.Before = func(ctx *cli.Context) error {
 		return debug.Setup(ctx)
 	}
