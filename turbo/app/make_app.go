--- conflicted
+++ resolved
@@ -42,14 +42,11 @@
 		return action(context)
 	}
 	app.Flags = append(cliFlags, debug.Flags...) // debug flags are required
-<<<<<<< HEAD
-=======
 	app.Flags = append(app.Flags, utils.MetricFlags...)
 	app.Flags = append(app.Flags, logging.Flags...)
 	app.Before = func(ctx *cli.Context) error {
 		return debug.Setup(ctx)
 	}
->>>>>>> 5a1a1e65
 	app.After = func(ctx *cli.Context) error {
 		debug.Exit()
 		return nil
