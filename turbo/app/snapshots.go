--- conflicted
+++ resolved
@@ -407,11 +407,7 @@
 		return err
 	}
 
-<<<<<<< HEAD
-	if err := snapshotsync.BuildMissedIndices(logPrefix, ctx, dirs, *chainID, workers, log.LvlInfo); err != nil {
-=======
-	if err := snapshotsync.BuildMissedIndices(logPrefix, ctx, allSnapshots.Dir(), *chainID, dirs.Tmp, workers); err != nil {
->>>>>>> 2011dd80
+	if err := snapshotsync.BuildMissedIndices(logPrefix, ctx, dirs, *chainID, workers); err != nil {
 		return err
 	}
 	return nil
