--- conflicted
+++ resolved
@@ -38,36 +38,6 @@
 
 	"golang.org/x/sync/semaphore"
 
-<<<<<<< HEAD
-	"github.com/ledgerwatch/erigon-lib/chain"
-	"github.com/ledgerwatch/erigon-lib/common"
-	"github.com/ledgerwatch/erigon-lib/common/datadir"
-	"github.com/ledgerwatch/erigon-lib/common/dbg"
-	"github.com/ledgerwatch/erigon-lib/common/dir"
-	"github.com/ledgerwatch/erigon-lib/compress"
-	"github.com/ledgerwatch/erigon-lib/etl"
-	"github.com/ledgerwatch/erigon-lib/kv"
-	"github.com/ledgerwatch/erigon-lib/kv/kvcfg"
-	"github.com/ledgerwatch/erigon-lib/kv/mdbx"
-	"github.com/ledgerwatch/erigon-lib/kv/rawdbv3"
-	"github.com/ledgerwatch/erigon-lib/metrics"
-	libstate "github.com/ledgerwatch/erigon-lib/state"
-	"github.com/ledgerwatch/erigon/cmd/hack/tool/fromdb"
-	"github.com/ledgerwatch/erigon/cmd/utils"
-	"github.com/ledgerwatch/erigon/core/rawdb"
-	"github.com/ledgerwatch/erigon/core/rawdb/blockio"
-	"github.com/ledgerwatch/erigon/diagnostics"
-	"github.com/ledgerwatch/erigon/eth/ethconfig"
-	"github.com/ledgerwatch/erigon/eth/ethconfig/estimate"
-	"github.com/ledgerwatch/erigon/eth/integrity"
-	"github.com/ledgerwatch/erigon/eth/stagedsync/stages"
-	"github.com/ledgerwatch/erigon/params"
-	erigoncli "github.com/ledgerwatch/erigon/turbo/cli"
-	"github.com/ledgerwatch/erigon/turbo/debug"
-	"github.com/ledgerwatch/erigon/turbo/logging"
-	"github.com/ledgerwatch/erigon/turbo/node"
-	"github.com/ledgerwatch/erigon/turbo/snapshotsync/freezeblocks"
-=======
 	"github.com/erigontech/erigon-lib/common"
 	"github.com/erigontech/erigon-lib/common/datadir"
 	"github.com/erigontech/erigon-lib/common/dbg"
@@ -103,7 +73,6 @@
 	"github.com/erigontech/erigon/turbo/logging"
 	"github.com/erigontech/erigon/turbo/node"
 	"github.com/erigontech/erigon/turbo/snapshotsync/freezeblocks"
->>>>>>> 4363e988
 )
 
 func joinFlags(lists ...[]cli.Flag) (res []cli.Flag) {
@@ -369,14 +338,9 @@
 			Description: "run slow validation of files. use --check to run single",
 			Flags: joinFlags([]cli.Flag{
 				&utils.DataDirFlag,
-<<<<<<< HEAD
-				&SnapshotFromFlag,
-				&SnapshotToFlag,
-=======
 				&cli.StringFlag{Name: "check", Usage: fmt.Sprintf("one of: %s", integrity.AllChecks)},
 				&cli.BoolFlag{Name: "failFast", Value: true, Usage: "to stop after 1st problem or print WARN log and continue check"},
 				&cli.Uint64Flag{Name: "fromStep", Value: 0, Usage: "skip files before given step"},
->>>>>>> 4363e988
 			}),
 		},
 	},
@@ -410,17 +374,6 @@
 		return err
 	}
 
-<<<<<<< HEAD
-	ctx, cancel := context.WithCancel(cliCtx.Context)
-	defer cancel()
-
-	dirs := datadir.New(cliCtx.String(utils.DataDirFlag.Name))
-	chainDB, err := dbCfg(kv.ChainDB, dirs.Chaindata).Open(ctx)
-
-	if err == nil {
-		defer chainDB.Close()
-	}
-=======
 	srcF := cliCtx.String("src")
 	dataFilePath := strings.TrimRight(srcF, ".bt") + ".kv"
 
@@ -487,7 +440,6 @@
 	chainDB := dbCfg(kv.ChainDB, dirs.Chaindata).MustOpen()
 	defer chainDB.Close()
 	agg := openAgg(ctx, dirs, chainDB, logger)
->>>>>>> 4363e988
 
 	view := agg.BeginFilesRo()
 	defer view.Close()
@@ -500,30 +452,12 @@
 	return nil
 }
 
-<<<<<<< HEAD
-	from := cliCtx.Uint64(SnapshotFromFlag.Name)
-
-	blockSnaps, borSnaps, blockRetire, agg, err := openSnaps(ctx, cfg, dirs, from, chainDB, logger)
-=======
 func doIntegrity(cliCtx *cli.Context) error {
 	logger, _, _, err := debug.Setup(cliCtx, true /* root logger */)
->>>>>>> 4363e988
-	if err != nil {
-		return err
-	}
-
-<<<<<<< HEAD
-	to := cliCtx.Uint64(SnapshotToFlag.Name)
-
-	blockReader, _ := blockRetire.IO()
-	if chainDB != nil {
-		if err := integrity.SnapBlocksRead(ctx, chainDB, blockReader, from, to, false); err != nil {
-			return err
-		}
-	}
-
-	if err := integrity.NoGapsInBorEvents(ctx, chainDB, blockReader, from, to, false); err != nil {
-=======
+	if err != nil {
+		return err
+	}
+
 	ctx := cliCtx.Context
 	requestedCheck := integrity.Check(cliCtx.String("check"))
 	failFast := cliCtx.Bool("failFast")
@@ -536,7 +470,6 @@
 
 	_, _, _, blockRetire, agg, clean, err := openSnaps(ctx, cfg, dirs, chainDB, logger)
 	if err != nil {
->>>>>>> 4363e988
 		return err
 	}
 	defer clean()
@@ -701,15 +634,9 @@
 		panic("not implemented")
 	}
 
-<<<<<<< HEAD
-	cfg := ethconfig.NewSnapCfg(true, false, true)
-	chainConfig := fromdb.ChainConfig(chainDB)
-	blockSnaps, borSnaps, br, agg, err := openSnaps(ctx, cfg, dirs, 0, chainDB, logger)
-=======
 	if err := freezeblocks.RemoveIncompatibleIndices(dirs); err != nil {
 		return err
 	}
->>>>>>> 4363e988
 
 	cfg := ethconfig.NewSnapCfg(true, false, true, true)
 	chainConfig := fromdb.ChainConfig(chainDB)
@@ -757,14 +684,9 @@
 	return nil
 }
 
-<<<<<<< HEAD
-func openSnaps(ctx context.Context, cfg ethconfig.BlocksFreezing, dirs datadir.Dirs, from uint64, chainDB kv.RwDB, logger log.Logger) (
-	blockSnaps *freezeblocks.RoSnapshots, borSnaps *freezeblocks.BorRoSnapshots, br *freezeblocks.BlockRetire, agg *libstate.AggregatorV3, err error,
-=======
 func openSnaps(ctx context.Context, cfg ethconfig.BlocksFreezing, dirs datadir.Dirs, chainDB kv.RwDB, logger log.Logger) (
 	blockSnaps *freezeblocks.RoSnapshots, borSnaps *freezeblocks.BorRoSnapshots, csn *freezeblocks.CaplinSnapshots,
 	br *freezeblocks.BlockRetire, agg *libstate.Aggregator, clean func(), err error,
->>>>>>> 4363e988
 ) {
 	blockSnaps = freezeblocks.NewRoSnapshots(cfg, dirs.Snap, from, logger)
 	if err = blockSnaps.ReopenFolder(); err != nil {
@@ -791,28 +713,6 @@
 
 	borSnaps.LogStat("bor")
 	agg = openAgg(ctx, dirs, chainDB, logger)
-<<<<<<< HEAD
-
-	var blockWriter *blockio.BlockWriter
-	var chainConfig *chain.Config
-
-	if chainDB != nil {
-		err = chainDB.View(ctx, func(tx kv.Tx) error {
-			ac := agg.MakeContext()
-			defer ac.Close()
-			//ac.LogStats(tx, func(endTxNumMinimax uint64) uint64 {
-			//	_, histBlockNumProgress, _ := rawdbv3.TxNums.FindBlockNum(tx, endTxNumMinimax)
-			//	return histBlockNumProgress
-			//})
-			return nil
-		})
-		if err != nil {
-			return
-		}
-
-		blockWriter = blockio.NewBlockWriter(fromdb.HistV3(chainDB))
-		chainConfig = fromdb.ChainConfig(chainDB)
-=======
 	err = chainDB.View(ctx, func(tx kv.Tx) error {
 		ac := agg.BeginFilesRo()
 		defer ac.Close()
@@ -824,7 +724,6 @@
 	})
 	if err != nil {
 		return
->>>>>>> 4363e988
 	}
 
 	ls, er := os.Stat(filepath.Join(dirs.Snap, downloader.ProhibitNewDownloadsFileName))
@@ -835,10 +734,6 @@
 	logger.Info("[downloads]", "locked", er == nil, "at", mtime.Format("02 Jan 06 15:04 2006"))
 
 	blockReader := freezeblocks.NewBlockReader(blockSnaps, borSnaps)
-<<<<<<< HEAD
-
-	br = freezeblocks.NewBlockRetire(estimate.CompressSnapshot.Workers(), dirs, blockReader, blockWriter, chainDB, chainConfig, nil, logger)
-=======
 	blockWriter := blockio.NewBlockWriter()
 
 	blockSnapBuildSema := semaphore.NewWeighted(int64(dbg.BuildSnapshotAllowance))
@@ -850,7 +745,6 @@
 		defer csn.Close()
 		defer agg.Close()
 	}
->>>>>>> 4363e988
 	return
 }
 
@@ -972,13 +866,8 @@
 	db := dbCfg(kv.ChainDB, dirs.Chaindata).MustOpen()
 	defer db.Close()
 
-<<<<<<< HEAD
-	cfg := ethconfig.NewSnapCfg(true, false, true)
-	blockSnaps, borSnaps, br, agg, err := openSnaps(ctx, cfg, dirs, 0, db, logger)
-=======
 	cfg := ethconfig.NewSnapCfg(true, false, true, true)
 	blockSnaps, _, caplinSnaps, br, agg, clean, err := openSnaps(ctx, cfg, dirs, db, logger)
->>>>>>> 4363e988
 	if err != nil {
 		return err
 	}
