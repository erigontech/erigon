package app

import (
	"bufio"
	"bytes"
	"encoding/binary"
	"errors"
	"fmt"
	"io"
	"os"
	"path/filepath"
	"runtime"
	"strings"
	"time"

	"github.com/ledgerwatch/erigon-lib/common/dir"

	"github.com/c2h5oh/datasize"
	"github.com/ledgerwatch/erigon-lib/chain"
	"github.com/ledgerwatch/erigon-lib/common/dbg"
	"github.com/ledgerwatch/erigon/core/state/temporal"
	"github.com/ledgerwatch/erigon/core/systemcontracts"
	"github.com/ledgerwatch/log/v3"
	"github.com/urfave/cli/v2"

	"github.com/ledgerwatch/erigon-lib/common"
	"github.com/ledgerwatch/erigon-lib/common/datadir"
	"github.com/ledgerwatch/erigon-lib/compress"
	"github.com/ledgerwatch/erigon-lib/etl"
	"github.com/ledgerwatch/erigon-lib/kv"
	"github.com/ledgerwatch/erigon-lib/kv/kvcfg"
	"github.com/ledgerwatch/erigon-lib/kv/mdbx"
	"github.com/ledgerwatch/erigon-lib/kv/rawdbv3"
	libstate "github.com/ledgerwatch/erigon-lib/state"

	"github.com/ledgerwatch/erigon/cmd/hack/tool/fromdb"
	"github.com/ledgerwatch/erigon/cmd/utils"
	"github.com/ledgerwatch/erigon/core/rawdb"
	"github.com/ledgerwatch/erigon/core/rawdb/blockio"
	"github.com/ledgerwatch/erigon/eth/ethconfig"
	"github.com/ledgerwatch/erigon/eth/ethconfig/estimate"
	"github.com/ledgerwatch/erigon/eth/stagedsync/stages"
	"github.com/ledgerwatch/erigon/turbo/debug"
	"github.com/ledgerwatch/erigon/turbo/logging"
	"github.com/ledgerwatch/erigon/turbo/snapshotsync/freezeblocks"
)

func joinFlags(lists ...[]cli.Flag) (res []cli.Flag) {
	lists = append(lists, debug.Flags, logging.Flags, utils.MetricFlags)
	for _, list := range lists {
		res = append(res, list...)
	}
	return res
}

var snapshotCommand = cli.Command{
	Name:  "snapshots",
	Usage: `Managing snapshots (historical data partitions)`,
	Subcommands: []*cli.Command{
		{
			Name:   "index",
			Action: doIndicesCommand,
			Usage:  "Create all indices for snapshots",
			Flags: joinFlags([]cli.Flag{
				&utils.DataDirFlag,
				&SnapshotFromFlag,
				&SnapshotRebuildFlag,
			}),
		},
		{
			Name:   "retire",
			Action: doRetireCommand,
			Usage:  "erigon snapshots uncompress a.seg | erigon snapshots compress b.seg",
			Flags: joinFlags([]cli.Flag{
				&utils.DataDirFlag,
				&SnapshotFromFlag,
				&SnapshotToFlag,
				&SnapshotEveryFlag,
			}),
		},
		{
			Name:   "uncompress",
			Action: doUncompress,
			Usage:  "erigon snapshots uncompress a.seg | erigon snapshots compress b.seg",
			Flags:  joinFlags([]cli.Flag{}),
		},
		{
			Name:   "compress",
			Action: doCompress,
			Flags:  joinFlags([]cli.Flag{&utils.DataDirFlag}),
		},
		{
			Name:   "decompress-speed",
			Action: doDecompressSpeed,
			Flags:  joinFlags([]cli.Flag{&utils.DataDirFlag}),
		},
		{
			Name:   "bt-search",
			Action: doBtSearch,
			Flags: joinFlags([]cli.Flag{
				&cli.PathFlag{
					Name:     "src",
					Required: true,
				},
				&cli.StringFlag{
					Name:     "key",
					Required: true,
				},
			}),
		},
		{
			Name: "rm-all-state-snapshots",
			Action: func(cliCtx *cli.Context) error {
				dirs := datadir.New(cliCtx.String(utils.DataDirFlag.Name))
				return dir.DeleteFiles(dirs.SnapIdx, dirs.SnapHistory, dirs.SnapDomain, dirs.SnapAccessors)
			},
			Flags: joinFlags([]cli.Flag{&utils.DataDirFlag}),
		},
		{
			Name:   "diff",
			Action: doDiff,
			Flags: joinFlags([]cli.Flag{
				&cli.PathFlag{
					Name:     "src",
					Required: true,
				},
				&cli.PathFlag{
					Name:     "dst",
					Required: true,
				},
			}),
		},
	},
}

var (
	SnapshotFromFlag = cli.Uint64Flag{
		Name:  "from",
		Usage: "From block number",
		Value: 0,
	}
	SnapshotToFlag = cli.Uint64Flag{
		Name:  "to",
		Usage: "To block number. Zero - means unlimited.",
		Value: 0,
	}
	SnapshotEveryFlag = cli.Uint64Flag{
		Name:  "every",
		Usage: "Do operation every N blocks",
		Value: 1_000,
	}
	SnapshotRebuildFlag = cli.BoolFlag{
		Name:  "rebuild",
		Usage: "Force rebuild",
	}
)

func doBtSearch(cliCtx *cli.Context) error {
	logger, _, err := debug.Setup(cliCtx, true /* root logger */)
	if err != nil {
		return err
	}

	srcF := cliCtx.String("src")
	dataFilePath := strings.TrimRight(srcF, ".bt") + ".kv"

	runtime.GC()
	var m runtime.MemStats
	dbg.ReadMemStats(&m)
	logger.Info("before open", "alloc", common.ByteCount(m.Alloc), "sys", common.ByteCount(m.Sys))
	idx, err := libstate.OpenBtreeIndex(srcF, dataFilePath, libstate.DefaultBtreeM, libstate.CompressKeys|libstate.CompressVals, false)
	if err != nil {
		return err
	}
	defer idx.Close()

	runtime.GC()
	dbg.ReadMemStats(&m)
	logger.Info("after open", "alloc", common.ByteCount(m.Alloc), "sys", common.ByteCount(m.Sys))

	seek := common.FromHex(cliCtx.String("key"))

	cur, err := idx.SeekDeprecated(seek)
	if err != nil {
		return err
	}
	if cur != nil {
		fmt.Printf("seek: %x, -> %x, %x\n", seek, cur.Key(), cur.Value())
	} else {
		fmt.Printf("seek: %x, -> nil\n", seek)
	}

	return nil
}

func doDiff(cliCtx *cli.Context) error {
	defer log.Info("Done")
	srcF, dstF := cliCtx.String("src"), cliCtx.String("dst")
	src, err := compress.NewDecompressor(srcF)
	if err != nil {
		return err
	}
	defer src.Close()
	dst, err := compress.NewDecompressor(dstF)
	if err != nil {
		return err
	}
	defer dst.Close()

	i := 0
	srcG, dstG := src.MakeGetter(), dst.MakeGetter()
	var srcBuf, dstBuf []byte
	for srcG.HasNext() {
		i++
		srcBuf, _ = srcG.Next(srcBuf[:0])
		dstBuf, _ = dstG.Next(dstBuf[:0])

		if !bytes.Equal(srcBuf, dstBuf) {
			log.Error(fmt.Sprintf("found difference: %d, %x, %x\n", i, srcBuf, dstBuf))
			return nil
		}
	}
	return nil
}

func doDecompressSpeed(cliCtx *cli.Context) error {
	logger, _, err := debug.Setup(cliCtx, true /* rootLogger */)
	if err != nil {
		return err
	}
	args := cliCtx.Args()
	if args.Len() < 1 {
		return fmt.Errorf("expecting file path as a first argument")
	}
	f := args.First()

	decompressor, err := compress.NewDecompressor(f)
	if err != nil {
		return err
	}
	defer decompressor.Close()
	func() {
		defer decompressor.EnableReadAhead().DisableReadAhead()

		t := time.Now()
		g := decompressor.MakeGetter()
		buf := make([]byte, 0, 16*etl.BufIOSize)
		for g.HasNext() {
			buf, _ = g.Next(buf[:0])
		}
		logger.Info("decompress speed", "took", time.Since(t))
	}()
	func() {
		defer decompressor.EnableReadAhead().DisableReadAhead()

		t := time.Now()
		g := decompressor.MakeGetter()
		for g.HasNext() {
			_, _ = g.Skip()
		}
		log.Info("decompress skip speed", "took", time.Since(t))
	}()
	return nil
}

func doIndicesCommand(cliCtx *cli.Context) error {
	logger, _, err := debug.Setup(cliCtx, true /* rootLogger */)
	if err != nil {
		return err
	}
	defer logger.Info("Done")
	ctx := cliCtx.Context

	dirs := datadir.New(cliCtx.String(utils.DataDirFlag.Name))
	rebuild := cliCtx.Bool(SnapshotRebuildFlag.Name)
	chainDB := mdbx.NewMDBX(logger).Path(dirs.Chaindata).MustOpen()
	defer chainDB.Close()

	if rebuild {
		panic("not implemented")
	}
	cfg := ethconfig.NewSnapCfg(true, true, false)

	allSnapshots := freezeblocks.NewRoSnapshots(cfg, dirs.Snap, logger)
	if err := allSnapshots.ReopenFolder(); err != nil {
		return err
	}
	allSnapshots.LogStat()
	indexWorkers := estimate.IndexSnapshot.Workers()
	chainConfig := fromdb.ChainConfig(chainDB)
	if err := freezeblocks.BuildMissedIndices("Indexing", ctx, dirs, chainConfig, indexWorkers, logger); err != nil {
		return err
	}
	agg, err := libstate.NewAggregatorV3(ctx, dirs, ethconfig.HistoryV3AggregationStep, chainDB, logger)
	if err != nil {
		return err
	}
	if err = agg.OpenFolder(); err != nil {
		return err
	}
	chainDB.View(ctx, func(tx kv.Tx) error {
		ac := agg.MakeContext()
		defer ac.Close()
		ac.LogStats(tx, func(endTxNumMinimax uint64) uint64 {
			_, histBlockNumProgress, _ := rawdbv3.TxNums.FindBlockNum(tx, endTxNumMinimax)
			return histBlockNumProgress
		})
		return nil
	})
	if err = agg.BuildOptionalMissedIndices(ctx, indexWorkers); err != nil {
		return err
	}
	if err = agg.BuildMissedIndices(ctx, indexWorkers); err != nil {
		return err
	}

	return nil
}

func doUncompress(cliCtx *cli.Context) error {
	var logger log.Logger
	var err error
	if logger, _, err = debug.Setup(cliCtx, true /* rootLogger */); err != nil {
		return err
	}
	ctx := cliCtx.Context

	args := cliCtx.Args()
	if args.Len() < 1 {
		return fmt.Errorf("expecting file path as a first argument")
	}
	f := args.First()

	decompressor, err := compress.NewDecompressor(f)
	if err != nil {
		return err
	}
	defer decompressor.Close()
	defer decompressor.EnableReadAhead().DisableReadAhead()

	wr := bufio.NewWriterSize(os.Stdout, int(128*datasize.MB))
	defer wr.Flush()
	logEvery := time.NewTicker(30 * time.Second)
	defer logEvery.Stop()

	var i uint
	var numBuf [binary.MaxVarintLen64]byte

	g := decompressor.MakeGetter()
	buf := make([]byte, 0, 1*datasize.MB)
	for g.HasNext() {
		buf, _ = g.Next(buf[:0])
		n := binary.PutUvarint(numBuf[:], uint64(len(buf)))
		if _, err := wr.Write(numBuf[:n]); err != nil {
			return err
		}
		if _, err := wr.Write(buf); err != nil {
			return err
		}
		i++
		select {
		case <-logEvery.C:
			_, fileName := filepath.Split(decompressor.FilePath())
			progress := 100 * float64(i) / float64(decompressor.Count())
			logger.Info("[uncompress] ", "progress", fmt.Sprintf("%.2f%%", progress), "file", fileName)
		case <-ctx.Done():
			return ctx.Err()
		default:
		}
	}

	return nil
}
func doCompress(cliCtx *cli.Context) error {
	var err error
	var logger log.Logger
	if logger, _, err = debug.Setup(cliCtx, true /* rootLogger */); err != nil {
		return err
	}
	ctx := cliCtx.Context

	args := cliCtx.Args()
	if args.Len() < 1 {
		return fmt.Errorf("expecting file path as a first argument")
	}
	f := args.First()
	dirs := datadir.New(cliCtx.String(utils.DataDirFlag.Name))
	logger.Info("file", "datadir", dirs.DataDir, "f", f)
	c, err := compress.NewCompressor(ctx, "compress", f, dirs.Tmp, compress.MinPatternScore, estimate.CompressSnapshot.Workers(), log.LvlInfo, logger)
	if err != nil {
		return err
	}
	defer c.Close()
	r := bufio.NewReaderSize(os.Stdin, int(128*datasize.MB))
	buf := make([]byte, 0, int(1*datasize.MB))
	var l uint64
	for l, err = binary.ReadUvarint(r); err == nil; l, err = binary.ReadUvarint(r) {
		if cap(buf) < int(l) {
			buf = make([]byte, l)
		} else {
			buf = buf[:l]
		}
		if _, err = io.ReadFull(r, buf); err != nil {
			return err
		}
		if err = c.AddWord(buf); err != nil {
			return err
		}
		select {
		case <-ctx.Done():
			return ctx.Err()
		default:
		}
	}
	if err != nil && !errors.Is(err, io.EOF) {
		return err
	}
	if err := c.Compress(); err != nil {
		return err
	}

	return nil
}
func doRetireCommand(cliCtx *cli.Context) error {
	var logger log.Logger
	var err error
	if logger, _, err = debug.Setup(cliCtx, true /* rootLogger */); err != nil {
		return err
	}
	defer logger.Info("Done")
	ctx := cliCtx.Context

	dirs := datadir.New(cliCtx.String(utils.DataDirFlag.Name))
	from := cliCtx.Uint64(SnapshotFromFlag.Name)
	to := cliCtx.Uint64(SnapshotToFlag.Name)
	every := cliCtx.Uint64(SnapshotEveryFlag.Name)
	db := mdbx.NewMDBX(logger).Label(kv.ChainDB).Path(dirs.Chaindata).MustOpen()
	defer db.Close()

	cfg := ethconfig.NewSnapCfg(true, false, true)
	blockSnapshots := freezeblocks.NewRoSnapshots(cfg, dirs.Snap, logger)
	borSnapshots := freezeblocks.NewBorRoSnapshots(cfg, dirs.Snap, logger)
	if err := blockSnapshots.ReopenFolder(); err != nil {
		return err
	}
	blockReader := freezeblocks.NewBlockReader(blockSnapshots, borSnapshots)
	blockWriter := blockio.NewBlockWriter(fromdb.HistV3(db))
	br := freezeblocks.NewBlockRetire(estimate.CompressSnapshot.Workers(), dirs, blockReader, blockWriter, freezeblocks.MergeSteps, db, nil, logger)

	agg, err := libstate.NewAggregatorV3(ctx, dirs, ethconfig.HistoryV3AggregationStep, db, logger)
	if err != nil {
		return err
	}
	err = agg.OpenFolder()
	if err != nil {
		return err
	}
	agg.SetCompressWorkers(estimate.CompressSnapshot.Workers())

	var cc *chain.Config
	if err := db.View(ctx, func(tx kv.Tx) error {
		genesisHash, err := rawdb.ReadCanonicalHash(tx, 0)
		if err != nil {
			return err
		}
		cc, err = rawdb.ReadChainConfig(tx, genesisHash)
		return err
	}); err != nil {
		return err
	}

	db, err = temporal.New(db, agg, systemcontracts.SystemContractCodeLookup[cc.ChainName])
	if err != nil {
		return err
	}

	//agg.KeepStepsInDB(0)

	db.View(ctx, func(tx kv.Tx) error {
		blockSnapshots.LogStat()
		ac := agg.MakeContext()
		defer ac.Close()
		ac.LogStats(tx, func(endTxNumMinimax uint64) uint64 {
			_, histBlockNumProgress, _ := rawdbv3.TxNums.FindBlockNum(tx, endTxNumMinimax)
			return histBlockNumProgress
		})
		return nil
	})

	if to == 0 {
		var forwardProgress uint64
		db.View(ctx, func(tx kv.Tx) error {
			forwardProgress, err = stages.GetStageProgress(tx, stages.Senders)
			return err
		})
		from2, to2, ok := freezeblocks.CanRetire(forwardProgress, blockReader.FrozenBlocks())
		if ok {
			from, to, every = from2, to2, to2-from2
		}
	}

	logger.Info("Params", "from", from, "to", to, "every", every)
	{
		logEvery := time.NewTicker(10 * time.Second)
		defer logEvery.Stop()

		for j := 0; j < 10_000; j++ { // prune happens by small steps, so need many runs
			if err := db.Update(ctx, func(tx kv.RwTx) error {
				if err := br.PruneAncientBlocks(tx, 100, false /* includeBor */); err != nil {
					return err
				}

				select {
				case <-ctx.Done():
					return ctx.Err()
				case <-logEvery.C:
					firstNonGenesisHeader, err := rawdbv3.SecondKey(tx, kv.Headers)
					if err != nil {
						return err
					}
					if len(firstNonGenesisHeader) > 0 {
						logger.Info("Prunning old blocks", "progress", binary.BigEndian.Uint64(firstNonGenesisHeader))
					}
				default:
				}
				return nil
			}); err != nil {
				return err
			}
		}
	}

	for i := from; i < to; i += every {
		if err := br.RetireBlocks(ctx, i, i+every, log.LvlInfo, nil, nil); err != nil {
			panic(err)
		}
		if err := db.Update(ctx, func(tx kv.RwTx) error {
<<<<<<< HEAD
			ac := agg.MakeContext()
			defer ac.Close()
			if err := rawdb.WriteSnapshots(tx, blockReader.FrozenFiles(), ac.Files()); err != nil {
=======
			if err := rawdb.WriteSnapshots(tx, blockReader.FrozenFiles(), agg.Files()); err != nil {
>>>>>>> 8288dcb5
				return err
			}
			for j := 0; j < 10_000; j++ { // prune happens by small steps, so need many runs
				if err := br.PruneAncientBlocks(tx, 100, false /* includeBor */); err != nil {
					return err
				}
			}
			return nil
		}); err != nil {
			return err
		}
	}

	if !kvcfg.HistoryV3.FromDB(db) {
		return nil
	}

	logger.Info("Compute commitment")
	if err = db.Update(ctx, func(tx kv.RwTx) error {
		if casted, ok := tx.(kv.CanWarmupDB); ok {
			if err := casted.WarmupDB(false); err != nil {
				return err
			}
		}
		ac := agg.MakeContext()
		defer ac.Close()
		sd := libstate.NewSharedDomains(tx)
		defer sd.Close()
		if _, err = sd.ComputeCommitment(ctx, true, false); err != nil {
			return err
		}
		if err := sd.Flush(ctx, tx); err != nil {
			return err
		}
		return err
	}); err != nil {
		return err
	}

	logger.Info("Prune state history")
	for i := 0; i < 1; i++ {
		if err := db.UpdateNosync(ctx, func(tx kv.RwTx) error {
			ac := agg.MakeContext()
			defer ac.Close()
			if ac.CanPrune(tx) {
				if err = ac.PruneWithTimeout(ctx, time.Hour, tx); err != nil {
					return err
				}
			}
			return err
		}); err != nil {
			return err
		}
	}

	logger.Info("Work on state history snapshots")
	indexWorkers := estimate.IndexSnapshot.Workers()
	if err = agg.BuildOptionalMissedIndices(ctx, indexWorkers); err != nil {
		return err
	}
	if err = agg.BuildMissedIndices(ctx, indexWorkers); err != nil {
		return err
	}

	var lastTxNum uint64
	if err := db.Update(ctx, func(tx kv.RwTx) error {
		execProgress, _ := stages.GetStageProgress(tx, stages.Execution)
		lastTxNum, err = rawdbv3.TxNums.Max(tx, execProgress)
		if err != nil {
			return err
		}

		ac := agg.MakeContext()
		defer ac.Close()
		return nil
	}); err != nil {
		return err
	}

	logger.Info("Build state history snapshots")
	if err = agg.BuildFiles(lastTxNum); err != nil {
		return err
	}

	for i := 0; i < 10; i++ {
		if err := db.UpdateNosync(ctx, func(tx kv.RwTx) error {
			ac := agg.MakeContext()
			defer ac.Close()
			if ac.CanPrune(tx) {
				if err = ac.PruneWithTimeout(ctx, time.Hour, tx); err != nil {
					return err
				}
			}
			return err
		}); err != nil {
			return err
		}
	}

	if err = agg.MergeLoop(ctx, estimate.AlmostAllCPUs()); err != nil {
		return err
	}
	if err = agg.BuildOptionalMissedIndices(ctx, indexWorkers); err != nil {
		return err
	}
	if err = agg.BuildMissedIndices(ctx, indexWorkers); err != nil {
		return err
	}
	if err := db.UpdateNosync(ctx, func(tx kv.RwTx) error {
		ac := agg.MakeContext()
		defer ac.Close()
		return rawdb.WriteSnapshots(tx, blockSnapshots.Files(), ac.Files())
	}); err != nil {
		return err
	}
	logger.Info("Prune state history")
	if err := db.Update(ctx, func(tx kv.RwTx) error {
		ac := agg.MakeContext()
		defer ac.Close()
		return rawdb.WriteSnapshots(tx, blockSnapshots.Files(), ac.Files())
	}); err != nil {
		return err
	}

	return nil
}<|MERGE_RESOLUTION|>--- conflicted
+++ resolved
@@ -535,13 +535,9 @@
 			panic(err)
 		}
 		if err := db.Update(ctx, func(tx kv.RwTx) error {
-<<<<<<< HEAD
 			ac := agg.MakeContext()
 			defer ac.Close()
 			if err := rawdb.WriteSnapshots(tx, blockReader.FrozenFiles(), ac.Files()); err != nil {
-=======
-			if err := rawdb.WriteSnapshots(tx, blockReader.FrozenFiles(), agg.Files()); err != nil {
->>>>>>> 8288dcb5
 				return err
 			}
 			for j := 0; j < 10_000; j++ { // prune happens by small steps, so need many runs
