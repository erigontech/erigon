--- conflicted
+++ resolved
@@ -1642,13 +1642,8 @@
 			concatBuf = concatBuf[:0]
 		}
 
-<<<<<<< HEAD
-		pageLevelCompBuf, word = compress.EncodeZstdIfNeed(pageLevelCompBuf, word, doSnappyEachWord)
-		pageLevelDecompBuf, word, err = compress.DecodeZstdIfNeed(pageLevelDecompBuf, word, doUnSnappyEachWord)
-=======
-		snappyBuf, word = compress.EncodeZstdIfNeed(snappyBuf[:0], word, doSnappyEachWord)
-		unSnappyBuf, word, err = compress.DecodeZstdIfNeed(unSnappyBuf[:0], word, doUnSnappyEachWord)
->>>>>>> 11a7d863
+		pageLevelCompBuf, word = compress.EncodeZstdIfNeed(pageLevelCompBuf[:0], word, doSnappyEachWord)
+		pageLevelDecompBuf, word, err = compress.DecodeZstdIfNeed(pageLevelDecompBuf[:0], word, doUnSnappyEachWord)
 		if err != nil {
 			return err
 		}
