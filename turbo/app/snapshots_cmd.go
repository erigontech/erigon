// Copyright 2024 The Erigon Authors
// This file is part of Erigon.
//
// Erigon is free software: you can redistribute it and/or modify
// it under the terms of the GNU Lesser General Public License as published by
// the Free Software Foundation, either version 3 of the License, or
// (at your option) any later version.
//
// Erigon is distributed in the hope that it will be useful,
// but WITHOUT ANY WARRANTY; without even the implied warranty of
// MERCHANTABILITY or FITNESS FOR A PARTICULAR PURPOSE. See the
// GNU Lesser General Public License for more details.
//
// You should have received a copy of the GNU Lesser General Public License
// along with Erigon. If not, see <http://www.gnu.org/licenses/>.

package app

import (
	"bufio"
	"bytes"
	"cmp"
	"context"
	"encoding/binary"
	"errors"
	"fmt"
	"io"
	"io/fs"
	"math"
	"net/http"
	"os"
	"path/filepath"
	"runtime"
	"slices"
	"sort"
	"strconv"
	"strings"
	"time"

	"github.com/c2h5oh/datasize"
	"github.com/urfave/cli/v2"
	"golang.org/x/sync/semaphore"

	"github.com/erigontech/erigon-lib/common"
	"github.com/erigontech/erigon-lib/common/dbg"
	dir2 "github.com/erigontech/erigon-lib/common/dir"
	"github.com/erigontech/erigon-lib/common/disk"
	"github.com/erigontech/erigon-lib/estimate"
	"github.com/erigontech/erigon-lib/log/v3"
	"github.com/erigontech/erigon-lib/metrics"
	"github.com/erigontech/erigon/cl/clparams"
	"github.com/erigontech/erigon/cmd/hack/tool/fromdb"
	"github.com/erigontech/erigon/cmd/utils"
	"github.com/erigontech/erigon/db/compress"
	"github.com/erigontech/erigon/db/config3"
	"github.com/erigontech/erigon/db/datadir"
	"github.com/erigontech/erigon/db/etl"
	"github.com/erigontech/erigon/db/kv"
	"github.com/erigontech/erigon/db/kv/mdbx"
	"github.com/erigontech/erigon/db/kv/temporal"
	"github.com/erigontech/erigon/db/rawdb/blockio"
	"github.com/erigontech/erigon/db/recsplit"
	"github.com/erigontech/erigon/db/seg"
	"github.com/erigontech/erigon/db/snaptype"
	"github.com/erigontech/erigon/db/snaptype2"
	"github.com/erigontech/erigon/db/state"
	"github.com/erigontech/erigon/db/state/stats"
	"github.com/erigontech/erigon/db/version"
	"github.com/erigontech/erigon/diagnostics"
	"github.com/erigontech/erigon/diagnostics/mem"
	"github.com/erigontech/erigon/eth/ethconfig"
	"github.com/erigontech/erigon/eth/ethconfig/features"
	"github.com/erigontech/erigon/eth/integrity"
	"github.com/erigontech/erigon/eth/tracers"
	"github.com/erigontech/erigon/execution/chain/networkname"
	"github.com/erigontech/erigon/execution/stagedsync/stages"
	"github.com/erigontech/erigon/polygon/bridge"
	"github.com/erigontech/erigon/polygon/heimdall"
	erigoncli "github.com/erigontech/erigon/turbo/cli"
	"github.com/erigontech/erigon/turbo/debug"
	"github.com/erigontech/erigon/turbo/logging"
	"github.com/erigontech/erigon/turbo/node"
	"github.com/erigontech/erigon/turbo/snapshotsync/freezeblocks"
)

func joinFlags(lists ...[]cli.Flag) (res []cli.Flag) {
	lists = append(lists, debug.Flags, logging.Flags, utils.MetricFlags)
	for _, list := range lists {
		res = append(res, list...)
	}
	return res
}

var snapshotCommand = cli.Command{
	Name:    "seg",
	Aliases: []string{"snapshots", "segments"},
	Usage:   `Managing historical data segments (partitions)`,
	Before: func(cliCtx *cli.Context) error {
		go mem.LogMemStats(cliCtx.Context, log.New())
		go disk.UpdateDiskStats(cliCtx.Context, log.New())
		_, _, _, _, err := debug.Setup(cliCtx, true /* rootLogger */)
		if err != nil {
			return err
		}
		return nil
	},
	Subcommands: []*cli.Command{
		{
			Name: "ls",
			Action: func(c *cli.Context) error {
				dirs := datadir.New(c.String(utils.DataDirFlag.Name))
				return doLS(c, dirs)
			},
			Usage: "List all files with their words count",
			Flags: joinFlags([]cli.Flag{
				&utils.DataDirFlag,
			}),
		},
		{
			Name:    "accessor",
			Aliases: []string{"index"},
			Action: func(c *cli.Context) error {
				dirs, l, err := datadir.New(c.String(utils.DataDirFlag.Name)).MustFlock()
				if err != nil {
					return err
				}
				defer l.Unlock()

				return doIndicesCommand(c, dirs)
			},
			Usage: "Create all missed indices for snapshots. It also removing unsupported versions of existing indices and re-build them",
			Flags: joinFlags([]cli.Flag{
				&utils.DataDirFlag,
				&SnapshotRebuildFlag,
			}),
		},
		{
			Name: "retire",
			Action: func(c *cli.Context) error {
				dirs, l, err := datadir.New(c.String(utils.DataDirFlag.Name)).MustFlock()
				if err != nil {
					return err
				}
				defer l.Unlock()

				return doRetireCommand(c, dirs)
			},
			Usage: "create snapshots from the specified block number",
			Flags: joinFlags([]cli.Flag{
				&utils.DataDirFlag,
			}),
		},
		{
			Name: "unmerge",
			Action: func(c *cli.Context) error {
				dirs, l, err := datadir.New(c.String(utils.DataDirFlag.Name)).MustFlock()
				if err != nil {
					return err
				}
				defer l.Unlock()

				return doUnmerge(c, dirs)
			},
			Usage: "unmerge a particular snapshot file (to 1 step files).",
			Flags: joinFlags([]cli.Flag{
				&utils.DataDirFlag,
				&SnapshotFileFlag,
			}),
		},
		{
			Name: "remove_overlaps",
			Action: func(c *cli.Context) error {
				dirs, l, err := datadir.New(c.String(utils.DataDirFlag.Name)).MustFlock()
				if err != nil {
					return err
				}
				defer l.Unlock()

				return doRemoveOverlap(c, dirs)
			},
			Usage: "remove overlaps from e3 files",
			Flags: joinFlags([]cli.Flag{
				&utils.DataDirFlag,
			}),
		},
		{
			Name:   "uploader",
			Action: doUploaderCommand,
			Usage:  "run erigon in snapshot upload mode (no execution)",
			Flags: joinFlags(erigoncli.DefaultFlags,
				[]cli.Flag{
					&erigoncli.UploadLocationFlag,
					&erigoncli.UploadFromFlag,
					&erigoncli.FrozenBlockLimitFlag,
				}),
			Before: func(ctx *cli.Context) error {
				ctx.Set(erigoncli.SyncLoopBreakAfterFlag.Name, "Senders")
				ctx.Set(utils.NoDownloaderFlag.Name, "true")
				ctx.Set(utils.HTTPEnabledFlag.Name, "false")
				ctx.Set(utils.TxPoolDisableFlag.Name, "true")

				if !ctx.IsSet(erigoncli.SyncLoopBlockLimitFlag.Name) {
					ctx.Set(erigoncli.SyncLoopBlockLimitFlag.Name, "100000")
				}

				if !ctx.IsSet(erigoncli.FrozenBlockLimitFlag.Name) {
					ctx.Set(erigoncli.FrozenBlockLimitFlag.Name, "1500000")
				}

				return nil
			},
		},
		{
			Name:   "uncompress",
			Action: doUncompress,
			Usage:  "erigon seg uncompress a.seg | erigon seg compress b.seg",
			Flags:  joinFlags([]cli.Flag{}),
		},
		{
			Name:   "compress",
			Action: doCompress,
			Flags:  joinFlags([]cli.Flag{&utils.DataDirFlag}),
		},
		{
			Name:   "decompress-speed",
			Action: doDecompressSpeed,
			Flags:  joinFlags([]cli.Flag{&utils.DataDirFlag}),
		},
		{
			Name:   "bt-search",
			Action: doBtSearch,
			Flags: joinFlags([]cli.Flag{
				&cli.PathFlag{Name: "src", Required: true},
				&cli.StringFlag{Name: "key", Required: true},
			}),
			Description: "Search for a key in a btree index",
		},
		{
			Name: "rm-all-state-snapshots",
			Action: func(cliCtx *cli.Context) error {
				dirs, l, err := datadir.New(cliCtx.String(utils.DataDirFlag.Name)).MustFlock()
				if err != nil {
					return err
				}
				defer l.Unlock()
				return dir2.DeleteFiles(dirs.SnapIdx, dirs.SnapHistory, dirs.SnapDomain, dirs.SnapAccessors)
			},
			Flags: joinFlags([]cli.Flag{&utils.DataDirFlag}),
		},
		{
			Name:  "reset-to-old-ver-format",
			Usage: "change all the snapshots to 3.0 file format",
			Action: func(cliCtx *cli.Context) error {
				dirs, l, err := datadir.New(cliCtx.String(utils.DataDirFlag.Name)).MustFlock()
				if err != nil {
					return err
				}
				defer l.Unlock()
				return dirs.RenameNewVersions()
			},
			Flags: joinFlags([]cli.Flag{&utils.DataDirFlag}),
		},
		{
			Name:  "update-to-new-ver-format",
			Usage: "change all the snapshots to 3.1 file ver format",
			Action: func(cliCtx *cli.Context) error {
				dirs, l, err := datadir.New(cliCtx.String(utils.DataDirFlag.Name)).MustFlock()
				if err != nil {
					return err
				}
				defer l.Unlock()
				return dirs.RenameOldVersions(true)
			},
			Flags: joinFlags([]cli.Flag{&utils.DataDirFlag}),
		},
		{
			Name:   "reset",
			Usage:  "Reset state to resumable initial sync",
			Action: resetCliAction,
			// Something to alter snapcfg.snapshotGitBranch would go here, or should you set the environment variable?
			Flags: append(
				slices.Clone(logging.Flags),
				&utils.DataDirFlag,
				&utils.ChainFlag,
				&dryRunFlag,
				&removeLocalFlag,
			),
		},
		{
			Name:    "rm-state-snapshots",
			Aliases: []string{"rm-state-segments", "rm-state"},
			Action:  doRmStateSnapshots,
			Flags: joinFlags([]cli.Flag{
				&utils.DataDirFlag,
				&cli.StringFlag{Name: "step"},
				&cli.BoolFlag{Name: "latest"},
				&cli.BoolFlag{Name: "dry-run"},
				&cli.StringSliceFlag{Name: "domain"},
			},
			),
		},
		{
			Name:   "diff",
			Action: doDiff,
			Flags: joinFlags([]cli.Flag{
				&cli.PathFlag{Name: "src", Required: true},
				&cli.PathFlag{Name: "dst", Required: true},
			}),
		},
		{
			Name:   "txnum",
			Action: doBlkTxNum,
			Flags: joinFlags([]cli.Flag{
				&utils.DataDirFlag,
				&cli.Int64Flag{Name: "block", Value: -1},
				&cli.Int64Flag{Name: "txnum", Value: -1},
			}),
		},
		{
			Name:   "meta",
			Action: doMeta,
			Flags:  joinFlags([]cli.Flag{}),
		},
		{
			Name:   "debug",
			Action: doDebugKey,
			Flags: joinFlags([]cli.Flag{
				&utils.DataDirFlag,
				&cli.StringFlag{Name: "key", Required: true},
				&cli.StringFlag{Name: "domain", Required: true},
			}),
		},
		{
			Name:   "squeeze",
			Action: doSqueeze,
			Flags: joinFlags([]cli.Flag{
				&utils.DataDirFlag,
				&cli.StringFlag{Name: "type", Required: true, Aliases: []string{"domain"}},
			}),
		},
		{
			Name: "integrity",
			Action: func(cliCtx *cli.Context) error {
				_, l, err := datadir.New(cliCtx.String(utils.DataDirFlag.Name)).MustFlock()
				if err != nil {
					return err
				}
				defer l.Unlock()
				if err := doIntegrity(cliCtx); err != nil {
					log.Error("[integrity]", "err", err)
					return err
				}
				log.Info("[integrity] snapshots are publishable")
				return nil
			},
			Description: "run slow validation of files. use --check to run single",
			Flags: joinFlags([]cli.Flag{
				&utils.DataDirFlag,
				&cli.StringFlag{Name: "check", Usage: fmt.Sprintf("one of: %s", integrity.AllChecks)},
				&cli.BoolFlag{Name: "failFast", Value: true, Usage: "to stop after 1st problem or print WARN log and continue check"},
				&cli.Uint64Flag{Name: "fromStep", Value: 0, Usage: "skip files before given step"},
			}),
		},
		{
			Name: "publishable",
			Action: func(cliCtx *cli.Context) error {
				_, l, err := datadir.New(cliCtx.String(utils.DataDirFlag.Name)).MustFlock()
				if err != nil {
					return err
				}
				defer l.Unlock()
				if err := doPublishable(cliCtx); err != nil {
					log.Error("[publishable]", "err", err)
					return err
				}
				log.Info("[publishable] snapshots are publishable")
				return nil
			},
			Description: "Check if snapshot is publishable by a webseed client",
			Flags: joinFlags([]cli.Flag{
				&utils.DataDirFlag,
			}),
		},
		{
			Name:        "clearIndexing",
			Action:      doClearIndexing,
			Description: "Clear all indexing data",
			Flags: joinFlags([]cli.Flag{
				&utils.DataDirFlag,
			}),
		},
		{
			Name:        "compareIdx",
			Action:      doCompareIdx,
			Description: "compares to accessors (recsplit) files",
			Flags: joinFlags([]cli.Flag{
				&cli.PathFlag{Name: "first", Required: true},
				&cli.PathFlag{Name: "second", Required: true},
				&cli.BoolFlag{Name: "skip-size-check", Required: false, Value: false},
			}),
		},
	},
}

var (
	SnapshotRebuildFlag = cli.BoolFlag{
		Name:  "rebuild",
		Usage: "Force rebuild",
	}
	SnapshotFileFlag = cli.StringFlag{
		Name:  "file",
		Usage: "Snapshot file",
	}
)

// checkCommitmentFileHasRoot checks if a commitment file contains state root key
func checkCommitmentFileHasRoot(filePath string) (hasState, broken bool, err error) {
	const stateKey = "state"
	_, fileName := filepath.Split(filePath)

	// First try with recsplit index (.kvi files)
	derivedKvi := strings.Replace(filePath, ".kv", ".kvi", 1)
	fPathMask, err := version.ReplaceVersionWithMask(derivedKvi)
	if err != nil {
		return false, false, err
	}
	kvi, _, ok, err := version.FindFilesWithVersionsByPattern(fPathMask)
	if err != nil {
		return false, false, err
	}
	if ok {
		_, err := os.Stat(kvi)
		if err != nil {
			return false, false, err
		}
		idx, err := recsplit.OpenIndex(kvi)
		if err != nil {
			return false, false, err
		}
		defer idx.Close()

		rd := idx.GetReaderFromPool()
		defer rd.Close()
		if rd.Empty() {
			log.Warn("[dbg] allow files deletion because accessor broken", "accessor", idx.FileName())
			return false, true, nil
		}

		_, found := rd.Lookup([]byte(stateKey))
		if found {
			fmt.Printf("found state key with kvi %s\n", filePath)
			return true, false, nil
		} else {
			fmt.Printf("skipping file because it doesn't have state key %s\n", fileName)
			return true, false, nil
		}
	} else {
		log.Warn("[dbg] not found files for", "pattern", fPathMask)
	}

	// If recsplit index not found, try btree index (.bt files)
	derivedBt := strings.Replace(filePath, ".kv", ".bt", 1)
	fPathMask, err = version.ReplaceVersionWithMask(derivedBt)
	if err != nil {
		return true, false, nil
	}
	bt, _, ok, err := version.FindFilesWithVersionsByPattern(fPathMask)
	if err != nil {
		return true, false, nil
	}
	if !ok {
		return false, false, fmt.Errorf("can't find accessor for %s", filePath)
	}
	rd, btindex, err := state.OpenBtreeIndexAndDataFile(bt, filePath, state.DefaultBtreeM, state.Schema.CommitmentDomain.Compression, false)
	if err != nil {
		return false, false, err
	}
	defer rd.Close()
	defer btindex.Close()

	getter := seg.NewReader(rd.MakeGetter(), state.Schema.CommitmentDomain.Compression)
	c, err := btindex.Seek(getter, []byte(stateKey))
	if err != nil {
		return false, false, err
	}
	defer c.Close()

	if bytes.Equal(c.Key(), []byte(stateKey)) {
		fmt.Printf("found state key using bt %s\n", filePath)
		return true, false, nil
	}
	return false, false, nil
}

<<<<<<< HEAD
// deleteStateSnapshots is the core logic for removing state snapshots.
// It takes all necessary parameters, making it usable by both CLI and programmatic callers.
func DeleteStateSnapshots(dirs datadir.Dirs, removeLatest, promptUserBeforeDelete bool, stepRange string, domainNames ...string) error {
=======
func doRmStateSnapshots(cliCtx *cli.Context) error {
	dirs, l, err := datadir.New(cliCtx.String(utils.DataDirFlag.Name)).MustFlock()
	if err != nil {
		return err
	}
	defer l.Unlock()

	removeLatest := cliCtx.Bool("latest")
	dryRun := cliCtx.Bool("dry-run")

>>>>>>> 980e40fb
	_maxFrom := uint64(0)
	files := make([]snaptype.FileInfo, 0)
	commitmentFilesWithState := make([]snaptype.FileInfo, 0)

	// Step 1: Collect and parse all candidate state files
	candidateFiles := make([]struct {
		fileInfo snaptype.FileInfo
		dirPath  string
		filePath string
	}, 0)
	for _, dirPath := range []string{dirs.SnapIdx, dirs.SnapHistory, dirs.SnapDomain, dirs.SnapAccessors} {
		filePaths, err := dir2.ListFiles(dirPath)
		if err != nil {
			return err
		}
		for _, filePath := range filePaths {
			_, fName := filepath.Split(filePath)
			res, isStateFile, ok := snaptype.ParseFileName(dirPath, fName)
			if !ok || !isStateFile {
				fmt.Printf("skipping %s\n", filePath)
				continue
			}
			if res.From == 0 && res.To == 0 { // parse steps from file name
				parts := strings.Split(fName, ".")
				if len(parts) == 3 || len(parts) == 4 {
					fsteps := strings.Split(parts[1], "-")
					res.From, err = strconv.ParseUint(fsteps[0], 10, 64)
					if err != nil {
						return err
					}
					res.To, err = strconv.ParseUint(fsteps[1], 10, 64)
					if err != nil {
						return err
					}
				}
			}
			candidateFiles = append(candidateFiles, struct {
				fileInfo snaptype.FileInfo
				dirPath  string
				filePath string
			}{res, dirPath, filePath})
		}
	}

	// Step 2: Process each candidate file (already parsed)
	doesRmCommitment := !cliCtx.IsSet("domain") || slices.Contains(cliCtx.StringSlice("domain"), "commitment")
	for _, candidate := range candidateFiles {
		res := candidate.fileInfo

		// check that commitment file has state in it
		// When domains are "compacted", we want to keep latest commitment file with state key in it
		if doesRmCommitment && strings.Contains(res.Path, "commitment") && strings.HasSuffix(res.Path, ".kv") {
			hasState, broken, err := checkCommitmentFileHasRoot(res.Path)
			if err != nil {
				return err
			}
			if hasState {
				commitmentFilesWithState = append(commitmentFilesWithState, res)
			}
			if broken {
				commitmentFilesWithState = append(commitmentFilesWithState, res)
			}
		}

		files = append(files, res)
		if removeLatest {
			_maxFrom = max(_maxFrom, res.From)
		}
	}

	toRemove := make(map[string]snaptype.FileInfo)
	if len(domainNames) > 0 {
		domainFiles := make([]snaptype.FileInfo, 0, len(files))
		for _, domainName := range domainNames {
			_, err := kv.String2InvertedIdx(domainName)
			if err != nil {
				_, err = kv.String2Domain(domainName)
				if err != nil {
					return err
				}
			}
			for _, res := range files {
				if !strings.Contains(res.Name(), domainName) {
					continue
				}
				domainFiles = append(domainFiles, res)
			}
		}
		files = domainFiles
	}
	if stepRange != "" || removeLatest {
		var minS, maxS uint64
		if stepRange != "" {
			parseStep := func(step string) (uint64, uint64, error) {
				var from, to uint64
				if _, err := fmt.Sscanf(step, "%d-%d", &from, &to); err != nil {
					return 0, 0, fmt.Errorf("step expected in format from-to, got %s", step)
				}
				return from, to, nil
			}
			var err error
			minS, maxS, err = parseStep(stepRange)
			if err != nil {
				return err
			}
			removeLatest = false // --step has higher priority
		}

		promptExit := func(s string) (exitNow bool) {
			if !promptUserBeforeDelete {
				return false
			}

		AllowPruneSteps:
			fmt.Printf("\n%s", s)
			var ans uint8
			_, err := fmt.Scanf("%d\n", &ans)
			if err != nil {
				fmt.Printf("err: %v\n", err)
				return true
			}
			switch ans {
			case 1:
				return false
			case 4:
				return true
			default:
				fmt.Printf("invalid input: %d; Just a number 1 or 4 expected.\n", ans)
				goto AllowPruneSteps
			}
		}

		if removeLatest {
			q := fmt.Sprintf("remove latest snapshot files with stepFrom=%d?\n1) RemoveFile\n4) Exit\n (pick number): ", _maxFrom)
			if promptExit(q) {
				os.Exit(0)
			}
			minS, maxS = _maxFrom, math.MaxUint64
		}

		if minS == maxS {
			q := "remove ALL snapshot files?\n\t1) RemoveFile\n\t4) NONONO (Exit)\n (pick number): "
			if promptExit(q) {
				os.Exit(0)
			}
			minS, maxS = 0, math.MaxUint64

		} else { // prevent all commitment files with trie state from deletion for "compacted" domains case
			hasStateTrie := 0
			for _, file := range commitmentFilesWithState {
				if file.To <= minS {
					hasStateTrie++
					fmt.Println("KEEP   " + file.Path)
				} else {
					fmt.Println("REMOVE " + file.Path)
				}
			}
			if hasStateTrie == 0 && len(commitmentFilesWithState) > 0 {
				fmt.Printf("this will remove ALL commitment files with state trie\n")
				q := "Do that anyway?\n\t1) RemoveFile\n\t4) NONONO (Exit)\n (pick number): "
				if promptExit(q) {
					os.Exit(0)
				}
			}
		}

		for _, res := range files {
			if res.From >= minS && res.To <= maxS {
				toRemove[res.Path] = res
			}
		}
	} else {
		for _, res := range files {
			toRemove[res.Path] = res
		}
	}

	var removed uint64
	for _, res := range toRemove {
		if dryRun {
			fmt.Printf("[dry-run] rm %s\n", res.Path)
			fmt.Printf("[dry-run] rm %s\n", res.Path+".torrent")
			continue
		}
		dir2.RemoveFile(res.Path)
		dir2.RemoveFile(res.Path + ".torrent")
		removed++
	}
	fmt.Printf("removed %d state snapshot segments files\n", removed)

	return nil
}

func doRmStateSnapshots(cliCtx *cli.Context) error {
	dirs, l, err := datadir.New(cliCtx.String(utils.DataDirFlag.Name)).MustFlock()
	if err != nil {
		return err
	}
	defer l.Unlock()

	removeLatest := cliCtx.Bool("latest")
	stepRange := cliCtx.String("step")
	domainNames := cliCtx.StringSlice("domain")
	promptUser := true // CLI should always prompt the user

	return DeleteStateSnapshots(dirs, removeLatest, promptUser, stepRange, domainNames...)
}

func doBtSearch(cliCtx *cli.Context) error {
	_, l, err := datadir.New(cliCtx.String(utils.DataDirFlag.Name)).MustFlock()
	if err != nil {
		return err
	}
	defer l.Unlock()
	logger, _, _, _, err := debug.Setup(cliCtx, true /* root logger */)
	if err != nil {
		return err
	}

	srcF := cliCtx.String("src")
	dataFilePath := strings.TrimRight(srcF, ".bt") + ".kv"

	runtime.GC()
	var m runtime.MemStats
	dbg.ReadMemStats(&m)
	logger.Info("before open", "alloc", common.ByteCount(m.Alloc), "sys", common.ByteCount(m.Sys))
	compress := seg.CompressKeys | seg.CompressVals
	kv, idx, err := state.OpenBtreeIndexAndDataFile(srcF, dataFilePath, state.DefaultBtreeM, compress, false)
	if err != nil {
		return err
	}
	defer idx.Close()
	defer kv.Close()

	runtime.GC()
	dbg.ReadMemStats(&m)
	logger.Info("after open", "alloc", common.ByteCount(m.Alloc), "sys", common.ByteCount(m.Sys))

	seek := common.FromHex(cliCtx.String("key"))

	getter := seg.NewReader(kv.MakeGetter(), compress)

	cur, err := idx.Seek(getter, seek)
	if err != nil {
		return err
	}
	defer cur.Close()
	if cur != nil {
		fmt.Printf("seek: %x, -> %x, %x\n", seek, cur.Key(), cur.Value())
	} else {
		fmt.Printf("seek: %x, -> nil\n", seek)
	}
	//var a = accounts.Account{}
	//accounts.DeserialiseV3(&a, cur.Value())
	//fmt.Printf("a: nonce=%d\n", a.Nonce)
	return nil
}

func doDebugKey(cliCtx *cli.Context) error {
	logger, _, _, _, err := debug.Setup(cliCtx, true /* root logger */)
	if err != nil {
		return err
	}
	key := common.FromHex(cliCtx.String("key"))
	var domain kv.Domain
	var idx kv.InvertedIdx
	ds := cliCtx.String("domain")
	switch ds {
	case "accounts":
		domain, idx = kv.AccountsDomain, kv.AccountsHistoryIdx
	case "storage":
		domain, idx = kv.StorageDomain, kv.StorageHistoryIdx
	case "code":
		domain, idx = kv.CodeDomain, kv.CodeHistoryIdx
	case "commitment":
		domain, idx = kv.CommitmentDomain, kv.CommitmentHistoryIdx
	case "receipt":
		domain, idx = kv.ReceiptDomain, kv.ReceiptHistoryIdx
	case "rcache":
		domain, idx = kv.RCacheDomain, kv.RCacheHistoryIdx
	default:
		panic(ds)
	}
	_ = idx

	ctx := cliCtx.Context
	dirs := datadir.New(cliCtx.String(utils.DataDirFlag.Name))
	chainDB := dbCfg(kv.ChainDB, dirs.Chaindata).MustOpen()
	defer chainDB.Close()

	chainConfig := fromdb.ChainConfig(chainDB)
	cfg := ethconfig.NewSnapCfg(false, true, true, chainConfig.ChainName)

	_, _, _, _, agg, clean, err := openSnaps(ctx, cfg, dirs, chainDB, logger)
	if err != nil {
		return err
	}
	defer clean()

	view := agg.BeginFilesRo()
	defer view.Close()
	if err := view.IntegrityKey(domain, key); err != nil {
		return err
	}
	if err := view.IntegirtyInvertedIndexKey(domain, key); err != nil {
		return err
	}
	return nil
}

func doIntegrity(cliCtx *cli.Context) error {
	logger, _, _, _, err := debug.Setup(cliCtx, true /* root logger */)
	if err != nil {
		return err
	}

	ctx := cliCtx.Context
	checkStr := cliCtx.String("check")
	var requestedChecks []integrity.Check
	if len(checkStr) > 0 {
		for _, split := range strings.Split(checkStr, ",") {
			requestedChecks = append(requestedChecks, integrity.Check(split))
		}

		for _, check := range requestedChecks {
			if slices.Contains(integrity.AllChecks, check) || slices.Contains(integrity.NonDefaultChecks, check) {
				continue
			}

			return fmt.Errorf("requested check %s not found", check)
		}
	} else {
		requestedChecks = integrity.AllChecks
	}

	failFast := cliCtx.Bool("failFast")
	fromStep := cliCtx.Uint64("fromStep")
	dirs := datadir.New(cliCtx.String(utils.DataDirFlag.Name))
	chainDB := dbCfg(kv.ChainDB, dirs.Chaindata).MustOpen()
	defer chainDB.Close()

	chainConfig := fromdb.ChainConfig(chainDB)
	cfg := ethconfig.NewSnapCfg(false, true, true, chainConfig.ChainName)

	_, borSnaps, _, blockRetire, agg, clean, err := openSnaps(ctx, cfg, dirs, chainDB, logger)
	if err != nil {
		return err
	}
	defer clean()

	defer blockRetire.MadvNormal().DisableReadAhead()
	defer agg.MadvNormal().DisableReadAhead()

	db, err := temporal.New(chainDB, agg)
	if err != nil {
		return err
	}
	defer db.Close()

	blockReader, _ := blockRetire.IO()
	heimdallStore, _ := blockRetire.BorStore()
	for _, chk := range requestedChecks {
		logger.Info("[integrity] starting", "check", chk)
		switch chk {
		case integrity.BlocksTxnID:
			if err := blockReader.(*freezeblocks.BlockReader).IntegrityTxnID(failFast); err != nil {
				return err
			}
		case integrity.HeaderNoGaps:
			if err := integrity.NoGapsInCanonicalHeaders(ctx, db, blockReader, failFast); err != nil {
				return err
			}
		case integrity.Blocks:
			if err := integrity.SnapBlocksRead(ctx, db, blockReader, 0, 0, failFast); err != nil {
				return err
			}
		case integrity.InvertedIndex:
			if err := integrity.E3EfFiles(ctx, db, failFast, fromStep); err != nil {
				return err
			}
		case integrity.HistoryNoSystemTxs:
			if err := integrity.HistoryCheckNoSystemTxs(ctx, db, blockReader); err != nil {
				return err
			}
		case integrity.BorEvents:
			if !CheckBorChain(chainConfig.ChainName) {
				logger.Info("BorEvents skipped because not bor chain")
				continue
			}
			snapshots := blockReader.BorSnapshots().(*heimdall.RoSnapshots)
			if err := bridge.ValidateBorEvents(ctx, db, blockReader, snapshots, 0, 0, failFast); err != nil {
				return err
			}
		case integrity.BorSpans:
			if !CheckBorChain(chainConfig.ChainName) {
				logger.Info("BorSpans skipped because not bor chain")
				continue
			}
			if err := heimdall.ValidateBorSpans(ctx, logger, dirs, heimdallStore, borSnaps, failFast); err != nil {
				return err
			}
		case integrity.BorCheckpoints:
			if !CheckBorChain(chainConfig.ChainName) {
				logger.Info("BorCheckpoints skipped because not bor chain")
				continue
			}
			if err := heimdall.ValidateBorCheckpoints(ctx, logger, dirs, heimdallStore, borSnaps, failFast); err != nil {
				return err
			}
		case integrity.ReceiptsNoDups:
			if err := integrity.CheckReceiptsNoDups(ctx, db, blockReader, failFast); err != nil {
				return err
			}
		case integrity.RCacheNoDups:
			if err := integrity.CheckRCacheNoDups(ctx, db, blockReader, failFast); err != nil {
				return err
			}
		case integrity.Publishable:
			if err := doPublishable(cliCtx); err != nil {
				return err
			}
		default:
			return fmt.Errorf("unknown check: %s", chk)
		}
	}

	return nil
}

func CheckBorChain(chainName string) bool {
	return slices.Contains([]string{networkname.BorMainnet, networkname.Amoy, networkname.BorE2ETestChain2Val, networkname.BorDevnet}, chainName)
}

func checkIfBlockSnapshotsPublishable(snapDir string) error {
	var sum uint64
	var maxTo uint64
	// Check block sanity
	if err := filepath.WalkDir(snapDir, func(path string, info fs.DirEntry, err error) error {
		if err != nil {
			if os.IsNotExist(err) { //it's ok if some file get removed during walk
				return nil
			}
			return err
		}
		if info.IsDir() {
			return nil
		}

		// Skip CL files
		if !strings.Contains(info.Name(), "headers") || !strings.HasSuffix(info.Name(), ".seg") {
			return nil
		}
		// Do the range check
		res, _, ok := snaptype.ParseFileName(snapDir, info.Name())
		if !ok {
			return nil
		}
		sum += res.To - res.From
		headerSegName := info.Name()
		// check that all files exist
		for _, snapType := range []string{"transactions", "bodies"} {
			segName := strings.Replace(headerSegName, "headers", snapType, 1)
			// check that the file exist
			if _, err := os.Stat(filepath.Join(snapDir, segName)); err != nil {
				return fmt.Errorf("missing file %s", segName)
			}
			// check that the index file exist
			idxName := strings.Replace(segName, ".seg", ".idx", 1)
			if _, err := os.Stat(filepath.Join(snapDir, idxName)); err != nil {
				return fmt.Errorf("missing index file %s", idxName)
			}
			if snapType == "transactions" {
				// check that the tx index file exist
				txIdxName := strings.Replace(segName, "transactions.seg", "transactions-to-block.idx", 1)
				if _, err := os.Stat(filepath.Join(snapDir, txIdxName)); err != nil {
					return fmt.Errorf("missing tx index file %s", txIdxName)
				}
			}
		}

		maxTo = max(maxTo, res.To)
		return nil
	}); err != nil {
		return err
	}
	if err := doBlockSnapshotsRangeCheck(snapDir, ".seg", "headers"); err != nil {
		return err
	}
	if err := doBlockSnapshotsRangeCheck(snapDir, ".seg", "bodies"); err != nil {
		return err
	}
	if err := doBlockSnapshotsRangeCheck(snapDir, ".seg", "transactions"); err != nil {
		return err
	}
	if err := doBlockSnapshotsRangeCheck(snapDir, ".idx", "headers"); err != nil {
		return err
	}
	if err := doBlockSnapshotsRangeCheck(snapDir, ".idx", "bodies"); err != nil {
		return err
	}
	if err := doBlockSnapshotsRangeCheck(snapDir, ".idx", "transactions"); err != nil {
		return fmt.Errorf("failed to check transactions idx: %w", err)
	}
	if err := doBlockSnapshotsRangeCheck(snapDir, ".idx", "transactions-to-block"); err != nil {
		return fmt.Errorf("failed to check transactions-to-block idx: %w", err)
	}
	if sum != maxTo {
		return fmt.Errorf("sum %d != maxTo %d", sum, maxTo)
	}
	// Iterate over all fies in snapDir
	return nil
}

func checkIfStateSnapshotsPublishable(dirs datadir.Dirs) error {
	var maxStepDomain uint64 // across all files in SnapDomain
	var accFiles []snaptype.FileInfo

	if err := filepath.WalkDir(dirs.SnapDomain, func(path string, info fs.DirEntry, err error) error {
		if err != nil {
			if os.IsNotExist(err) { //it's ok if some file get removed during walk
				return nil
			}
			return err
		}
		if info.IsDir() {
			return nil
		}

		res, _, ok := snaptype.ParseFileName(dirs.SnapDomain, info.Name())
		if !ok {
			return fmt.Errorf("failed to parse filename %s", info.Name())
		}
		maxStepDomain = max(maxStepDomain, res.To)

		if !strings.HasSuffix(info.Name(), ".kv") || !strings.Contains(info.Name(), "accounts") {
			return nil
		}

		accFiles = append(accFiles, res)
		return nil
	}); err != nil {
		return err
	}

	sort.Slice(accFiles, func(i, j int) bool {
		return (accFiles[i].From < accFiles[j].From) || (accFiles[i].From == accFiles[j].From && accFiles[i].To < accFiles[j].To)
	})

	if accFiles[0].From != 0 {
		return fmt.Errorf("gap at start: state snaps start at (%d-%d). snaptype: accounts", accFiles[0].From, accFiles[0].To)
	}

	prevFrom, prevTo := accFiles[0].From, accFiles[0].To
	for i := 1; i < len(accFiles); i++ {
		res := accFiles[i]
		if prevFrom == res.From {
			return fmt.Errorf("state file %s is possibly overlapped by previous file %s (maybe run remove_overlaps)", accFiles[i-1].Path, res.Path)
		}
		if res.From < prevTo {
			return fmt.Errorf("overlap detected between %s and %s", res.Path, accFiles[i-1].Path)
		}
		if res.From > prevTo {
			return fmt.Errorf("gap detected between %s and %s", accFiles[i-1].Path, res.Path)
		}
		prevFrom, prevTo = res.From, res.To
	}

	for _, res := range accFiles {
		oldVersion := res.Version
		// do a range check over all snapshots types (sanitizes domain and history folder)
		for snapType := kv.Domain(0); snapType < kv.DomainLen; snapType++ {
			newVersion := state.Schema.GetDomainCfg(snapType).GetVersions().Domain.DataKV.Current
			expectedFileName := strings.Replace(res.Name(), "accounts", snapType.String(), 1)
			expectedFileName = version.ReplaceVersion(expectedFileName, oldVersion, newVersion)
			if _, err := os.Stat(filepath.Join(dirs.SnapDomain, expectedFileName)); err != nil {
				return fmt.Errorf("missing file %s at path %s", expectedFileName, filepath.Join(dirs.SnapDomain, expectedFileName))
			}

			oldVersion = newVersion
			// check that the index file exist
			if state.Schema.GetDomainCfg(snapType).Accessors.Has(state.AccessorBTree) {
				newVersion = state.Schema.GetDomainCfg(snapType).GetVersions().Domain.AccessorBT.Current
				fileName := strings.Replace(expectedFileName, ".kv", ".bt", 1)
				fileName = version.ReplaceVersion(fileName, oldVersion, newVersion)
				exists, err := dir2.FileExist(filepath.Join(dirs.SnapDomain, fileName))
				if err != nil {
					return err
				}
				if !exists {
					return fmt.Errorf("missing file %s", fileName)
				}
			}
			if state.Schema.GetDomainCfg(snapType).Accessors.Has(state.AccessorExistence) {
				newVersion = state.Schema.GetDomainCfg(snapType).GetVersions().Domain.AccessorKVEI.Current
				fileName := strings.Replace(expectedFileName, ".kv", ".kvei", 1)
				fileName = version.ReplaceVersion(fileName, oldVersion, newVersion)
				exists, err := dir2.FileExist(filepath.Join(dirs.SnapDomain, fileName))
				if err != nil {
					return err
				}
				if !exists {
					return fmt.Errorf("missing file %s", fileName)
				}
			}
			if state.Schema.GetDomainCfg(snapType).Accessors.Has(state.AccessorHashMap) {
				newVersion = state.Schema.GetDomainCfg(snapType).GetVersions().Domain.AccessorKVI.Current
				fileName := strings.Replace(expectedFileName, ".kv", ".kvi", 1)
				fileName = version.ReplaceVersion(fileName, oldVersion, newVersion)
				exists, err := dir2.FileExist(filepath.Join(dirs.SnapDomain, fileName))
				if err != nil {
					return err
				}
				if !exists {
					return fmt.Errorf("missing file %s", fileName)
				}
			}
		}
	}

	if maxStepDomain != accFiles[len(accFiles)-1].To {
		return fmt.Errorf("accounts domain max step (=%d) is different to SnapDomain files max step (=%d)", accFiles[len(accFiles)-1].To, maxStepDomain)
	}

	var maxStepII uint64 // across all files in SnapIdx
	accFiles = accFiles[:0]

	if err := filepath.WalkDir(dirs.SnapIdx, func(path string, info fs.DirEntry, err error) error {
		if err != nil {
			if os.IsNotExist(err) { //it's ok if some file get removed during walk
				return nil
			}
			return err
		}
		if info.IsDir() {
			return nil
		}

		res, _, ok := snaptype.ParseFileName(dirs.SnapIdx, info.Name())
		if !ok {
			return fmt.Errorf("failed to parse filename %s: %w", info.Name(), err)
		}

		maxStepII = max(maxStepII, res.To)

		if !strings.HasSuffix(info.Name(), ".ef") || !strings.Contains(info.Name(), "accounts") {
			return nil
		}

		accFiles = append(accFiles, res)

		return nil
	}); err != nil {
		return err
	}

	sort.Slice(accFiles, func(i, j int) bool {
		return (accFiles[i].From < accFiles[j].From) || (accFiles[i].From == accFiles[j].From && accFiles[i].To < accFiles[j].To)
	})
	if accFiles[0].From != 0 {
		return fmt.Errorf("gap at start: state ef snaps start at (%d-%d). snaptype: accounts", accFiles[0].From, accFiles[0].To)
	}

	prevFrom, prevTo = accFiles[0].From, accFiles[0].To
	for i := 1; i < len(accFiles); i++ {
		res := accFiles[i]
		if prevFrom == res.From {
			return fmt.Errorf("state file %s is possibly overlapped by previous file %s (maybe run remove_overlaps)", accFiles[i-1].Path, res.Path)
		}
		if res.From < prevTo {
			return fmt.Errorf("overlap detected between %s and %s", res.Path, accFiles[i-1].Path)
		}
		if res.From > prevTo {
			return fmt.Errorf("gap detected between %s and %s", accFiles[i-1].Path, res.Path)
		}

		prevFrom, prevTo = res.From, res.To
	}

	viTypes := []string{"accounts", "storage", "code", "rcache", "receipt"}
	for _, res := range accFiles {
		// do a range check over all snapshots types (sanitizes domain and history folder)
		for _, snapType := range []string{"accounts", "storage", "code", "rcache", "receipt", "logtopics", "logaddrs", "tracesfrom", "tracesto"} {
			versioned, err := state.Schema.GetVersioned(snapType)
			if err != nil {
				return err
			}

			oldVersion := versioned.GetVersions().II.DataEF.Current
			expectedFileName := strings.Replace(res.Name(), "accounts", snapType, 1)
			expectedFileName = version.ReplaceVersion(expectedFileName, res.Version, oldVersion)

			if _, err := os.Stat(filepath.Join(dirs.SnapIdx, expectedFileName)); err != nil {
				return fmt.Errorf("missing file %s at path %s", expectedFileName, filepath.Join(dirs.SnapIdx, expectedFileName))
			}
			// Check accessors
			newVersion := versioned.GetVersions().II.AccessorEFI.Current
			efiFileName := strings.Replace(expectedFileName, ".ef", ".efi", 1)
			efiFileName = version.ReplaceVersion(efiFileName, oldVersion, newVersion)
			if _, err := os.Stat(filepath.Join(dirs.SnapAccessors, efiFileName)); err != nil {
				return fmt.Errorf("missing file %s at path %s", efiFileName, filepath.Join(dirs.SnapAccessors, efiFileName))
			}
			if !slices.Contains(viTypes, snapType) {
				continue
			}
			newVersion = versioned.GetVersions().Hist.AccessorVI.Current
			viFileName := strings.Replace(expectedFileName, ".ef", ".vi", 1)
			viFileName = version.ReplaceVersion(viFileName, oldVersion, newVersion)
			if _, err := os.Stat(filepath.Join(dirs.SnapAccessors, viFileName)); err != nil {
				return fmt.Errorf("missing file %s at path %s", viFileName, filepath.Join(dirs.SnapAccessors, viFileName))
			}
			newVersion = versioned.GetVersions().Hist.DataV.Current
			// check that .v
			vFileName := strings.Replace(expectedFileName, ".ef", ".v", 1)
			vFileName = version.ReplaceVersion(vFileName, oldVersion, newVersion)
			if _, err := os.Stat(filepath.Join(dirs.SnapHistory, vFileName)); err != nil {
				return fmt.Errorf("missing file %s at path %s", vFileName, filepath.Join(dirs.SnapHistory, vFileName))
			}
		}
	}

	if maxStepDomain != accFiles[len(accFiles)-1].To {
		return fmt.Errorf("accounts domain max step (=%d) is different to SnapIdx files max step (=%d)", accFiles[len(accFiles)-1].To, maxStepDomain)
	}
	return nil
}

func doBlockSnapshotsRangeCheck(snapDir string, suffix string, snapType string) error {
	type interval struct {
		from uint64
		to   uint64
	}

	intervals := []interval{}
	if err := filepath.WalkDir(snapDir, func(path string, info fs.DirEntry, err error) error {
		if err != nil {
			if os.IsNotExist(err) { //it's ok if some file get removed during walk
				return nil
			}
			return err
		}
		if info.IsDir() {
			return nil
		}
		if !strings.HasSuffix(info.Name(), suffix) || !strings.Contains(info.Name(), snapType+".") {
			return nil
		}
		res, _, ok := snaptype.ParseFileName(snapDir, info.Name())
		if !ok {
			return nil
		}
		intervals = append(intervals, interval{from: res.From, to: res.To})
		return nil
	}); err != nil {
		return err
	}
	sort.Slice(intervals, func(i, j int) bool {
		return intervals[i].from < intervals[j].from
	})
	if intervals[0].from != 0 {
		return fmt.Errorf("gap at start: snapshots start at (%d-%d). snaptype: %s", intervals[0].from, intervals[0].to, snapType)
	}
	// Check that there are no gaps
	for i := 1; i < len(intervals); i++ {
		if intervals[i].from != intervals[i-1].to {
			return fmt.Errorf("gap between (%d-%d) and (%d-%d). snaptype: %s", intervals[i-1].from, intervals[i-1].to, intervals[i].from, intervals[i].to, snapType)
		}
	}
	// Check that there are no overlaps
	for i := 1; i < len(intervals); i++ {
		if intervals[i].from < intervals[i-1].to {
			return fmt.Errorf("overlap between (%d-%d) and (%d-%d). snaptype: %s", intervals[i-1].from, intervals[i-1].to, intervals[i].from, intervals[i].to, snapType)
		}
	}

	return nil

}

func doPublishable(cliCtx *cli.Context) error {
	dat := datadir.New(cliCtx.String(utils.DataDirFlag.Name))
	// Check block snapshots sanity
	if err := checkIfBlockSnapshotsPublishable(dat.Snap); err != nil {
		return err
	}
	// Iterate over all fies in dat.Snap
	if err := checkIfStateSnapshotsPublishable(dat); err != nil {
		return err
	}
	// check if salt-state.txt and salt-blocks.txt exist
	exists, err := dir2.FileExist(filepath.Join(dat.Snap, "salt-state.txt"))
	if err != nil {
		return err
	}
	if !exists {
		return fmt.Errorf("missing file %s", filepath.Join(dat.Snap, "salt-state.txt"))
	}

	exists, err = dir2.FileExist(filepath.Join(dat.Snap, "salt-blocks.txt"))
	if err != nil {
		return err
	}
	if !exists {
		return fmt.Errorf("missing file %s", filepath.Join(dat.Snap, "salt-blocks.txt"))
	}
	log.Info("All snapshots are publishable")
	return nil
}

func doClearIndexing(cliCtx *cli.Context) error {
	dat, l, err := datadir.New(cliCtx.String(utils.DataDirFlag.Name)).MustFlock()
	if err != nil {
		return err
	}
	defer l.Unlock()
	accessorsDir := dat.SnapAccessors
	domainDir := dat.SnapDomain
	snapDir := dat.Snap

	// Delete accessorsDir
	if err := dir2.RemoveAll(accessorsDir); err != nil {
		return fmt.Errorf("failed to delete accessorsDir: %w", err)
	}

	// Delete all files in domainDir with extensions .bt and .bt.torrent
	if err := deleteFilesWithExtensions(domainDir, []string{".bt", ".bt.torrent", ".kvei", ".kvei.torrent", ".kvi", ".kvi.torrent"}); err != nil {
		return fmt.Errorf("failed to delete files in domainDir: %w", err)
	}

	// Delete all files in snapDir with extensions .idx and .idx.torrent
	if err := deleteFilesWithExtensions(snapDir, []string{".idx", ".idx.torrent"}); err != nil {
		return fmt.Errorf("failed to delete files in snapDir: %w", err)
	}

	// remove salt-state.txt and salt-blocks.txt
	dir2.RemoveFile(filepath.Join(snapDir, "salt-state.txt"))
	dir2.RemoveFile(filepath.Join(snapDir, "salt-state.txt.torrent"))
	dir2.RemoveFile(filepath.Join(snapDir, "salt-blocks.txt"))
	dir2.RemoveFile(filepath.Join(snapDir, "salt-blocks.txt.torrent"))

	return nil
}

func deleteFilesWithExtensions(dir string, extensions []string) error {
	return filepath.WalkDir(dir, func(path string, info fs.DirEntry, err error) error {
		if err != nil {
			if os.IsNotExist(err) { //it's ok if some file get removed during walk
				return nil
			}
			return err
		}
		if info.IsDir() {
			return nil
		}

		// Check file extensions and delete matching files
		for _, ext := range extensions {
			if strings.HasSuffix(info.Name(), ext) {
				if err := dir2.RemoveFile(path); err != nil {
					return err
				}
			}
		}

		return nil
	})
}

func doBlkTxNum(cliCtx *cli.Context) error {
	logger, _, _, _, err := debug.Setup(cliCtx, true /* rootLogger */)
	if err != nil {
		return err
	}
	defer logger.Info("Done")

	dirs := datadir.New(cliCtx.String(utils.DataDirFlag.Name))
	blkNumber := cliCtx.Int64("block")
	txNum := cliCtx.Int64("txnum")

	if blkNumber < 0 && txNum < 0 {
		return errors.New("provide atleast one positive value -- either block or txnum")
	}
	if blkNumber >= 0 && txNum >= 0 {
		return errors.New("both block and txnum can't be provided")
	}

	ctx := cliCtx.Context
	chainDB := dbCfg(kv.ChainDB, dirs.Chaindata).MustOpen()
	defer chainDB.Close()
	chainConfig := fromdb.ChainConfig(chainDB)
	cfg := ethconfig.NewSnapCfg(false, true, true, chainConfig.ChainName)

	_, _, _, br, agg, clean, err := openSnaps(ctx, cfg, dirs, chainDB, logger)
	if err != nil {
		return err
	}
	defer clean()

	db, err := temporal.New(chainDB, agg)
	if err != nil {
		return err
	}
	defer db.Close()

	tx, err := db.BeginTemporalRo(ctx)
	if err != nil {
		return err
	}
	defer tx.Rollback()

	reader, _ := br.IO()
	txNumReader := reader.TxnumReader(ctx)

	if blkNumber >= 0 {
		min, err := txNumReader.Min(tx, uint64(blkNumber))
		if err != nil {
			return err
		}
		max, err := txNumReader.Max(tx, uint64(blkNumber))
		if err != nil {
			return err
		}
		logger.Info("out", "block", blkNumber, "min_txnum", min, "max_txnum", max)
	} else {
		blk, ok, err := txNumReader.FindBlockNum(tx, uint64(txNum))
		if err != nil {
			return err
		}
		if !ok {
			blk2, txNum2, err := txNumReader.Last(tx)
			if err != nil {
				return err
			}
			logger.Info("didn't find block for txNum", "txNum", txNum, "maxBlock", blk2, "maxTxNum", txNum2)
		}
		logger.Info("out", "txNum", txNum, "block", blk)
	}
	return nil
}

func doDiff(cliCtx *cli.Context) error {
	log.Info("staring")
	defer log.Info("Done")
	srcF, dstF := cliCtx.String("src"), cliCtx.String("dst")
	src, err := seg.NewDecompressor(srcF)
	if err != nil {
		return err
	}
	defer src.Close()
	dst, err := seg.NewDecompressor(dstF)
	if err != nil {
		return err
	}
	defer dst.Close()

	defer src.MadvSequential().DisableReadAhead()
	defer dst.MadvSequential().DisableReadAhead()

	i := 0
	srcG, dstG := src.MakeGetter(), dst.MakeGetter()
	var srcBuf, dstBuf []byte
	for srcG.HasNext() {
		i++
		srcBuf, _ = srcG.Next(srcBuf[:0])
		dstBuf, _ = dstG.Next(dstBuf[:0])

		if !bytes.Equal(srcBuf, dstBuf) {
			log.Error(fmt.Sprintf("found difference: %d, %x, %x\n", i, srcBuf, dstBuf))
			return nil
		}
	}
	return nil
}

func doMeta(cliCtx *cli.Context) error {
	args := cliCtx.Args()
	if args.Len() < 1 {
		return errors.New("expecting file path as a first argument")
	}
	fname := args.First()
	if strings.HasSuffix(fname, ".seg") || strings.HasSuffix(fname, ".kv") || strings.HasSuffix(fname, ".v") || strings.HasSuffix(fname, ".ef") {
		src, err := seg.NewDecompressor(fname)
		if err != nil {
			panic(err)
		}
		defer src.Close()
		var keysSize, valsSize datasize.ByteSize
		g := src.MakeGetter()
		for g.HasNext() {
			k, _ := g.Next(nil)
			keysSize += datasize.ByteSize(len(k))
			if g.HasNext() {
				v, _ := g.Next(nil)
				valsSize += datasize.ByteSize(len(v))
			}
		}
		log.Info("meta", "count", src.Count(), "size", datasize.ByteSize(src.Size()).HR(), "keys_size", keysSize.HR(), "vals_size", valsSize.HR(), "serialized_dict", datasize.ByteSize(src.SerializedDictSize()).HR(), "dict_words", src.DictWords(), "name", src.FileName(), "detected_compression_type", seg.DetectCompressType(src.MakeGetter()))
	} else if strings.HasSuffix(fname, ".bt") {
		kvFPath := strings.TrimSuffix(fname, ".bt") + ".kv"
		src, err := seg.NewDecompressor(kvFPath)
		if err != nil {
			panic(err)
		}
		defer src.Close()
		bt, err := state.OpenBtreeIndexWithDecompressor(fname, state.DefaultBtreeM, seg.NewReader(src.MakeGetter(), seg.CompressNone))
		if err != nil {
			return err
		}
		defer bt.Close()

		distances, err := bt.Distances()
		if err != nil {
			return err
		}
		for i := range distances {
			distances[i] /= 100_000
		}
		for i := range distances {
			if distances[i] == 0 {
				delete(distances, i)
			}
		}

		log.Info("meta", "distances(*100K)", fmt.Sprintf("%v", distances))
	} else if strings.HasSuffix(fname, ".kvi") || strings.HasSuffix(fname, ".idx") || strings.HasSuffix(fname, ".efi") || strings.HasSuffix(fname, ".vi") {
		idx, err := recsplit.OpenIndex(fname)
		if err != nil {
			panic(err)
		}
		defer idx.Close()
		total, offsets, ef, golombRice, existence, layer1 := idx.Sizes()
		log.Info("meta", "sz_total", total.HR(), "sz_offsets", offsets.HR(), "sz_double_ef", ef.HR(), "sz_golombRice", golombRice.HR(), "sz_existence", existence.HR(), "sz_l1", layer1.HR(), "keys_count", idx.KeyCount(), "leaf_size", idx.LeafSize(), "bucket_size", idx.BucketSize(), "enums", idx.Enums())
	}
	return nil
}

func doDecompressSpeed(cliCtx *cli.Context) error {
	logger, _, _, _, err := debug.Setup(cliCtx, true /* rootLogger */)
	if err != nil {
		return err
	}
	args := cliCtx.Args()
	if args.Len() < 1 {
		return errors.New("expecting file path as a first argument")
	}
	f := args.First()

	decompressor, err := seg.NewDecompressor(f)
	if err != nil {
		return err
	}
	defer decompressor.Close()
	func() {
		defer decompressor.MadvSequential().DisableReadAhead()

		t := time.Now()
		g := decompressor.MakeGetter()
		buf := make([]byte, 0, 16*etl.BufIOSize)
		for g.HasNext() {
			buf, _ = g.Next(buf[:0])
		}
		logger.Info("decompress speed", "took", time.Since(t))
	}()
	func() {
		defer decompressor.MadvSequential().DisableReadAhead()

		t := time.Now()
		g := decompressor.MakeGetter()
		for g.HasNext() {
			_, _ = g.Skip()
		}
		log.Info("decompress skip speed", "took", time.Since(t))
	}()
	return nil
}

func doIndicesCommand(cliCtx *cli.Context, dirs datadir.Dirs) error {
	logger, _, _, _, err := debug.Setup(cliCtx, true /* rootLogger */)
	if err != nil {
		return err
	}
	defer logger.Info("Done")
	ctx := cliCtx.Context

	rebuild := cliCtx.Bool(SnapshotRebuildFlag.Name)
	chainDB := dbCfg(kv.ChainDB, dirs.Chaindata).MustOpen()
	defer chainDB.Close()

	if rebuild {
		panic("not implemented")
	}

	if err := freezeblocks.RemoveIncompatibleIndices(dirs); err != nil {
		return err
	}

	chainConfig := fromdb.ChainConfig(chainDB)
	cfg := ethconfig.NewSnapCfg(false, true, true, chainConfig.ChainName)

	_, _, caplinSnaps, br, agg, clean, err := openSnaps(ctx, cfg, dirs, chainDB, logger)
	if err != nil {
		return err
	}
	defer clean()

	if err := br.BuildMissedIndicesIfNeed(ctx, "Indexing", nil); err != nil {
		return err
	}
	if err := caplinSnaps.BuildMissingIndices(ctx, logger); err != nil {
		return err
	}
	err = agg.BuildMissedAccessors(ctx, estimate.IndexSnapshot.Workers())
	if err != nil {
		return err
	}

	return nil
}
func doLS(cliCtx *cli.Context, dirs datadir.Dirs) error {
	logger, _, _, _, err := debug.Setup(cliCtx, true /* rootLogger */)
	if err != nil {
		return err
	}
	defer logger.Info("Done")
	ctx := cliCtx.Context

	chainDB := dbCfg(kv.ChainDB, dirs.Chaindata).MustOpen()
	defer chainDB.Close()
	cfg := ethconfig.NewSnapCfg(false, true, true, fromdb.ChainConfig(chainDB).ChainName)

	blockSnaps, borSnaps, caplinSnaps, _, agg, clean, err := openSnaps(ctx, cfg, dirs, chainDB, logger)
	if err != nil {
		return err
	}
	defer clean()

	blockSnaps.Ls()
	borSnaps.Ls()
	caplinSnaps.LS()
	agg.LS()

	return nil
}

func openSnaps(ctx context.Context, cfg ethconfig.BlocksFreezing, dirs datadir.Dirs, chainDB kv.RwDB, logger log.Logger) (
	blockSnaps *freezeblocks.RoSnapshots,
	borSnaps *heimdall.RoSnapshots,
	csn *freezeblocks.CaplinSnapshots,
	br *freezeblocks.BlockRetire,
	agg *state.Aggregator,
	clean func(),
	err error,
) {
	if _, err = features.EnableSyncCfg(chainDB, ethconfig.Sync{}); err != nil {
		return
	}

	chainConfig := fromdb.ChainConfig(chainDB)

	blockSnaps = freezeblocks.NewRoSnapshots(cfg, dirs.Snap, 0, logger)
	if err = blockSnaps.OpenFolder(); err != nil {
		return
	}
	blockSnaps.LogStat("block")

	heimdall.RecordWayPoints(true) // needed to load checkpoints and milestones snapshots
	borSnaps = heimdall.NewRoSnapshots(cfg, dirs.Snap, 0, logger)
	if err = borSnaps.OpenFolder(); err != nil {
		return
	}

	var beaconConfig *clparams.BeaconChainConfig
	_, beaconConfig, _, err = clparams.GetConfigsByNetworkName(chainConfig.ChainName)
	if err == nil {
		csn = freezeblocks.NewCaplinSnapshots(cfg, beaconConfig, dirs, logger)
		if err = csn.OpenFolder(); err != nil {
			return
		}
		csn.LogStat("caplin")
	}

	borSnaps.LogStat("bor")
	var bridgeStore bridge.Store
	var heimdallStore heimdall.Store
	if chainConfig.Bor != nil {
		borSnaps.DownloadComplete() // mark as ready
		bridgeStore = bridge.NewSnapshotStore(bridge.NewMdbxStore(dirs.DataDir, logger, true, 0), borSnaps, chainConfig.Bor)
		if err = bridgeStore.Prepare(ctx); err != nil {
			return
		}
		heimdallStore = heimdall.NewSnapshotStore(heimdall.NewMdbxStore(logger, dirs.DataDir, true, 0), borSnaps)
		if err = heimdallStore.Prepare(ctx); err != nil {
			return
		}
	}

	blockReader := freezeblocks.NewBlockReader(blockSnaps, borSnaps)
	blockWriter := blockio.NewBlockWriter()
	blockSnapBuildSema := semaphore.NewWeighted(int64(dbg.BuildSnapshotAllowance))
	br = freezeblocks.NewBlockRetire(estimate.CompressSnapshot.Workers(), dirs, blockReader, blockWriter, chainDB, heimdallStore, bridgeStore, chainConfig, &ethconfig.Defaults, nil, blockSnapBuildSema, logger)

	agg = openAgg(ctx, dirs, chainDB, logger)
	agg.SetSnapshotBuildSema(blockSnapBuildSema)
	clean = func() {
		defer blockSnaps.Close()
		defer borSnaps.Close()
		defer csn.Close()
		defer agg.Close()
	}
	err = chainDB.View(ctx, func(tx kv.Tx) error {
		ac := agg.BeginFilesRo()
		defer ac.Close()
		stats.LogStats(ac, tx, logger, func(endTxNumMinimax uint64) (uint64, error) {
			histBlockNumProgress, _, err := blockReader.TxnumReader(ctx).FindBlockNum(tx, endTxNumMinimax)
			return histBlockNumProgress, err
		})
		return nil
	})
	if err != nil {
		return
	}

	return
}

func doUncompress(cliCtx *cli.Context) error {
	_, l, err := datadir.New(cliCtx.String(utils.DataDirFlag.Name)).MustFlock()
	if err != nil {
		return err
	}
	defer l.Unlock()
	var logger log.Logger
	if logger, _, _, _, err = debug.Setup(cliCtx, true /* rootLogger */); err != nil {
		return err
	}
	ctx := cliCtx.Context

	args := cliCtx.Args()
	if args.Len() < 1 {
		return errors.New("expecting file path as a first argument")
	}
	f := args.First()

	decompressor, err := seg.NewDecompressor(f)
	if err != nil {
		return err
	}
	defer decompressor.Close()
	defer decompressor.MadvSequential().DisableReadAhead()

	wr := bufio.NewWriterSize(os.Stdout, int(128*datasize.MB))
	defer wr.Flush()
	logEvery := time.NewTicker(30 * time.Second)
	defer logEvery.Stop()

	var i uint
	var numBuf [binary.MaxVarintLen64]byte

	g := decompressor.MakeGetter()
	buf := make([]byte, 0, 1*datasize.MB)
	for g.HasNext() {
		buf, _ = g.Next(buf[:0])
		n := binary.PutUvarint(numBuf[:], uint64(len(buf)))
		if _, err := wr.Write(numBuf[:n]); err != nil {
			return err
		}
		if _, err := wr.Write(buf); err != nil {
			return err
		}
		i++
		select {
		case <-logEvery.C:
			_, fileName := filepath.Split(decompressor.FilePath())
			progress := 100 * float64(i) / float64(decompressor.Count())
			logger.Info("[uncompress] ", "progress", fmt.Sprintf("%.2f%%", progress), "file", fileName)
		case <-ctx.Done():
			return ctx.Err()
		default:
		}
	}
	return nil
}

func doCompress(cliCtx *cli.Context) error {
	defer func() {
		var m runtime.MemStats
		dbg.ReadMemStats(&m)
		log.Info("done", "alloc", common.ByteCount(m.Alloc), "sys", common.ByteCount(m.Sys))
	}()

	dirs, lck, err := datadir.New(cliCtx.String(utils.DataDirFlag.Name)).MustFlock()
	if err != nil {
		return err
	}
	defer lck.Unlock()

	logger, _, _, _, err := debug.Setup(cliCtx, true /* rootLogger */)
	if err != nil {
		return err
	}
	ctx := cliCtx.Context

	args := cliCtx.Args()
	if args.Len() < 1 {
		return errors.New("expecting file path as a first argument")
	}
	f := args.First()

	compressCfg := seg.DefaultCfg
	compressCfg.Workers = estimate.CompressSnapshot.Workers()
	compressCfg.MinPatternScore = uint64(dbg.EnvInt("MinPatternScore", int(compressCfg.MinPatternScore)))
	compressCfg.MinPatternLen = dbg.EnvInt("MinPatternLen", compressCfg.MinPatternLen)
	compressCfg.MaxPatternLen = dbg.EnvInt("MaxPatternLen", compressCfg.MaxPatternLen)
	compressCfg.SamplingFactor = uint64(dbg.EnvInt("SamplingFactor", int(compressCfg.SamplingFactor)))
	compressCfg.DictReducerSoftLimit = dbg.EnvInt("DictReducerSoftLimit", compressCfg.DictReducerSoftLimit)
	compressCfg.MaxDictPatterns = dbg.EnvInt("MaxDictPatterns", compressCfg.MaxDictPatterns)
	compression := seg.CompressKeys | seg.CompressVals
	if dbg.EnvBool("OnlyKeys", false) {
		compression = seg.CompressKeys
	}
	if dbg.EnvBool("OnlyVals", false) {
		compression = seg.CompressVals
	}
	if dbg.EnvBool("NoCompress", false) {
		compression = seg.CompressNone
	}

	doSnappyEachWord := dbg.EnvBool("SnappyEachWord", false)
	doUnSnappyEachWord := dbg.EnvBool("UnSnappyEachWord", false)

	justPrint := dbg.EnvBool("JustPrint", false)
	concat := dbg.EnvInt("Concat", 0)

	logger.Info("[compress] file", "datadir", dirs.DataDir, "f", f, "cfg", compressCfg, "SnappyEachWord", doSnappyEachWord)
	c, err := seg.NewCompressor(ctx, "compress", f, dirs.Tmp, compressCfg, log.LvlInfo, logger)
	if err != nil {
		return err
	}
	defer c.Close()
	w := seg.NewWriter(c, compression)

	r := bufio.NewReaderSize(os.Stdin, int(128*datasize.MB))
	word := make([]byte, 0, int(1*datasize.MB))
	var snappyBuf, unSnappyBuf []byte
	var concatBuf []byte
	concatI := 0

	var l uint64
	for l, err = binary.ReadUvarint(r); err == nil; l, err = binary.ReadUvarint(r) {
		select {
		case <-ctx.Done():
			return ctx.Err()
		default:
		}

		if cap(word) < int(l) {
			word = make([]byte, l)
		} else {
			word = word[:l]
		}
		if _, err = io.ReadFull(r, word); err != nil {
			return err
		}

		if justPrint {
			fmt.Printf("%x\n\n", word)
			continue
		}

		concatI++
		if concat > 0 {
			if concatI%concat != 0 {
				concatBuf = append(concatBuf, word...)
				continue
			}

			word = concatBuf
			concatBuf = concatBuf[:0]
		}

		snappyBuf, word = compress.EncodeZstdIfNeed(snappyBuf[:0], word, doSnappyEachWord)
		unSnappyBuf, word, err = compress.DecodeZstdIfNeed(unSnappyBuf[:0], word, doUnSnappyEachWord)
		if err != nil {
			return err
		}
		_, _ = snappyBuf, unSnappyBuf

		if _, err := w.Write(word); err != nil {
			return err
		}
	}
	if !errors.Is(err, io.EOF) {
		return err
	}
	if err := c.Compress(); err != nil {
		return err
	}

	return nil
}

func doRemoveOverlap(cliCtx *cli.Context, dirs datadir.Dirs) error {
	logger, _, _, _, err := debug.Setup(cliCtx, true /* rootLogger */)
	if err != nil {
		return err
	}
	defer logger.Info("Done")

	db := dbCfg(kv.ChainDB, dirs.Chaindata).MustOpen()
	defer db.Close()
	chainConfig := fromdb.ChainConfig(db)
	cfg := ethconfig.NewSnapCfg(false, true, true, chainConfig.ChainName)
	ctx := cliCtx.Context

	_, _, _, _, agg, clean, err := openSnaps(ctx, cfg, dirs, db, logger)
	if err != nil {
		return err
	}
	defer clean()

	return agg.RemoveOverlapsAfterMerge(ctx)
}

func doUnmerge(cliCtx *cli.Context, dirs datadir.Dirs) error {
	logger, _, _, _, err := debug.Setup(cliCtx, true /* rootLogger */)
	if err != nil {
		return err
	}
	defer logger.Info("Done")

	ctx := cliCtx.Context
	sourcefile := cliCtx.String(SnapshotFileFlag.Name)
	sourcefile = filepath.Join(dirs.Snap, sourcefile)

	exists, err := dir2.FileExist(sourcefile)
	if err != nil {
		return err
	}
	if !exists {
		return fmt.Errorf("file %s does not exist", sourcefile)
	}

	decomp, err := seg.NewDecompressor(sourcefile)
	if err != nil {
		return err
	}
	defer decomp.Close()
	g := decomp.MakeGetter()
	info, _, ok := snaptype.ParseFileName(dirs.Snap, filepath.Base(sourcefile))
	if !ok {
		return fmt.Errorf("parsing error %s", filepath.Base(sourcefile))
	}
	logger.Info("number of elements", "source", sourcefile, "count", decomp.Count())

	blockFrom, blockTo := info.From, info.To
	var compressor *seg.Compressor
	compresCfg := seg.DefaultCfg
	workers := estimate.CompressSnapshot.Workers()
	compresCfg.Workers = workers
	var word = make([]byte, 0, 4096)

	if info.Type.Enum() == snaptype2.Enums.Headers || info.Type.Enum() == snaptype2.Enums.Bodies {
		for g.HasNext() {
			if blockFrom%1000 == 0 {
				if compressor != nil {
					if err = compressor.Compress(); err != nil {
						return err
					}
					compressor.Close()
				}

				unmerged_fileinfo := info.Type.FileInfo(dirs.Snap, blockFrom, blockFrom+1000)
				compressor, err = seg.NewCompressor(ctx, "unmerge", unmerged_fileinfo.Path, dirs.Tmp, compresCfg, log.LvlTrace, logger)
				if err != nil {
					return err
				}
			}

			word, _ = g.Next(word[:0])
			if err := compressor.AddUncompressedWord(word); err != nil {
				return err
			}
			blockFrom++
		}

		if compressor != nil {
			if err := compressor.Compress(); err != nil {
				return err
			}
			compressor.Close()
		}
	} else if info.Type.Enum() != snaptype2.Enums.Transactions {
		return fmt.Errorf("unsupported type %s", info.Type.Enum().String())
	} else {
		// tx unmerge
		for ; blockFrom < blockTo; blockFrom += 1000 {
			um_fileinfo := snaptype2.Enums.Bodies.Type().FileInfo(dirs.Snap, blockFrom, blockFrom+1000)
			bodiesSegment, err := seg.NewDecompressor(um_fileinfo.Path)
			if err != nil {
				return err
			}
			defer bodiesSegment.Close()

			_, expectedCount, err := snaptype2.TxsAmountBasedOnBodiesSnapshots(bodiesSegment, um_fileinfo.Len()-1)
			if err != nil {
				return err
			}

			txfileinfo := um_fileinfo.As(snaptype2.Enums.Transactions.Type())
			compressor, err = seg.NewCompressor(ctx, "unmerge", txfileinfo.Path, dirs.Tmp, compresCfg, log.LvlTrace, logger)
			if err != nil {
				return err
			}

			for g.HasNext() && expectedCount > 0 {
				word, _ = g.Next(word[:0])
				if err := compressor.AddUncompressedWord(word); err != nil {
					return err
				}
				expectedCount--
			}

			if expectedCount != 0 {
				return fmt.Errorf("unexpected count %d", expectedCount)
			}

			if err = compressor.Compress(); err != nil {
				return err
			}
			compressor.Close()
		}

		blockTo = blockFrom
	}

	if blockFrom != blockTo {
		return fmt.Errorf("unexpected block range %d-%d", blockFrom, blockTo)
	}

	decomp.Close()
	chainDB := dbCfg(kv.ChainDB, dirs.Chaindata).MustOpen()
	defer chainDB.Close()
	chainConfig := fromdb.ChainConfig(chainDB)
	cfg := ethconfig.NewSnapCfg(false, true, true, chainConfig.ChainName)
	_, _, _, br, _, clean, err := openSnaps(ctx, cfg, dirs, chainDB, logger)
	if err != nil {
		return err
	}
	defer clean()

	if err := br.BuildMissedIndicesIfNeed(ctx, "indexing", nil); err != nil {
		return err
	}

	return nil
}

func doRetireCommand(cliCtx *cli.Context, dirs datadir.Dirs) error {
	logger, _, _, _, err := debug.Setup(cliCtx, true /* rootLogger */)
	if err != nil {
		return err
	}
	defer logger.Info("Done")
	ctx := cliCtx.Context

	from := uint64(0)

	db := dbCfg(kv.ChainDB, dirs.Chaindata).MustOpen()
	defer db.Close()
	chainConfig := fromdb.ChainConfig(db)
	cfg := ethconfig.NewSnapCfg(false, true, true, chainConfig.ChainName)

	_, _, caplinSnaps, br, agg, clean, err := openSnaps(ctx, cfg, dirs, db, logger)
	if err != nil {
		return err
	}
	defer clean()

	defer br.MadvNormal().DisableReadAhead()
	defer agg.MadvNormal().DisableReadAhead()

	blockSnapBuildSema := semaphore.NewWeighted(int64(runtime.NumCPU()))
	agg.SetSnapshotBuildSema(blockSnapBuildSema)

	// `erigon retire` command is designed to maximize resouces utilization. But `Erigon itself` does minimize background impact (because not in rush).
	agg.SetCollateAndBuildWorkers(min(8, estimate.StateV3Collate.Workers()))
	agg.SetMergeWorkers(min(8, estimate.StateV3Collate.Workers()))
	agg.SetCompressWorkers(estimate.CompressSnapshot.Workers())
	agg.PeriodicalyPrintProcessSet(ctx)

	if err := br.BuildMissedIndicesIfNeed(ctx, "retire", nil); err != nil {
		return err
	}
	if err := caplinSnaps.BuildMissingIndices(ctx, logger); err != nil {
		return err
	}

	//agg.LimitRecentHistoryWithoutFiles(0)

	var to uint64
	if err := db.View(ctx, func(tx kv.Tx) error {
		to, err = stages.GetStageProgress(tx, stages.Senders)
		return err
	}); err != nil {
		return err
	}

	blockReader, _ := br.IO()

	blocksInSnapshots := blockReader.FrozenBlocks()

	if chainConfig.Bor != nil {
		blocksInSnapshots = min(blocksInSnapshots, blockReader.FrozenBorBlocks(false))
	}

	from2, to2, ok := freezeblocks.CanRetire(to, blocksInSnapshots, snaptype2.Enums.Headers, nil)
	if ok {
		from, to = from2, to2
	}

	logger.Info("retiring blocks", "from", from, "to", to)
	if err := br.RetireBlocks(ctx, from, to, log.LvlInfo, nil, nil, nil); err != nil {
		return err
	}

	if err := br.RemoveOverlaps(nil); err != nil {
		return err
	}

	logger.Info("pruning blocks")
	deletedBlocks := math.MaxInt // To pass the first iteration
	allDeletedBlocks := 0
	for deletedBlocks > 0 { // prune happens by small steps, so need many runs
		err = db.UpdateNosync(ctx, func(tx kv.RwTx) error {
			if deletedBlocks, err = br.PruneAncientBlocks(tx, 100, time.Hour); err != nil {
				return err
			}
			return nil
		})
		if err != nil {
			return err
		}

		allDeletedBlocks += deletedBlocks
	}

	logger.Info("Pruning has ended", "deleted blocks", allDeletedBlocks)

	db, err = temporal.New(db, agg)
	if err != nil {
		return err
	}

	logger.Info("Work on state history snapshots")
	indexWorkers := estimate.IndexSnapshot.Workers()
	if err = agg.BuildMissedAccessors(ctx, indexWorkers); err != nil {
		return err
	}

	txNumsReader := blockReader.TxnumReader(ctx)
	var lastTxNum uint64
	if err := db.Update(ctx, func(tx kv.RwTx) error {
		execProgress, _ := stages.GetStageProgress(tx, stages.Execution)
		lastTxNum, err = txNumsReader.Max(tx, execProgress)
		if err != nil {
			return err
		}
		return nil
	}); err != nil {
		return err
	}

	logger.Info("Build state history snapshots")
	if err = agg.BuildFiles(lastTxNum); err != nil {
		return err
	}

	logger.Info("Prune state history")
	if err := db.Update(ctx, func(tx kv.RwTx) error {
		return tx.(kv.TemporalRwTx).GreedyPruneHistory(ctx, kv.CommitmentDomain)
	}); err != nil {
		return err
	}
	for hasMoreToPrune := true; hasMoreToPrune; {
		if err := db.Update(ctx, func(tx kv.RwTx) error {
			hasMoreToPrune, err = tx.(kv.TemporalRwTx).PruneSmallBatches(ctx, 30*time.Second)
			return err
		}); err != nil {
			return err
		}
	}

	if err = agg.MergeLoop(ctx); err != nil {
		return err
	}
	if err = agg.RemoveOverlapsAfterMerge(ctx); err != nil {
		return err
	}

	return nil
}

func doUploaderCommand(cliCtx *cli.Context) error {
	_, l, err := datadir.New(cliCtx.String(utils.DataDirFlag.Name)).MustFlock()
	if err != nil {
		return err
	}
	defer l.Unlock()
	var logger log.Logger
	var tracer *tracers.Tracer
	var metricsMux *http.ServeMux
	var pprofMux *http.ServeMux

	if logger, tracer, metricsMux, pprofMux, err = debug.Setup(cliCtx, true /* root logger */); err != nil {
		return err
	}

	debugMux := cmp.Or(metricsMux, pprofMux)

	// initializing the node and providing the current git commit there

	logger.Info("Build info", "git_branch", version.GitBranch, "git_tag", version.GitTag, "git_commit", version.GitCommit)
	erigonInfoGauge := metrics.GetOrCreateGauge(fmt.Sprintf(`erigon_info{version="%s",commit="%s"}`, version.VersionNoMeta, version.GitCommit))
	erigonInfoGauge.Set(1)

	nodeCfg, err := node.NewNodConfigUrfave(cliCtx, debugMux, logger)
	if err != nil {
		return err
	}
	if err := datadir.ApplyMigrations(nodeCfg.Dirs); err != nil {
		return err
	}

	ethCfg := node.NewEthConfigUrfave(cliCtx, nodeCfg, logger)

	ethNode, err := node.New(cliCtx.Context, nodeCfg, ethCfg, logger, tracer)
	if err != nil {
		log.Error("Erigon startup", "err", err)
		return err
	}
	defer ethNode.Close()

	diagnostics.Setup(cliCtx, ethNode, metricsMux, pprofMux)

	err = ethNode.Serve()
	if err != nil {
		log.Error("error while serving an Erigon node", "err", err)
	}
	return err
}

func doCompareIdx(cliCtx *cli.Context) error {
	// doesn't compare exact hashes offset,
	// only sizes, counts, offsets, and ordinal lookups.
	logger, _, _, _, err := debug.Setup(cliCtx, true /* root logger */)
	if err != nil {
		return err
	}

	cmpFn := func(f, s uint64, msg string) {
		if f != s {
			panic(fmt.Sprintf("different %s -- first: %d, second: %d", msg, f, s))
		}
	}

	first := cliCtx.Path("first")
	second := cliCtx.Path("second")
	doSizeCheck := !cliCtx.Bool("skip-size-check")

	if doSizeCheck {
		fileInfo1, err := os.Stat(first)
		if err != nil {
			return err
		}
		fileInfo2, err := os.Stat(second)
		if err != nil {
			return err
		}
		cmpFn(uint64(fileInfo1.Size()), uint64(fileInfo2.Size()), "file_sizes")
	}

	firstIdx := recsplit.MustOpen(first)
	secondIdx := recsplit.MustOpen(second)
	defer firstIdx.Close()
	defer secondIdx.Close()

	cmpFn(firstIdx.KeyCount(), secondIdx.KeyCount(), "key_count")
	cmpFn(firstIdx.BaseDataID(), secondIdx.BaseDataID(), "base_data_id")

	if doSizeCheck {
		cmpFn(uint64(firstIdx.LeafSize()), uint64(secondIdx.LeafSize()), "leaf_size")
		cmpFn(uint64(firstIdx.BucketSize()), uint64(secondIdx.BucketSize()), "bucket_size")

		total1, offsets1, ef1, golombRice1, existence1, layer11 := firstIdx.Sizes()
		total2, offsets2, ef2, golombRice2, existence2, layer12 := secondIdx.Sizes()
		cmpFn(total1.Bytes(), total2.Bytes(), "total")
		cmpFn(offsets1.Bytes(), offsets2.Bytes(), "offset")
		cmpFn(ef1.Bytes(), ef2.Bytes(), "ef")
		cmpFn(golombRice1.Bytes(), golombRice2.Bytes(), "golombRice")
		cmpFn(existence1.Bytes(), existence2.Bytes(), "existence")
		cmpFn(layer11.Bytes(), layer12.Bytes(), "layer1")
	}

	firstOffsets := firstIdx.ExtractOffsets()
	secondOffsets := secondIdx.ExtractOffsets()

	for k := range firstOffsets {
		_, ok := secondOffsets[k]
		if !ok {
			logger.Error("offset not found in second file")
			return nil
		}
	}

	for k := range secondOffsets {
		_, ok := firstOffsets[k]
		if !ok {
			logger.Error("offset not found in first file")
			return nil
		}
	}

	if firstIdx.Enums() != secondIdx.Enums() {
		logger.Error("enums value don't match", "first", firstIdx.Enums(), "second", secondIdx.Enums())
		return nil
	}

	if firstIdx.Enums() {
		for i := uint64(0); i < firstIdx.KeyCount(); i++ {
			off1, off2 := firstIdx.OrdinalLookup(i), secondIdx.OrdinalLookup(i)
			cmpFn(off1, off2, fmt.Sprintf("offset_ordinal_%d", i))
		}
	}

	logger.Info("two files are identical")
	return nil
}

func dbCfg(label kv.Label, path string) mdbx.MdbxOpts {
	const ThreadsLimit = 9_000
	limiterB := semaphore.NewWeighted(ThreadsLimit)
	return mdbx.New(label, log.New()).Path(path).
		RoTxsLimiter(limiterB).
		Accede(true) // integration tool: open db without creation and without blocking erigon
}
func openAgg(ctx context.Context, dirs datadir.Dirs, chainDB kv.RwDB, logger log.Logger) *state.Aggregator {
	agg, err := state.NewAggregator(ctx, dirs, config3.DefaultStepSize, chainDB, logger)
	if err != nil {
		panic(err)
	}
	if err = agg.OpenFolder(); err != nil {
		panic(err)
	}
	agg.SetCompressWorkers(estimate.CompressSnapshot.Workers())
	return agg
}<|MERGE_RESOLUTION|>--- conflicted
+++ resolved
@@ -492,22 +492,10 @@
 	return false, false, nil
 }
 
-<<<<<<< HEAD
-// deleteStateSnapshots is the core logic for removing state snapshots.
-// It takes all necessary parameters, making it usable by both CLI and programmatic callers.
 func DeleteStateSnapshots(dirs datadir.Dirs, removeLatest, promptUserBeforeDelete bool, stepRange string, domainNames ...string) error {
-=======
-func doRmStateSnapshots(cliCtx *cli.Context) error {
-	dirs, l, err := datadir.New(cliCtx.String(utils.DataDirFlag.Name)).MustFlock()
-	if err != nil {
-		return err
-	}
-	defer l.Unlock()
-
-	removeLatest := cliCtx.Bool("latest")
 	dryRun := cliCtx.Bool("dry-run")
 
->>>>>>> 980e40fb
+
 	_maxFrom := uint64(0)
 	files := make([]snaptype.FileInfo, 0)
 	commitmentFilesWithState := make([]snaptype.FileInfo, 0)
@@ -687,7 +675,8 @@
 
 	var removed uint64
 	for _, res := range toRemove {
-		if dryRun {
+		if 
+    {
 			fmt.Printf("[dry-run] rm %s\n", res.Path)
 			fmt.Printf("[dry-run] rm %s\n", res.Path+".torrent")
 			continue
