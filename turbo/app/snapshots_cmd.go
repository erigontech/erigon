--- conflicted
+++ resolved
@@ -1490,12 +1490,9 @@
 	if err = agg.MergeLoop(ctx); err != nil {
 		return err
 	}
-<<<<<<< HEAD
-=======
 	if err = agg.RemoveOverlapsAfterMerge(ctx); err != nil {
 		return err
 	}
->>>>>>> f36f87ce
 
 	return nil
 }
