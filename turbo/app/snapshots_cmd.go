--- conflicted
+++ resolved
@@ -1312,12 +1312,9 @@
 	doSnappyEachWord := dbg.EnvBool("SnappyEachWord", false)
 	doUnSnappyEachWord := dbg.EnvBool("UnSnappyEachWord", false)
 
-<<<<<<< HEAD
-=======
 	doZstdEachWord := dbg.EnvBool("ZstdEachWord", false)
 	doUnZstdEachWord := dbg.EnvBool("UnZstdEachWord", false)
 
->>>>>>> 3b6500b6
 	justPrint := dbg.EnvBool("JustPrint", false)
 	concat := dbg.EnvInt("Concat", 0)
 
