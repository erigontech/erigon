--- conflicted
+++ resolved
@@ -1373,18 +1373,14 @@
 		}
 		_, _ = snappyBuf, unSnappyBuf
 
-<<<<<<< HEAD
-		if _, err := w.Write(word); err != nil {
-=======
 		zstdBuf, word = compress.EncodeZstdIfNeed(zstdBuf, word, doZstdEachWord)
 		unZstdBuf, word, err = compress.DecodeZstdIfNeed(unZstdBuf, word, doUnZstdEachWord)
 		if err != nil {
->>>>>>> ae8c0c74
 			return err
 		}
 		_, _ = zstdBuf, unZstdBuf
 
-		if err := w.AddWord(word); err != nil {
+		if _, err := w.Write(word); err != nil {
 			return err
 		}
 	}
