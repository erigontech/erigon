// Copyright 2024 The Erigon Authors
// This file is part of Erigon.
//
// Erigon is free software: you can redistribute it and/or modify
// it under the terms of the GNU Lesser General Public License as published by
// the Free Software Foundation, either version 3 of the License, or
// (at your option) any later version.
//
// Erigon is distributed in the hope that it will be useful,
// but WITHOUT ANY WARRANTY; without even the implied warranty of
// MERCHANTABILITY or FITNESS FOR A PARTICULAR PURPOSE. See the
// GNU Lesser General Public License for more details.
//
// You should have received a copy of the GNU Lesser General Public License
// along with Erigon. If not, see <http://www.gnu.org/licenses/>.

package app

import (
	"bufio"
	"bytes"
	"context"
	"encoding/binary"
	"errors"
	"fmt"
	"io"
	"math"
	"net/http"
	"os"
	"path/filepath"
	"runtime"
	"slices"
	"sort"
	"strconv"
	"strings"
	"time"

	"github.com/c2h5oh/datasize"
	"github.com/erigontech/erigon-lib/common/compress"
	"github.com/urfave/cli/v2"
	"golang.org/x/sync/semaphore"

	"github.com/erigontech/erigon-lib/common"
	"github.com/erigontech/erigon-lib/common/datadir"
	"github.com/erigontech/erigon-lib/common/dbg"
	"github.com/erigontech/erigon-lib/common/dir"
	"github.com/erigontech/erigon-lib/common/disk"
	"github.com/erigontech/erigon-lib/common/mem"
	"github.com/erigontech/erigon-lib/config3"
	"github.com/erigontech/erigon-lib/downloader"
	"github.com/erigontech/erigon-lib/downloader/snaptype"
	"github.com/erigontech/erigon-lib/etl"
	"github.com/erigontech/erigon-lib/kv"
	"github.com/erigontech/erigon-lib/kv/mdbx"
	"github.com/erigontech/erigon-lib/kv/rawdbv3"
	"github.com/erigontech/erigon-lib/kv/temporal"
	"github.com/erigontech/erigon-lib/log/v3"
	"github.com/erigontech/erigon-lib/metrics"
	"github.com/erigontech/erigon-lib/recsplit"
	"github.com/erigontech/erigon-lib/seg"
	libstate "github.com/erigontech/erigon-lib/state"
	"github.com/erigontech/erigon/cl/clparams"
	"github.com/erigontech/erigon/cmd/hack/tool/fromdb"
	"github.com/erigontech/erigon/cmd/utils"
	"github.com/erigontech/erigon/core/rawdb/blockio"
	coresnaptype "github.com/erigontech/erigon/core/snaptype"
	"github.com/erigontech/erigon/diagnostics"
	"github.com/erigontech/erigon/eth/ethconfig"
	"github.com/erigontech/erigon/eth/ethconfig/estimate"
	"github.com/erigontech/erigon/eth/integrity"
	"github.com/erigontech/erigon/eth/stagedsync/stages"
	"github.com/erigontech/erigon/eth/tracers"
	"github.com/erigontech/erigon/params"
	"github.com/erigontech/erigon/polygon/bridge"
	"github.com/erigontech/erigon/polygon/heimdall"
	erigoncli "github.com/erigontech/erigon/turbo/cli"
	"github.com/erigontech/erigon/turbo/debug"
	"github.com/erigontech/erigon/turbo/logging"
	"github.com/erigontech/erigon/turbo/node"
	"github.com/erigontech/erigon/turbo/snapshotsync/freezeblocks"
)

func joinFlags(lists ...[]cli.Flag) (res []cli.Flag) {
	lists = append(lists, debug.Flags, logging.Flags, utils.MetricFlags)
	for _, list := range lists {
		res = append(res, list...)
	}
	return res
}

var snapshotCommand = cli.Command{
	Name:    "seg",
	Aliases: []string{"snapshots", "segments"},
	Usage:   `Managing historical data segments (partitions)`,
	Before: func(cliCtx *cli.Context) error {
		go mem.LogMemStats(cliCtx.Context, log.New())
		go disk.UpdateDiskStats(cliCtx.Context, log.New())
		_, _, _, _, err := debug.Setup(cliCtx, true /* rootLogger */)
		if err != nil {
			return err
		}
		return nil
	},
	Subcommands: []*cli.Command{
		{
			Name: "ls",
			Action: func(c *cli.Context) error {
				dirs := datadir.New(c.String(utils.DataDirFlag.Name))
				return doLS(c, dirs)
			},
			Usage: "List all files with their words count",
			Flags: joinFlags([]cli.Flag{
				&utils.DataDirFlag,
			}),
		},
		{
			Name:    "accessor",
			Aliases: []string{"index"},
			Action: func(c *cli.Context) error {
				dirs, l, err := datadir.New(c.String(utils.DataDirFlag.Name)).MustFlock()
				if err != nil {
					return err
				}
				defer l.Unlock()

				return doIndicesCommand(c, dirs)
			},
			Usage: "Create all missed indices for snapshots. It also removing unsupported versions of existing indices and re-build them",
			Flags: joinFlags([]cli.Flag{
				&utils.DataDirFlag,
				&SnapshotFromFlag,
				&SnapshotRebuildFlag,
			}),
		},
		{
			Name: "retire",
			Action: func(c *cli.Context) error {
				dirs, l, err := datadir.New(c.String(utils.DataDirFlag.Name)).MustFlock()
				if err != nil {
					return err
				}
				defer l.Unlock()

				return doRetireCommand(c, dirs)
			},
			Usage: "erigon seg uncompress a.seg | erigon seg compress b.seg",
			Flags: joinFlags([]cli.Flag{
				&utils.DataDirFlag,
				&SnapshotFromFlag,
			}),
		},
		{
			Name:   "uploader",
			Action: doUploaderCommand,
			Usage:  "run erigon in snapshot upload mode (no execution)",
			Flags: joinFlags(erigoncli.DefaultFlags,
				[]cli.Flag{
					&erigoncli.UploadLocationFlag,
					&erigoncli.UploadFromFlag,
					&erigoncli.FrozenBlockLimitFlag,
				}),
			Before: func(ctx *cli.Context) error {
				ctx.Set(erigoncli.SyncLoopBreakAfterFlag.Name, "Senders")
				ctx.Set(utils.NoDownloaderFlag.Name, "true")
				ctx.Set(utils.HTTPEnabledFlag.Name, "false")
				ctx.Set(utils.TxPoolDisableFlag.Name, "true")

				if !ctx.IsSet(erigoncli.SyncLoopBlockLimitFlag.Name) {
					ctx.Set(erigoncli.SyncLoopBlockLimitFlag.Name, "100000")
				}

				if !ctx.IsSet(erigoncli.FrozenBlockLimitFlag.Name) {
					ctx.Set(erigoncli.FrozenBlockLimitFlag.Name, "1500000")
				}

				return nil
			},
		},
		{
			Name:   "uncompress",
			Action: doUncompress,
			Usage:  "erigon seg uncompress a.seg | erigon seg compress b.seg",
			Flags:  joinFlags([]cli.Flag{}),
		},
		{
			Name:   "compress",
			Action: doCompress,
			Flags:  joinFlags([]cli.Flag{&utils.DataDirFlag}),
		},
		{
			Name:   "decompress-speed",
			Action: doDecompressSpeed,
			Flags:  joinFlags([]cli.Flag{&utils.DataDirFlag}),
		},
		{
			Name:   "bt-search",
			Action: doBtSearch,
			Flags: joinFlags([]cli.Flag{
				&cli.PathFlag{Name: "src", Required: true},
				&cli.StringFlag{Name: "key", Required: true},
			}),
		},
		{
			Name: "rm-all-state-snapshots",
			Action: func(cliCtx *cli.Context) error {
				dirs := datadir.New(cliCtx.String(utils.DataDirFlag.Name))
				os.Remove(filepath.Join(dirs.Snap, "salt-state.txt"))
				return dir.DeleteFiles(dirs.SnapIdx, dirs.SnapHistory, dirs.SnapDomain, dirs.SnapAccessors)
			},
			Flags: joinFlags([]cli.Flag{&utils.DataDirFlag}),
		},
		{
			Name:    "rm-state-snapshots",
			Aliases: []string{"rm-state-segments", "rm-state"},
			Action:  doRmStateSnapshots,
			Flags: joinFlags([]cli.Flag{
				&utils.DataDirFlag,
				&cli.StringFlag{Name: "step"},
				&cli.BoolFlag{Name: "latest"},
				&cli.StringFlag{Name: "domain"},
			},
			),
		},
		{
			Name:   "diff",
			Action: doDiff,
			Flags: joinFlags([]cli.Flag{
				&cli.PathFlag{Name: "src", Required: true},
				&cli.PathFlag{Name: "dst", Required: true},
			}),
		},
		{
			Name:   "meta",
			Action: doMeta,
			Flags:  joinFlags([]cli.Flag{}),
		},
		{
			Name:   "debug",
			Action: doDebugKey,
			Flags: joinFlags([]cli.Flag{
				&utils.DataDirFlag,
				&cli.StringFlag{Name: "key", Required: true},
				&cli.StringFlag{Name: "domain", Required: true},
			}),
		},
		{
			Name:   "sqeeze",
			Action: doSqueeze,
			Flags: joinFlags([]cli.Flag{
				&utils.DataDirFlag,
				&cli.StringFlag{Name: "type", Required: true},
			}),
		},
		{
			Name:        "integrity",
			Action:      doIntegrity,
			Description: "run slow validation of files. use --check to run single",
			Flags: joinFlags([]cli.Flag{
				&utils.DataDirFlag,
				&cli.StringFlag{Name: "check", Usage: fmt.Sprintf("one of: %s", integrity.AllChecks)},
				&cli.BoolFlag{Name: "failFast", Value: true, Usage: "to stop after 1st problem or print WARN log and continue check"},
				&cli.Uint64Flag{Name: "fromStep", Value: 0, Usage: "skip files before given step"},
			}),
		},
		{
			Name:        "publishable",
			Action:      doPublishable,
			Description: "Check if snapshot is publishable by a webseed client",
			Flags: joinFlags([]cli.Flag{
				&utils.DataDirFlag,
			}),
		},
		{
			Name:        "clearIndexing",
			Action:      doClearIndexing,
			Description: "Clear all indexing data",
			Flags: joinFlags([]cli.Flag{
				&utils.DataDirFlag,
			}),
		},
	},
}

var (
	SnapshotFromFlag = cli.Uint64Flag{
		Name:  "from",
		Usage: "From block number",
		Value: 0,
	}
	SnapshotRebuildFlag = cli.BoolFlag{
		Name:  "rebuild",
		Usage: "Force rebuild",
	}
)

func doRmStateSnapshots(cliCtx *cli.Context) error {
	dirs := datadir.New(cliCtx.String(utils.DataDirFlag.Name))

	removeLatest := cliCtx.Bool("latest")

	_maxFrom := uint64(0)
	files := make([]snaptype.FileInfo, 0)
	for _, dirPath := range []string{dirs.SnapIdx, dirs.SnapHistory, dirs.SnapDomain, dirs.SnapAccessors} {
		filePaths, err := dir.ListFiles(dirPath)
		if err != nil {
			return err
		}
		for _, filePath := range filePaths {
			_, fName := filepath.Split(filePath)
			res, isStateFile, ok := snaptype.ParseFileName(dirPath, fName)
			if !ok || !isStateFile {
				fmt.Printf("skipping %s\n", filePath)
				continue
			}
			if res.From == 0 && res.To == 0 {
				parts := strings.Split(fName, ".")
				if len(parts) == 3 || len(parts) == 4 {
					fsteps := strings.Split(parts[1], "-")
					res.From, err = strconv.ParseUint(fsteps[0], 10, 64)
					if err != nil {
						return err
					}
					res.To, err = strconv.ParseUint(fsteps[1], 10, 64)
					if err != nil {
						return err
					}
				}
			}

			files = append(files, res)
			if removeLatest {
				_maxFrom = max(_maxFrom, res.From)
			}
		}
	}

	if cliCtx.IsSet("step") {
		steprm := cliCtx.String("step")
		if steprm == "" && !removeLatest {
			return errors.New("step to remove is required (eg 0-2) OR flag --latest provided")
		}
		if steprm != "" {
			removeLatest = false // --step has higher priority
		}

		var minS, maxS uint64
		if removeLatest {
		AllowPruneSteps:
			fmt.Printf("remove latest snapshot files with stepFrom=%d?\n1) Remove\n2) Exit\n (pick number): ", _maxFrom)
			var ans uint8
			_, err := fmt.Scanf("%d\n", &ans)
			if err != nil {
				return err
			}
			switch ans {
			case 1:
				minS, maxS = _maxFrom, math.MaxUint64
				break
			case 2:
				return nil
			default:
				fmt.Printf("invalid input: %d; Just an answer number expected.\n", ans)
				goto AllowPruneSteps
			}
		} else if steprm != "" {
			parseStep := func(step string) (uint64, uint64, error) {
				var from, to uint64
				if _, err := fmt.Sscanf(step, "%d-%d", &from, &to); err != nil {
					return 0, 0, fmt.Errorf("step expected in format from-to, got %s", step)
				}
				return from, to, nil
			}
			var err error
			minS, maxS, err = parseStep(steprm)
			if err != nil {
				return err
			}
		} else {
			panic("unexpected arguments")
		}

		var removed int
		for _, res := range files {
			if res.From >= minS && res.To <= maxS {
				if err := os.Remove(res.Path); err != nil {
					return fmt.Errorf("failed to remove %s: %w", res.Path, err)
				}
				removed++
			}
		}
		fmt.Printf("removed %d state segments files\n", removed)
	}
	if cliCtx.IsSet("domain") {
		domainToRemove, err := kv.String2Domain(cliCtx.String("domain"))
		if err != nil {
			return err
		}
		var removed int
		for _, res := range files {
			if !strings.Contains(res.Name(), domainToRemove.String()) {
				continue
			}
			if err := os.Remove(res.Path); err != nil {
				return fmt.Errorf("failed to remove %s: %w", res.Path, err)
			}
			removed++
		}
		fmt.Printf("removed %d state segments files\n", removed)
	}

	return nil
}

func doBtSearch(cliCtx *cli.Context) error {
	logger, _, _, _, err := debug.Setup(cliCtx, true /* root logger */)
	if err != nil {
		return err
	}

	srcF := cliCtx.String("src")
	dataFilePath := strings.TrimRight(srcF, ".bt") + ".kv"

	runtime.GC()
	var m runtime.MemStats
	dbg.ReadMemStats(&m)
	logger.Info("before open", "alloc", common.ByteCount(m.Alloc), "sys", common.ByteCount(m.Sys))
	compress := seg.CompressKeys | seg.CompressVals
	kv, idx, err := libstate.OpenBtreeIndexAndDataFile(srcF, dataFilePath, libstate.DefaultBtreeM, compress, false)
	if err != nil {
		return err
	}
	defer idx.Close()
	defer kv.Close()

	runtime.GC()
	dbg.ReadMemStats(&m)
	logger.Info("after open", "alloc", common.ByteCount(m.Alloc), "sys", common.ByteCount(m.Sys))

	seek := common.FromHex(cliCtx.String("key"))

	getter := seg.NewReader(kv.MakeGetter(), compress)

	cur, err := idx.Seek(getter, seek)
	if err != nil {
		return err
	}
	defer cur.Close()
	if cur != nil {
		fmt.Printf("seek: %x, -> %x, %x\n", seek, cur.Key(), cur.Value())
	} else {
		fmt.Printf("seek: %x, -> nil\n", seek)
	}
	//var a = accounts.Account{}
	//accounts.DeserialiseV3(&a, cur.Value())
	//fmt.Printf("a: nonce=%d\n", a.Nonce)
	return nil
}

func doDebugKey(cliCtx *cli.Context) error {
	logger, _, _, _, err := debug.Setup(cliCtx, true /* root logger */)
	if err != nil {
		return err
	}
	key := common.FromHex(cliCtx.String("key"))
	var domain kv.Domain
	var idx kv.InvertedIdx
	ds := cliCtx.String("domain")
	switch ds {
	case "accounts":
		domain, idx = kv.AccountsDomain, kv.AccountsHistoryIdx
	case "storage":
		domain, idx = kv.StorageDomain, kv.StorageHistoryIdx
	case "code":
		domain, idx = kv.CodeDomain, kv.CodeHistoryIdx
	case "commitment":
		domain, idx = kv.CommitmentDomain, kv.CommitmentHistoryIdx
	case "receipt":
		domain, idx = kv.ReceiptDomain, kv.ReceiptHistoryIdx
	default:
		panic(ds)
	}
	_ = idx

	ctx := cliCtx.Context
	dirs := datadir.New(cliCtx.String(utils.DataDirFlag.Name))
	chainDB := dbCfg(kv.ChainDB, dirs.Chaindata).MustOpen()
	defer chainDB.Close()

	chainConfig := fromdb.ChainConfig(chainDB)
	cfg := ethconfig.NewSnapCfg(false, true, true, chainConfig.ChainName)
	from := cliCtx.Uint64(SnapshotFromFlag.Name)

	_, _, _, _, agg, clean, err := openSnaps(ctx, cfg, dirs, from, chainDB, logger)
	if err != nil {
		return err
	}
	defer clean()

	view := agg.BeginFilesRo()
	defer view.Close()
	if err := view.IntegrityKey(domain, key); err != nil {
		return err
	}
	if err := view.IntegirtyInvertedIndexKey(domain, key); err != nil {
		return err
	}
	return nil
}

func doIntegrity(cliCtx *cli.Context) error {
	logger, _, _, _, err := debug.Setup(cliCtx, true /* root logger */)
	if err != nil {
		return err
	}

	ctx := cliCtx.Context
	requestedCheck := integrity.Check(cliCtx.String("check"))
	failFast := cliCtx.Bool("failFast")
	fromStep := cliCtx.Uint64("fromStep")
	dirs := datadir.New(cliCtx.String(utils.DataDirFlag.Name))
	chainDB := dbCfg(kv.ChainDB, dirs.Chaindata).MustOpen()
	defer chainDB.Close()

	chainConfig := fromdb.ChainConfig(chainDB)
	cfg := ethconfig.NewSnapCfg(false, true, true, chainConfig.ChainName)
	from := cliCtx.Uint64(SnapshotFromFlag.Name)

	_, borSnaps, _, blockRetire, agg, clean, err := openSnaps(ctx, cfg, dirs, from, chainDB, logger)
	if err != nil {
		return err
	}
	defer clean()

	db, err := temporal.New(chainDB, agg)
	if err != nil {
		return err
	}
	defer db.Close()

	checks := append([]integrity.Check{}, integrity.AllChecks...)
	nonDefaultCheck := requestedCheck != "" &&
		!slices.Contains(integrity.AllChecks, requestedCheck) &&
		slices.Contains(integrity.NonDefaultChecks, requestedCheck)
	if nonDefaultCheck {
		checks = append(checks, integrity.NonDefaultChecks...)
	}

	blockReader, _ := blockRetire.IO()
	for _, chk := range checks {
		if requestedCheck != "" && requestedCheck != chk {
			continue
		}
		switch chk {
		case integrity.BlocksTxnID:
			if err := blockReader.(*freezeblocks.BlockReader).IntegrityTxnID(failFast); err != nil {
				return err
			}
		case integrity.Blocks:
			if err := integrity.SnapBlocksRead(ctx, db, blockReader, 0, 0, failFast); err != nil {
				return err
			}
		case integrity.InvertedIndex:
			if err := integrity.E3EfFiles(ctx, db, failFast, fromStep); err != nil {
				return err
			}
		case integrity.HistoryNoSystemTxs:
			if err := integrity.HistoryCheckNoSystemTxs(ctx, db, blockReader); err != nil {
				return err
			}
		case integrity.BorEvents:
			if err := integrity.ValidateBorEvents(ctx, db, blockReader, 0, 0, failFast); err != nil {
				return err
			}
		case integrity.BorSpans:
			if err := integrity.ValidateBorSpans(logger, dirs, borSnaps, failFast); err != nil {
				return err
			}
		case integrity.BorCheckpoints:
			if err := integrity.ValidateBorCheckpoints(logger, dirs, borSnaps, failFast); err != nil {
				return err
			}
		case integrity.BorMilestones:
			if err := integrity.ValidateBorMilestones(logger, dirs, borSnaps, failFast); err != nil {
				return err
			}
		case integrity.ReceiptsNoDups:
			if err := integrity.ReceiptsNoDuplicates(ctx, db, blockReader, failFast); err != nil {
				return err
			}
		default:
			return fmt.Errorf("unknown check: %s", chk)
		}
	}

	return nil
}

func checkIfBlockSnapshotsPublishable(snapDir string) error {
	var sum uint64
	var maxTo uint64
	// Check block sanity
	if err := filepath.Walk(snapDir, func(path string, info os.FileInfo, err error) error {
		if err != nil {
			return err
		}

		// Skip directories
		if info.IsDir() {
			return nil
		}
		// Skip CL files
		if !strings.Contains(info.Name(), "headers") || !strings.HasSuffix(info.Name(), ".seg") {
			return nil
		}
		// Do the range check
		res, _, ok := snaptype.ParseFileName(snapDir, info.Name())
		if !ok {
			return nil
		}
		sum += res.To - res.From
		headerSegName := info.Name()
		// check that all files exist
		for _, snapType := range []string{"transactions", "bodies"} {
			segName := strings.Replace(headerSegName, "headers", snapType, 1)
			// check that the file exist
			if _, err := os.Stat(filepath.Join(snapDir, segName)); err != nil {
				return fmt.Errorf("missing file %s", segName)
			}
			// check that the index file exist
			idxName := strings.Replace(segName, ".seg", ".idx", 1)
			if _, err := os.Stat(filepath.Join(snapDir, idxName)); err != nil {
				return fmt.Errorf("missing index file %s", idxName)
			}
			if snapType == "transactions" {
				// check that the tx index file exist
				txIdxName := strings.Replace(segName, "transactions.seg", "transactions-to-block.idx", 1)
				if _, err := os.Stat(filepath.Join(snapDir, txIdxName)); err != nil {
					return fmt.Errorf("missing tx index file %s", txIdxName)
				}
			}
		}

		maxTo = max(maxTo, res.To)

		return nil
	}); err != nil {
		return err
	}
	if sum != maxTo {
		return fmt.Errorf("sum %d != maxTo %d", sum, maxTo)
	}
	if err := doBlockSnapshotsRangeCheck(snapDir, ".seg", "headers"); err != nil {
		return err
	}
	if err := doBlockSnapshotsRangeCheck(snapDir, ".seg", "bodies"); err != nil {
		return err
	}
	if err := doBlockSnapshotsRangeCheck(snapDir, ".seg", "transactions"); err != nil {
		return err
	}
	if err := doBlockSnapshotsRangeCheck(snapDir, ".idx", "headers"); err != nil {
		return err
	}
	if err := doBlockSnapshotsRangeCheck(snapDir, ".idx", "bodies"); err != nil {
		return err
	}
	if err := doBlockSnapshotsRangeCheck(snapDir, ".idx", "transactions"); err != nil {
		return fmt.Errorf("failed to check transactions idx: %w", err)
	}
	if err := doBlockSnapshotsRangeCheck(snapDir, ".idx", "transactions-to-block"); err != nil {
		return fmt.Errorf("failed to check transactions-to-block idx: %w", err)
	}
	// Iterate over all fies in snapDir
	return nil
}

func checkIfStateSnapshotsPublishable(dirs datadir.Dirs) error {
	var stepSum uint64
	var maxStep uint64
	if err := filepath.Walk(dirs.SnapDomain, func(path string, info os.FileInfo, err error) error {
		if err != nil {
			return err
		}
		if info.IsDir() && path != dirs.SnapDomain {
			return fmt.Errorf("unexpected directory in domain (%s) check %s", dirs.SnapDomain, path)
		}
		if path == dirs.SnapDomain {
			return nil
		}
		rangeString := strings.Split(info.Name(), ".")[1]
		rangeNums := strings.Split(rangeString, "-")
		// convert the range to uint64
		from, err := strconv.ParseUint(rangeNums[0], 10, 64)
		if err != nil {
			return fmt.Errorf("failed to parse to %s: %w", rangeNums[1], err)
		}

		to, err := strconv.ParseUint(rangeNums[1], 10, 64)
		if err != nil {
			return fmt.Errorf("failed to parse to %s: %w", rangeNums[1], err)
		}
		maxStep = max(maxStep, to)

		if !strings.HasSuffix(info.Name(), ".kv") || !strings.Contains(info.Name(), "accounts") {
			return nil
		}

		stepSum += to - from
		// do a range check over all snapshots types (sanitizes domain and history folder)
		for _, snapType := range kv.StateDomains {
			expectedFileName := strings.Replace(info.Name(), "accounts", snapType.String(), 1)
			if _, err := os.Stat(filepath.Join(dirs.SnapDomain, expectedFileName)); err != nil {
				return fmt.Errorf("missing file %s at path %s", expectedFileName, filepath.Join(dirs.SnapDomain, expectedFileName))
			}
			// check that the index file exist
			if libstate.Schema[snapType].AccessorList.Has(libstate.AccessorBTree) {
				fileName := strings.Replace(expectedFileName, ".kv", ".bt", 1)
				exists, err := dir.FileExist(filepath.Join(dirs.SnapDomain, fileName))
				if err != nil {
					return err
				}
				if !exists {
					return fmt.Errorf("missing file %s", fileName)
				}
			}
			if libstate.Schema[snapType].AccessorList.Has(libstate.AccessorExistence) {
				fileName := strings.Replace(expectedFileName, ".kv", ".kvei", 1)
				exists, err := dir.FileExist(filepath.Join(dirs.SnapDomain, fileName))
				if err != nil {
					return err
				}
				if !exists {
					return fmt.Errorf("missing file %s", fileName)
				}
			}
			if libstate.Schema[snapType].AccessorList.Has(libstate.AccessorHashMap) {
				fileName := strings.Replace(expectedFileName, ".kv", ".kvi", 1)
				exists, err := dir.FileExist(filepath.Join(dirs.SnapDomain, fileName))
				if err != nil {
					return err
				}
				if !exists {
					return fmt.Errorf("missing file %s", fileName)
				}
			}
		}
		return nil
	}); err != nil {
		return err
	}

	if err := filepath.Walk(dirs.SnapIdx, func(path string, info os.FileInfo, err error) error {
		if err != nil {
			return err
		}

		if info.IsDir() && path != dirs.SnapIdx {
			return fmt.Errorf("unexpected directory in idx (%s) check %s", dirs.SnapIdx, path)

		}
		if path == dirs.SnapIdx {
			return nil
		}
		rangeString := strings.Split(info.Name(), ".")[1]
		rangeNums := strings.Split(rangeString, "-")

		to, err := strconv.ParseUint(rangeNums[1], 10, 64)
		if err != nil {
			return fmt.Errorf("failed to parse to %s: %w", rangeNums[1], err)
		}
		maxStep = max(maxStep, to)

		if !strings.HasSuffix(info.Name(), ".ef") || !strings.Contains(info.Name(), "accounts") {
			return nil
		}

		viTypes := []string{"accounts", "storage", "code"}

		// do a range check over all snapshots types (sanitizes domain and history folder)
		for _, snapType := range []string{"accounts", "storage", "code", "logtopics", "logaddrs", "tracesfrom", "tracesto"} {
			expectedFileName := strings.Replace(info.Name(), "accounts", snapType, 1)
			if _, err := os.Stat(filepath.Join(dirs.SnapIdx, expectedFileName)); err != nil {
				return fmt.Errorf("missing file %s at path %s", expectedFileName, filepath.Join(dirs.SnapIdx, expectedFileName))
			}
			// Check accessors
			efiFileName := strings.Replace(expectedFileName, ".ef", ".efi", 1)
			if _, err := os.Stat(filepath.Join(dirs.SnapAccessors, efiFileName)); err != nil {
				return fmt.Errorf("missing file %s at path %s", efiFileName, filepath.Join(dirs.SnapAccessors, efiFileName))
			}
			if !slices.Contains(viTypes, snapType) {
				continue
			}
			viFileName := strings.Replace(expectedFileName, ".ef", ".vi", 1)
			if _, err := os.Stat(filepath.Join(dirs.SnapAccessors, viFileName)); err != nil {
				return fmt.Errorf("missing file %s at path %s", viFileName, filepath.Join(dirs.SnapAccessors, viFileName))
			}
			// check that .v
			vFileName := strings.Replace(expectedFileName, ".ef", ".v", 1)
			if _, err := os.Stat(filepath.Join(dirs.SnapHistory, vFileName)); err != nil {
				return fmt.Errorf("missing file %s at path %s", vFileName, filepath.Join(dirs.SnapHistory, vFileName))
			}
		}
		return nil
	}); err != nil {
		return err
	}

	if stepSum != maxStep {
		return fmt.Errorf("stepSum %d != maxStep %d", stepSum, maxStep)
	}
	return nil
}

func doBlockSnapshotsRangeCheck(snapDir string, suffix string, snapType string) error {
	type interval struct {
		from uint64
		to   uint64
	}

	intervals := []interval{}
	if err := filepath.Walk(snapDir, func(path string, info os.FileInfo, err error) error {
		if err != nil {
			return err
		}
		if !strings.HasSuffix(info.Name(), suffix) || !strings.Contains(info.Name(), snapType+".") {
			return nil
		}
		res, _, ok := snaptype.ParseFileName(snapDir, info.Name())
		if !ok {
			return nil
		}
		intervals = append(intervals, interval{from: res.From, to: res.To})
		return nil
	}); err != nil {
		return err
	}
	sort.Slice(intervals, func(i, j int) bool {
		return intervals[i].from < intervals[j].from
	})
	// Check that there are no gaps
	for i := 1; i < len(intervals); i++ {
		if intervals[i].from != intervals[i-1].to {
			return fmt.Errorf("gap between %d and %d. snaptype: %s", intervals[i-1].to, intervals[i].from, snapType)
		}
	}
	// Check that there are no overlaps
	for i := 1; i < len(intervals); i++ {
		if intervals[i].from < intervals[i-1].to {
			return fmt.Errorf("overlap between %d and %d. snaptype: %s", intervals[i-1].to, intervals[i].from, snapType)
		}
	}

	return nil

}

func doPublishable(cliCtx *cli.Context) error {
	dat := datadir.New(cliCtx.String(utils.DataDirFlag.Name))
	// Check block snapshots sanity
	if err := checkIfBlockSnapshotsPublishable(dat.Snap); err != nil {
		return err
	}
	// Iterate over all fies in dat.Snap
	if err := checkIfStateSnapshotsPublishable(dat); err != nil {
		return err
	}
	// check if salt-state.txt and salt-block.txt exist
	exists, err := dir.FileExist(filepath.Join(dat.Snap, "salt-state.txt"))
	if err != nil {
		return err
	}
	if !exists {
		return fmt.Errorf("missing file %s", filepath.Join(dat.Snap, "salt-state.txt"))
	}

	exists, err = dir.FileExist(filepath.Join(dat.Snap, "salt-blocks.txt"))
	if err != nil {
		return err
	}
	if !exists {
		return fmt.Errorf("missing file %s", filepath.Join(dat.Snap, "salt-blocks.txt"))
	}
	log.Info("All snapshots are publishable")
	return nil
}

func doClearIndexing(cliCtx *cli.Context) error {
	dat := datadir.New(cliCtx.String(utils.DataDirFlag.Name))
	accessorsDir := dat.SnapAccessors
	domainDir := dat.SnapDomain
	snapDir := dat.Snap

	// Delete accessorsDir
	if err := os.RemoveAll(accessorsDir); err != nil {
		return fmt.Errorf("failed to delete accessorsDir: %w", err)
	}

	// Delete all files in domainDir with extensions .bt and .bt.torrent
	if err := deleteFilesWithExtensions(domainDir, []string{".bt", ".bt.torrent", ".kvei", ".kvei.torrent", ".kvi", ".kvi.torrent"}); err != nil {
		return fmt.Errorf("failed to delete files in domainDir: %w", err)
	}

	// Delete all files in snapDir with extensions .idx and .idx.torrent
	if err := deleteFilesWithExtensions(snapDir, []string{".idx", ".idx.torrent"}); err != nil {
		return fmt.Errorf("failed to delete files in snapDir: %w", err)
	}

	// remove salt-state.txt and salt-block.txt
	os.Remove(filepath.Join(snapDir, "salt-state.txt"))
	os.Remove(filepath.Join(snapDir, "salt-blocks.txt"))

	return nil
}

func deleteFilesWithExtensions(dir string, extensions []string) error {
	return filepath.Walk(dir, func(path string, info os.FileInfo, err error) error {
		if err != nil {
			return err
		}

		// Skip directories
		if info.IsDir() {
			return nil
		}

		// Check file extensions and delete matching files
		for _, ext := range extensions {
			if strings.HasSuffix(info.Name(), ext) {
				if err := os.Remove(path); err != nil {
					return err
				}
			}
		}

		return nil
	})
}

func doDiff(cliCtx *cli.Context) error {
	log.Info("staring")
	defer log.Info("Done")
	srcF, dstF := cliCtx.String("src"), cliCtx.String("dst")
	src, err := seg.NewDecompressor(srcF)
	if err != nil {
		return err
	}
	defer src.Close()
	dst, err := seg.NewDecompressor(dstF)
	if err != nil {
		return err
	}
	defer dst.Close()

	defer src.EnableReadAhead().DisableReadAhead()
	defer dst.EnableReadAhead().DisableReadAhead()

	i := 0
	srcG, dstG := src.MakeGetter(), dst.MakeGetter()
	var srcBuf, dstBuf []byte
	for srcG.HasNext() {
		i++
		srcBuf, _ = srcG.Next(srcBuf[:0])
		dstBuf, _ = dstG.Next(dstBuf[:0])

		if !bytes.Equal(srcBuf, dstBuf) {
			log.Error(fmt.Sprintf("found difference: %d, %x, %x\n", i, srcBuf, dstBuf))
			return nil
		}
	}
	return nil
}

func doMeta(cliCtx *cli.Context) error {
	args := cliCtx.Args()
	if args.Len() < 1 {
		return errors.New("expecting file path as a first argument")
	}
	fname := args.First()
	if strings.HasSuffix(fname, ".seg") || strings.HasSuffix(fname, ".kv") || strings.HasSuffix(fname, ".v") || strings.HasSuffix(fname, ".ef") {
		src, err := seg.NewDecompressor(fname)
		if err != nil {
			panic(err)
		}
		defer src.Close()
		log.Info("meta", "count", src.Count(), "size", datasize.ByteSize(src.Size()).HumanReadable(), "serialized_dict", datasize.ByteSize(src.SerializedDictSize()).HumanReadable(), "dict_words", src.DictWords(), "name", src.FileName(), "detected_compression_type", seg.DetectCompressType(src.MakeGetter()))
	} else if strings.HasSuffix(fname, ".bt") {
		kvFPath := strings.TrimSuffix(fname, ".bt") + ".kv"
		src, err := seg.NewDecompressor(kvFPath)
		if err != nil {
			panic(err)
		}
		defer src.Close()
		bt, err := libstate.OpenBtreeIndexWithDecompressor(fname, libstate.DefaultBtreeM, src, seg.CompressNone)
		if err != nil {
			return err
		}
		defer bt.Close()

		distances, err := bt.Distances()
		if err != nil {
			return err
		}
		for i := range distances {
			distances[i] /= 100_000
		}
		for i := range distances {
			if distances[i] == 0 {
				delete(distances, i)
			}
		}

		log.Info("meta", "distances(*100K)", fmt.Sprintf("%v", distances))
	} else if strings.HasSuffix(fname, ".kvi") || strings.HasSuffix(fname, ".idx") || strings.HasSuffix(fname, ".efi") || strings.HasSuffix(fname, ".vi") {
		idx, err := recsplit.OpenIndex(fname)
		if err != nil {
			panic(err)
		}
		defer idx.Close()
		total, offsets, ef, golombRice, existence, layer1 := idx.Sizes()
		log.Info("meta", "sz_total", total.HumanReadable(), "sz_offsets", offsets.HumanReadable(), "sz_double_ef", ef.HumanReadable(), "sz_golombRice", golombRice.HumanReadable(), "sz_existence", existence.HumanReadable(), "sz_l1", layer1.HumanReadable(), "keys_count", idx.KeyCount(), "leaf_size", idx.LeafSize(), "bucket_size", idx.BucketSize(), "enums", idx.Enums())
	}
	return nil
}

func doDecompressSpeed(cliCtx *cli.Context) error {
	logger, _, _, _, err := debug.Setup(cliCtx, true /* rootLogger */)
	if err != nil {
		return err
	}
	args := cliCtx.Args()
	if args.Len() < 1 {
		return errors.New("expecting file path as a first argument")
	}
	f := args.First()

	decompressor, err := seg.NewDecompressor(f)
	if err != nil {
		return err
	}
	defer decompressor.Close()
	func() {
		defer decompressor.EnableReadAhead().DisableReadAhead()

		t := time.Now()
		g := decompressor.MakeGetter()
		buf := make([]byte, 0, 16*etl.BufIOSize)
		for g.HasNext() {
			buf, _ = g.Next(buf[:0])
		}
		logger.Info("decompress speed", "took", time.Since(t))
	}()
	func() {
		defer decompressor.EnableReadAhead().DisableReadAhead()

		t := time.Now()
		g := decompressor.MakeGetter()
		for g.HasNext() {
			_, _ = g.Skip()
		}
		log.Info("decompress skip speed", "took", time.Since(t))
	}()
	return nil
}

func doIndicesCommand(cliCtx *cli.Context, dirs datadir.Dirs) error {
	logger, _, _, _, err := debug.Setup(cliCtx, true /* rootLogger */)
	if err != nil {
		return err
	}
	defer logger.Info("Done")
	ctx := cliCtx.Context

	rebuild := cliCtx.Bool(SnapshotRebuildFlag.Name)
	chainDB := dbCfg(kv.ChainDB, dirs.Chaindata).MustOpen()
	defer chainDB.Close()

	if rebuild {
		panic("not implemented")
	}

	if err := freezeblocks.RemoveIncompatibleIndices(dirs); err != nil {
		return err
	}

	chainConfig := fromdb.ChainConfig(chainDB)
	cfg := ethconfig.NewSnapCfg(false, true, true, chainConfig.ChainName)
	from := cliCtx.Uint64(SnapshotFromFlag.Name)

	_, _, caplinSnaps, br, agg, clean, err := openSnaps(ctx, cfg, dirs, from, chainDB, logger)
	if err != nil {
		return err
	}
	defer clean()

	if err := br.BuildMissedIndicesIfNeed(ctx, "Indexing", nil, chainConfig); err != nil {
		return err
	}
	if err := caplinSnaps.BuildMissingIndices(ctx, logger); err != nil {
		return err
	}
	err = agg.BuildMissedIndices(ctx, estimate.IndexSnapshot.Workers())
	if err != nil {
		return err
	}

	return nil
}
func doLS(cliCtx *cli.Context, dirs datadir.Dirs) error {
	logger, _, _, _, err := debug.Setup(cliCtx, true /* rootLogger */)
	if err != nil {
		return err
	}
	defer logger.Info("Done")
	ctx := cliCtx.Context

	chainDB := dbCfg(kv.ChainDB, dirs.Chaindata).MustOpen()
	defer chainDB.Close()
	cfg := ethconfig.NewSnapCfg(false, true, true, fromdb.ChainConfig(chainDB).ChainName)
	from := cliCtx.Uint64(SnapshotFromFlag.Name)

	blockSnaps, borSnaps, caplinSnaps, _, agg, clean, err := openSnaps(ctx, cfg, dirs, from, chainDB, logger)
	if err != nil {
		return err
	}
	defer clean()

	blockSnaps.Ls()
	borSnaps.Ls()
	caplinSnaps.LS()
	agg.LS()

	return nil
}

func openSnaps(ctx context.Context, cfg ethconfig.BlocksFreezing, dirs datadir.Dirs, from uint64, chainDB kv.RwDB, logger log.Logger) (
	blockSnaps *freezeblocks.RoSnapshots,
	borSnaps *heimdall.RoSnapshots,
	csn *freezeblocks.CaplinSnapshots,
	br *freezeblocks.BlockRetire,
	agg *libstate.Aggregator,
	clean func(), err error,
) {
	chainConfig := fromdb.ChainConfig(chainDB)

	blockSnaps = freezeblocks.NewRoSnapshots(cfg, dirs.Snap, 0, logger)
	if err = blockSnaps.OpenFolder(); err != nil {
		return
	}
	blockSnaps.LogStat("block")

	heimdall.RecordWayPoints(true) // needed to load checkpoints and milestones snapshots
	borSnaps = heimdall.NewRoSnapshots(cfg, dirs.Snap, 0, logger)
	if err = borSnaps.OpenFolder(); err != nil {
		return
	}

	var beaconConfig *clparams.BeaconChainConfig
	_, beaconConfig, _, err = clparams.GetConfigsByNetworkName(chainConfig.ChainName)
	if err == nil {
		csn = freezeblocks.NewCaplinSnapshots(cfg, beaconConfig, dirs, logger)
		if err = csn.OpenFolder(); err != nil {
			return
		}
		csn.LogStat("caplin")
	}

	borSnaps.LogStat("bor")
	var bridgeStore bridge.Store
	var heimdallStore heimdall.Store
	if chainConfig.Bor != nil {
		const PolygonSync = true
		if PolygonSync {
			bridgeStore = bridge.NewSnapshotStore(bridge.NewMdbxStore(dirs.DataDir, logger, true, 0), borSnaps, chainConfig.Bor)
			heimdallStore = heimdall.NewSnapshotStore(heimdall.NewMdbxStore(logger, dirs.DataDir, true, 0), borSnaps)
		} else {
			bridgeStore = bridge.NewSnapshotStore(bridge.NewDbStore(chainDB), borSnaps, chainConfig.Bor)
			heimdallStore = heimdall.NewSnapshotStore(heimdall.NewDbStore(chainDB), borSnaps)
		}
	}

	blockReader := freezeblocks.NewBlockReader(blockSnaps, borSnaps, heimdallStore, bridgeStore)
	blockWriter := blockio.NewBlockWriter()
	blockSnapBuildSema := semaphore.NewWeighted(int64(dbg.BuildSnapshotAllowance))
	br = freezeblocks.NewBlockRetire(estimate.CompressSnapshot.Workers(), dirs, blockReader, blockWriter, chainDB, heimdallStore, bridgeStore, chainConfig, &ethconfig.Defaults, nil, blockSnapBuildSema, logger)

	agg = openAgg(ctx, dirs, chainDB, logger)
	agg.SetSnapshotBuildSema(blockSnapBuildSema)
	clean = func() {
		defer blockSnaps.Close()
		defer borSnaps.Close()
		defer csn.Close()
		defer agg.Close()
	}
	err = chainDB.View(ctx, func(tx kv.Tx) error {
		ac := agg.BeginFilesRo()
		defer ac.Close()
		ac.LogStats(tx, func(endTxNumMinimax uint64) (uint64, error) {
			_, histBlockNumProgress, err := rawdbv3.TxNums.WithCustomReadTxNumFunc(freezeblocks.ReadTxNumFuncFromBlockReader(ctx, blockReader)).FindBlockNum(tx, endTxNumMinimax)
			return histBlockNumProgress, err
		})
		return nil
	})
	if err != nil {
		return
	}

	ls, er := os.Stat(filepath.Join(dirs.Snap, downloader.ProhibitNewDownloadsFileName))
	mtime := time.Time{}
	if er == nil {
		mtime = ls.ModTime()
	}
	logger.Info("[downloads]", "locked", er == nil, "at", mtime.Format("02 Jan 06 15:04 2006"))
	return
}

func doUncompress(cliCtx *cli.Context) error {
	var logger log.Logger
	var err error
	if logger, _, _, _, err = debug.Setup(cliCtx, true /* rootLogger */); err != nil {
		return err
	}
	ctx := cliCtx.Context

	args := cliCtx.Args()
	if args.Len() < 1 {
		return errors.New("expecting file path as a first argument")
	}
	f := args.First()

	decompressor, err := seg.NewDecompressor(f)
	if err != nil {
		return err
	}
	defer decompressor.Close()
	defer decompressor.EnableReadAhead().DisableReadAhead()

	wr := bufio.NewWriterSize(os.Stdout, int(128*datasize.MB))
	defer wr.Flush()
	logEvery := time.NewTicker(30 * time.Second)
	defer logEvery.Stop()

	var i uint
	var numBuf [binary.MaxVarintLen64]byte

	g := decompressor.MakeGetter()
	buf := make([]byte, 0, 1*datasize.MB)
	for g.HasNext() {
		buf, _ = g.Next(buf[:0])
		n := binary.PutUvarint(numBuf[:], uint64(len(buf)))
		if _, err := wr.Write(numBuf[:n]); err != nil {
			return err
		}
		if _, err := wr.Write(buf); err != nil {
			return err
		}
		i++
		select {
		case <-logEvery.C:
			_, fileName := filepath.Split(decompressor.FilePath())
			progress := 100 * float64(i) / float64(decompressor.Count())
			logger.Info("[uncompress] ", "progress", fmt.Sprintf("%.2f%%", progress), "file", fileName)
		case <-ctx.Done():
			return ctx.Err()
		default:
		}
	}
	return nil
}

func doCompress(cliCtx *cli.Context) error {
	dirs := datadir.New(cliCtx.String(utils.DataDirFlag.Name))
	logger, _, _, _, err := debug.Setup(cliCtx, true /* rootLogger */)
	if err != nil {
		return err
	}
	ctx := cliCtx.Context

	args := cliCtx.Args()
	if args.Len() < 1 {
		return errors.New("expecting file path as a first argument")
	}
	f := args.First()

	compressCfg := seg.DefaultCfg
	compressCfg.Workers = estimate.CompressSnapshot.Workers()
	compressCfg.MinPatternScore = uint64(dbg.EnvInt("MinPatternScore", int(compressCfg.MinPatternScore)))
	compressCfg.MinPatternLen = dbg.EnvInt("MinPatternLen", compressCfg.MinPatternLen)
	compressCfg.MaxPatternLen = dbg.EnvInt("MaxPatternLen", compressCfg.MaxPatternLen)
	compressCfg.SamplingFactor = uint64(dbg.EnvInt("SamplingFactor", int(compressCfg.SamplingFactor)))
	compressCfg.DictReducerSoftLimit = dbg.EnvInt("DictReducerSoftLimit", compressCfg.DictReducerSoftLimit)
	compressCfg.MaxDictPatterns = dbg.EnvInt("MaxDictPatterns", compressCfg.MaxDictPatterns)
	compression := seg.CompressKeys | seg.CompressVals
	if dbg.EnvBool("OnlyKeys", false) {
		compression = seg.CompressKeys
	}
	if dbg.EnvBool("OnlyVals", false) {
		compression = seg.CompressVals
	}
	if dbg.EnvBool("NoCompress", false) {
		compression = seg.CompressNone
	}

	doSnappyEachWord := dbg.EnvBool("SnappyEachWord", false)

	logger.Info("[compress] file", "datadir", dirs.DataDir, "f", f, "cfg", compressCfg, "SnappyEachWord", doSnappyEachWord)
	c, err := seg.NewCompressor(ctx, "compress", f, dirs.Tmp, compressCfg, log.LvlInfo, logger)
	if err != nil {
		return err
	}
	defer c.Close()
	w := seg.NewWriter(c, compression)

	r := bufio.NewReaderSize(os.Stdin, int(128*datasize.MB))
	word := make([]byte, 0, int(1*datasize.MB))
	var snappyBuf []byte
	var l uint64
	for l, err = binary.ReadUvarint(r); err == nil; l, err = binary.ReadUvarint(r) {
		if cap(word) < int(l) {
			word = make([]byte, l)
		} else {
			word = word[:l]
		}
		if _, err = io.ReadFull(r, word); err != nil {
			return err
		}
		snappyBuf, word = compress.EncodeSnappyIfNeed(snappyBuf, word, doSnappyEachWord)

		if err := w.AddWord(word); err != nil {
			return err
		}

		select {
		case <-ctx.Done():
			return ctx.Err()
		default:
		}

	}
	if !errors.Is(err, io.EOF) {
		return err
	}
	if err := c.Compress(); err != nil {
		return err
	}

	return nil
}

func doRetireCommand(cliCtx *cli.Context, dirs datadir.Dirs) error {
	logger, _, _, _, err := debug.Setup(cliCtx, true /* rootLogger */)
	if err != nil {
		return err
	}
	defer logger.Info("Done")
	ctx := cliCtx.Context

	from := cliCtx.Uint64(SnapshotFromFlag.Name)

	db := dbCfg(kv.ChainDB, dirs.Chaindata).MustOpen()
	defer db.Close()
	chainConfig := fromdb.ChainConfig(db)
	cfg := ethconfig.NewSnapCfg(false, true, true, chainConfig.ChainName)

	_, _, caplinSnaps, br, agg, clean, err := openSnaps(ctx, cfg, dirs, from, db, logger)
	if err != nil {
		return err
	}
	defer clean()

	// `erigon retire` command is designed to maximize resouces utilization. But `Erigon itself` does minimize background impact (because not in rush).
	agg.SetCollateAndBuildWorkers(estimate.StateV3Collate.Workers())
	agg.SetMergeWorkers(estimate.AlmostAllCPUs())
	agg.SetCompressWorkers(estimate.CompressSnapshot.Workers())

	if err := br.BuildMissedIndicesIfNeed(ctx, "retire", nil, chainConfig); err != nil {
		return err
	}
	if err := caplinSnaps.BuildMissingIndices(ctx, logger); err != nil {
		return err
	}

	//agg.LimitRecentHistoryWithoutFiles(0)

<<<<<<< HEAD
	var to uint64
	if err := db.View(ctx, func(tx kv.Tx) error {
		to, err = stages.GetStageProgress(tx, stages.Senders)
		return err
	}); err != nil {
		return err
	}
	blockReader, _ := br.IO()
	from2, to2, ok := freezeblocks.CanRetire(to, blockReader.FrozenBlocks(), coresnaptype.Enums.Headers, nil)
	if ok {
		from, to = from2, to2
=======
	var forwardProgress uint64
	if to == 0 {
		if err := db.View(ctx, func(tx kv.Tx) error {
			forwardProgress, err = stages.GetStageProgress(tx, stages.Senders)
			return err
		}); err != nil {
			return err
		}
		blockReader, _ := br.IO()
		from2, to2, ok := freezeblocks.CanRetire(forwardProgress, blockReader.FrozenBlocks(), coresnaptype.Enums.Headers, nil)
		if ok {
			from, to, every = from2, to2, to2-from2
		}
	} else {
		forwardProgress = to
>>>>>>> cedfa430
	}

	if err := br.RetireBlocks(ctx, from, to, log.LvlInfo, nil, nil, nil); err != nil {
		return err
	}

	deletedBlocks := math.MaxInt // To pass the first iteration
	allDeletedBlocks := 0
	for deletedBlocks > 0 { // prune happens by small steps, so need many runs
		err = db.UpdateNosync(ctx, func(tx kv.RwTx) error {
			if deletedBlocks, err = br.PruneAncientBlocks(tx, 100); err != nil {
				return err
			}
			return nil
		})
		if err != nil {
			return err
		}

		allDeletedBlocks += deletedBlocks
	}

	logger.Info("Pruning has ended", "deleted blocks", allDeletedBlocks)

	db, err = temporal.New(db, agg)
	if err != nil {
		return err
	}

	logger.Info("Prune state history")
	for hasMoreToPrune := true; hasMoreToPrune; {
		if err := db.Update(ctx, func(tx kv.RwTx) error {
			hasMoreToPrune, err = tx.(kv.TemporalRwTx).Debug().PruneSmallBatches(ctx, 2*time.Minute)
			return err
		}); err != nil {
			return err
		}
	}

	logger.Info("Work on state history snapshots")
	indexWorkers := estimate.IndexSnapshot.Workers()
	if err = agg.BuildMissedIndices(ctx, indexWorkers); err != nil {
		return err
	}

	txNumsReader := rawdbv3.TxNums.WithCustomReadTxNumFunc(freezeblocks.ReadTxNumFuncFromBlockReader(ctx, blockReader))
	var lastTxNum uint64
	if err := db.Update(ctx, func(tx kv.RwTx) error {
		execProgress, _ := stages.GetStageProgress(tx, stages.Execution)
		lastTxNum, err = txNumsReader.Max(tx, execProgress)
		if err != nil {
			return err
		}
		return nil
	}); err != nil {
		return err
	}

	logger.Info("Build state history snapshots")
	if err = agg.BuildFiles(lastTxNum); err != nil {
		return err
	}

	for hasMoreToPrune := true; hasMoreToPrune; {
		if err := db.Update(ctx, func(tx kv.RwTx) error {
			hasMoreToPrune, err = tx.(kv.TemporalRwTx).Debug().PruneSmallBatches(ctx, 2*time.Minute)
			return err
		}); err != nil {
			return err
		}
	}

	if err = agg.MergeLoop(ctx); err != nil {
		return err
	}
	if err = agg.BuildMissedIndices(ctx, indexWorkers); err != nil {
		return err
	}

	return nil
}

func doUploaderCommand(cliCtx *cli.Context) error {
	var logger log.Logger
	var tracer *tracers.Tracer
	var err error
	var metricsMux *http.ServeMux
	var pprofMux *http.ServeMux

	if logger, tracer, metricsMux, pprofMux, err = debug.Setup(cliCtx, true /* root logger */); err != nil {
		return err
	}

	// initializing the node and providing the current git commit there

	logger.Info("Build info", "git_branch", params.GitBranch, "git_tag", params.GitTag, "git_commit", params.GitCommit)
	erigonInfoGauge := metrics.GetOrCreateGauge(fmt.Sprintf(`erigon_info{version="%s",commit="%s"}`, params.Version, params.GitCommit))
	erigonInfoGauge.Set(1)

	nodeCfg, err := node.NewNodConfigUrfave(cliCtx, logger)
	if err != nil {
		return err
	}
	if err := datadir.ApplyMigrations(nodeCfg.Dirs); err != nil {
		return err
	}

	ethCfg := node.NewEthConfigUrfave(cliCtx, nodeCfg, logger)

	ethNode, err := node.New(cliCtx.Context, nodeCfg, ethCfg, logger, tracer)
	if err != nil {
		log.Error("Erigon startup", "err", err)
		return err
	}
	defer ethNode.Close()

	diagnostics.Setup(cliCtx, ethNode, metricsMux, pprofMux)

	err = ethNode.Serve()
	if err != nil {
		log.Error("error while serving an Erigon node", "err", err)
	}
	return err
}

func dbCfg(label kv.Label, path string) mdbx.MdbxOpts {
	const ThreadsLimit = 9_000
	limiterB := semaphore.NewWeighted(ThreadsLimit)
	return mdbx.New(label, log.New()).Path(path).
		RoTxsLimiter(limiterB).
		Accede(true) // integration tool: open db without creation and without blocking erigon
}
func openAgg(ctx context.Context, dirs datadir.Dirs, chainDB kv.RwDB, logger log.Logger) *libstate.Aggregator {
	agg, err := libstate.NewAggregator(ctx, dirs, config3.DefaultStepSize, chainDB, logger)
	if err != nil {
		panic(err)
	}
	if err = agg.OpenFolder(); err != nil {
		panic(err)
	}
	agg.SetCompressWorkers(estimate.CompressSnapshot.Workers())
	return agg
}<|MERGE_RESOLUTION|>--- conflicted
+++ resolved
@@ -1381,7 +1381,6 @@
 
 	//agg.LimitRecentHistoryWithoutFiles(0)
 
-<<<<<<< HEAD
 	var to uint64
 	if err := db.View(ctx, func(tx kv.Tx) error {
 		to, err = stages.GetStageProgress(tx, stages.Senders)
@@ -1393,25 +1392,7 @@
 	from2, to2, ok := freezeblocks.CanRetire(to, blockReader.FrozenBlocks(), coresnaptype.Enums.Headers, nil)
 	if ok {
 		from, to = from2, to2
-=======
-	var forwardProgress uint64
-	if to == 0 {
-		if err := db.View(ctx, func(tx kv.Tx) error {
-			forwardProgress, err = stages.GetStageProgress(tx, stages.Senders)
-			return err
-		}); err != nil {
-			return err
-		}
-		blockReader, _ := br.IO()
-		from2, to2, ok := freezeblocks.CanRetire(forwardProgress, blockReader.FrozenBlocks(), coresnaptype.Enums.Headers, nil)
-		if ok {
-			from, to, every = from2, to2, to2-from2
-		}
-	} else {
-		forwardProgress = to
->>>>>>> cedfa430
-	}
-
+	}
 	if err := br.RetireBlocks(ctx, from, to, log.LvlInfo, nil, nil, nil); err != nil {
 		return err
 	}
