--- conflicted
+++ resolved
@@ -540,69 +540,9 @@
 		}
 	}
 
-<<<<<<< HEAD
-			// check that commitment file has state in it
-			// When domains are "compacted", we want to keep latest commitment file with state key in it
-			if strings.Contains(res.Path, "commitment") && strings.HasSuffix(res.Path, ".kv") {
-				const trieStateKey = "state"
-
-				skipped := false
-				kvi := strings.Replace(res.Path, ".kv", ".kvi", 1)
-				_, ek := os.Stat(kvi)
-				if ek == nil {
-					idx, err := recsplit.OpenIndex(kvi)
-					if err != nil {
-						return err
-					}
-
-					rd := idx.GetReaderFromPool()
-					oft, found := rd.Lookup([]byte(trieStateKey))
-					if found {
-						fmt.Printf("found state key with kvi %s\n", res.Path)
-						commitmentFilesWithState = append(commitmentFilesWithState, res)
-					}
-					skipped = true
-					_ = oft
-					rd.Close()
-					idx.Close()
-				}
-
-				if !skipped { // try to lookup in bt index
-					bt := strings.Replace(res.Path, ".kv", ".bt", 1)
-					_, eb := os.Stat(bt)
-					if eb == nil {
-						rd, btindex, err := state.OpenBtreeIndexAndDataFile(bt, res.Path, state.DefaultBtreeM, state.Schema.CommitmentDomain.CompressCfg, false)
-						if err != nil {
-							return err
-						}
-
-						getter := seg.NewReader(rd.MakeGetter(), state.Schema.CommitmentDomain.CompressCfg)
-						//for getter.HasNext() {
-						//	k, _ := getter.Next(nil)
-						//	if bytes.Equal(k, []byte(trieStateKey)) {
-						//		fmt.Printf("found state key without bt in %s\n", res.Path)
-						//		commitmentFilesWithState = append(commitmentFilesWithState, res)
-						//		break
-						//	}
-						//	getter.Skip()
-						//}
-						c, err := btindex.Seek(getter, []byte(trieStateKey))
-						if err != nil {
-							return err
-						}
-						if bytes.Equal(c.Key(), []byte(trieStateKey)) {
-							fmt.Printf("found state key using bt %s\n", res.Path)
-							commitmentFilesWithState = append(commitmentFilesWithState, res)
-						}
-						c.Close()
-						btindex.Close()
-						rd.Close()
-					}
-=======
 	// Step 2: Process each candidate file (already parsed)
 	for _, candidate := range candidateFiles {
 		res := candidate.fileInfo
->>>>>>> 36b87045
 
 		// check that commitment file has state in it
 		// When domains are "compacted", we want to keep latest commitment file with state key in it
