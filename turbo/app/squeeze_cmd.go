--- conflicted
+++ resolved
@@ -101,11 +101,7 @@
 	}
 	ac := agg.BeginFilesRo()
 	defer ac.Close()
-<<<<<<< HEAD
-	if err := state.SqueezeCommitmentFiles(ac, logger); err != nil {
-=======
 	if err := state.SqueezeCommitmentFiles(ctx, ac, logger); err != nil {
->>>>>>> cf916078
 		return err
 	}
 	ac.Close()
@@ -160,11 +156,7 @@
 	acOld := aggOld.BeginFilesRo()
 	defer acOld.Close()
 
-<<<<<<< HEAD
-	if err = state.SqueezeCommitmentFiles(acOld, logger); err != nil {
-=======
 	if err = state.SqueezeCommitmentFiles(ctx, acOld, logger); err != nil {
->>>>>>> cf916078
 		return err
 	}
 	acOld.Close()
