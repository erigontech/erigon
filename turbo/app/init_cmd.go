--- conflicted
+++ resolved
@@ -31,7 +31,6 @@
 	"github.com/erigontech/erigon-lib/kv"
 	"github.com/erigontech/erigon/cmd/utils"
 	"github.com/erigontech/erigon/core"
-	"github.com/erigontech/erigon/core/tracing"
 	"github.com/erigontech/erigon/eth/tracers"
 	"github.com/erigontech/erigon/node"
 )
@@ -90,19 +89,13 @@
 	if err != nil {
 		utils.Fatalf("Failed to open database: %v", err)
 	}
-<<<<<<< HEAD
 
-	var tracingHooks *tracing.Hooks
 	if tracer != nil {
-		tracingHooks = tracer.Hooks
 		if tracer.Hooks != nil && tracer.Hooks.OnBlockchainInit != nil {
 			tracer.Hooks.OnBlockchainInit(genesis.Config)
 		}
 	}
-	_, hash, err := core.CommitGenesisBlock(chaindb, genesis, "", logger, tracingHooks)
-=======
 	_, hash, err := core.CommitGenesisBlock(chaindb, genesis, datadir.New(cliCtx.String(utils.DataDirFlag.Name)), logger)
->>>>>>> ba6d1c23
 	if err != nil {
 		utils.Fatalf("Failed to write genesis block: %v", err)
 	}
