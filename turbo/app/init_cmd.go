--- conflicted
+++ resolved
@@ -25,10 +25,7 @@
 	"github.com/erigontech/erigon-lib/common/datadir"
 	"github.com/erigontech/erigon-lib/kv"
 	"github.com/erigontech/erigon-lib/log/v3"
-<<<<<<< HEAD
-=======
 	"github.com/erigontech/erigon-lib/state"
->>>>>>> cf916078
 	"github.com/erigontech/erigon-lib/types"
 	"github.com/erigontech/erigon/cmd/utils"
 	"github.com/erigontech/erigon/core"
@@ -93,15 +90,12 @@
 		utils.Fatalf("Failed to open database: %v", err)
 	}
 
-<<<<<<< HEAD
-=======
 	// need to call this to initialise the state-salt if not present
 	_, err = state.GetStateIndicesSalt(stack.Config().Dirs, true, logger)
 	if err != nil {
 		utils.Fatalf("Failed to get state indices salt: %v", err)
 	}
 
->>>>>>> cf916078
 	if tracer != nil {
 		if tracer.Hooks != nil && tracer.Hooks.OnBlockchainInit != nil {
 			tracer.Hooks.OnBlockchainInit(genesis.Config)
