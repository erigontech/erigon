--- conflicted
+++ resolved
@@ -90,11 +90,7 @@
 		utils.Fatalf("Failed to open database: %v", err)
 	}
 
-<<<<<<< HEAD
-	// need to call this to initialise the state-salt if not present in the DB
-=======
 	// need to call this to initialise the state-salt if not present
->>>>>>> 0dc6ee0a
 	_, err = state.GetStateIndicesSalt(stack.Config().Dirs, true, logger)
 	if err != nil {
 		utils.Fatalf("Failed to get state indices salt: %v", err)
