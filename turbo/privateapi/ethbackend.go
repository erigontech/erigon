// Copyright 2024 The Erigon Authors
// This file is part of Erigon.
//
// Erigon is free software: you can redistribute it and/or modify
// it under the terms of the GNU Lesser General Public License as published by
// the Free Software Foundation, either version 3 of the License, or
// (at your option) any later version.
//
// Erigon is distributed in the hope that it will be useful,
// but WITHOUT ANY WARRANTY; without even the implied warranty of
// MERCHANTABILITY or FITNESS FOR A PARTICULAR PURPOSE. See the
// GNU Lesser General Public License for more details.
//
// You should have received a copy of the GNU Lesser General Public License
// along with Erigon. If not, see <http://www.gnu.org/licenses/>.

package privateapi

import (
	"bytes"
	"context"
	"errors"
	"math"

	"google.golang.org/protobuf/types/known/emptypb"

	"github.com/erigontech/erigon-lib/chain"
	"github.com/erigontech/erigon-lib/common"
	"github.com/erigontech/erigon-lib/direct"
	"github.com/erigontech/erigon-lib/gointerfaces"
	remote "github.com/erigontech/erigon-lib/gointerfaces/remoteproto"
	types2 "github.com/erigontech/erigon-lib/gointerfaces/typesproto"
	"github.com/erigontech/erigon-lib/kv"
	"github.com/erigontech/erigon-lib/log/v3"
	"github.com/erigontech/erigon-lib/rlp"
	"github.com/erigontech/erigon-lib/types"
	"github.com/erigontech/erigon/core"
	"github.com/erigontech/erigon/core/state"
	"github.com/erigontech/erigon/core/vm"
	"github.com/erigontech/erigon/core/vm/evmtypes"
	"github.com/erigontech/erigon/execution/builder"
	"github.com/erigontech/erigon/execution/stagedsync/stages"
	"github.com/erigontech/erigon/params"
	"github.com/erigontech/erigon/polygon/aa"
	"github.com/erigontech/erigon/turbo/services"
	"github.com/erigontech/erigon/turbo/shards"
)

// EthBackendAPIVersion
// 2.0.0 - move all mining-related methods to 'txpool/mining' server
// 2.1.0 - add NetPeerCount function
// 2.2.0 - add NodesInfo function
// 3.0.0 - adding PoS interfaces
// 3.1.0 - add Subscribe to logs
// 3.2.0 - add EngineGetBlobsBundleV1k
// 3.3.0 - merge EngineGetBlobsBundleV1 into EngineGetPayload
var EthBackendAPIVersion = &types2.VersionReply{Major: 3, Minor: 3, Patch: 0}

type EthBackendServer struct {
	remote.UnimplementedETHBACKENDServer // must be embedded to have forward compatible implementations.

	ctx                   context.Context
	eth                   EthBackend
	notifications         *shards.Notifications
	db                    kv.RoDB
	blockReader           services.FullBlockReader
	latestBlockBuiltStore *builder.LatestBlockBuiltStore

	logsFilter  *LogsFilterAggregator
	logger      log.Logger
	chainConfig *chain.Config
}

type EthBackend interface {
	Etherbase() (common.Address, error)
	NetVersion() (uint64, error)
	NetPeerCount() (uint64, error)
	NodesInfo(limit int) (*remote.NodesInfoReply, error)
	Peers(ctx context.Context) (*remote.PeersReply, error)
	AddPeer(ctx context.Context, url *remote.AddPeerRequest) (*remote.AddPeerReply, error)
}

func NewEthBackendServer(ctx context.Context, eth EthBackend, db kv.RwDB, notifications *shards.Notifications, blockReader services.FullBlockReader,
	logger log.Logger, latestBlockBuiltStore *builder.LatestBlockBuiltStore, chainConfig *chain.Config,
) *EthBackendServer {
	s := &EthBackendServer{
		ctx:                   ctx,
		eth:                   eth,
		notifications:         notifications,
		db:                    db,
		blockReader:           blockReader,
		logsFilter:            NewLogsFilterAggregator(notifications.Events),
		logger:                logger,
		latestBlockBuiltStore: latestBlockBuiltStore,
		chainConfig:           chainConfig,
	}

	ch, clean := s.notifications.Events.AddLogsSubscription()
	go func() {
		var err error
		defer clean()
		defer func() {
			if err != nil {
				if !errors.Is(err, context.Canceled) {
					logger.Warn("[rpc] terminated subscription to `logs` events", "reason", err)
				}
			}
		}()
		for {
			select {
			case <-s.ctx.Done():
				err = s.ctx.Err()
				return
			case logs := <-ch:
				s.logsFilter.distributeLogs(logs)
			}
		}
	}()
	return s
}

func (s *EthBackendServer) Version(context.Context, *emptypb.Empty) (*types2.VersionReply, error) {
	return EthBackendAPIVersion, nil
}

func (s *EthBackendServer) Syncing(ctx context.Context, _ *emptypb.Empty) (*remote.SyncingReply, error) {
	highestBlock := s.notifications.LastNewBlockSeen.Load()
	frozenBlocks := s.blockReader.FrozenBlocks()

	tx, err := s.db.BeginRo(ctx)
	if err != nil {
		return nil, err
	}
	defer tx.Rollback()

	currentBlock, err := stages.GetStageProgress(tx, stages.Execution)
	if err != nil {
		return nil, err
	}

	if highestBlock < frozenBlocks {
		highestBlock = frozenBlocks
	}

	reply := &remote.SyncingReply{
		CurrentBlock:     currentBlock,
		FrozenBlocks:     frozenBlocks,
		LastNewBlockSeen: highestBlock,
		Syncing:          true,
	}

	// Maybe it is still downloading snapshots. Impossible to determine the highest block.
	if highestBlock == 0 {
		return reply, nil
	}

	// If the distance between the current block and the highest block is less than the reorg range, we are not syncing. abs(highestBlock - currentBlock) < reorgRange
	reorgRange := 8
	if math.Abs(float64(highestBlock)-float64(currentBlock)) < float64(reorgRange) {
		reply.Syncing = false
		return reply, nil
	}

	reply.Stages = make([]*remote.SyncingReply_StageProgress, len(stages.AllStages))
	for i, stage := range stages.AllStages {
		progress, err := stages.GetStageProgress(tx, stage)
		if err != nil {
			return nil, err
		}
		reply.Stages[i] = &remote.SyncingReply_StageProgress{}
		reply.Stages[i].StageName = string(stage)
		reply.Stages[i].BlockNumber = progress
	}

	return reply, nil
}

func (s *EthBackendServer) PendingBlock(ctx context.Context, _ *emptypb.Empty) (*remote.PendingBlockReply, error) {
	pendingBlock := s.latestBlockBuiltStore.BlockBuilt()
	if pendingBlock == nil {
		tx, err := s.db.BeginRo(ctx)
		if err != nil {
			return nil, err
		}
		defer tx.Rollback()
		// use latest
		pendingBlock, err = s.blockReader.CurrentBlock(tx)
		if err != nil {
			return nil, err
		}
	}

	blockRlp, err := rlp.EncodeToBytes(pendingBlock)
	if err != nil {
		return nil, err
	}

	return &remote.PendingBlockReply{BlockRlp: blockRlp}, nil
}

func (s *EthBackendServer) Etherbase(_ context.Context, _ *remote.EtherbaseRequest) (*remote.EtherbaseReply, error) {
	out := &remote.EtherbaseReply{Address: gointerfaces.ConvertAddressToH160(common.Address{})}

	base, err := s.eth.Etherbase()
	if err != nil {
		return out, err
	}

	out.Address = gointerfaces.ConvertAddressToH160(base)
	return out, nil
}

func (s *EthBackendServer) NetVersion(_ context.Context, _ *remote.NetVersionRequest) (*remote.NetVersionReply, error) {
	id, err := s.eth.NetVersion()
	if err != nil {
		return &remote.NetVersionReply{}, err
	}
	return &remote.NetVersionReply{Id: id}, nil
}

func (s *EthBackendServer) NetPeerCount(_ context.Context, _ *remote.NetPeerCountRequest) (*remote.NetPeerCountReply, error) {
	id, err := s.eth.NetPeerCount()
	if err != nil {
		return &remote.NetPeerCountReply{}, err
	}
	return &remote.NetPeerCountReply{Count: id}, nil
}

func (s *EthBackendServer) Subscribe(r *remote.SubscribeRequest, subscribeServer remote.ETHBACKEND_SubscribeServer) (err error) {
	s.logger.Debug("[rpc] new subscription to `newHeaders` events")
	ch, clean := s.notifications.Events.AddHeaderSubscription()
	defer clean()
	newSnCh, newSnClean := s.notifications.Events.AddNewSnapshotSubscription()
	defer newSnClean()
	defer func() {
		if err != nil {
			if !errors.Is(err, context.Canceled) {
				s.logger.Warn("[rpc] terminated subscription to `newHeaders` events", "reason", err)
			}
		}
	}()
	_ = subscribeServer.Send(&remote.SubscribeReply{Type: remote.Event_NEW_SNAPSHOT})
	for {
		select {
		case <-s.ctx.Done():
			return s.ctx.Err()
		case <-subscribeServer.Context().Done():
			return subscribeServer.Context().Err()
		case headersRlp := <-ch:
			for _, headerRlp := range headersRlp {
				if err = subscribeServer.Send(&remote.SubscribeReply{
					Type: remote.Event_HEADER,
					Data: headerRlp,
				}); err != nil {
					return err
				}
			}
		case <-newSnCh:
			if err = subscribeServer.Send(&remote.SubscribeReply{Type: remote.Event_NEW_SNAPSHOT}); err != nil {
				return err
			}
		}
	}
}

func (s *EthBackendServer) ProtocolVersion(_ context.Context, _ *remote.ProtocolVersionRequest) (*remote.ProtocolVersionReply, error) {
	return &remote.ProtocolVersionReply{Id: direct.ETH67}, nil
}

func (s *EthBackendServer) ClientVersion(_ context.Context, _ *remote.ClientVersionRequest) (*remote.ClientVersionReply, error) {
	return &remote.ClientVersionReply{NodeName: common.MakeName("erigon", params.Version)}, nil
}

func (s *EthBackendServer) TxnLookup(ctx context.Context, req *remote.TxnLookupRequest) (*remote.TxnLookupReply, error) {
	tx, err := s.db.BeginRo(ctx)
	if err != nil {
		return nil, err
	}
	defer tx.Rollback()

	blockNum, txNum, ok, err := s.blockReader.TxnLookup(ctx, tx, gointerfaces.ConvertH256ToHash(req.TxnHash))
	if err != nil {
		return nil, err
	}
	if !ok {
		// Not a perfect solution, assumes there are no transactions in block 0
		return &remote.TxnLookupReply{BlockNumber: 0, TxNumber: txNum}, nil
	}
	return &remote.TxnLookupReply{BlockNumber: blockNum, TxNumber: txNum}, nil
}

func (s *EthBackendServer) Block(ctx context.Context, req *remote.BlockRequest) (*remote.BlockReply, error) {
	tx, err := s.db.BeginRo(ctx)
	if err != nil {
		return nil, err
	}
	defer tx.Rollback()

	block, senders, err := s.blockReader.BlockWithSenders(ctx, tx, gointerfaces.ConvertH256ToHash(req.BlockHash), req.BlockHeight)
	if err != nil {
		return nil, err
	}

	if block == nil {
		return &remote.BlockReply{}, nil
	}

	blockRlp, err := rlp.EncodeToBytes(block)
	if err != nil {
		return nil, err
	}

	sendersBytes := make([]byte, 20*len(senders))
	for i, sender := range senders {
		copy(sendersBytes[i*20:], sender[:])
	}
	return &remote.BlockReply{BlockRlp: blockRlp, Senders: sendersBytes}, nil
}

func (s *EthBackendServer) CanonicalBodyForStorage(ctx context.Context, req *remote.CanonicalBodyForStorageRequest) (*remote.CanonicalBodyForStorageReply, error) {
	tx, err := s.db.BeginRo(ctx)
	if err != nil {
		return nil, err
	}
	defer tx.Rollback()

	bd, err := s.blockReader.CanonicalBodyForStorage(ctx, tx, req.BlockNumber)
	if err != nil {
		return nil, err
	}
	if bd == nil {
		return &remote.CanonicalBodyForStorageReply{}, nil
	}
	b := bytes.Buffer{}
	if err := bd.EncodeRLP(&b); err != nil {
		return nil, err
	}
	return &remote.CanonicalBodyForStorageReply{Body: b.Bytes()}, nil
}

func (s *EthBackendServer) CanonicalHash(ctx context.Context, req *remote.CanonicalHashRequest) (*remote.CanonicalHashReply, error) {
	tx, err := s.db.BeginRo(ctx)
	if err != nil {
		return nil, err
	}
	defer tx.Rollback()

	hash, ok, err := s.blockReader.CanonicalHash(ctx, tx, req.BlockNumber)
	if err != nil {
		return nil, err
	}
	if !ok {
		return nil, nil
	}
	return &remote.CanonicalHashReply{Hash: gointerfaces.ConvertHashToH256(hash)}, nil
}

func (s *EthBackendServer) HeaderNumber(ctx context.Context, req *remote.HeaderNumberRequest) (*remote.HeaderNumberReply, error) {
	tx, err := s.db.BeginRo(ctx)
	if err != nil {
		return nil, err
	}
	defer tx.Rollback()

	headerNum, err := s.blockReader.HeaderNumber(ctx, tx, gointerfaces.ConvertH256ToHash(req.Hash))
	if err != nil {
		return nil, err
	}

	if headerNum == nil {
		return &remote.HeaderNumberReply{}, nil
	}
	return &remote.HeaderNumberReply{Number: headerNum}, nil
}

func (s *EthBackendServer) NodeInfo(_ context.Context, r *remote.NodesInfoRequest) (*remote.NodesInfoReply, error) {
	nodesInfo, err := s.eth.NodesInfo(int(r.Limit))
	if err != nil {
		return nil, err
	}
	return nodesInfo, nil
}

func (s *EthBackendServer) Peers(ctx context.Context, _ *emptypb.Empty) (*remote.PeersReply, error) {
	return s.eth.Peers(ctx)
}

func (s *EthBackendServer) AddPeer(ctx context.Context, req *remote.AddPeerRequest) (*remote.AddPeerReply, error) {
	return s.eth.AddPeer(ctx, req)
}

func (s *EthBackendServer) SubscribeLogs(server remote.ETHBACKEND_SubscribeLogsServer) (err error) {
	if s.logsFilter != nil {
		return s.logsFilter.subscribeLogs(server)
	}
	return errors.New("no logs filter available")
}

func (s *EthBackendServer) BorTxnLookup(ctx context.Context, req *remote.BorTxnLookupRequest) (*remote.BorTxnLookupReply, error) {
	tx, err := s.db.BeginRo(ctx)
	if err != nil {
		return nil, err
	}
	defer tx.Rollback()

	blockNum, ok, err := s.blockReader.EventLookup(ctx, tx, gointerfaces.ConvertH256ToHash(req.BorTxHash))
	if err != nil {
		return nil, err
	}
	return &remote.BorTxnLookupReply{
		BlockNumber: blockNum,
		Present:     ok,
	}, nil
}

func (s *EthBackendServer) BorEvents(ctx context.Context, req *remote.BorEventsRequest) (*remote.BorEventsReply, error) {
	tx, err := s.db.BeginRo(ctx)
	if err != nil {
		return nil, err
	}
	defer tx.Rollback()

	events, err := s.blockReader.EventsByBlock(ctx, tx, gointerfaces.ConvertH256ToHash(req.BlockHash), req.BlockNum)
	if err != nil {
		return nil, err
	}

	eventsRaw := make([][]byte, len(events))
	for i, event := range events {
		eventsRaw[i] = event
	}

	return &remote.BorEventsReply{
		EventRlps: eventsRaw,
	}, nil
}

func (s *EthBackendServer) AAValidation(ctx context.Context, req *remote.AAValidationRequest) (*remote.AAValidationReply, error) {
	tx, err := s.db.BeginRo(ctx)
	if err != nil {
		return nil, err
	}
	defer tx.Rollback()

	currentBlock, err := s.blockReader.CurrentBlock(tx)
	if err != nil {
		return nil, err
	}
	header := currentBlock.HeaderNoCopy()

	aaTxn := types.FromProto(req.Tx)
	stateReader := state.NewHistoryReaderV3()
	stateReader.SetTx(tx.(kv.TemporalTx))

	txNumsReader := s.blockReader.TxnumReader(ctx)
	maxTxNum, err := txNumsReader.Max(tx, header.Number.Uint64())
	if err != nil {
		return nil, err
	}

	stateReader.SetTxNum(maxTxNum)
	ibs := state.New(stateReader)

	blockContext := core.NewEVMBlockContext(header, core.GetHashFn(header, nil), nil, &common.Address{}, s.chainConfig)

	senderCodeSize, err := ibs.GetCodeSize(*aaTxn.SenderAddress)
	if err != nil {
		return nil, err
	}

	validationTracer := aa.NewValidationRulesTracer(*aaTxn.SenderAddress, senderCodeSize != 0)
	evm := vm.NewEVM(blockContext, evmtypes.TxContext{}, ibs, s.chainConfig, vm.Config{Tracer: validationTracer.Hooks(), ReadOnly: true})
	ibs.SetHooks(validationTracer.Hooks())

	vmConfig := evm.Config()
	rules := s.chainConfig.Rules(header.Number.Uint64(), header.Time)
	hasEIP3860 := vmConfig.HasEip3860(rules)

	preTxCost, err := aaTxn.PreTransactionGasCost(rules, hasEIP3860)
	if err != nil {
		return nil, err
	}

	totalGasLimit := preTxCost + aaTxn.ValidationGasLimit + aaTxn.PaymasterValidationGasLimit + aaTxn.GasLimit + aaTxn.PostOpGasLimit
	_, _, err = aa.ValidateAATransaction(aaTxn, ibs, new(core.GasPool).AddGas(totalGasLimit), header, evm, s.chainConfig)
	if err != nil {
		log.Info("RIP-7560 validation err", "err", err.Error())
		return &remote.AAValidationReply{Valid: false}, nil
	}

	return &remote.AAValidationReply{Valid: validationTracer.Err() == nil}, nil
}

<<<<<<< HEAD
func (s *EthBackendServer) MinimumBlockAvailable(ctx context.Context, req *emptypb.Empty) (*remote.EarliestBlockAvailableReply, error) {
	blockNum, err := s.blockReader.EarliestBlockNum(ctx)
	return &remote.EarliestBlockAvailableReply{BlockNum: blockNum}, err
=======
func (s *EthBackendServer) BlockForTxNum(ctx context.Context, req *remote.BlockForTxNumRequest) (*remote.BlockForTxNumResponse, error) {
	tx, err := s.db.BeginRo(ctx)
	if err != nil {
		return nil, err
	}
	defer tx.Rollback()

	blockNum, ok, err := s.blockReader.BlockForTxNum(ctx, tx, req.Txnum)
	return &remote.BlockForTxNumResponse{
		BlockNumber: blockNum,
		Present:     ok,
	}, err
>>>>>>> a8c2718e
}<|MERGE_RESOLUTION|>--- conflicted
+++ resolved
@@ -491,11 +491,6 @@
 	return &remote.AAValidationReply{Valid: validationTracer.Err() == nil}, nil
 }
 
-<<<<<<< HEAD
-func (s *EthBackendServer) MinimumBlockAvailable(ctx context.Context, req *emptypb.Empty) (*remote.EarliestBlockAvailableReply, error) {
-	blockNum, err := s.blockReader.EarliestBlockNum(ctx)
-	return &remote.EarliestBlockAvailableReply{BlockNum: blockNum}, err
-=======
 func (s *EthBackendServer) BlockForTxNum(ctx context.Context, req *remote.BlockForTxNumRequest) (*remote.BlockForTxNumResponse, error) {
 	tx, err := s.db.BeginRo(ctx)
 	if err != nil {
@@ -508,5 +503,9 @@
 		BlockNumber: blockNum,
 		Present:     ok,
 	}, err
->>>>>>> a8c2718e
+}
+
+func (s *EthBackendServer) MinimumBlockAvailable(ctx context.Context, req *emptypb.Empty) (*remote.EarliestBlockAvailableReply, error) {
+	blockNum, err := s.blockReader.EarliestBlockNum(ctx)
+	return &remote.EarliestBlockAvailableReply{BlockNum: blockNum}, err
 }