// Copyright 2024 The Erigon Authors
// This file is part of Erigon.
//
// Erigon is free software: you can redistribute it and/or modify
// it under the terms of the GNU Lesser General Public License as published by
// the Free Software Foundation, either version 3 of the License, or
// (at your option) any later version.
//
// Erigon is distributed in the hope that it will be useful,
// but WITHOUT ANY WARRANTY; without even the implied warranty of
// MERCHANTABILITY or FITNESS FOR A PARTICULAR PURPOSE. See the
// GNU Lesser General Public License for more details.
//
// You should have received a copy of the GNU Lesser General Public License
// along with Erigon. If not, see <http://www.gnu.org/licenses/>.

package privateapi

import (
	"bytes"
	"context"
	"errors"
	"math"

	"google.golang.org/protobuf/types/known/emptypb"

	"github.com/erigontech/erigon-lib/chain"
	"github.com/erigontech/erigon-lib/common"
	"github.com/erigontech/erigon-lib/direct"
	"github.com/erigontech/erigon-lib/gointerfaces"
	remote "github.com/erigontech/erigon-lib/gointerfaces/remoteproto"
	types2 "github.com/erigontech/erigon-lib/gointerfaces/typesproto"
	"github.com/erigontech/erigon-lib/kv"
	"github.com/erigontech/erigon-lib/kv/rawdbv3"
	"github.com/erigontech/erigon-lib/log/v3"
	"github.com/erigontech/erigon-lib/rlp"
	"github.com/erigontech/erigon-lib/types"
	"github.com/erigontech/erigon/core"
	"github.com/erigontech/erigon/core/state"
	"github.com/erigontech/erigon/core/vm"
	"github.com/erigontech/erigon/core/vm/evmtypes"
	"github.com/erigontech/erigon/eth/stagedsync/stages"
	"github.com/erigontech/erigon/execution/builder"
	"github.com/erigontech/erigon/params"
	"github.com/erigontech/erigon/polygon/aa"
	"github.com/erigontech/erigon/turbo/services"
	"github.com/erigontech/erigon/turbo/shards"
	"github.com/erigontech/erigon/turbo/snapshotsync/freezeblocks"
)

// EthBackendAPIVersion
// 2.0.0 - move all mining-related methods to 'txpool/mining' server
// 2.1.0 - add NetPeerCount function
// 2.2.0 - add NodesInfo function
// 3.0.0 - adding PoS interfaces
// 3.1.0 - add Subscribe to logs
// 3.2.0 - add EngineGetBlobsBundleV1k
// 3.3.0 - merge EngineGetBlobsBundleV1 into EngineGetPayload
var EthBackendAPIVersion = &types2.VersionReply{Major: 3, Minor: 3, Patch: 0}

type EthBackendServer struct {
	remote.UnimplementedETHBACKENDServer // must be embedded to have forward compatible implementations.

	ctx                   context.Context
	eth                   EthBackend
	notifications         *shards.Notifications
	db                    kv.RoDB
	blockReader           services.FullBlockReader
	latestBlockBuiltStore *builder.LatestBlockBuiltStore

	logsFilter  *LogsFilterAggregator
	logger      log.Logger
	chainConfig *chain.Config
}

type EthBackend interface {
	Etherbase() (common.Address, error)
	NetVersion() (uint64, error)
	NetPeerCount() (uint64, error)
	NodesInfo(limit int) (*remote.NodesInfoReply, error)
	Peers(ctx context.Context) (*remote.PeersReply, error)
	AddPeer(ctx context.Context, url *remote.AddPeerRequest) (*remote.AddPeerReply, error)
}

func NewEthBackendServer(ctx context.Context, eth EthBackend, db kv.RwDB, notifications *shards.Notifications, blockReader services.FullBlockReader,
	logger log.Logger, latestBlockBuiltStore *builder.LatestBlockBuiltStore, chainConfig *chain.Config,
) *EthBackendServer {
	s := &EthBackendServer{
		ctx:                   ctx,
		eth:                   eth,
		notifications:         notifications,
		db:                    db,
		blockReader:           blockReader,
		logsFilter:            NewLogsFilterAggregator(notifications.Events),
		logger:                logger,
		latestBlockBuiltStore: latestBlockBuiltStore,
		chainConfig:           chainConfig,
	}

	ch, clean := s.notifications.Events.AddLogsSubscription()
	go func() {
		var err error
		defer clean()
		defer func() {
			if err != nil {
				if !errors.Is(err, context.Canceled) {
					logger.Warn("[rpc] terminated subscription to `logs` events", "reason", err)
				}
			}
		}()
		for {
			select {
			case <-s.ctx.Done():
				err = s.ctx.Err()
				return
			case logs := <-ch:
				s.logsFilter.distributeLogs(logs)
			}
		}
	}()
	return s
}

func (s *EthBackendServer) Version(context.Context, *emptypb.Empty) (*types2.VersionReply, error) {
	return EthBackendAPIVersion, nil
}

func (s *EthBackendServer) Syncing(ctx context.Context, _ *emptypb.Empty) (*remote.SyncingReply, error) {
	highestBlock := s.notifications.LastNewBlockSeen.Load()
	frozenBlocks := s.blockReader.FrozenBlocks()

	tx, err := s.db.BeginRo(ctx)
	if err != nil {
		return nil, err
	}
	defer tx.Rollback()

	currentBlock, err := stages.GetStageProgress(tx, stages.Execution)
	if err != nil {
		return nil, err
	}

	if highestBlock < frozenBlocks {
		highestBlock = frozenBlocks
	}

	reply := &remote.SyncingReply{
		CurrentBlock:     currentBlock,
		FrozenBlocks:     frozenBlocks,
		LastNewBlockSeen: highestBlock,
		Syncing:          true,
	}

	// Maybe it is still downloading snapshots. Impossible to determine the highest block.
	if highestBlock == 0 {
		return reply, nil
	}

	// If the distance between the current block and the highest block is less than the reorg range, we are not syncing. abs(highestBlock - currentBlock) < reorgRange
	reorgRange := 8
	if math.Abs(float64(highestBlock)-float64(currentBlock)) < float64(reorgRange) {
		reply.Syncing = false
		return reply, nil
	}

	reply.Stages = make([]*remote.SyncingReply_StageProgress, len(stages.AllStages))
	for i, stage := range stages.AllStages {
		progress, err := stages.GetStageProgress(tx, stage)
		if err != nil {
			return nil, err
		}
		reply.Stages[i] = &remote.SyncingReply_StageProgress{}
		reply.Stages[i].StageName = string(stage)
		reply.Stages[i].BlockNumber = progress
	}

	return reply, nil
}

func (s *EthBackendServer) PendingBlock(ctx context.Context, _ *emptypb.Empty) (*remote.PendingBlockReply, error) {
	pendingBlock := s.latestBlockBuiltStore.BlockBuilt()
	if pendingBlock == nil {
		tx, err := s.db.BeginRo(ctx)
		if err != nil {
			return nil, err
		}
		defer tx.Rollback()
		// use latest
		pendingBlock, err = s.blockReader.CurrentBlock(tx)
		if err != nil {
			return nil, err
		}
	}

	blockRlp, err := rlp.EncodeToBytes(pendingBlock)
	if err != nil {
		return nil, err
	}

	return &remote.PendingBlockReply{BlockRlp: blockRlp}, nil
}

func (s *EthBackendServer) Etherbase(_ context.Context, _ *remote.EtherbaseRequest) (*remote.EtherbaseReply, error) {
	out := &remote.EtherbaseReply{Address: gointerfaces.ConvertAddressToH160(common.Address{})}

	base, err := s.eth.Etherbase()
	if err != nil {
		return out, err
	}

	out.Address = gointerfaces.ConvertAddressToH160(base)
	return out, nil
}

func (s *EthBackendServer) NetVersion(_ context.Context, _ *remote.NetVersionRequest) (*remote.NetVersionReply, error) {
	id, err := s.eth.NetVersion()
	if err != nil {
		return &remote.NetVersionReply{}, err
	}
	return &remote.NetVersionReply{Id: id}, nil
}

func (s *EthBackendServer) NetPeerCount(_ context.Context, _ *remote.NetPeerCountRequest) (*remote.NetPeerCountReply, error) {
	id, err := s.eth.NetPeerCount()
	if err != nil {
		return &remote.NetPeerCountReply{}, err
	}
	return &remote.NetPeerCountReply{Count: id}, nil
}

func (s *EthBackendServer) Subscribe(r *remote.SubscribeRequest, subscribeServer remote.ETHBACKEND_SubscribeServer) (err error) {
	s.logger.Debug("[rpc] new subscription to `newHeaders` events")
	ch, clean := s.notifications.Events.AddHeaderSubscription()
	defer clean()
	newSnCh, newSnClean := s.notifications.Events.AddNewSnapshotSubscription()
	defer newSnClean()
	defer func() {
		if err != nil {
			if !errors.Is(err, context.Canceled) {
				s.logger.Warn("[rpc] terminated subscription to `newHeaders` events", "reason", err)
			}
		}
	}()
	_ = subscribeServer.Send(&remote.SubscribeReply{Type: remote.Event_NEW_SNAPSHOT})
	for {
		select {
		case <-s.ctx.Done():
			return s.ctx.Err()
		case <-subscribeServer.Context().Done():
			return subscribeServer.Context().Err()
		case headersRlp := <-ch:
			for _, headerRlp := range headersRlp {
				if err = subscribeServer.Send(&remote.SubscribeReply{
					Type: remote.Event_HEADER,
					Data: headerRlp,
				}); err != nil {
					return err
				}
			}
		case <-newSnCh:
			if err = subscribeServer.Send(&remote.SubscribeReply{Type: remote.Event_NEW_SNAPSHOT}); err != nil {
				return err
			}
		}
	}
}

func (s *EthBackendServer) ProtocolVersion(_ context.Context, _ *remote.ProtocolVersionRequest) (*remote.ProtocolVersionReply, error) {
	return &remote.ProtocolVersionReply{Id: direct.ETH67}, nil
}

func (s *EthBackendServer) ClientVersion(_ context.Context, _ *remote.ClientVersionRequest) (*remote.ClientVersionReply, error) {
	return &remote.ClientVersionReply{NodeName: common.MakeName("erigon", params.Version)}, nil
}

func (s *EthBackendServer) TxnLookup(ctx context.Context, req *remote.TxnLookupRequest) (*remote.TxnLookupReply, error) {
	tx, err := s.db.BeginRo(ctx)
	if err != nil {
		return nil, err
	}
	defer tx.Rollback()

	blockNum, txNum, ok, err := s.blockReader.TxnLookup(ctx, tx, gointerfaces.ConvertH256ToHash(req.TxnHash))
	if err != nil {
		return nil, err
	}
	if !ok {
		// Not a perfect solution, assumes there are no transactions in block 0
		return &remote.TxnLookupReply{BlockNumber: 0, TxNumber: txNum}, nil
	}
	return &remote.TxnLookupReply{BlockNumber: blockNum, TxNumber: txNum}, nil
}

func (s *EthBackendServer) Block(ctx context.Context, req *remote.BlockRequest) (*remote.BlockReply, error) {
	tx, err := s.db.BeginRo(ctx)
	if err != nil {
		return nil, err
	}
	defer tx.Rollback()

	block, senders, err := s.blockReader.BlockWithSenders(ctx, tx, gointerfaces.ConvertH256ToHash(req.BlockHash), req.BlockHeight)
	if err != nil {
		return nil, err
	}
	blockRlp, err := rlp.EncodeToBytes(block)
	if err != nil {
		return nil, err
	}
	sendersBytes := make([]byte, 20*len(senders))
	for i, sender := range senders {
		copy(sendersBytes[i*20:], sender[:])
	}
	return &remote.BlockReply{BlockRlp: blockRlp, Senders: sendersBytes}, nil
}

func (s *EthBackendServer) CanonicalBodyForStorage(ctx context.Context, req *remote.CanonicalBodyForStorageRequest) (*remote.CanonicalBodyForStorageReply, error) {
	tx, err := s.db.BeginRo(ctx)
	if err != nil {
		return nil, err
	}
	defer tx.Rollback()

	bd, err := s.blockReader.CanonicalBodyForStorage(ctx, tx, req.BlockNumber)
	if err != nil {
		return nil, err
	}
	if bd == nil {
		return &remote.CanonicalBodyForStorageReply{}, nil
	}
	b := bytes.Buffer{}
	if err := bd.EncodeRLP(&b); err != nil {
		return nil, err
	}
	return &remote.CanonicalBodyForStorageReply{Body: b.Bytes()}, nil
}

func (s *EthBackendServer) CanonicalHash(ctx context.Context, req *remote.CanonicalHashRequest) (*remote.CanonicalHashReply, error) {
	tx, err := s.db.BeginRo(ctx)
	if err != nil {
		return nil, err
	}
	defer tx.Rollback()

	hash, ok, err := s.blockReader.CanonicalHash(ctx, tx, req.BlockNumber)
	if err != nil {
		return nil, err
	}
	if !ok {
		return nil, nil
	}
	return &remote.CanonicalHashReply{Hash: gointerfaces.ConvertHashToH256(hash)}, nil
}

func (s *EthBackendServer) HeaderNumber(ctx context.Context, req *remote.HeaderNumberRequest) (*remote.HeaderNumberReply, error) {
	tx, err := s.db.BeginRo(ctx)
	if err != nil {
		return nil, err
	}
	defer tx.Rollback()

	headerNum, err := s.blockReader.HeaderNumber(ctx, tx, gointerfaces.ConvertH256ToHash(req.Hash))
	if err != nil {
		return nil, err
	}

	if headerNum == nil {
		return &remote.HeaderNumberReply{}, nil
	}
	return &remote.HeaderNumberReply{Number: headerNum}, nil
}

func (s *EthBackendServer) NodeInfo(_ context.Context, r *remote.NodesInfoRequest) (*remote.NodesInfoReply, error) {
	nodesInfo, err := s.eth.NodesInfo(int(r.Limit))
	if err != nil {
		return nil, err
	}
	return nodesInfo, nil
}

func (s *EthBackendServer) Peers(ctx context.Context, _ *emptypb.Empty) (*remote.PeersReply, error) {
	return s.eth.Peers(ctx)
}

func (s *EthBackendServer) AddPeer(ctx context.Context, req *remote.AddPeerRequest) (*remote.AddPeerReply, error) {
	return s.eth.AddPeer(ctx, req)
}

func (s *EthBackendServer) SubscribeLogs(server remote.ETHBACKEND_SubscribeLogsServer) (err error) {
	if s.logsFilter != nil {
		return s.logsFilter.subscribeLogs(server)
	}
	return errors.New("no logs filter available")
}

func (s *EthBackendServer) BorTxnLookup(ctx context.Context, req *remote.BorTxnLookupRequest) (*remote.BorTxnLookupReply, error) {
	tx, err := s.db.BeginRo(ctx)
	if err != nil {
		return nil, err
	}
	defer tx.Rollback()

	blockNum, ok, err := s.blockReader.EventLookup(ctx, tx, gointerfaces.ConvertH256ToHash(req.BorTxHash))
	if err != nil {
		return nil, err
	}
	return &remote.BorTxnLookupReply{
		BlockNumber: blockNum,
		Present:     ok,
	}, nil
}

func (s *EthBackendServer) BorEvents(ctx context.Context, req *remote.BorEventsRequest) (*remote.BorEventsReply, error) {
	tx, err := s.db.BeginRo(ctx)
	if err != nil {
		return nil, err
	}
	defer tx.Rollback()

	events, err := s.blockReader.EventsByBlock(ctx, tx, gointerfaces.ConvertH256ToHash(req.BlockHash), req.BlockNum)
	if err != nil {
		return nil, err
	}

	eventsRaw := make([][]byte, len(events))
	for i, event := range events {
		eventsRaw[i] = event
	}

	return &remote.BorEventsReply{
		EventRlps: eventsRaw,
	}, nil
}

func (s *EthBackendServer) AAValidation(ctx context.Context, req *remote.AAValidationRequest) (*remote.AAValidationReply, error) {
	tx, err := s.db.BeginRo(ctx)
	if err != nil {
		return nil, err
	}
	defer tx.Rollback()

	currentBlock, err := s.blockReader.CurrentBlock(tx)
	if err != nil {
		return nil, err
	}
	header := currentBlock.HeaderNoCopy()

	aaTxn := types.FromProto(req.Tx)
	stateReader := state.NewHistoryReaderV3()
	stateReader.SetTx(tx.(kv.TemporalTx))

	txNumsReader := rawdbv3.TxNums.WithCustomReadTxNumFunc(freezeblocks.ReadTxNumFuncFromBlockReader(ctx, s.blockReader))
	maxTxNum, err := txNumsReader.Max(tx, header.Number.Uint64())
	if err != nil {
		return nil, err
	}

	stateReader.SetTxNum(maxTxNum)
	ibs := state.New(stateReader)

	blockContext := core.NewEVMBlockContext(header, core.GetHashFn(header, nil), nil, &common.Address{}, s.chainConfig)

	senderCodeSize, err := ibs.GetCodeSize(*aaTxn.SenderAddress)
	if err != nil {
		return nil, err
	}

	validationTracer := aa.NewValidationRulesTracer(*aaTxn.SenderAddress, senderCodeSize != 0)
	evm := vm.NewEVM(blockContext, evmtypes.TxContext{}, ibs, s.chainConfig, vm.Config{Tracer: validationTracer.Hooks(), ReadOnly: true})
	ibs.SetHooks(validationTracer.Hooks())

	vmConfig := evm.Config()
	rules := s.chainConfig.Rules(header.Number.Uint64(), header.Time)
	hasEIP3860 := vmConfig.HasEip3860(rules)

	preTxCost, err := aaTxn.PreTransactionGasCost(rules, hasEIP3860)
	if err != nil {
		return nil, err
	}

	totalGasLimit := preTxCost + aaTxn.ValidationGasLimit + aaTxn.PaymasterValidationGasLimit + aaTxn.GasLimit + aaTxn.PostOpGasLimit
	_, _, err = aa.ValidateAATransaction(aaTxn, ibs, new(core.GasPool).AddGas(totalGasLimit), header, evm, s.chainConfig)
	if err != nil {
		log.Info("RIP-7560 validation err", "err", err.Error())
		return &remote.AAValidationReply{Valid: false}, nil
	}

<<<<<<< HEAD
	// read tracer

	return &remote.AAValidationReply{Valid: true}, nil
}

func (s *EthBackendServer) MinimumBlockAvailable(ctx context.Context, req *emptypb.Empty) (*remote.EarliestBlockAvailableReply, error) {
	blockNum, err := s.blockReader.EarliestBlockNum(ctx)
	return &remote.EarliestBlockAvailableReply{BlockNum: blockNum}, err
=======
	return &remote.AAValidationReply{Valid: validationTracer.Err() == nil}, nil
>>>>>>> 2f764973
}<|MERGE_RESOLUTION|>--- conflicted
+++ resolved
@@ -484,16 +484,10 @@
 		return &remote.AAValidationReply{Valid: false}, nil
 	}
 
-<<<<<<< HEAD
-	// read tracer
-
-	return &remote.AAValidationReply{Valid: true}, nil
+	return &remote.AAValidationReply{Valid: validationTracer.Err() == nil}, nil
 }
 
 func (s *EthBackendServer) MinimumBlockAvailable(ctx context.Context, req *emptypb.Empty) (*remote.EarliestBlockAvailableReply, error) {
 	blockNum, err := s.blockReader.EarliestBlockNum(ctx)
 	return &remote.EarliestBlockAvailableReply{BlockNum: blockNum}, err
-=======
-	return &remote.AAValidationReply{Valid: validationTracer.Err() == nil}, nil
->>>>>>> 2f764973
 }