// Copyright 2024 The Erigon Authors
// This file is part of Erigon.
//
// Erigon is free software: you can redistribute it and/or modify
// it under the terms of the GNU Lesser General Public License as published by
// the Free Software Foundation, either version 3 of the License, or
// (at your option) any later version.
//
// Erigon is distributed in the hope that it will be useful,
// but WITHOUT ANY WARRANTY; without even the implied warranty of
// MERCHANTABILITY or FITNESS FOR A PARTICULAR PURPOSE. See the
// GNU Lesser General Public License for more details.
//
// You should have received a copy of the GNU Lesser General Public License
// along with Erigon. If not, see <http://www.gnu.org/licenses/>.

package privateapi

import (
	"bytes"
	"context"
	"errors"
	"math"

	"google.golang.org/protobuf/types/known/emptypb"

	"github.com/erigontech/erigon-lib/common"
	"github.com/erigontech/erigon-lib/direct"
	"github.com/erigontech/erigon-lib/gointerfaces"
	remote "github.com/erigontech/erigon-lib/gointerfaces/remoteproto"
	types2 "github.com/erigontech/erigon-lib/gointerfaces/typesproto"
	"github.com/erigontech/erigon-lib/log/v3"
	"github.com/erigontech/erigon-lib/rlp"
	"github.com/erigontech/erigon/core"
	"github.com/erigontech/erigon/core/state"
	"github.com/erigontech/erigon/core/vm"
	"github.com/erigontech/erigon/core/vm/evmtypes"
	"github.com/erigontech/erigon/db/kv"
	"github.com/erigontech/erigon/db/version"
	"github.com/erigontech/erigon/execution/builder"
	"github.com/erigontech/erigon/execution/chain"
	"github.com/erigontech/erigon/execution/stagedsync/stages"
	"github.com/erigontech/erigon/execution/types"
	"github.com/erigontech/erigon/polygon/aa"
	"github.com/erigontech/erigon/polygon/bridge"
	"github.com/erigontech/erigon/turbo/services"
	"github.com/erigontech/erigon/turbo/shards"
)

// EthBackendAPIVersion
// 2.0.0 - move all mining-related methods to 'txpool/mining' server
// 2.1.0 - add NetPeerCount function
// 2.2.0 - add NodesInfo function
// 3.0.0 - adding PoS interfaces
// 3.1.0 - add Subscribe to logs
// 3.2.0 - add EngineGetBlobsBundleV1k
// 3.3.0 - merge EngineGetBlobsBundleV1 into EngineGetPayload
var EthBackendAPIVersion = &types2.VersionReply{Major: 3, Minor: 3, Patch: 0}

type EthBackendServer struct {
	remote.UnimplementedETHBACKENDServer // must be embedded to have forward compatible implementations.

	ctx                   context.Context
	eth                   EthBackend
	notifications         *shards.Notifications
	db                    kv.RoDB
	blockReader           services.FullBlockReader
	bridgeStore           bridge.Store
	latestBlockBuiltStore *builder.LatestBlockBuiltStore

	logsFilter  *LogsFilterAggregator
	logger      log.Logger
	chainConfig *chain.Config
}

type EthBackend interface {
	Etherbase() (common.Address, error)
	NetVersion() (uint64, error)
	NetPeerCount() (uint64, error)
	NodesInfo(limit int) (*remote.NodesInfoReply, error)
	Peers(ctx context.Context) (*remote.PeersReply, error)
	AddPeer(ctx context.Context, url *remote.AddPeerRequest) (*remote.AddPeerReply, error)
	RemovePeer(ctx context.Context, url *remote.RemovePeerRequest) (*remote.RemovePeerReply, error)
}

func NewEthBackendServer(ctx context.Context, eth EthBackend, db kv.RwDB, notifications *shards.Notifications, blockReader services.FullBlockReader,
	bridgeStore bridge.Store, logger log.Logger, latestBlockBuiltStore *builder.LatestBlockBuiltStore, chainConfig *chain.Config,
) *EthBackendServer {
	s := &EthBackendServer{
		ctx:                   ctx,
		eth:                   eth,
		notifications:         notifications,
		db:                    db,
		blockReader:           blockReader,
		bridgeStore:           bridgeStore,
		logsFilter:            NewLogsFilterAggregator(notifications.Events),
		logger:                logger,
		latestBlockBuiltStore: latestBlockBuiltStore,
		chainConfig:           chainConfig,
	}

	ch, clean := s.notifications.Events.AddLogsSubscription()
	go func() {
		var err error
		defer clean()
		defer func() {
			if err != nil {
				if !errors.Is(err, context.Canceled) {
					logger.Warn("[rpc] terminated subscription to `logs` events", "reason", err)
				}
			}
		}()
		for {
			select {
			case <-s.ctx.Done():
				err = s.ctx.Err()
				return
			case logs := <-ch:
				s.logsFilter.distributeLogs(logs)
			}
		}
	}()
	return s
}

func (s *EthBackendServer) Version(context.Context, *emptypb.Empty) (*types2.VersionReply, error) {
	return EthBackendAPIVersion, nil
}

func (s *EthBackendServer) Syncing(ctx context.Context, _ *emptypb.Empty) (*remote.SyncingReply, error) {
	highestBlock := s.notifications.LastNewBlockSeen.Load()
	frozenBlocks := s.blockReader.FrozenBlocks()

	tx, err := s.db.BeginRo(ctx)
	if err != nil {
		return nil, err
	}
	defer tx.Rollback()

	currentBlock, err := stages.GetStageProgress(tx, stages.Execution)
	if err != nil {
		return nil, err
	}

	if highestBlock < frozenBlocks {
		highestBlock = frozenBlocks
	}

	reply := &remote.SyncingReply{
		CurrentBlock:     currentBlock,
		FrozenBlocks:     frozenBlocks,
		LastNewBlockSeen: highestBlock,
		Syncing:          true,
	}

	// Maybe it is still downloading snapshots. Impossible to determine the highest block.
	if highestBlock == 0 {
		return reply, nil
	}

	// If the distance between the current block and the highest block is less than the reorg range, we are not syncing. abs(highestBlock - currentBlock) < reorgRange
	reorgRange := 8
	if math.Abs(float64(highestBlock)-float64(currentBlock)) < float64(reorgRange) {
		reply.Syncing = false
		return reply, nil
	}

	reply.Stages = make([]*remote.SyncingReply_StageProgress, len(stages.AllStages))
	for i, stage := range stages.AllStages {
		progress, err := stages.GetStageProgress(tx, stage)
		if err != nil {
			return nil, err
		}
		reply.Stages[i] = &remote.SyncingReply_StageProgress{}
		reply.Stages[i].StageName = string(stage)
		reply.Stages[i].BlockNumber = progress
	}

	return reply, nil
}

func (s *EthBackendServer) PendingBlock(ctx context.Context, _ *emptypb.Empty) (*remote.PendingBlockReply, error) {
	pendingBlock := s.latestBlockBuiltStore.BlockBuilt()
	if pendingBlock == nil {
		tx, err := s.db.BeginRo(ctx)
		if err != nil {
			return nil, err
		}
		defer tx.Rollback()
		// use latest
		pendingBlock, err = s.blockReader.CurrentBlock(tx)
		if err != nil {
			return nil, err
		}
	}

	blockRlp, err := rlp.EncodeToBytes(pendingBlock)
	if err != nil {
		return nil, err
	}

	return &remote.PendingBlockReply{BlockRlp: blockRlp}, nil
}

func (s *EthBackendServer) Etherbase(_ context.Context, _ *remote.EtherbaseRequest) (*remote.EtherbaseReply, error) {
	out := &remote.EtherbaseReply{Address: gointerfaces.ConvertAddressToH160(common.Address{})}

	base, err := s.eth.Etherbase()
	if err != nil {
		return out, err
	}

	out.Address = gointerfaces.ConvertAddressToH160(base)
	return out, nil
}

func (s *EthBackendServer) NetVersion(_ context.Context, _ *remote.NetVersionRequest) (*remote.NetVersionReply, error) {
	id, err := s.eth.NetVersion()
	if err != nil {
		return &remote.NetVersionReply{}, err
	}
	return &remote.NetVersionReply{Id: id}, nil
}

func (s *EthBackendServer) NetPeerCount(_ context.Context, _ *remote.NetPeerCountRequest) (*remote.NetPeerCountReply, error) {
	id, err := s.eth.NetPeerCount()
	if err != nil {
		return &remote.NetPeerCountReply{}, err
	}
	return &remote.NetPeerCountReply{Count: id}, nil
}

func (s *EthBackendServer) Subscribe(r *remote.SubscribeRequest, subscribeServer remote.ETHBACKEND_SubscribeServer) (err error) {
	s.logger.Debug("[rpc] new subscription to `newHeaders` events")
	ch, clean := s.notifications.Events.AddHeaderSubscription()
	defer clean()
	newSnCh, newSnClean := s.notifications.Events.AddNewSnapshotSubscription()
	defer newSnClean()
	defer func() {
		if err != nil {
			if !errors.Is(err, context.Canceled) {
				s.logger.Warn("[rpc] terminated subscription to `newHeaders` events", "reason", err)
			}
		}
	}()
	_ = subscribeServer.Send(&remote.SubscribeReply{Type: remote.Event_NEW_SNAPSHOT})
	for {
		select {
		case <-s.ctx.Done():
			return s.ctx.Err()
		case <-subscribeServer.Context().Done():
			return subscribeServer.Context().Err()
		case headersRlp := <-ch:
			for _, headerRlp := range headersRlp {
				if err = subscribeServer.Send(&remote.SubscribeReply{
					Type: remote.Event_HEADER,
					Data: headerRlp,
				}); err != nil {
					return err
				}
			}
		case <-newSnCh:
			if err = subscribeServer.Send(&remote.SubscribeReply{Type: remote.Event_NEW_SNAPSHOT}); err != nil {
				return err
			}
		}
	}
}

func (s *EthBackendServer) ProtocolVersion(_ context.Context, _ *remote.ProtocolVersionRequest) (*remote.ProtocolVersionReply, error) {
	return &remote.ProtocolVersionReply{Id: direct.ETH67}, nil
}

func (s *EthBackendServer) ClientVersion(_ context.Context, _ *remote.ClientVersionRequest) (*remote.ClientVersionReply, error) {
	return &remote.ClientVersionReply{NodeName: common.MakeName("erigon", version.VersionNoMeta)}, nil
}

func (s *EthBackendServer) TxnLookup(ctx context.Context, req *remote.TxnLookupRequest) (*remote.TxnLookupReply, error) {
	tx, err := s.db.BeginRo(ctx)
	if err != nil {
		return nil, err
	}
	defer tx.Rollback()

	blockNum, txNum, ok, err := s.blockReader.TxnLookup(ctx, tx, gointerfaces.ConvertH256ToHash(req.TxnHash))
	if err != nil {
		return nil, err
	}
	if !ok {
		// Not a perfect solution, assumes there are no transactions in block 0
		return &remote.TxnLookupReply{BlockNumber: 0, TxNumber: txNum}, nil
	}
	return &remote.TxnLookupReply{BlockNumber: blockNum, TxNumber: txNum}, nil
}

func (s *EthBackendServer) Block(ctx context.Context, req *remote.BlockRequest) (*remote.BlockReply, error) {
	tx, err := s.db.BeginRo(ctx)
	if err != nil {
		return nil, err
	}
	defer tx.Rollback()

	block, senders, err := s.blockReader.BlockWithSenders(ctx, tx, gointerfaces.ConvertH256ToHash(req.BlockHash), req.BlockHeight)
	if err != nil {
		return nil, err
	}

	if block == nil {
		return &remote.BlockReply{}, nil
	}

	blockRlp, err := rlp.EncodeToBytes(block)
	if err != nil {
		return nil, err
	}

	sendersBytes := make([]byte, 20*len(senders))
	for i, sender := range senders {
		copy(sendersBytes[i*20:], sender[:])
	}
	return &remote.BlockReply{BlockRlp: blockRlp, Senders: sendersBytes}, nil
}

func (s *EthBackendServer) CanonicalBodyForStorage(ctx context.Context, req *remote.CanonicalBodyForStorageRequest) (*remote.CanonicalBodyForStorageReply, error) {
	tx, err := s.db.BeginRo(ctx)
	if err != nil {
		return nil, err
	}
	defer tx.Rollback()

	bd, err := s.blockReader.CanonicalBodyForStorage(ctx, tx, req.BlockNumber)
	if err != nil {
		return nil, err
	}
	if bd == nil {
		return &remote.CanonicalBodyForStorageReply{}, nil
	}
	b := bytes.Buffer{}
	if err := bd.EncodeRLP(&b); err != nil {
		return nil, err
	}
	return &remote.CanonicalBodyForStorageReply{Body: b.Bytes()}, nil
}

func (s *EthBackendServer) CanonicalHash(ctx context.Context, req *remote.CanonicalHashRequest) (*remote.CanonicalHashReply, error) {
	tx, err := s.db.BeginRo(ctx)
	if err != nil {
		return nil, err
	}
	defer tx.Rollback()

	hash, ok, err := s.blockReader.CanonicalHash(ctx, tx, req.BlockNumber)
	if err != nil {
		return nil, err
	}
	if !ok {
		return nil, nil
	}
	return &remote.CanonicalHashReply{Hash: gointerfaces.ConvertHashToH256(hash)}, nil
}

func (s *EthBackendServer) HeaderNumber(ctx context.Context, req *remote.HeaderNumberRequest) (*remote.HeaderNumberReply, error) {
	tx, err := s.db.BeginRo(ctx)
	if err != nil {
		return nil, err
	}
	defer tx.Rollback()

	headerNum, err := s.blockReader.HeaderNumber(ctx, tx, gointerfaces.ConvertH256ToHash(req.Hash))
	if err != nil {
		return nil, err
	}

	if headerNum == nil {
		return &remote.HeaderNumberReply{}, nil
	}
	return &remote.HeaderNumberReply{Number: headerNum}, nil
}

func (s *EthBackendServer) NodeInfo(_ context.Context, r *remote.NodesInfoRequest) (*remote.NodesInfoReply, error) {
	nodesInfo, err := s.eth.NodesInfo(int(r.Limit))
	if err != nil {
		return nil, err
	}
	return nodesInfo, nil
}

func (s *EthBackendServer) Peers(ctx context.Context, _ *emptypb.Empty) (*remote.PeersReply, error) {
	return s.eth.Peers(ctx)
}

func (s *EthBackendServer) AddPeer(ctx context.Context, req *remote.AddPeerRequest) (*remote.AddPeerReply, error) {
	return s.eth.AddPeer(ctx, req)
}

func (s *EthBackendServer) RemovePeer(ctx context.Context, req *remote.RemovePeerRequest) (*remote.RemovePeerReply, error) {
	return s.eth.RemovePeer(ctx, req)
}

func (s *EthBackendServer) SubscribeLogs(server remote.ETHBACKEND_SubscribeLogsServer) (err error) {
	if s.logsFilter != nil {
		return s.logsFilter.subscribeLogs(server)
	}
	return errors.New("no logs filter available")
}

func (s *EthBackendServer) BorTxnLookup(ctx context.Context, req *remote.BorTxnLookupRequest) (*remote.BorTxnLookupReply, error) {
	tx, err := s.db.BeginRo(ctx)
	if err != nil {
		return nil, err
	}
	defer tx.Rollback()

	blockNum, ok, err := s.bridgeStore.EventTxnToBlockNum(ctx, gointerfaces.ConvertH256ToHash(req.BorTxHash))
	if err != nil {
		return nil, err
	}
	return &remote.BorTxnLookupReply{
		BlockNumber: blockNum,
		Present:     ok,
	}, nil
}

func (s *EthBackendServer) BorEvents(ctx context.Context, req *remote.BorEventsRequest) (*remote.BorEventsReply, error) {
	tx, err := s.db.BeginRo(ctx)
	if err != nil {
		return nil, err
	}
	defer tx.Rollback()

	events, err := s.bridgeStore.EventsByBlock(ctx, gointerfaces.ConvertH256ToHash(req.BlockHash), req.BlockNum)
	if err != nil {
		return nil, err
	}

	eventsRaw := make([][]byte, len(events))
	for i, event := range events {
		eventsRaw[i] = event
	}

	return &remote.BorEventsReply{
		EventRlps: eventsRaw,
	}, nil
}

func (s *EthBackendServer) AAValidation(ctx context.Context, req *remote.AAValidationRequest) (*remote.AAValidationReply, error) {
	tx, err := s.db.BeginRo(ctx)
	if err != nil {
		return nil, err
	}
	defer tx.Rollback()

	currentBlock, err := s.blockReader.CurrentBlock(tx)
	if err != nil {
		return nil, err
	}
	header := currentBlock.HeaderNoCopy()

	aaTxn := types.FromProto(req.Tx)
	stateReader := state.NewHistoryReaderV3()
	stateReader.SetTx(tx.(kv.TemporalTx))

	txNumsReader := s.blockReader.TxnumReader(ctx)
	maxTxNum, err := txNumsReader.Max(tx, header.Number.Uint64())
	if err != nil {
		return nil, err
	}

	stateReader.SetTxNum(maxTxNum)
	ibs := state.New(stateReader)

	blockContext := core.NewEVMBlockContext(header, core.GetHashFn(header, nil), nil, &common.Address{}, s.chainConfig)

	senderCodeSize, err := ibs.GetCodeSize(*aaTxn.SenderAddress)
	if err != nil {
		return nil, err
	}

	validationTracer := aa.NewValidationRulesTracer(*aaTxn.SenderAddress, senderCodeSize != 0)
	evm := vm.NewEVM(blockContext, evmtypes.TxContext{}, ibs, s.chainConfig, vm.Config{Tracer: validationTracer.Hooks(), ReadOnly: true})
	ibs.SetHooks(validationTracer.Hooks())

	vmConfig := evm.Config()
<<<<<<< HEAD
	var arbosVersion uint64
	rules := s.chainConfig.Rules(header.Number.Uint64(), header.Time, arbosVersion)
=======
	rules := evm.ChainRules()
>>>>>>> aa122971
	hasEIP3860 := vmConfig.HasEip3860(rules)

	preTxCost, err := aaTxn.PreTransactionGasCost(rules, hasEIP3860)
	if err != nil {
		return nil, err
	}

	totalGasLimit := preTxCost + aaTxn.ValidationGasLimit + aaTxn.PaymasterValidationGasLimit + aaTxn.GasLimit + aaTxn.PostOpGasLimit
	_, _, err = aa.ValidateAATransaction(aaTxn, ibs, new(core.GasPool).AddGas(totalGasLimit), header, evm, s.chainConfig)
	if err != nil {
		log.Info("RIP-7560 validation err", "err", err.Error())
		return &remote.AAValidationReply{Valid: false}, nil
	}

	return &remote.AAValidationReply{Valid: validationTracer.Err() == nil}, nil
}

func (s *EthBackendServer) BlockForTxNum(ctx context.Context, req *remote.BlockForTxNumRequest) (*remote.BlockForTxNumResponse, error) {
	tx, err := s.db.BeginRo(ctx)
	if err != nil {
		return nil, err
	}
	defer tx.Rollback()

	blockNum, ok, err := s.blockReader.BlockForTxNum(ctx, tx, req.Txnum)
	return &remote.BlockForTxNumResponse{
		BlockNumber: blockNum,
		Present:     ok,
	}, err
}<|MERGE_RESOLUTION|>--- conflicted
+++ resolved
@@ -481,12 +481,7 @@
 	ibs.SetHooks(validationTracer.Hooks())
 
 	vmConfig := evm.Config()
-<<<<<<< HEAD
-	var arbosVersion uint64
-	rules := s.chainConfig.Rules(header.Number.Uint64(), header.Time, arbosVersion)
-=======
 	rules := evm.ChainRules()
->>>>>>> aa122971
 	hasEIP3860 := vmConfig.HasEip3860(rules)
 
 	preTxCost, err := aaTxn.PreTransactionGasCost(rules, hasEIP3860)
