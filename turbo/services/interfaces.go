package services

import (
	"context"

	"github.com/ledgerwatch/log/v3"

	"github.com/ledgerwatch/erigon-lib/chain"
	"github.com/ledgerwatch/erigon-lib/common"
	"github.com/ledgerwatch/erigon-lib/kv"
	"github.com/ledgerwatch/erigon/core/types"
	"github.com/ledgerwatch/erigon/eth/ethconfig"
	"github.com/ledgerwatch/erigon/rlp"
)

type All struct {
	BlockReader FullBlockReader
}

type BlockReader interface {
	BlockByNumber(ctx context.Context, db kv.Tx, number uint64) (*types.Block, error)
	BlockByHash(ctx context.Context, db kv.Tx, hash common.Hash) (*types.Block, error)
	CurrentBlock(db kv.Tx) (*types.Block, error)
	BlockWithSenders(ctx context.Context, tx kv.Getter, hash common.Hash, blockNum uint64) (block *types.Block, senders []common.Address, err error)
	IterateFrozenBodies(f func(blockNum, baseTxNum, txAmount uint64) error) error
}

type HeaderReader interface {
	Header(ctx context.Context, tx kv.Getter, hash common.Hash, blockNum uint64) (*types.Header, error)
	HeaderByNumber(ctx context.Context, tx kv.Getter, blockNum uint64) (*types.Header, error)
	HeaderByHash(ctx context.Context, tx kv.Getter, hash common.Hash) (*types.Header, error)
	ReadAncestor(db kv.Getter, hash common.Hash, number, ancestor uint64, maxNonCanonical *uint64) (common.Hash, uint64)

	// HeadersRange - TODO: change it to `iter`
	HeadersRange(ctx context.Context, walker func(header *types.Header) error) error
	Integrity(ctx context.Context) error
}

type BorEventReader interface {
	LastEventId(ctx context.Context, tx kv.Tx) (uint64, bool, error)
	EventLookup(ctx context.Context, tx kv.Getter, txnHash common.Hash) (uint64, bool, error)
	EventsByBlock(ctx context.Context, tx kv.Tx, hash common.Hash, blockNum uint64) ([]rlp.RawValue, error)
	LastEventID(tx kv.RwTx) (uint64, error)
	LastFrozenEventID() uint64
}

type BorSpanReader interface {
<<<<<<< HEAD
	LastSpanId(ctx context.Context, tx kv.Tx) (uint64, bool, error)
	Span(ctx context.Context, tx kv.Getter, spanId uint64) ([]byte, error)
}

type BorMilestoneReader interface {
	LastMilestoneId(ctx context.Context, tx kv.Tx) (uint64, bool, error)
	Milestone(ctx context.Context, tx kv.Getter, milestoneId uint64) ([]byte, error)
}

type BorCheckpointReader interface {
	LastCheckpointId(ctx context.Context, tx kv.Tx) (uint64, bool, error)
	Checkpoint(ctx context.Context, tx kv.Getter, checkpointId uint64) ([]byte, error)
=======
	Span(ctx context.Context, tx kv.Getter, spanNum uint64) ([]byte, error)
	LastSpanID(tx kv.RwTx) (uint64, bool, error)
	LastFrozenSpanID() uint64
>>>>>>> f7586cd6
}

type CanonicalReader interface {
	CanonicalHash(ctx context.Context, tx kv.Getter, blockNum uint64) (common.Hash, error)
	BadHeaderNumber(ctx context.Context, tx kv.Getter, hash common.Hash) (blockHeight *uint64, err error)
}

type BodyReader interface {
	BodyWithTransactions(ctx context.Context, tx kv.Getter, hash common.Hash, blockNum uint64) (body *types.Body, err error)
	BodyRlp(ctx context.Context, tx kv.Getter, hash common.Hash, blockNum uint64) (bodyRlp rlp.RawValue, err error)
	Body(ctx context.Context, tx kv.Getter, hash common.Hash, blockNum uint64) (body *types.Body, txAmount uint32, err error)
	HasSenders(ctx context.Context, tx kv.Getter, hash common.Hash, blockNum uint64) (bool, error)
}

type TxnReader interface {
	TxnLookup(ctx context.Context, tx kv.Getter, txnHash common.Hash) (uint64, bool, error)
	TxnByIdxInBlock(ctx context.Context, tx kv.Getter, blockNum uint64, i int) (txn types.Transaction, err error)
	RawTransactions(ctx context.Context, tx kv.Getter, fromBlock, toBlock uint64) (txs [][]byte, err error)
	FirstTxnNumNotInSnapshots() uint64
}

type HeaderAndCanonicalReader interface {
	HeaderReader
	CanonicalReader
}

type BlockAndTxnReader interface {
	BlockReader
	TxnReader
}

type FullBlockReader interface {
	BlockReader
	BodyReader
	HeaderReader
	BorEventReader
	BorSpanReader
	BorMilestoneReader
	BorCheckpointReader
	TxnReader
	CanonicalReader

	FrozenBlocks() uint64
	FrozenBorBlocks() uint64
	FrozenFiles() (list []string)
	FreezingCfg() ethconfig.BlocksFreezing
	CanPruneTo(currentBlockInDB uint64) (canPruneBlocksTo uint64)

	Snapshots() BlockSnapshots
	BorSnapshots() BlockSnapshots
}

type BlockSnapshots interface {
	LogStat(label string)
	ReopenFolder() error
	SegmentsMax() uint64
	SegmentsMin() uint64
}

// BlockRetire - freezing blocks: moving old data from DB to snapshot files
type BlockRetire interface {
	PruneAncientBlocks(tx kv.RwTx, limit int) error
	RetireBlocksInBackground(ctx context.Context, miBlockNum uint64, maxBlockNum uint64, lvl log.Lvl, seedNewSnapshots func(downloadRequest []DownloadRequest) error, onDelete func(l []string) error)
	HasNewFrozenFiles() bool
	BuildMissedIndicesIfNeed(ctx context.Context, logPrefix string, notifier DBEventNotifier, cc *chain.Config) error
	SetWorkers(workers int)
}

type DBEventNotifier interface {
	OnNewSnapshot()
}

type DownloadRequest struct {
	Version     uint8
	Path        string
	TorrentHash string
}

func NewDownloadRequest(path string, torrentHash string) DownloadRequest {
	return DownloadRequest{Path: path, TorrentHash: torrentHash}
}

type Range struct {
	From, To uint64
}<|MERGE_RESOLUTION|>--- conflicted
+++ resolved
@@ -40,14 +40,13 @@
 	LastEventId(ctx context.Context, tx kv.Tx) (uint64, bool, error)
 	EventLookup(ctx context.Context, tx kv.Getter, txnHash common.Hash) (uint64, bool, error)
 	EventsByBlock(ctx context.Context, tx kv.Tx, hash common.Hash, blockNum uint64) ([]rlp.RawValue, error)
-	LastEventID(tx kv.RwTx) (uint64, error)
-	LastFrozenEventID() uint64
+	LastFrozenEventId() uint64
 }
 
 type BorSpanReader interface {
-<<<<<<< HEAD
+	Span(ctx context.Context, tx kv.Getter, spanId uint64) ([]byte, error)
 	LastSpanId(ctx context.Context, tx kv.Tx) (uint64, bool, error)
-	Span(ctx context.Context, tx kv.Getter, spanId uint64) ([]byte, error)
+	LastFrozenSpanId() uint64
 }
 
 type BorMilestoneReader interface {
@@ -58,11 +57,6 @@
 type BorCheckpointReader interface {
 	LastCheckpointId(ctx context.Context, tx kv.Tx) (uint64, bool, error)
 	Checkpoint(ctx context.Context, tx kv.Getter, checkpointId uint64) ([]byte, error)
-=======
-	Span(ctx context.Context, tx kv.Getter, spanNum uint64) ([]byte, error)
-	LastSpanID(tx kv.RwTx) (uint64, bool, error)
-	LastFrozenSpanID() uint64
->>>>>>> f7586cd6
 }
 
 type CanonicalReader interface {
