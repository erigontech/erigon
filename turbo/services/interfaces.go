--- conflicted
+++ resolved
@@ -26,10 +26,6 @@
 	"github.com/erigontech/erigon-lib/log/v3"
 	"github.com/erigontech/erigon-lib/rlp"
 	"github.com/erigontech/erigon-lib/snaptype"
-<<<<<<< HEAD
-	"github.com/erigontech/erigon-lib/types"
-=======
->>>>>>> 22878729
 	"github.com/erigontech/erigon/eth/ethconfig"
 	"github.com/erigontech/erigon/execution/types"
 	"github.com/erigontech/erigon/polygon/heimdall"
@@ -46,30 +42,6 @@
 	CurrentBlock(db kv.Tx) (*types.Block, error)
 	BlockWithSenders(ctx context.Context, tx kv.Getter, hash common.Hash, blockNum uint64) (block *types.Block, senders []common.Address, err error)
 	IterateFrozenBodies(f func(blockNum, baseTxNum, txCount uint64) error) error
-<<<<<<< HEAD
-=======
-}
-
-type HeaderReader interface {
-	Header(ctx context.Context, tx kv.Getter, hash common.Hash, blockNum uint64) (*types.Header, error)
-	HeaderByNumber(ctx context.Context, tx kv.Getter, blockNum uint64) (*types.Header, error)
-	HeaderNumber(ctx context.Context, tx kv.Getter, hash common.Hash) (*uint64, error)
-	HeaderByHash(ctx context.Context, tx kv.Getter, hash common.Hash) (*types.Header, error)
-	ReadAncestor(db kv.Getter, hash common.Hash, number, ancestor uint64, maxNonCanonical *uint64) (common.Hash, uint64)
-
-	// HeadersRange - TODO: change it to `stream`
-	HeadersRange(ctx context.Context, walker func(header *types.Header) error) error
-	Integrity(ctx context.Context) error
-}
-
-type BorEventReader interface {
-	LastEventId(ctx context.Context, tx kv.Tx) (uint64, bool, error)
-	EventLookup(ctx context.Context, tx kv.Tx, txnHash common.Hash) (uint64, bool, error)
-	EventsByBlock(ctx context.Context, tx kv.Tx, hash common.Hash, blockNum uint64) ([]rlp.RawValue, error)
-	BorStartEventId(ctx context.Context, tx kv.Tx, hash common.Hash, blockNum uint64) (uint64, error)
-	LastFrozenEventId() uint64
-	LastFrozenEventBlockNum() uint64
->>>>>>> 22878729
 }
 
 type HeaderReader interface {
@@ -141,10 +113,6 @@
 	BlockReader
 	BodyReader
 	HeaderReader
-<<<<<<< HEAD
-=======
-	BorEventReader
->>>>>>> 22878729
 	BorSpanReader
 	BorMilestoneReader
 	BorCheckpointReader
