--- conflicted
+++ resolved
@@ -24,12 +24,8 @@
 	"github.com/erigontech/erigon-lib/kv"
 	"github.com/erigontech/erigon-lib/kv/rawdbv3"
 	"github.com/erigontech/erigon-lib/log/v3"
-<<<<<<< HEAD
-	"github.com/erigontech/erigon-lib/types"
-=======
 	"github.com/erigontech/erigon-lib/rlp"
 	"github.com/erigontech/erigon-lib/snaptype"
->>>>>>> 26d43d57
 	"github.com/erigontech/erigon/eth/ethconfig"
 	"github.com/erigontech/erigon/execution/types"
 	"github.com/erigontech/erigon/polygon/heimdall"
@@ -40,8 +36,6 @@
 	BlockReader FullBlockReader
 }
 
-<<<<<<< HEAD
-=======
 type BlockReader interface {
 	BlockByNumber(ctx context.Context, db kv.Tx, number uint64) (*types.Block, error)
 	BlockByHash(ctx context.Context, db kv.Tx, hash common.Hash) (*types.Block, error)
@@ -62,16 +56,6 @@
 	Integrity(ctx context.Context) error
 }
 
-type BorEventReader interface {
-	LastEventId(ctx context.Context, tx kv.Tx) (uint64, bool, error)
-	EventLookup(ctx context.Context, tx kv.Tx, txnHash common.Hash) (uint64, bool, error)
-	EventsByBlock(ctx context.Context, tx kv.Tx, hash common.Hash, blockNum uint64) ([]rlp.RawValue, error)
-	BorStartEventId(ctx context.Context, tx kv.Tx, hash common.Hash, blockNum uint64) (uint64, error)
-	LastFrozenEventId() uint64
-	LastFrozenEventBlockNum() uint64
-}
-
->>>>>>> 26d43d57
 type BorSpanReader interface {
 	Span(ctx context.Context, tx kv.Tx, spanId uint64) (*heimdall.Span, bool, error)
 	LastSpanId(ctx context.Context, tx kv.Tx) (uint64, bool, error)
@@ -127,16 +111,9 @@
 }
 
 type FullBlockReader interface {
-<<<<<<< HEAD
-	interfaces.BlockReader
-	interfaces.BodyReader
-	interfaces.HeaderReader
-=======
 	BlockReader
 	BodyReader
 	HeaderReader
-	BorEventReader
->>>>>>> 26d43d57
 	BorSpanReader
 	BorMilestoneReader
 	BorCheckpointReader
