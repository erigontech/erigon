--- conflicted
+++ resolved
@@ -148,16 +148,7 @@
 	start := time.Now()
 	// Flush changes to db.
 	if fv.sharedDom != nil {
-<<<<<<< HEAD
 		if err := fv.sharedDom.Flush(fv.ctx, tx, 0); err != nil {
-=======
-		temporalTx, ok := tx.(kv.TemporalTx)
-		if !ok {
-			return errors.New("FlushExtendingFork: tx is not a temporal tx")
-		}
-		fv.sharedDom.SetTx(temporalTx)
-		if err := fv.sharedDom.Flush(fv.ctx, tx); err != nil {
->>>>>>> facffd54
 			return err
 		}
 		fv.sharedDom.Close()
