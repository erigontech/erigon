// Copyright 2024 The Erigon Authors
// This file is part of Erigon.
//
// Erigon is free software: you can redistribute it and/or modify
// it under the terms of the GNU Lesser General Public License as published by
// the Free Software Foundation, either version 3 of the License, or
// (at your option) any later version.
//
// Erigon is distributed in the hope that it will be useful,
// but WITHOUT ANY WARRANTY; without even the implied warranty of
// MERCHANTABILITY or FITNESS FOR A PARTICULAR PURPOSE. See the
// GNU Lesser General Public License for more details.
//
// You should have received a copy of the GNU Lesser General Public License
// along with Erigon. If not, see <http://www.gnu.org/licenses/>.

package engine_types

import (
	"encoding/binary"
	"encoding/json"
	"errors"
	"fmt"

	"github.com/erigontech/erigon-lib/common"
	"github.com/erigontech/erigon-lib/common/hexutil"
	"github.com/erigontech/erigon-lib/gointerfaces"
	execution "github.com/erigontech/erigon-lib/gointerfaces/executionproto"
	types2 "github.com/erigontech/erigon-lib/gointerfaces/typesproto"
	"github.com/erigontech/erigon/core/types"
	"github.com/erigontech/erigon/params"
)

// ExecutionPayload represents an execution payload (aka block)
type ExecutionPayload struct {
	ParentHash    common.Hash         `json:"parentHash"    gencodec:"required"`
	FeeRecipient  common.Address      `json:"feeRecipient"  gencodec:"required"`
	StateRoot     common.Hash         `json:"stateRoot"     gencodec:"required"`
	ReceiptsRoot  common.Hash         `json:"receiptsRoot"  gencodec:"required"`
	LogsBloom     hexutil.Bytes       `json:"logsBloom"     gencodec:"required"`
	PrevRandao    common.Hash         `json:"prevRandao"    gencodec:"required"`
	BlockNumber   hexutil.Uint64      `json:"blockNumber"   gencodec:"required"`
	GasLimit      hexutil.Uint64      `json:"gasLimit"      gencodec:"required"`
	GasUsed       hexutil.Uint64      `json:"gasUsed"       gencodec:"required"`
	Timestamp     hexutil.Uint64      `json:"timestamp"     gencodec:"required"`
	ExtraData     hexutil.Bytes       `json:"extraData"     gencodec:"required"`
	BaseFeePerGas *hexutil.Big        `json:"baseFeePerGas" gencodec:"required"`
	BlockHash     common.Hash         `json:"blockHash"     gencodec:"required"`
	Transactions  []hexutil.Bytes     `json:"transactions"  gencodec:"required"`
	Withdrawals   []*types.Withdrawal `json:"withdrawals"`
	BlobGasUsed   *hexutil.Uint64     `json:"blobGasUsed"`
	ExcessBlobGas *hexutil.Uint64     `json:"excessBlobGas"`
}

// PayloadAttributes represent the attributes required to start assembling a payload
type ForkChoiceState struct {
	HeadHash           common.Hash `json:"headBlockHash"             gencodec:"required"`
	SafeBlockHash      common.Hash `json:"safeBlockHash"             gencodec:"required"`
	FinalizedBlockHash common.Hash `json:"finalizedBlockHash"        gencodec:"required"`
}

// PayloadAttributes represent the attributes required to start assembling a payload
type PayloadAttributes struct {
	Timestamp             hexutil.Uint64      `json:"timestamp"             gencodec:"required"`
	PrevRandao            common.Hash         `json:"prevRandao"            gencodec:"required"`
	SuggestedFeeRecipient common.Address      `json:"suggestedFeeRecipient" gencodec:"required"`
	Withdrawals           []*types.Withdrawal `json:"withdrawals"`
	ParentBeaconBlockRoot *common.Hash        `json:"parentBeaconBlockRoot"`

	// Optimism
	Transactions          []hexutility.Bytes `json:"transactions,omitempty"`
	NoTxPool              bool               `json:"noTxPool,omitempty"`
	GasLimit              *hexutil.Uint64    `json:"gasLimit,omitempty"`
	HoloceneEIP1559Params hexutility.Bytes   `json:"eip1559Params,omitempty"`
}

// TransitionConfiguration represents the correct configurations of the CL and the EL
type TransitionConfiguration struct {
	TerminalTotalDifficulty *hexutil.Big `json:"terminalTotalDifficulty" gencodec:"required"`
	TerminalBlockHash       common.Hash  `json:"terminalBlockHash"       gencodec:"required"`
	TerminalBlockNumber     *hexutil.Big `json:"terminalBlockNumber"     gencodec:"required"`
}

// BlobsBundleV1 holds the blobs of an execution payload
type BlobsBundleV1 struct {
	Commitments []hexutil.Bytes `json:"commitments" gencodec:"required"`
	Proofs      []hexutil.Bytes `json:"proofs"      gencodec:"required"`
	Blobs       []hexutil.Bytes `json:"blobs"       gencodec:"required"`
}

type ExecutionPayloadBody struct {
	Transactions []hexutil.Bytes     `json:"transactions" gencodec:"required"`
	Withdrawals  []*types.Withdrawal `json:"withdrawals"  gencodec:"required"`
}

type PayloadStatus struct {
	Status          EngineStatus      `json:"status" gencodec:"required"`
	ValidationError *StringifiedError `json:"validationError"`
	LatestValidHash *common.Hash      `json:"latestValidHash"`
	CriticalError   error
}

type ForkChoiceUpdatedResponse struct {
	PayloadId     *hexutil.Bytes `json:"payloadId"` // We need to reformat the uint64 so this makes more sense.
	PayloadStatus *PayloadStatus `json:"payloadStatus"`
}

type GetPayloadResponse struct {
<<<<<<< HEAD
	ExecutionPayload      *ExecutionPayload  `json:"executionPayload" gencodec:"required"`
	BlockValue            *hexutil.Big       `json:"blockValue"`
	BlobsBundle           *BlobsBundleV1     `json:"blobsBundle"`
	ExecutionRequests     []hexutility.Bytes `json:"executionRequests"`
	ShouldOverrideBuilder bool               `json:"shouldOverrideBuilder"`

	// OP-Stack: Ecotone specific fields
	ParentBeaconBlockRoot *common.Hash `json:"parentBeaconBlockRoot,omitempty"`
=======
	ExecutionPayload      *ExecutionPayload `json:"executionPayload" gencodec:"required"`
	BlockValue            *hexutil.Big      `json:"blockValue"`
	BlobsBundle           *BlobsBundleV1    `json:"blobsBundle"`
	ExecutionRequests     []hexutil.Bytes   `json:"executionRequests"`
	ShouldOverrideBuilder bool              `json:"shouldOverrideBuilder"`
>>>>>>> 9140f3d7
}

type ClientVersionV1 struct {
	Code    string `json:"code" gencodec:"required"`
	Name    string `json:"name" gencodec:"required"`
	Version string `json:"version" gencodec:"required"`
	Commit  string `json:"commit" gencodec:"required"`
}

func (c ClientVersionV1) String() string {
	return fmt.Sprintf("ClientCode: %s, %s-%s-%s", c.Code, c.Name, c.Version, c.Commit)
}

type StringifiedError struct{ err error }

func NewStringifiedError(err error) *StringifiedError {
	return &StringifiedError{err: err}
}

func NewStringifiedErrorFromString(err string) *StringifiedError {
	return &StringifiedError{err: errors.New(err)}
}

func (e StringifiedError) MarshalJSON() ([]byte, error) {
	if e.err == nil {
		return json.Marshal(nil)
	}
	return json.Marshal(e.err.Error())
}

func (e StringifiedError) Error() error {
	return e.err
}

func ConvertRpcBlockToExecutionPayload(payload *execution.Block) *ExecutionPayload {
	header := payload.Header
	body := payload.Body

	var bloom types.Bloom = gointerfaces.ConvertH2048ToBloom(header.LogsBloom)
	baseFee := gointerfaces.ConvertH256ToUint256Int(header.BaseFeePerGas).ToBig()

	// Convert slice of hexutil.Bytes to a slice of slice of bytes
	transactions := make([]hexutil.Bytes, len(body.Transactions))
	for i, transaction := range body.Transactions {
		transactions[i] = transaction
	}

	res := &ExecutionPayload{
		ParentHash:    gointerfaces.ConvertH256ToHash(header.ParentHash),
		FeeRecipient:  gointerfaces.ConvertH160toAddress(header.Coinbase),
		StateRoot:     gointerfaces.ConvertH256ToHash(header.StateRoot),
		ReceiptsRoot:  gointerfaces.ConvertH256ToHash(header.ReceiptRoot),
		LogsBloom:     bloom[:],
		PrevRandao:    gointerfaces.ConvertH256ToHash(header.PrevRandao),
		BlockNumber:   hexutil.Uint64(header.BlockNumber),
		GasLimit:      hexutil.Uint64(header.GasLimit),
		GasUsed:       hexutil.Uint64(header.GasUsed),
		Timestamp:     hexutil.Uint64(header.Timestamp),
		ExtraData:     header.ExtraData,
		BaseFeePerGas: (*hexutil.Big)(baseFee),
		BlockHash:     gointerfaces.ConvertH256ToHash(header.BlockHash),
		Transactions:  transactions,
	}
	if header.WithdrawalHash != nil {
		res.Withdrawals = ConvertWithdrawalsFromRpc(body.Withdrawals)
	}
	if header.BlobGasUsed != nil {
		blobGasUsed := *header.BlobGasUsed
		res.BlobGasUsed = (*hexutil.Uint64)(&blobGasUsed)
		excessBlobGas := *header.ExcessBlobGas
		res.ExcessBlobGas = (*hexutil.Uint64)(&excessBlobGas)
	}
	return res
}

func ConvertPayloadFromRpc(payload *types2.ExecutionPayload) *ExecutionPayload {
	var bloom types.Bloom = gointerfaces.ConvertH2048ToBloom(payload.LogsBloom)
	baseFee := gointerfaces.ConvertH256ToUint256Int(payload.BaseFeePerGas).ToBig()

	// Convert slice of hexutil.Bytes to a slice of slice of bytes
	transactions := make([]hexutil.Bytes, len(payload.Transactions))
	for i, transaction := range payload.Transactions {
		transactions[i] = transaction
	}

	res := &ExecutionPayload{
		ParentHash:    gointerfaces.ConvertH256ToHash(payload.ParentHash),
		FeeRecipient:  gointerfaces.ConvertH160toAddress(payload.Coinbase),
		StateRoot:     gointerfaces.ConvertH256ToHash(payload.StateRoot),
		ReceiptsRoot:  gointerfaces.ConvertH256ToHash(payload.ReceiptRoot),
		LogsBloom:     bloom[:],
		PrevRandao:    gointerfaces.ConvertH256ToHash(payload.PrevRandao),
		BlockNumber:   hexutil.Uint64(payload.BlockNumber),
		GasLimit:      hexutil.Uint64(payload.GasLimit),
		GasUsed:       hexutil.Uint64(payload.GasUsed),
		Timestamp:     hexutil.Uint64(payload.Timestamp),
		ExtraData:     payload.ExtraData,
		BaseFeePerGas: (*hexutil.Big)(baseFee),
		BlockHash:     gointerfaces.ConvertH256ToHash(payload.BlockHash),
		Transactions:  transactions,
	}
	if payload.Version >= 2 {
		res.Withdrawals = ConvertWithdrawalsFromRpc(payload.Withdrawals)
	}
	if payload.Version >= 3 {
		blobGasUsed := *payload.BlobGasUsed
		res.BlobGasUsed = (*hexutil.Uint64)(&blobGasUsed)
		excessBlobGas := *payload.ExcessBlobGas
		res.ExcessBlobGas = (*hexutil.Uint64)(&excessBlobGas)
	}
	return res
}

func ConvertBlobsFromRpc(bundle *types2.BlobsBundleV1) *BlobsBundleV1 {
	if bundle == nil {
		return nil
	}
	res := &BlobsBundleV1{
		Commitments: make([]hexutil.Bytes, len(bundle.Commitments)),
		Proofs:      make([]hexutil.Bytes, len(bundle.Proofs)),
		Blobs:       make([]hexutil.Bytes, len(bundle.Blobs)),
	}
	for i, commitment := range bundle.Commitments {
		res.Commitments[i] = hexutil.Bytes(commitment)
	}
	for i, proof := range bundle.Proofs {
		res.Proofs[i] = hexutil.Bytes(proof)
	}
	for i, blob := range bundle.Blobs {
		res.Blobs[i] = hexutil.Bytes(blob)
	}
	return res
}

func ConvertWithdrawalsToRpc(in []*types.Withdrawal) []*types2.Withdrawal {
	if in == nil {
		return nil
	}
	out := make([]*types2.Withdrawal, 0, len(in))
	for _, w := range in {
		out = append(out, &types2.Withdrawal{
			Index:          w.Index,
			ValidatorIndex: w.Validator,
			Address:        gointerfaces.ConvertAddressToH160(w.Address),
			Amount:         w.Amount,
		})
	}
	return out
}

func ConvertWithdrawalsFromRpc(in []*types2.Withdrawal) []*types.Withdrawal {
	if in == nil {
		return nil
	}
	out := make([]*types.Withdrawal, 0, len(in))
	for _, w := range in {
		out = append(out, &types.Withdrawal{
			Index:     w.Index,
			Validator: w.ValidatorIndex,
			Address:   gointerfaces.ConvertH160toAddress(w.Address),
			Amount:    w.Amount,
		})
	}
	return out
}

func ConvertPayloadId(payloadId uint64) *hexutil.Bytes {
	encodedPayloadId := make([]byte, 8)
	binary.BigEndian.PutUint64(encodedPayloadId, payloadId)
	ret := hexutil.Bytes(encodedPayloadId)
	return &ret
}

type SuperchainSignal struct {
	Recommended params.ProtocolVersion `json:"recommended"`
	Required    params.ProtocolVersion `json:"required"`
}<|MERGE_RESOLUTION|>--- conflicted
+++ resolved
@@ -68,10 +68,10 @@
 	ParentBeaconBlockRoot *common.Hash        `json:"parentBeaconBlockRoot"`
 
 	// Optimism
-	Transactions          []hexutility.Bytes `json:"transactions,omitempty"`
-	NoTxPool              bool               `json:"noTxPool,omitempty"`
-	GasLimit              *hexutil.Uint64    `json:"gasLimit,omitempty"`
-	HoloceneEIP1559Params hexutility.Bytes   `json:"eip1559Params,omitempty"`
+	Transactions          []hexutil.Bytes `json:"transactions,omitempty"`
+	NoTxPool              bool            `json:"noTxPool,omitempty"`
+	GasLimit              *hexutil.Uint64 `json:"gasLimit,omitempty"`
+	HoloceneEIP1559Params hexutil.Bytes   `json:"eip1559Params,omitempty"`
 }
 
 // TransitionConfiguration represents the correct configurations of the CL and the EL
@@ -106,22 +106,14 @@
 }
 
 type GetPayloadResponse struct {
-<<<<<<< HEAD
-	ExecutionPayload      *ExecutionPayload  `json:"executionPayload" gencodec:"required"`
-	BlockValue            *hexutil.Big       `json:"blockValue"`
-	BlobsBundle           *BlobsBundleV1     `json:"blobsBundle"`
-	ExecutionRequests     []hexutility.Bytes `json:"executionRequests"`
-	ShouldOverrideBuilder bool               `json:"shouldOverrideBuilder"`
-
-	// OP-Stack: Ecotone specific fields
-	ParentBeaconBlockRoot *common.Hash `json:"parentBeaconBlockRoot,omitempty"`
-=======
 	ExecutionPayload      *ExecutionPayload `json:"executionPayload" gencodec:"required"`
 	BlockValue            *hexutil.Big      `json:"blockValue"`
 	BlobsBundle           *BlobsBundleV1    `json:"blobsBundle"`
 	ExecutionRequests     []hexutil.Bytes   `json:"executionRequests"`
 	ShouldOverrideBuilder bool              `json:"shouldOverrideBuilder"`
->>>>>>> 9140f3d7
+
+	// OP-Stack: Ecotone specific fields
+	ParentBeaconBlockRoot *common.Hash `json:"parentBeaconBlockRoot,omitempty"`
 }
 
 type ClientVersionV1 struct {
