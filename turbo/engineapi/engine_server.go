// Copyright 2024 The Erigon Authors
// This file is part of Erigon.
//
// Erigon is free software: you can redistribute it and/or modify
// it under the terms of the GNU Lesser General Public License as published by
// the Free Software Foundation, either version 3 of the License, or
// (at your option) any later version.
//
// Erigon is distributed in the hope that it will be useful,
// but WITHOUT ANY WARRANTY; without even the implied warranty of
// MERCHANTABILITY or FITNESS FOR A PARTICULAR PURPOSE. See the
// GNU Lesser General Public License for more details.
//
// You should have received a copy of the GNU Lesser General Public License
// along with Erigon. If not, see <http://www.gnu.org/licenses/>.

package engineapi

import (
	"context"
	"errors"
	"fmt"
	"math/big"
	"sync"
	"sync/atomic"
	"time"

	"github.com/erigontech/erigon-lib/chain"
	"github.com/erigontech/erigon-lib/chain/params"
	"github.com/erigontech/erigon-lib/common"
	"github.com/erigontech/erigon-lib/common/empty"
	"github.com/erigontech/erigon-lib/common/hexutil"
	"github.com/erigontech/erigon-lib/common/math"
	"github.com/erigontech/erigon-lib/gointerfaces"
	execution "github.com/erigontech/erigon-lib/gointerfaces/executionproto"
	txpool "github.com/erigontech/erigon-lib/gointerfaces/txpoolproto"
	"github.com/erigontech/erigon-lib/gointerfaces/typesproto"
	"github.com/erigontech/erigon-lib/kv"
	"github.com/erigontech/erigon-lib/kv/kvcache"
	"github.com/erigontech/erigon-lib/log/v3"
	"github.com/erigontech/erigon-lib/types"
	"github.com/erigontech/erigon/cl/clparams"
	"github.com/erigontech/erigon/cmd/rpcdaemon/cli"
	"github.com/erigontech/erigon/cmd/rpcdaemon/cli/httpcfg"
	"github.com/erigontech/erigon/eth/ethutils"
	"github.com/erigontech/erigon/execution/consensus"
	"github.com/erigontech/erigon/execution/consensus/merge"
	"github.com/erigontech/erigon/execution/eth1"
	"github.com/erigontech/erigon/execution/eth1/eth1_chain_reader"
	"github.com/erigontech/erigon/rpc"
	"github.com/erigontech/erigon/rpc/jsonrpc"
	"github.com/erigontech/erigon/rpc/rpchelper"
	"github.com/erigontech/erigon/turbo/engineapi/engine_block_downloader"
	"github.com/erigontech/erigon/turbo/engineapi/engine_helpers"
	"github.com/erigontech/erigon/turbo/engineapi/engine_logs_spammer"
	"github.com/erigontech/erigon/turbo/engineapi/engine_types"
	"github.com/erigontech/erigon/turbo/services"
	"github.com/erigontech/erigon/turbo/stages/headerdownload"
)

var caplinEnabledLog = "Caplin is enabled, so the engine API cannot be used. for external CL use --externalcl"
var errCaplinEnabled = &rpc.UnsupportedForkError{Message: "caplin is enabled"}

type EngineServer struct {
	hd              *headerdownload.HeaderDownload
	blockDownloader *engine_block_downloader.EngineBlockDownloader
	config          *chain.Config
	// Block proposing for proof-of-stake
	proposing bool
	// Block consuming for proof-of-stake
	consuming        atomic.Bool
	test             bool
	caplin           bool // we need to send errors for caplin.
	executionService execution.ExecutionClient
	txpool           txpool.TxpoolClient // needed for getBlobs

	chainRW eth1_chain_reader.ChainReaderWriterEth1
	lock    sync.Mutex
	logger  log.Logger

	engineLogSpamer *engine_logs_spammer.EngineLogsSpammer
	// TODO Remove this on next release
	printPectraBanner bool
}

const fcuTimeout = 1000 // according to mathematics: 1000 millisecods = 1 second

func NewEngineServer(logger log.Logger, config *chain.Config, executionService execution.ExecutionClient,
	hd *headerdownload.HeaderDownload,
	blockDownloader *engine_block_downloader.EngineBlockDownloader, caplin, test, proposing, consuming bool) *EngineServer {
	chainRW := eth1_chain_reader.NewChainReaderEth1(config, executionService, fcuTimeout)
	srv := &EngineServer{
		logger:            logger,
		config:            config,
		executionService:  executionService,
		blockDownloader:   blockDownloader,
		chainRW:           chainRW,
		proposing:         proposing,
		hd:                hd,
		caplin:            caplin,
		engineLogSpamer:   engine_logs_spammer.NewEngineLogsSpammer(logger, config),
		printPectraBanner: true,
	}

	srv.consuming.Store(consuming)

	return srv
}

func (e *EngineServer) Start(
	ctx context.Context,
	httpConfig *httpcfg.HttpCfg,
	db kv.TemporalRoDB,
	blockReader services.FullBlockReader,
	filters *rpchelper.Filters,
	stateCache kvcache.Cache,
	engineReader consensus.EngineReader,
	eth rpchelper.ApiBackend,
	txPool txpool.TxpoolClient,
	mining txpool.MiningClient,
) {
	if !e.caplin {
		e.engineLogSpamer.Start(ctx)
	}
	base := jsonrpc.NewBaseApi(filters, stateCache, blockReader, httpConfig.WithDatadir, httpConfig.EvmCallTimeout, engineReader, httpConfig.Dirs, nil)
	ethImpl := jsonrpc.NewEthAPI(base, db, eth, txPool, mining, httpConfig.Gascap, httpConfig.Feecap, httpConfig.ReturnDataLimit, httpConfig.AllowUnprotectedTxs, httpConfig.MaxGetProofRewindBlockCount, httpConfig.WebsocketSubscribeLogsChannelSize, e.logger)
	e.txpool = txPool

	apiList := []rpc.API{
		{
			Namespace: "eth",
			Public:    true,
			Service:   jsonrpc.EthAPI(ethImpl),
			Version:   "1.0",
		}, {
			Namespace: "engine",
			Public:    true,
			Service:   EngineAPI(e),
			Version:   "1.0",
		}}

	if err := cli.StartRpcServerWithJwtAuthentication(ctx, httpConfig, apiList, e.logger); err != nil {
		e.logger.Error(err.Error())
	}
}

func (s *EngineServer) checkWithdrawalsPresence(time uint64, withdrawals types.Withdrawals) error {
	if !s.config.IsShanghai(time) && withdrawals != nil {
		return &rpc.InvalidParamsError{Message: "withdrawals before Shanghai"}
	}
	if s.config.IsShanghai(time) && withdrawals == nil {
		return &rpc.InvalidParamsError{Message: "missing withdrawals list"}
	}
	return nil
}

func (s *EngineServer) checkRequestsPresence(version clparams.StateVersion, executionRequests []hexutil.Bytes) error {
	if version < clparams.ElectraVersion {
		if executionRequests != nil {
			return &rpc.InvalidParamsError{Message: "requests in EngineAPI not supported before Prague"}
		}
	} else if executionRequests == nil {
		return &rpc.InvalidParamsError{Message: "missing requests list"}
	}

	return nil
}

// EngineNewPayload validates and possibly executes payload
func (s *EngineServer) newPayload(ctx context.Context, req *engine_types.ExecutionPayload,
	expectedBlobHashes []common.Hash, parentBeaconBlockRoot *common.Hash, executionRequests []hexutil.Bytes, version clparams.StateVersion,
) (*engine_types.PayloadStatus, error) {
	if !s.consuming.Load() {
		return nil, errors.New("engine payload consumption is not enabled")
	}

	if s.caplin {
		s.logger.Crit(caplinEnabledLog)
		return nil, errCaplinEnabled
	}
	s.engineLogSpamer.RecordRequest()

	if len(req.LogsBloom) != types.BloomByteLength {
		return nil, &rpc.InvalidParamsError{Message: fmt.Sprintf("invalid logsBloom length: %d", len(req.LogsBloom))}
	}
	var bloom types.Bloom
	copy(bloom[:], req.LogsBloom)

	txs := [][]byte{}
	for _, transaction := range req.Transactions {
		txs = append(txs, transaction)
	}

	header := types.Header{
		ParentHash:  req.ParentHash,
		Coinbase:    req.FeeRecipient,
		Root:        req.StateRoot,
		Bloom:       bloom,
		BaseFee:     (*big.Int)(req.BaseFeePerGas),
		Extra:       req.ExtraData,
		Number:      big.NewInt(0).SetUint64(req.BlockNumber.Uint64()),
		GasUsed:     uint64(req.GasUsed),
		GasLimit:    uint64(req.GasLimit),
		Time:        uint64(req.Timestamp),
		MixDigest:   req.PrevRandao,
		UncleHash:   empty.UncleHash,
		Difficulty:  merge.ProofOfStakeDifficulty,
		Nonce:       merge.ProofOfStakeNonce,
		ReceiptHash: req.ReceiptsRoot,
		TxHash:      types.DeriveSha(types.BinaryTransactions(txs)),
	}

	var withdrawals types.Withdrawals
	if version >= clparams.CapellaVersion {
		withdrawals = req.Withdrawals
	}
	if err := s.checkWithdrawalsPresence(header.Time, withdrawals); err != nil {
		return nil, err
	}
	if withdrawals != nil {
		wh := types.DeriveSha(withdrawals)
		header.WithdrawalsHash = &wh
	}

	var requests types.FlatRequests
	if err := s.checkRequestsPresence(version, executionRequests); err != nil {
		return nil, err
	}
	if version >= clparams.ElectraVersion {
		requests = make(types.FlatRequests, 0)
		lastReqType := -1
		for i, r := range executionRequests {
			if len(r) <= 1 || lastReqType >= 0 && int(r[0]) <= lastReqType {
				return nil, &rpc.InvalidParamsError{Message: fmt.Sprintf("Invalid Request at index %d", i)}
			}
			lastReqType = int(r[0])
			requests = append(requests, types.FlatRequest{Type: r[0], RequestData: r[1:]})
		}
		rh := requests.Hash()
		header.RequestsHash = rh
	}

	if version <= clparams.CapellaVersion {
		if req.BlobGasUsed != nil {
			return nil, &rpc.InvalidParamsError{Message: "Unexpected pre-cancun blobGasUsed"}
		}
		if req.ExcessBlobGas != nil {
			return nil, &rpc.InvalidParamsError{Message: "Unexpected pre-cancun excessBlobGas"}
		}
	}

	if version >= clparams.DenebVersion {
		if req.BlobGasUsed == nil || req.ExcessBlobGas == nil || parentBeaconBlockRoot == nil {
			return nil, &rpc.InvalidParamsError{Message: "blobGasUsed/excessBlobGas/beaconRoot missing"}
		}
		header.BlobGasUsed = (*uint64)(req.BlobGasUsed)
		header.ExcessBlobGas = (*uint64)(req.ExcessBlobGas)
		header.ParentBeaconBlockRoot = parentBeaconBlockRoot
	}

	if (!s.config.IsCancun(header.Time) && version >= clparams.DenebVersion) ||
		(s.config.IsCancun(header.Time) && version < clparams.DenebVersion) ||
		(!s.config.IsPrague(header.Time) && version >= clparams.ElectraVersion) ||
		(s.config.IsPrague(header.Time) && version < clparams.ElectraVersion) {
		return nil, &rpc.UnsupportedForkError{Message: "Unsupported fork"}
	}

	blockHash := req.BlockHash
	if header.Hash() != blockHash {
		s.logger.Error("[NewPayload] invalid block hash", "stated", blockHash, "actual", header.Hash(),
			"payload", req, "parentBeaconBlockRoot", parentBeaconBlockRoot, "requests", executionRequests)
		return &engine_types.PayloadStatus{
			Status:          engine_types.InvalidStatus,
			ValidationError: engine_types.NewStringifiedErrorFromString("invalid block hash"),
		}, nil
	}

	for _, txn := range req.Transactions {
		if types.TypedTransactionMarshalledAsRlpString(txn) {
			s.logger.Warn("[NewPayload] typed txn marshalled as RLP string", "txn", common.Bytes2Hex(txn))
			return &engine_types.PayloadStatus{
				Status:          engine_types.InvalidStatus,
				ValidationError: engine_types.NewStringifiedErrorFromString("typed txn marshalled as RLP string"),
			}, nil
		}
	}

	transactions, err := types.DecodeTransactions(txs)
	if err != nil {
		s.logger.Warn("[NewPayload] failed to decode transactions", "err", err)
		return &engine_types.PayloadStatus{
			Status:          engine_types.InvalidStatus,
			ValidationError: engine_types.NewStringifiedError(err),
		}, nil
	}

	if version >= clparams.DenebVersion {
		err := ethutils.ValidateBlobs(req.BlobGasUsed.Uint64(), s.config.GetMaxBlobGasPerBlock(header.Time), s.config.GetMaxBlobsPerBlock(header.Time), expectedBlobHashes, &transactions)
		if errors.Is(err, ethutils.ErrNilBlobHashes) {
			return nil, &rpc.InvalidParamsError{Message: "nil blob hashes array"}
		}
		if errors.Is(err, ethutils.ErrMaxBlobGasUsed) {
			bad, latestValidHash := s.hd.IsBadHeaderPoS(req.ParentHash)
			if !bad {
				latestValidHash = req.ParentHash
			}
			return &engine_types.PayloadStatus{
				Status:          engine_types.InvalidStatus,
				ValidationError: engine_types.NewStringifiedErrorFromString("blobs/blobgas exceeds max"),
				LatestValidHash: &latestValidHash,
			}, nil
		}
		if errors.Is(err, ethutils.ErrMismatchBlobHashes) || errors.Is(err, ethutils.ErrInvalidVersiondHash) {
			return &engine_types.PayloadStatus{
				Status:          engine_types.InvalidStatus,
				ValidationError: engine_types.NewStringifiedErrorFromString(err.Error()),
			}, nil
		}
	}

	possibleStatus, err := s.getQuickPayloadStatusIfPossible(ctx, blockHash, uint64(req.BlockNumber), header.ParentHash, nil, true)
	if err != nil {
		return nil, err
	}
	if possibleStatus != nil {
		return possibleStatus, nil
	}

	s.lock.Lock()
	defer s.lock.Unlock()

	s.logger.Debug("[NewPayload] sending block", "height", header.Number, "hash", blockHash)
	block := types.NewBlockFromStorage(blockHash, &header, transactions, nil /* uncles */, withdrawals)

	payloadStatus, err := s.HandleNewPayload(ctx, "NewPayload", block, expectedBlobHashes)
	if err != nil {
		if errors.Is(err, consensus.ErrInvalidBlock) {
			return &engine_types.PayloadStatus{
				Status:          engine_types.InvalidStatus,
				ValidationError: engine_types.NewStringifiedError(err),
			}, nil
		}
		return nil, err
	}
	s.logger.Debug("[NewPayload] got reply", "payloadStatus", payloadStatus)

	if payloadStatus.CriticalError != nil {
		return nil, payloadStatus.CriticalError
	}

	if version == clparams.ElectraVersion && s.printPectraBanner && payloadStatus.Status == engine_types.ValidStatus {
		s.printPectraBanner = false
		log.Info(engine_helpers.PectraBanner)
	}

	return payloadStatus, nil
}

// Check if we can quickly determine the status of a newPayload or forkchoiceUpdated.
func (s *EngineServer) getQuickPayloadStatusIfPossible(ctx context.Context, blockHash common.Hash, blockNumber uint64, parentHash common.Hash, forkchoiceMessage *engine_types.ForkChoiceState, newPayload bool) (*engine_types.PayloadStatus, error) {
	// Determine which prefix to use for logs
	var prefix string
	if newPayload {
		prefix = "NewPayload"
	} else {
		prefix = "ForkChoiceUpdated"
	}
	if s.config.TerminalTotalDifficulty == nil {
		s.logger.Error(fmt.Sprintf("[%s] not a proof-of-stake chain", prefix))
		return nil, errors.New("not a proof-of-stake chain")
	}

	if s.hd == nil {
		return nil, errors.New("headerdownload is nil")
	}

	headHash, finalizedHash, safeHash, err := s.chainRW.GetForkChoice(ctx)
	if err != nil {
		return nil, err
	}

	// Some Consensus layer clients sometimes sends us repeated FCUs and make Erigon print a gazillion logs.
	// E.G teku sometimes will end up spamming fcu on the terminal block if it has not synced to that point.
	if forkchoiceMessage != nil &&
		forkchoiceMessage.FinalizedBlockHash == finalizedHash &&
		forkchoiceMessage.HeadHash == headHash &&
		forkchoiceMessage.SafeBlockHash == safeHash {
		return &engine_types.PayloadStatus{Status: engine_types.ValidStatus, LatestValidHash: &blockHash}, nil
	}

	header := s.chainRW.GetHeaderByHash(ctx, blockHash)

	// Retrieve parent and total difficulty.
	var parent *types.Header
	var td *big.Int
	if newPayload {
		parent = s.chainRW.GetHeaderByHash(ctx, parentHash)
		td = s.chainRW.GetTd(ctx, parentHash, blockNumber-1)
	} else {
		td = s.chainRW.GetTd(ctx, blockHash, blockNumber)
	}

	if td != nil && td.Cmp(s.config.TerminalTotalDifficulty) < 0 {
		s.logger.Warn(fmt.Sprintf("[%s] Beacon Chain request before TTD", prefix), "hash", blockHash)
		return &engine_types.PayloadStatus{Status: engine_types.InvalidStatus, LatestValidHash: &common.Hash{}, ValidationError: engine_types.NewStringifiedErrorFromString("Beacon Chain request before TTD")}, nil
	}

	var isCanonical bool
	if header != nil {
		isCanonical, err = s.chainRW.IsCanonicalHash(ctx, blockHash)
	}
	if err != nil {
		return nil, err
	}

	if newPayload && parent != nil && blockNumber != parent.Number.Uint64()+1 {
		s.logger.Warn(fmt.Sprintf("[%s] Invalid block number", prefix), "headerNumber", blockNumber, "parentNumber", parent.Number.Uint64())
		s.hd.ReportBadHeaderPoS(blockHash, parent.Hash())
		parentHash := parent.Hash()
		return &engine_types.PayloadStatus{
			Status:          engine_types.InvalidStatus,
			LatestValidHash: &parentHash,
			ValidationError: engine_types.NewStringifiedErrorFromString("invalid block number"),
		}, nil
	}
	// Check if we already determined if the hash is attributed to a previously received invalid header.
	bad, lastValidHash := s.hd.IsBadHeaderPoS(blockHash)
	if bad {
		s.logger.Warn(fmt.Sprintf("[%s] Previously known bad block", prefix), "hash", blockHash)
	} else if newPayload {
		bad, lastValidHash = s.hd.IsBadHeaderPoS(parentHash)
		if bad {
			s.logger.Warn(fmt.Sprintf("[%s] Previously known bad block", prefix), "hash", blockHash, "parentHash", parentHash)
		}
	}
	if bad {
		s.hd.ReportBadHeaderPoS(blockHash, lastValidHash)
		return &engine_types.PayloadStatus{Status: engine_types.InvalidStatus, LatestValidHash: &lastValidHash, ValidationError: engine_types.NewStringifiedErrorFromString("previously known bad block")}, nil
	}

	currentHeader := s.chainRW.CurrentHeader(ctx)
	// If header is already validated or has a missing parent, you can either return VALID or SYNCING.
	if newPayload {
		if header != nil && isCanonical {
			return &engine_types.PayloadStatus{Status: engine_types.ValidStatus, LatestValidHash: &blockHash}, nil
		}
		if shouldWait, _ := waitForStuff(50*time.Millisecond, func() (bool, error) {
			return parent == nil && s.hd.PosStatus() == headerdownload.Syncing, nil
		}); shouldWait {
			s.logger.Debug(fmt.Sprintf("[%s] Downloading some other PoS blocks", prefix), "hash", blockHash)
			return &engine_types.PayloadStatus{Status: engine_types.SyncingStatus}, nil
		}
	} else {
		if shouldWait, _ := waitForStuff(50*time.Millisecond, func() (bool, error) {
			return header == nil && s.hd.PosStatus() == headerdownload.Syncing, nil
		}); shouldWait {
			s.logger.Debug(fmt.Sprintf("[%s] Downloading some other PoS stuff", prefix), "hash", blockHash)
			return &engine_types.PayloadStatus{Status: engine_types.SyncingStatus}, nil
		}

		// We add the extra restriction blockHash != headHash for the FCU case of canonicalHash == blockHash
		// because otherwise (when FCU points to the head) we want go to stage headers
		// so that it calls writeForkChoiceHashes.
		if currentHeader != nil && blockHash != currentHeader.Hash() && header != nil && isCanonical {
			return &engine_types.PayloadStatus{Status: engine_types.ValidStatus, LatestValidHash: &blockHash}, nil
		}
	}
	waitingForExecutionReady, err := waitForStuff(500*time.Millisecond, func() (bool, error) {
		isReady, err := s.chainRW.Ready(ctx)
		return !isReady, err
	})
	if err != nil {
		return nil, err
	}
	if waitingForExecutionReady {
		return &engine_types.PayloadStatus{Status: engine_types.SyncingStatus}, nil
	}

	return nil, nil
}

// EngineGetPayload retrieves previously assembled payload (Validators only)
func (s *EngineServer) getPayload(ctx context.Context, payloadId uint64, version clparams.StateVersion) (*engine_types.GetPayloadResponse, error) {
	if s.caplin {
		s.logger.Crit("[NewPayload] caplin is enabled")
		return nil, errCaplinEnabled
	}
	s.engineLogSpamer.RecordRequest()

	if !s.proposing {
		return nil, errors.New("execution layer not running as a proposer. enable proposer by taking out the --proposer.disable flag on startup")
	}

	if s.config.TerminalTotalDifficulty == nil {
		return nil, errors.New("not a proof-of-stake chain")
	}

	s.logger.Debug("[GetPayload] acquiring lock")
	s.lock.Lock()
	defer s.lock.Unlock()
	s.logger.Debug("[GetPayload] lock acquired")
	resp, err := s.executionService.GetAssembledBlock(ctx, &execution.GetAssembledBlockRequest{
		Id: payloadId,
	})
	if err != nil {
		return nil, err
	}
	if resp.Busy {
		s.logger.Warn("Cannot build payload, execution is busy", "payloadId", payloadId)
		return nil, &engine_helpers.UnknownPayloadErr
	}
	// If the service is busy or there is no data for the given id then respond accordingly.
	if resp.Data == nil {
		s.logger.Warn("Payload not stored", "payloadId", payloadId)
		return nil, &engine_helpers.UnknownPayloadErr

	}

	data := resp.Data
	var executionRequests []hexutil.Bytes
	if version >= clparams.ElectraVersion {
		executionRequests = make([]hexutil.Bytes, 0)
		for _, r := range data.Requests.Requests {
			executionRequests = append(executionRequests, r)
		}
	}

	ts := data.ExecutionPayload.Timestamp
<<<<<<< HEAD
	if !((s.config.IsOsaka(ts) && version == clparams.FuluVersion) ||
		(s.config.IsPrague(ts) && version == clparams.ElectraVersion) ||
		(s.config.IsCancun(ts) && version == clparams.DenebVersion)) {
=======
	if (!s.config.IsCancun(ts) && version >= clparams.DenebVersion) ||
		(s.config.IsCancun(ts) && version < clparams.DenebVersion) ||
		(!s.config.IsPrague(ts) && version >= clparams.ElectraVersion) ||
		(s.config.IsPrague(ts) && version < clparams.ElectraVersion) ||
		(!s.config.IsOsaka(ts) && version >= clparams.FuluVersion) ||
		(s.config.IsOsaka(ts) && version < clparams.FuluVersion) {
>>>>>>> 32aa8efc
		return nil, &rpc.UnsupportedForkError{Message: "Unsupported fork"}
	}

	payload := &engine_types.GetPayloadResponse{
		ExecutionPayload:  engine_types.ConvertPayloadFromRpc(data.ExecutionPayload),
		BlockValue:        (*hexutil.Big)(gointerfaces.ConvertH256ToUint256Int(data.BlockValue).ToBig()),
		BlobsBundle:       engine_types.ConvertBlobsFromRpc(data.BlobsBundle),
		ExecutionRequests: executionRequests,
	}

	if version == clparams.FuluVersion {
		if payload.BlobsBundle == nil {
			payload.BlobsBundle = &engine_types.BlobsBundleV1{
				Commitments: make([]hexutil.Bytes, 0),
				Blobs:       make([]hexutil.Bytes, 0),
				Proofs:      make([]hexutil.Bytes, 0),
			}
		}
		if len(payload.BlobsBundle.Commitments) != len(payload.BlobsBundle.Blobs) || len(payload.BlobsBundle.Proofs) != len(payload.BlobsBundle.Blobs)*int(params.CellsPerExtBlob) {
<<<<<<< HEAD
			return nil, errors.New(fmt.Sprintf("built invalid blobsBundle len(proofs)=%d", len(payload.BlobsBundle.Proofs)))
=======
			return nil, errors.New("built invalid blobsBundle")
>>>>>>> 32aa8efc
		}
	}
	return payload, nil
}

// engineForkChoiceUpdated either states new block head or request the assembling of a new block
func (s *EngineServer) forkchoiceUpdated(ctx context.Context, forkchoiceState *engine_types.ForkChoiceState, payloadAttributes *engine_types.PayloadAttributes, version clparams.StateVersion,
) (*engine_types.ForkChoiceUpdatedResponse, error) {
	if !s.consuming.Load() {
		return nil, errors.New("engine payload consumption is not enabled")
	}

	if s.caplin {
		s.logger.Crit("[NewPayload] caplin is enabled")
		return nil, errCaplinEnabled
	}
	s.engineLogSpamer.RecordRequest()

	status, err := s.getQuickPayloadStatusIfPossible(ctx, forkchoiceState.HeadHash, 0, common.Hash{}, forkchoiceState, false)
	if err != nil {
		return nil, err
	}
	s.lock.Lock()
	defer s.lock.Unlock()

	if status == nil {
		s.logger.Debug("[ForkChoiceUpdated] sending forkChoiceMessage", "head", forkchoiceState.HeadHash)

		status, err = s.HandlesForkChoice(ctx, "ForkChoiceUpdated", forkchoiceState, 0)
		if err != nil {
			if errors.Is(err, consensus.ErrInvalidBlock) {
				return &engine_types.ForkChoiceUpdatedResponse{
					PayloadStatus: &engine_types.PayloadStatus{
						Status:          engine_types.InvalidStatus,
						ValidationError: engine_types.NewStringifiedError(err),
					},
				}, nil
			}
			return nil, err
		}
		s.logger.Debug("[ForkChoiceUpdated] got reply", "payloadStatus", status)

		if status.CriticalError != nil {
			return nil, status.CriticalError
		}
	}

	// No need for payload building
	if payloadAttributes == nil || status.Status != engine_types.ValidStatus {
		return &engine_types.ForkChoiceUpdatedResponse{PayloadStatus: status}, nil
	}

	if version < clparams.DenebVersion && payloadAttributes.ParentBeaconBlockRoot != nil {
		return nil, &engine_helpers.InvalidPayloadAttributesErr // Unexpected Beacon Root
	}
	if version >= clparams.DenebVersion && payloadAttributes.ParentBeaconBlockRoot == nil {
		return nil, &engine_helpers.InvalidPayloadAttributesErr // Beacon Root missing
	}

	timestamp := uint64(payloadAttributes.Timestamp)
	if !s.config.IsCancun(timestamp) && version >= clparams.DenebVersion { // V3 before cancun
		return nil, &rpc.UnsupportedForkError{Message: "Unsupported fork"}
	}
	if s.config.IsCancun(timestamp) && version < clparams.DenebVersion { // Not V3 after cancun
		return nil, &rpc.UnsupportedForkError{Message: "Unsupported fork"}
	}

	if !s.proposing {
		return nil, errors.New("execution layer not running as a proposer. enable proposer by taking out the --proposer.disable flag on startup")
	}

	headHeader := s.chainRW.GetHeaderByHash(ctx, forkchoiceState.HeadHash)

	if headHeader.Time >= timestamp {
		return nil, &engine_helpers.InvalidPayloadAttributesErr
	}

	req := &execution.AssembleBlockRequest{
		ParentHash:            gointerfaces.ConvertHashToH256(forkchoiceState.HeadHash),
		Timestamp:             timestamp,
		PrevRandao:            gointerfaces.ConvertHashToH256(payloadAttributes.PrevRandao),
		SuggestedFeeRecipient: gointerfaces.ConvertAddressToH160(payloadAttributes.SuggestedFeeRecipient),
	}

	if version >= clparams.CapellaVersion {
		req.Withdrawals = engine_types.ConvertWithdrawalsToRpc(payloadAttributes.Withdrawals)
	}

	if version >= clparams.DenebVersion {
		req.ParentBeaconBlockRoot = gointerfaces.ConvertHashToH256(*payloadAttributes.ParentBeaconBlockRoot)
	}

	var resp *execution.AssembleBlockResponse
	// Wait for the execution service to be ready to assemble a block. Wait a full slot duration (12 seconds) to ensure that the execution service is not busy.
	// Blocks are important and 0.5 seconds is not enough to wait for the execution service to be ready.
	execBusy, err := waitForStuff(time.Duration(s.config.SecondsPerSlot())*time.Second, func() (bool, error) {
		resp, err = s.executionService.AssembleBlock(ctx, req)
		if err != nil {
			return false, err
		}
		return resp.Busy, nil
	})
	if err != nil {
		return nil, err
	}
	if execBusy {
		s.logger.Warn("[ForkChoiceUpdated] Execution Service busy, could not fulfil Assemble Block request", "req.parentHash", req.ParentHash)
		return &engine_types.ForkChoiceUpdatedResponse{PayloadStatus: &engine_types.PayloadStatus{Status: engine_types.SyncingStatus}, PayloadId: nil}, nil
	}
	return &engine_types.ForkChoiceUpdatedResponse{
		PayloadStatus: &engine_types.PayloadStatus{
			Status:          engine_types.ValidStatus,
			LatestValidHash: &forkchoiceState.HeadHash,
		},
		PayloadId: engine_types.ConvertPayloadId(resp.Id),
	}, nil
}

func (s *EngineServer) getPayloadBodiesByHash(ctx context.Context, request []common.Hash) ([]*engine_types.ExecutionPayloadBody, error) {
	if len(request) > 1024 {
		return nil, &engine_helpers.TooLargeRequestErr
	}
	s.engineLogSpamer.RecordRequest()

	bodies, err := s.chainRW.GetBodiesByHashes(ctx, request)
	if err != nil {
		return nil, err
	}

	resp := make([]*engine_types.ExecutionPayloadBody, len(bodies))
	for i, body := range bodies {
		resp[i] = extractPayloadBodyFromBody(body)
	}
	return resp, nil
}

func extractPayloadBodyFromBody(body *types.RawBody) *engine_types.ExecutionPayloadBody {
	if body == nil {
		return nil
	}

	bdTxs := make([]hexutil.Bytes, len(body.Transactions))
	for idx := range body.Transactions {
		bdTxs[idx] = body.Transactions[idx]
	}

	ret := &engine_types.ExecutionPayloadBody{Transactions: bdTxs, Withdrawals: body.Withdrawals}
	return ret
}

func (s *EngineServer) getPayloadBodiesByRange(ctx context.Context, start, count uint64) ([]*engine_types.ExecutionPayloadBody, error) {
	if start == 0 || count == 0 {
		return nil, &rpc.InvalidParamsError{Message: fmt.Sprintf("invalid start or count, start: %v count: %v", start, count)}
	}
	if count > 1024 {
		return nil, &engine_helpers.TooLargeRequestErr
	}
	bodies, err := s.chainRW.GetBodiesByRange(ctx, start, count)
	if err != nil {
		return nil, err
	}

	resp := make([]*engine_types.ExecutionPayloadBody, len(bodies))
	for idx, body := range bodies {
		resp[idx] = extractPayloadBodyFromBody(body)
	}
	return resp, nil
}

func compareCapabilities(from []string, to []string) []string {
	result := make([]string, 0)
	for _, f := range from {
		found := false
		for _, t := range to {
			if f == t {
				found = true
				break
			}
		}
		if !found {
			result = append(result, f)
		}
	}

	return result
}

func (e *EngineServer) HandleNewPayload(
	ctx context.Context,
	logPrefix string,
	block *types.Block,
	versionedHashes []common.Hash,
) (*engine_types.PayloadStatus, error) {
	e.engineLogSpamer.RecordRequest()

	header := block.Header()
	headerNumber := header.Number.Uint64()
	headerHash := block.Hash()

	e.logger.Info(fmt.Sprintf("[%s] Handling new payload", logPrefix), "height", headerNumber, "hash", headerHash)

	if headerNumber == 0 {
		return nil, errors.New("new payload cannot be used for genesis")
	}

	currentHeader := e.chainRW.CurrentHeader(ctx)
	var currentHeadNumber *uint64
	if currentHeader != nil {
		currentHeadNumber = new(uint64)
		*currentHeadNumber = currentHeader.Number.Uint64()
	}
	parent := e.chainRW.GetHeader(ctx, header.ParentHash, headerNumber-1)
	if parent == nil {
		e.logger.Debug(fmt.Sprintf("[%s] New payload: need to download parent", logPrefix), "height", headerNumber, "hash", headerHash, "parentHash", header.ParentHash)
		if e.test {
			return &engine_types.PayloadStatus{Status: engine_types.SyncingStatus}, nil
		}

		if !e.blockDownloader.StartDownloading(0, header.ParentHash, headerNumber-1, block) {
			return &engine_types.PayloadStatus{Status: engine_types.SyncingStatus}, nil
		}

		if currentHeadNumber != nil {
			// wait for the slot duration for full download
			waitTime := time.Duration(e.config.SecondsPerSlot()) * time.Second
			// We try waiting until we finish downloading the PoS blocks if the distance from the head is enough,
			// so that we will perform full validation.
			if stillSyncing, _ := waitForStuff(waitTime, func() (bool, error) {
				return e.blockDownloader.Status() != headerdownload.Synced, nil
			}); stillSyncing {
				return &engine_types.PayloadStatus{Status: engine_types.SyncingStatus}, nil
			}
			status, _, latestValidHash, err := e.chainRW.ValidateChain(ctx, headerHash, headerNumber)
			if err != nil {
				missingBlkHash, isMissingChainErr := eth1.GetBlockHashFromMissingSegmentError(err)
				if isMissingChainErr {
					e.logger.Debug(fmt.Sprintf("[%s] New payload: need to download missing segment", logPrefix), "height", headerNumber, "hash", headerHash, "missingBlkHash", missingBlkHash)
					if e.test {
						return &engine_types.PayloadStatus{Status: engine_types.SyncingStatus}, nil
					}
					if e.blockDownloader.StartDownloading(0, missingBlkHash, 0, block) {
						e.logger.Warn(fmt.Sprintf("[%s] New payload: need to recover missing segment", logPrefix), "height", headerNumber, "hash", headerHash, "missingBlkHash", missingBlkHash)
					}
					return &engine_types.PayloadStatus{Status: engine_types.SyncingStatus}, nil
				}
				return nil, err
			}

			if status == execution.ExecutionStatus_Busy || status == execution.ExecutionStatus_TooFarAway {
				e.logger.Debug(fmt.Sprintf("[%s] New payload: Client is still syncing", logPrefix))
				return &engine_types.PayloadStatus{Status: engine_types.SyncingStatus}, nil
			} else {
				return &engine_types.PayloadStatus{Status: engine_types.ValidStatus, LatestValidHash: &latestValidHash}, nil
			}
		} else {
			return &engine_types.PayloadStatus{Status: engine_types.SyncingStatus}, nil
		}
	}

	if err := e.chainRW.InsertBlockAndWait(ctx, block); err != nil {
		return nil, err
	}

	if math.AbsoluteDifference(*currentHeadNumber, headerNumber) >= 32 {
		return &engine_types.PayloadStatus{Status: engine_types.AcceptedStatus}, nil
	}

	e.logger.Debug(fmt.Sprintf("[%s] New payload begin verification", logPrefix))
	status, validationErr, latestValidHash, err := e.chainRW.ValidateChain(ctx, headerHash, headerNumber)
	e.logger.Debug(fmt.Sprintf("[%s] New payload verification ended", logPrefix), "status", status.String(), "err", err)
	if err != nil {
		missingBlkHash, isMissingChainErr := eth1.GetBlockHashFromMissingSegmentError(err)
		if isMissingChainErr {
			e.logger.Debug(fmt.Sprintf("[%s] New payload: need to download missing segment", logPrefix), "height", headerNumber, "hash", headerHash, "missingBlkHash", missingBlkHash)
			if e.test {
				return &engine_types.PayloadStatus{Status: engine_types.SyncingStatus}, nil
			}
			if e.blockDownloader.StartDownloading(0, missingBlkHash, 0, block) {
				e.logger.Warn(fmt.Sprintf("[%s] New payload: need to recover missing segment", logPrefix), "height", headerNumber, "hash", headerHash, "missingBlkHash", missingBlkHash)
			}
			return &engine_types.PayloadStatus{Status: engine_types.SyncingStatus}, nil
		}
		return nil, err
	}

	if status == execution.ExecutionStatus_BadBlock {
		e.hd.ReportBadHeaderPoS(block.Hash(), latestValidHash)
	}

	resp := &engine_types.PayloadStatus{
		Status:          convertGrpcStatusToEngineStatus(status),
		LatestValidHash: &latestValidHash,
	}
	if validationErr != nil {
		resp.ValidationError = engine_types.NewStringifiedErrorFromString(*validationErr)
	}

	return resp, nil
}

func convertGrpcStatusToEngineStatus(status execution.ExecutionStatus) engine_types.EngineStatus {
	switch status {
	case execution.ExecutionStatus_Success:
		return engine_types.ValidStatus
	case execution.ExecutionStatus_MissingSegment:
		return engine_types.AcceptedStatus
	case execution.ExecutionStatus_TooFarAway:
		return engine_types.AcceptedStatus
	case execution.ExecutionStatus_BadBlock:
		return engine_types.InvalidStatus
	case execution.ExecutionStatus_Busy:
		return engine_types.SyncingStatus
	}
	panic("giulio u stupid.")
}

func (e *EngineServer) HandlesForkChoice(
	ctx context.Context,
	logPrefix string,
	forkChoice *engine_types.ForkChoiceState,
	requestId int,
) (*engine_types.PayloadStatus, error) {
	e.engineLogSpamer.RecordRequest()

	headerHash := forkChoice.HeadHash

	e.logger.Debug(fmt.Sprintf("[%s] Handling fork choice", logPrefix), "headerHash", headerHash)
	headerNumber, err := e.chainRW.HeaderNumber(ctx, headerHash)
	if err != nil {
		return nil, err
	}

	// We do not have header, download.
	if headerNumber == nil {
		e.logger.Debug(fmt.Sprintf("[%s] Fork choice: need to download header with hash %x", logPrefix, headerHash))
		if !e.test {
			e.blockDownloader.StartDownloading(requestId, headerHash, 0, nil)
		}
		return &engine_types.PayloadStatus{Status: engine_types.SyncingStatus}, nil
	}

	// Header itself may already be in the snapshots, if CL starts off at much earlier state than Erigon
	header := e.chainRW.GetHeader(ctx, headerHash, *headerNumber)
	if header == nil {
		e.logger.Debug(fmt.Sprintf("[%s] Fork choice: need to download header with hash %x", logPrefix, headerHash))
		if !e.test {
			e.blockDownloader.StartDownloading(requestId, headerHash, *headerNumber, nil)
		}

		return &engine_types.PayloadStatus{Status: engine_types.SyncingStatus}, nil
	}

	// Call forkchoice here
	status, validationErr, latestValidHash, err := e.chainRW.UpdateForkChoice(ctx, forkChoice.HeadHash, forkChoice.SafeBlockHash, forkChoice.FinalizedBlockHash)
	if err != nil {
		return nil, err
	}
	if status == execution.ExecutionStatus_InvalidForkchoice {
		return nil, &engine_helpers.InvalidForkchoiceStateErr
	}
	if status == execution.ExecutionStatus_Busy {
		return &engine_types.PayloadStatus{Status: engine_types.SyncingStatus}, nil
	}
	if status == execution.ExecutionStatus_BadBlock {
		return &engine_types.PayloadStatus{Status: engine_types.InvalidStatus, ValidationError: engine_types.NewStringifiedErrorFromString("Invalid chain after execution")}, nil
	}
	payloadStatus := &engine_types.PayloadStatus{
		Status:          convertGrpcStatusToEngineStatus(status),
		LatestValidHash: &latestValidHash,
	}

	if validationErr != nil {
		payloadStatus.ValidationError = engine_types.NewStringifiedErrorFromString(*validationErr)
	}
	return payloadStatus, nil
}

func (e *EngineServer) SetConsuming(consuming bool) {
	e.consuming.Store(consuming)
}

func (e *EngineServer) getBlobs(ctx context.Context, blobHashes []common.Hash, version clparams.StateVersion) (any, error) {
	if len(blobHashes) > 128 {
		return nil, &engine_helpers.TooLargeRequestErr
	}
	req := &txpool.GetBlobsRequest{BlobHashes: make([]*typesproto.H256, len(blobHashes))}
	for i := range blobHashes {
		req.BlobHashes[i] = gointerfaces.ConvertHashToH256(blobHashes[i])
	}
	res, err := e.txpool.GetBlobs(ctx, req)
	if err != nil {
		return nil, err
	}
	logLine := []string{}

	if version == clparams.FuluVersion {
		ret := make([]*engine_types.BlobAndProofV2, len(blobHashes))
		if len(blobHashes) != len(res.Blobs) || len(blobHashes)*int(params.CellsPerExtBlob) != len(res.Proofs) { // Some fault in the underlying txpool, but still return sane resp
			log.Warn("[GetBlobsV2] txpool returned unexpected number of blobs and proofs in response, returning nil blobs list")
			return ret, nil
		}
		for i := range res.Blobs {
			if res.Blobs[i] != nil && len(res.Proofs) == int(params.CellsPerExtBlob) {
				ret[i] = &engine_types.BlobAndProofV2{Blob: res.Blobs[i], CellProofs: make([]hexutil.Bytes, params.CellsPerExtBlob)}
				for c := 0; c < int(params.CellsPerExtBlob); c++ {
					ret[i].CellProofs[c] = res.Proofs[i*int(params.CellsPerExtBlob)+c]
				}
				logLine = append(logLine, fmt.Sprintf(" %d:", i), fmt.Sprintf(" hash=%x len(blob)=%d len(proof)=%d ", blobHashes[i], len(res.Blobs[i]), len(res.Proofs[i])))
			} else {
				logLine = append(logLine, fmt.Sprintf(" %d:", i), " nil")
			}
		}
		e.logger.Debug("[GetBlobsV2]", "Responses", logLine)
		return ret, nil
	} else if version == clparams.CapellaVersion {
		ret := make([]*engine_types.BlobAndProofV1, len(blobHashes))
		if len(blobHashes) != len(res.Blobs) || len(blobHashes) != len(res.Proofs) { // Some fault in the underlying txpool, but still return sane resp
			log.Warn("[GetBlobsV1] txpool returned unexpected number of blobs and proofs in response, returning nil blobs list")
			return ret, nil
		}
		for i := range res.Blobs {
			if res.Blobs[i] != nil {
				ret[i] = &engine_types.BlobAndProofV1{Blob: res.Blobs[i], Proof: res.Proofs[i]}
				logLine = append(logLine, fmt.Sprintf(" %d:", i), fmt.Sprintf(" hash=%x len(blob)=%d len(proof)=%d ", blobHashes[i], len(res.Blobs[i]), len(res.Proofs[i])))
			} else {
				logLine = append(logLine, fmt.Sprintf(" %d:", i), " nil")
			}
		}
		e.logger.Debug("[GetBlobsV1]", "Responses", logLine)
		return ret, nil
	}
	return nil, nil

}

func waitForStuff(maxWait time.Duration, waitCondnF func() (bool, error)) (bool, error) {
	shouldWait, err := waitCondnF()
	if err != nil || !shouldWait {
		return false, err
	}
	checkInterval := 10 * time.Millisecond
	maxChecks := int64(maxWait) / int64(checkInterval)
	for i := int64(0); i < maxChecks; i++ {
		time.Sleep(checkInterval)
		shouldWait, err = waitCondnF()
		if err != nil || !shouldWait {
			return shouldWait, err
		}
	}
	return true, nil
}<|MERGE_RESOLUTION|>--- conflicted
+++ resolved
@@ -526,18 +526,12 @@
 	}
 
 	ts := data.ExecutionPayload.Timestamp
-<<<<<<< HEAD
-	if !((s.config.IsOsaka(ts) && version == clparams.FuluVersion) ||
-		(s.config.IsPrague(ts) && version == clparams.ElectraVersion) ||
-		(s.config.IsCancun(ts) && version == clparams.DenebVersion)) {
-=======
 	if (!s.config.IsCancun(ts) && version >= clparams.DenebVersion) ||
 		(s.config.IsCancun(ts) && version < clparams.DenebVersion) ||
 		(!s.config.IsPrague(ts) && version >= clparams.ElectraVersion) ||
 		(s.config.IsPrague(ts) && version < clparams.ElectraVersion) ||
 		(!s.config.IsOsaka(ts) && version >= clparams.FuluVersion) ||
 		(s.config.IsOsaka(ts) && version < clparams.FuluVersion) {
->>>>>>> 32aa8efc
 		return nil, &rpc.UnsupportedForkError{Message: "Unsupported fork"}
 	}
 
@@ -557,11 +551,7 @@
 			}
 		}
 		if len(payload.BlobsBundle.Commitments) != len(payload.BlobsBundle.Blobs) || len(payload.BlobsBundle.Proofs) != len(payload.BlobsBundle.Blobs)*int(params.CellsPerExtBlob) {
-<<<<<<< HEAD
 			return nil, errors.New(fmt.Sprintf("built invalid blobsBundle len(proofs)=%d", len(payload.BlobsBundle.Proofs)))
-=======
-			return nil, errors.New("built invalid blobsBundle")
->>>>>>> 32aa8efc
 		}
 	}
 	return payload, nil
