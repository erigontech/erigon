--- conflicted
+++ resolved
@@ -625,14 +625,6 @@
 	}
 
 	ret := &engine_types.ExecutionPayloadBody{Transactions: bdTxs, Withdrawals: body.Withdrawals}
-<<<<<<< HEAD
-	// if version >= clparams.ElectraVersion && body.Requests != nil {
-	// 	ret.DepositRequests = body.Requests.Deposits()
-	// 	ret.WithdrawalRequests = body.Requests.Withdrawals()
-	// 	ret.ConsolidationRequests = body.Requests.Consolidations()
-	// }
-=======
->>>>>>> 082bf7ee
 	return ret
 }
 
