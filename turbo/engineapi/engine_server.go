// Copyright 2024 The Erigon Authors
// This file is part of Erigon.
//
// Erigon is free software: you can redistribute it and/or modify
// it under the terms of the GNU Lesser General Public License as published by
// the Free Software Foundation, either version 3 of the License, or
// (at your option) any later version.
//
// Erigon is distributed in the hope that it will be useful,
// but WITHOUT ANY WARRANTY; without even the implied warranty of
// MERCHANTABILITY or FITNESS FOR A PARTICULAR PURPOSE. See the
// GNU Lesser General Public License for more details.
//
// You should have received a copy of the GNU Lesser General Public License
// along with Erigon. If not, see <http://www.gnu.org/licenses/>.

package engineapi

import (
	"context"
	"errors"
	"fmt"
	"math/big"
	"sync"
	"time"

	"github.com/erigontech/erigon-lib/chain"
	libcommon "github.com/erigontech/erigon-lib/common"
	"github.com/erigontech/erigon-lib/common/hexutil"
	"github.com/erigontech/erigon-lib/common/hexutility"
	"github.com/erigontech/erigon-lib/common/math"
	"github.com/erigontech/erigon-lib/gointerfaces"
	execution "github.com/erigontech/erigon-lib/gointerfaces/executionproto"
	txpool "github.com/erigontech/erigon-lib/gointerfaces/txpoolproto"
	"github.com/erigontech/erigon-lib/kv"
	"github.com/erigontech/erigon-lib/kv/kvcache"
	"github.com/erigontech/erigon-lib/log/v3"
	"github.com/erigontech/erigon/cl/clparams"
	"github.com/erigontech/erigon/cmd/rpcdaemon/cli"
	"github.com/erigontech/erigon/cmd/rpcdaemon/cli/httpcfg"
	"github.com/erigontech/erigon/consensus"
	"github.com/erigontech/erigon/consensus/merge"
	"github.com/erigontech/erigon/core/types"
	"github.com/erigontech/erigon/eth/ethutils"
	"github.com/erigontech/erigon/rpc"
	"github.com/erigontech/erigon/turbo/engineapi/engine_block_downloader"
	"github.com/erigontech/erigon/turbo/engineapi/engine_helpers"
	"github.com/erigontech/erigon/turbo/engineapi/engine_logs_spammer"
	"github.com/erigontech/erigon/turbo/engineapi/engine_types"
	"github.com/erigontech/erigon/turbo/execution/eth1/eth1_chain_reader"
	"github.com/erigontech/erigon/turbo/jsonrpc"
	"github.com/erigontech/erigon/turbo/rpchelper"
	"github.com/erigontech/erigon/turbo/services"
	"github.com/erigontech/erigon/turbo/stages/headerdownload"
)

var caplinEnabledLog = "Caplin is enabled, so the engine API cannot be used. for external CL use --externalcl"
var errCaplinEnabled = &rpc.UnsupportedForkError{Message: "caplin is enabled"}

type EngineServer struct {
	hd              *headerdownload.HeaderDownload
	blockDownloader *engine_block_downloader.EngineBlockDownloader
	config          *chain.Config
	// Block proposing for proof-of-stake
	proposing        bool
	test             bool
	caplin           bool // we need to send errors for caplin.
	executionService execution.ExecutionClient

	chainRW eth1_chain_reader.ChainReaderWriterEth1
	lock    sync.Mutex
	logger  log.Logger

	engineLogSpamer *engine_logs_spammer.EngineLogsSpammer
}

const fcuTimeout = 1000 // according to mathematics: 1000 millisecods = 1 second

func NewEngineServer(logger log.Logger, config *chain.Config, executionService execution.ExecutionClient,
	hd *headerdownload.HeaderDownload,
	blockDownloader *engine_block_downloader.EngineBlockDownloader, caplin, test, proposing bool) *EngineServer {
	chainRW := eth1_chain_reader.NewChainReaderEth1(config, executionService, fcuTimeout)
	return &EngineServer{
		logger:           logger,
		config:           config,
		executionService: executionService,
		blockDownloader:  blockDownloader,
		chainRW:          chainRW,
		proposing:        proposing,
		hd:               hd,
		caplin:           caplin,
		engineLogSpamer:  engine_logs_spammer.NewEngineLogsSpammer(logger, config),
	}
}

func (e *EngineServer) Start(
	ctx context.Context,
	httpConfig *httpcfg.HttpCfg,
	db kv.TemporalRoDB,
	blockReader services.FullBlockReader,
	filters *rpchelper.Filters,
	stateCache kvcache.Cache,
	engineReader consensus.EngineReader,
	eth rpchelper.ApiBackend,
	txPool txpool.TxpoolClient,
	mining txpool.MiningClient,
) {
	if !e.caplin {
		e.engineLogSpamer.Start(ctx)
	}
	base := jsonrpc.NewBaseApi(filters, stateCache, blockReader, httpConfig.WithDatadir, httpConfig.EvmCallTimeout, engineReader, httpConfig.Dirs, nil)

	ethImpl := jsonrpc.NewEthAPI(base, db, eth, txPool, mining, httpConfig.Gascap, httpConfig.Feecap, httpConfig.ReturnDataLimit, httpConfig.AllowUnprotectedTxs, httpConfig.MaxGetProofRewindBlockCount, httpConfig.WebsocketSubscribeLogsChannelSize, e.logger)

	// engineImpl := NewEngineAPI(base, db, engineBackend)
	// e.startEngineMessageHandler()
	apiList := []rpc.API{
		{
			Namespace: "eth",
			Public:    true,
			Service:   jsonrpc.EthAPI(ethImpl),
			Version:   "1.0",
		}, {
			Namespace: "engine",
			Public:    true,
			Service:   EngineAPI(e),
			Version:   "1.0",
		}}

	if err := cli.StartRpcServerWithJwtAuthentication(ctx, httpConfig, apiList, e.logger); err != nil {
		e.logger.Error(err.Error())
	}
}

func (s *EngineServer) checkWithdrawalsPresence(time uint64, withdrawals types.Withdrawals) error {
	if !s.config.IsShanghai(time) && withdrawals != nil {
		return &rpc.InvalidParamsError{Message: "withdrawals before Shanghai"}
	}
	if s.config.IsShanghai(time) && withdrawals == nil {
		return &rpc.InvalidParamsError{Message: "missing withdrawals list"}
	}
	return nil
}

func (s *EngineServer) checkRequestsPresence(version clparams.StateVersion, executionRequests []hexutility.Bytes) error {
	if version < clparams.ElectraVersion {
		if executionRequests != nil {
			return &rpc.InvalidParamsError{Message: "requests in EngineAPI not supported before Prague"}
		}
	}
	return nil
}

// EngineNewPayload validates and possibly executes payload
func (s *EngineServer) newPayload(ctx context.Context, req *engine_types.ExecutionPayload,
	expectedBlobHashes []libcommon.Hash, parentBeaconBlockRoot *libcommon.Hash, executionRequests []hexutility.Bytes, version clparams.StateVersion,
) (*engine_types.PayloadStatus, error) {
	if s.caplin {
		s.logger.Crit(caplinEnabledLog)
		return nil, errCaplinEnabled
	}
	s.engineLogSpamer.RecordRequest()

	if len(req.LogsBloom) != types.BloomByteLength {
		return nil, &rpc.InvalidParamsError{Message: fmt.Sprintf("invalid logsBloom length: %d", len(req.LogsBloom))}
	}
	var bloom types.Bloom
	copy(bloom[:], req.LogsBloom)

	txs := [][]byte{}
	for _, transaction := range req.Transactions {
		txs = append(txs, transaction)
	}

	header := types.Header{
		ParentHash:  req.ParentHash,
		Coinbase:    req.FeeRecipient,
		Root:        req.StateRoot,
		Bloom:       bloom,
		BaseFee:     (*big.Int)(req.BaseFeePerGas),
		Extra:       req.ExtraData,
		Number:      big.NewInt(0).SetUint64(req.BlockNumber.Uint64()),
		GasUsed:     uint64(req.GasUsed),
		GasLimit:    uint64(req.GasLimit),
		Time:        uint64(req.Timestamp),
		MixDigest:   req.PrevRandao,
		UncleHash:   types.EmptyUncleHash,
		Difficulty:  merge.ProofOfStakeDifficulty,
		Nonce:       merge.ProofOfStakeNonce,
		ReceiptHash: req.ReceiptsRoot,
		TxHash:      types.DeriveSha(types.BinaryTransactions(txs)),
	}

	var withdrawals types.Withdrawals
	if version >= clparams.CapellaVersion {
		withdrawals = req.Withdrawals
	}
	if err := s.checkWithdrawalsPresence(header.Time, withdrawals); err != nil {
		return nil, err
	}
	if withdrawals != nil {
		wh := types.DeriveSha(withdrawals)
		header.WithdrawalsHash = &wh
	}

	var requests types.FlatRequests
	if err := s.checkRequestsPresence(version, executionRequests); err != nil {
		return nil, err
	}
	if version >= clparams.ElectraVersion {
		requests = make(types.FlatRequests, 0)
<<<<<<< HEAD
		for _, r := range executionRequests {
=======
		for i, r := range executionRequests {
			if len(r) <= 1 {
				return nil, &rpc.InvalidParamsError{Message: fmt.Sprintf("Invalid Request at index %d", i)}
			}
>>>>>>> d1d18940
			requests = append(requests, types.FlatRequest{Type: r[0], RequestData: r})
		}
		rh := requests.Hash()
		header.RequestsHash = rh
	}

	if version <= clparams.CapellaVersion {
		if req.BlobGasUsed != nil {
			return nil, &rpc.InvalidParamsError{Message: "Unexpected pre-cancun blobGasUsed"}
		}
		if req.ExcessBlobGas != nil {
			return nil, &rpc.InvalidParamsError{Message: "Unexpected pre-cancun excessBlobGas"}
		}
	}

	if version >= clparams.DenebVersion {
		if req.BlobGasUsed == nil || req.ExcessBlobGas == nil || parentBeaconBlockRoot == nil {
			return nil, &rpc.InvalidParamsError{Message: "blobGasUsed/excessBlobGas/beaconRoot missing"}
		}
		header.BlobGasUsed = (*uint64)(req.BlobGasUsed)
		header.ExcessBlobGas = (*uint64)(req.ExcessBlobGas)
		header.ParentBeaconBlockRoot = parentBeaconBlockRoot
	}

	if (!s.config.IsCancun(header.Time) && version >= clparams.DenebVersion) ||
		(s.config.IsCancun(header.Time) && version < clparams.DenebVersion) ||
		(!s.config.IsPrague(header.Time) && version >= clparams.ElectraVersion) ||
		(s.config.IsPrague(header.Time) && version < clparams.ElectraVersion) {
		return nil, &rpc.UnsupportedForkError{Message: "Unsupported fork"}
	}

	blockHash := req.BlockHash
	if header.Hash() != blockHash {
		s.logger.Error("[NewPayload] invalid block hash", "stated", blockHash, "actual", header.Hash())
		return &engine_types.PayloadStatus{
			Status:          engine_types.InvalidStatus,
			ValidationError: engine_types.NewStringifiedErrorFromString("invalid block hash"),
		}, nil
	}

	for _, txn := range req.Transactions {
		if types.TypedTransactionMarshalledAsRlpString(txn) {
			s.logger.Warn("[NewPayload] typed txn marshalled as RLP string", "txn", libcommon.Bytes2Hex(txn))
			return &engine_types.PayloadStatus{
				Status:          engine_types.InvalidStatus,
				ValidationError: engine_types.NewStringifiedErrorFromString("typed txn marshalled as RLP string"),
			}, nil
		}
	}

	transactions, err := types.DecodeTransactions(txs)
	if err != nil {
		s.logger.Warn("[NewPayload] failed to decode transactions", "err", err)
		return &engine_types.PayloadStatus{
			Status:          engine_types.InvalidStatus,
			ValidationError: engine_types.NewStringifiedError(err),
		}, nil
	}

	if version >= clparams.DenebVersion {
		err := ethutils.ValidateBlobs(req.BlobGasUsed.Uint64(), s.config.GetMaxBlobGasPerBlock(), s.config.GetMaxBlobsPerBlock(), expectedBlobHashes, &transactions)
		if errors.Is(err, ethutils.ErrNilBlobHashes) {
			return nil, &rpc.InvalidParamsError{Message: "nil blob hashes array"}
		}
		if errors.Is(err, ethutils.ErrMaxBlobGasUsed) {
			bad, latestValidHash := s.hd.IsBadHeaderPoS(req.ParentHash)
			if !bad {
				latestValidHash = req.ParentHash
			}
			return &engine_types.PayloadStatus{
				Status:          engine_types.InvalidStatus,
				ValidationError: engine_types.NewStringifiedErrorFromString("blobs/blobgas exceeds max"),
				LatestValidHash: &latestValidHash,
			}, nil
		}
		if errors.Is(err, ethutils.ErrMismatchBlobHashes) || errors.Is(err, ethutils.ErrInvalidVersiondHash) {
			return &engine_types.PayloadStatus{
				Status:          engine_types.InvalidStatus,
				ValidationError: engine_types.NewStringifiedErrorFromString(err.Error()),
			}, nil
		}
	}

	possibleStatus, err := s.getQuickPayloadStatusIfPossible(ctx, blockHash, uint64(req.BlockNumber), header.ParentHash, nil, true)
	if err != nil {
		return nil, err
	}
	if possibleStatus != nil {
		return possibleStatus, nil
	}

	s.lock.Lock()
	defer s.lock.Unlock()

	s.logger.Debug("[NewPayload] sending block", "height", header.Number, "hash", blockHash)
	block := types.NewBlockFromStorage(blockHash, &header, transactions, nil /* uncles */, withdrawals)

	payloadStatus, err := s.HandleNewPayload(ctx, "NewPayload", block, expectedBlobHashes)
	if err != nil {
		if errors.Is(err, consensus.ErrInvalidBlock) {
			return &engine_types.PayloadStatus{
				Status:          engine_types.InvalidStatus,
				ValidationError: engine_types.NewStringifiedError(err),
			}, nil
		}
		return nil, err
	}
	s.logger.Debug("[NewPayload] got reply", "payloadStatus", payloadStatus)

	if payloadStatus.CriticalError != nil {
		return nil, payloadStatus.CriticalError
	}

	return payloadStatus, nil
}

// Check if we can quickly determine the status of a newPayload or forkchoiceUpdated.
func (s *EngineServer) getQuickPayloadStatusIfPossible(ctx context.Context, blockHash libcommon.Hash, blockNumber uint64, parentHash libcommon.Hash, forkchoiceMessage *engine_types.ForkChoiceState, newPayload bool) (*engine_types.PayloadStatus, error) {
	// Determine which prefix to use for logs
	var prefix string
	if newPayload {
		prefix = "NewPayload"
	} else {
		prefix = "ForkChoiceUpdated"
	}
	if s.config.TerminalTotalDifficulty == nil {
		s.logger.Error(fmt.Sprintf("[%s] not a proof-of-stake chain", prefix))
		return nil, errors.New("not a proof-of-stake chain")
	}

	if s.hd == nil {
		return nil, errors.New("headerdownload is nil")
	}

	headHash, finalizedHash, safeHash, err := s.chainRW.GetForkChoice(ctx)
	if err != nil {
		return nil, err
	}

	// Some Consensus layer clients sometimes sends us repeated FCUs and make Erigon print a gazillion logs.
	// E.G teku sometimes will end up spamming fcu on the terminal block if it has not synced to that point.
	if forkchoiceMessage != nil &&
		forkchoiceMessage.FinalizedBlockHash == finalizedHash &&
		forkchoiceMessage.HeadHash == headHash &&
		forkchoiceMessage.SafeBlockHash == safeHash {
		return &engine_types.PayloadStatus{Status: engine_types.ValidStatus, LatestValidHash: &blockHash}, nil
	}

	header := s.chainRW.GetHeaderByHash(ctx, blockHash)

	// Retrieve parent and total difficulty.
	var parent *types.Header
	var td *big.Int
	if newPayload {
		parent = s.chainRW.GetHeaderByHash(ctx, parentHash)
		td = s.chainRW.GetTd(ctx, parentHash, blockNumber-1)
	} else {
		td = s.chainRW.GetTd(ctx, blockHash, blockNumber)
	}

	if td != nil && td.Cmp(s.config.TerminalTotalDifficulty) < 0 {
		s.logger.Warn(fmt.Sprintf("[%s] Beacon Chain request before TTD", prefix), "hash", blockHash)
		return &engine_types.PayloadStatus{Status: engine_types.InvalidStatus, LatestValidHash: &libcommon.Hash{}, ValidationError: engine_types.NewStringifiedErrorFromString("Beacon Chain request before TTD")}, nil
	}

	var isCanonical bool
	if header != nil {
		isCanonical, err = s.chainRW.IsCanonicalHash(ctx, blockHash)
	}
	if err != nil {
		return nil, err
	}

	if newPayload && parent != nil && blockNumber != parent.Number.Uint64()+1 {
		s.logger.Warn(fmt.Sprintf("[%s] Invalid block number", prefix), "headerNumber", blockNumber, "parentNumber", parent.Number.Uint64())
		s.hd.ReportBadHeaderPoS(blockHash, parent.Hash())
		parentHash := parent.Hash()
		return &engine_types.PayloadStatus{
			Status:          engine_types.InvalidStatus,
			LatestValidHash: &parentHash,
			ValidationError: engine_types.NewStringifiedErrorFromString("invalid block number"),
		}, nil
	}
	// Check if we already determined if the hash is attributed to a previously received invalid header.
	bad, lastValidHash := s.hd.IsBadHeaderPoS(blockHash)
	if bad {
		s.logger.Warn(fmt.Sprintf("[%s] Previously known bad block", prefix), "hash", blockHash)
	} else if newPayload {
		bad, lastValidHash = s.hd.IsBadHeaderPoS(parentHash)
		if bad {
			s.logger.Warn(fmt.Sprintf("[%s] Previously known bad block", prefix), "hash", blockHash, "parentHash", parentHash)
		}
	}
	if bad {
		s.hd.ReportBadHeaderPoS(blockHash, lastValidHash)
		return &engine_types.PayloadStatus{Status: engine_types.InvalidStatus, LatestValidHash: &lastValidHash, ValidationError: engine_types.NewStringifiedErrorFromString("previously known bad block")}, nil
	}

	currentHeader := s.chainRW.CurrentHeader(ctx)
	// If header is already validated or has a missing parent, you can either return VALID or SYNCING.
	if newPayload {
		if header != nil && isCanonical {
			return &engine_types.PayloadStatus{Status: engine_types.ValidStatus, LatestValidHash: &blockHash}, nil
		}
		if shouldWait, _ := waitForStuff(func() (bool, error) {
			return parent == nil && s.hd.PosStatus() == headerdownload.Syncing, nil
		}); shouldWait {
			s.logger.Info(fmt.Sprintf("[%s] Downloading some other PoS blocks", prefix), "hash", blockHash)
			return &engine_types.PayloadStatus{Status: engine_types.SyncingStatus}, nil
		}
	} else {
		if shouldWait, _ := waitForStuff(func() (bool, error) {
			return header == nil && s.hd.PosStatus() == headerdownload.Syncing, nil
		}); shouldWait {
			s.logger.Info(fmt.Sprintf("[%s] Downloading some other PoS stuff", prefix), "hash", blockHash)
			return &engine_types.PayloadStatus{Status: engine_types.SyncingStatus}, nil
		}

		// We add the extra restriction blockHash != headHash for the FCU case of canonicalHash == blockHash
		// because otherwise (when FCU points to the head) we want go to stage headers
		// so that it calls writeForkChoiceHashes.
		if currentHeader != nil && blockHash != currentHeader.Hash() && header != nil && isCanonical {
			return &engine_types.PayloadStatus{Status: engine_types.ValidStatus, LatestValidHash: &blockHash}, nil
		}
	}
	waitingForExecutionReady, err := waitForStuff(func() (bool, error) {
		isReady, err := s.chainRW.Ready(ctx)
		return !isReady, err
	})
	if err != nil {
		return nil, err
	}
	if waitingForExecutionReady {
		return &engine_types.PayloadStatus{Status: engine_types.SyncingStatus}, nil
	}

	return nil, nil
}

// EngineGetPayload retrieves previously assembled payload (Validators only)
func (s *EngineServer) getPayload(ctx context.Context, payloadId uint64, version clparams.StateVersion) (*engine_types.GetPayloadResponse, error) {
	if s.caplin {
		s.logger.Crit("[NewPayload] caplin is enabled")
		return nil, errCaplinEnabled
	}
	s.engineLogSpamer.RecordRequest()

	if !s.proposing {
		return nil, errors.New("execution layer not running as a proposer. enable proposer by taking out the --proposer.disable flag on startup")
	}

	if s.config.TerminalTotalDifficulty == nil {
		return nil, errors.New("not a proof-of-stake chain")
	}

	s.logger.Debug("[GetPayload] acquiring lock")
	s.lock.Lock()
	defer s.lock.Unlock()
	s.logger.Debug("[GetPayload] lock acquired")
	resp, err := s.executionService.GetAssembledBlock(ctx, &execution.GetAssembledBlockRequest{
		Id: payloadId,
	})
	if err != nil {
		return nil, err
	}
	if resp.Busy {
		s.logger.Warn("Cannot build payload, execution is busy", "payloadId", payloadId)
		return nil, &engine_helpers.UnknownPayloadErr
	}
	// If the service is busy or there is no data for the given id then respond accordingly.
	if resp.Data == nil {
		s.logger.Warn("Payload not stored", "payloadId", payloadId)
		return nil, &engine_helpers.UnknownPayloadErr

	}

	data := resp.Data
	var executionRequests []hexutility.Bytes
	if version >= clparams.ElectraVersion {
		executionRequests = make([]hexutility.Bytes, 0)
		for _, r := range data.Requests.Requests {
			executionRequests = append(executionRequests, r)
		}
	}

	ts := data.ExecutionPayload.Timestamp
	if (!s.config.IsCancun(ts) && version >= clparams.DenebVersion) ||
		(s.config.IsCancun(ts) && version < clparams.DenebVersion) ||
		(!s.config.IsPrague(ts) && version >= clparams.ElectraVersion) ||
		(s.config.IsPrague(ts) && version < clparams.ElectraVersion) {
		return nil, &rpc.UnsupportedForkError{Message: "Unsupported fork"}
	}

	return &engine_types.GetPayloadResponse{
		ExecutionPayload:  engine_types.ConvertPayloadFromRpc(data.ExecutionPayload),
		BlockValue:        (*hexutil.Big)(gointerfaces.ConvertH256ToUint256Int(data.BlockValue).ToBig()),
		BlobsBundle:       engine_types.ConvertBlobsFromRpc(data.BlobsBundle),
		ExecutionRequests: executionRequests,
	}, nil
}

// engineForkChoiceUpdated either states new block head or request the assembling of a new block
func (s *EngineServer) forkchoiceUpdated(ctx context.Context, forkchoiceState *engine_types.ForkChoiceState, payloadAttributes *engine_types.PayloadAttributes, version clparams.StateVersion,
) (*engine_types.ForkChoiceUpdatedResponse, error) {
	if s.caplin {
		s.logger.Crit("[NewPayload] caplin is enabled")
		return nil, errCaplinEnabled
	}
	s.engineLogSpamer.RecordRequest()

	status, err := s.getQuickPayloadStatusIfPossible(ctx, forkchoiceState.HeadHash, 0, libcommon.Hash{}, forkchoiceState, false)
	if err != nil {
		return nil, err
	}
	s.lock.Lock()
	defer s.lock.Unlock()

	if status == nil {
		s.logger.Debug("[ForkChoiceUpdated] sending forkChoiceMessage", "head", forkchoiceState.HeadHash)

		status, err = s.HandlesForkChoice(ctx, "ForkChoiceUpdated", forkchoiceState, 0)
		if err != nil {
			if errors.Is(err, consensus.ErrInvalidBlock) {
				return &engine_types.ForkChoiceUpdatedResponse{
					PayloadStatus: &engine_types.PayloadStatus{
						Status:          engine_types.InvalidStatus,
						ValidationError: engine_types.NewStringifiedError(err),
					},
				}, nil
			}
			return nil, err
		}
		s.logger.Debug("[ForkChoiceUpdated] got reply", "payloadStatus", status)

		if status.CriticalError != nil {
			return nil, status.CriticalError
		}
	}

	// No need for payload building
	if payloadAttributes == nil || status.Status != engine_types.ValidStatus {
		return &engine_types.ForkChoiceUpdatedResponse{PayloadStatus: status}, nil
	}

	if version < clparams.DenebVersion && payloadAttributes.ParentBeaconBlockRoot != nil {
		return nil, &engine_helpers.InvalidPayloadAttributesErr // Unexpected Beacon Root
	}
	if version >= clparams.DenebVersion && payloadAttributes.ParentBeaconBlockRoot == nil {
		return nil, &engine_helpers.InvalidPayloadAttributesErr // Beacon Root missing
	}

	timestamp := uint64(payloadAttributes.Timestamp)
	if !s.config.IsCancun(timestamp) && version >= clparams.DenebVersion { // V3 before cancun
		return nil, &rpc.UnsupportedForkError{Message: "Unsupported fork"}
	}
	if s.config.IsCancun(timestamp) && version < clparams.DenebVersion { // Not V3 after cancun
		return nil, &rpc.UnsupportedForkError{Message: "Unsupported fork"}
	}

	if !s.proposing {
		return nil, errors.New("execution layer not running as a proposer. enable proposer by taking out the --proposer.disable flag on startup")
	}

	headHeader := s.chainRW.GetHeaderByHash(ctx, forkchoiceState.HeadHash)

	if headHeader.Time >= timestamp {
		return nil, &engine_helpers.InvalidPayloadAttributesErr
	}

	req := &execution.AssembleBlockRequest{
		ParentHash:            gointerfaces.ConvertHashToH256(forkchoiceState.HeadHash),
		Timestamp:             timestamp,
		PrevRandao:            gointerfaces.ConvertHashToH256(payloadAttributes.PrevRandao),
		SuggestedFeeRecipient: gointerfaces.ConvertAddressToH160(payloadAttributes.SuggestedFeeRecipient),
	}

	if version >= clparams.CapellaVersion {
		req.Withdrawals = engine_types.ConvertWithdrawalsToRpc(payloadAttributes.Withdrawals)
	}

	if version >= clparams.DenebVersion {
		req.ParentBeaconBlockRoot = gointerfaces.ConvertHashToH256(*payloadAttributes.ParentBeaconBlockRoot)
	}

	var resp *execution.AssembleBlockResponse

	execBusy, err := waitForStuff(func() (bool, error) {
		resp, err = s.executionService.AssembleBlock(ctx, req)
		if err != nil {
			return false, err
		}
		return resp.Busy, nil
	})
	if err != nil {
		return nil, err
	}
	if execBusy {
		s.logger.Warn("[ForkChoiceUpdated] Execution Service busy, could not fulfil Assemble Block request", "req.parentHash", req.ParentHash)
		return &engine_types.ForkChoiceUpdatedResponse{PayloadStatus: &engine_types.PayloadStatus{Status: engine_types.SyncingStatus}, PayloadId: nil}, nil
	}
	return &engine_types.ForkChoiceUpdatedResponse{
		PayloadStatus: &engine_types.PayloadStatus{
			Status:          engine_types.ValidStatus,
			LatestValidHash: &forkchoiceState.HeadHash,
		},
		PayloadId: engine_types.ConvertPayloadId(resp.Id),
	}, nil
}

func (s *EngineServer) getPayloadBodiesByHash(ctx context.Context, request []libcommon.Hash) ([]*engine_types.ExecutionPayloadBody, error) {
	if len(request) > 1024 {
		return nil, &engine_helpers.TooLargeRequestErr
	}
	s.engineLogSpamer.RecordRequest()

	bodies, err := s.chainRW.GetBodiesByHashes(ctx, request)
	if err != nil {
		return nil, err
	}

	resp := make([]*engine_types.ExecutionPayloadBody, len(bodies))
	for i, body := range bodies {
		resp[i] = extractPayloadBodyFromBody(body)
	}
	return resp, nil
}

func extractPayloadBodyFromBody(body *types.RawBody) *engine_types.ExecutionPayloadBody {
	if body == nil {
		return nil
	}

	bdTxs := make([]hexutility.Bytes, len(body.Transactions))
	for idx := range body.Transactions {
		bdTxs[idx] = body.Transactions[idx]
	}

	ret := &engine_types.ExecutionPayloadBody{Transactions: bdTxs, Withdrawals: body.Withdrawals}
	return ret
}

func (s *EngineServer) getPayloadBodiesByRange(ctx context.Context, start, count uint64) ([]*engine_types.ExecutionPayloadBody, error) {
	if start == 0 || count == 0 {
		return nil, &rpc.InvalidParamsError{Message: fmt.Sprintf("invalid start or count, start: %v count: %v", start, count)}
	}
	if count > 1024 {
		return nil, &engine_helpers.TooLargeRequestErr
	}
	bodies, err := s.chainRW.GetBodiesByRange(ctx, start, count)
	if err != nil {
		return nil, err
	}

	resp := make([]*engine_types.ExecutionPayloadBody, len(bodies))
	for idx, body := range bodies {
		resp[idx] = extractPayloadBodyFromBody(body)
	}
	return resp, nil
}

func compareCapabilities(from []string, to []string) []string {
	result := make([]string, 0)
	for _, f := range from {
		found := false
		for _, t := range to {
			if f == t {
				found = true
				break
			}
		}
		if !found {
			result = append(result, f)
		}
	}

	return result
}

func (e *EngineServer) HandleNewPayload(
	ctx context.Context,
	logPrefix string,
	block *types.Block,
	versionedHashes []libcommon.Hash,
) (*engine_types.PayloadStatus, error) {
	e.engineLogSpamer.RecordRequest()

	header := block.Header()
	headerNumber := header.Number.Uint64()
	headerHash := block.Hash()

	e.logger.Info(fmt.Sprintf("[%s] Handling new payload", logPrefix), "height", headerNumber, "hash", headerHash)

	if headerNumber == 0 {
		return nil, errors.New("new payload cannot be used for genesis")
	}

	currentHeader := e.chainRW.CurrentHeader(ctx)
	var currentHeadNumber *uint64
	if currentHeader != nil {
		currentHeadNumber = new(uint64)
		*currentHeadNumber = currentHeader.Number.Uint64()
	}
	parent := e.chainRW.GetHeader(ctx, header.ParentHash, headerNumber-1)
	if parent == nil {
		e.logger.Debug(fmt.Sprintf("[%s] New payload: need to download parent", logPrefix), "height", headerNumber, "hash", headerHash, "parentHash", header.ParentHash)
		if e.test {
			return &engine_types.PayloadStatus{Status: engine_types.SyncingStatus}, nil
		}

		if !e.blockDownloader.StartDownloading(ctx, 0, header.ParentHash, block) {
			return &engine_types.PayloadStatus{Status: engine_types.SyncingStatus}, nil
		}

		if currentHeadNumber != nil {
			// We try waiting until we finish downloading the PoS blocks if the distance from the head is enough,
			// so that we will perform full validation.
			success := false
			for i := 0; i < 100; i++ {
				time.Sleep(10 * time.Millisecond)
				if e.blockDownloader.Status() == headerdownload.Synced {
					success = true
					break
				}
			}
			if !success {
				return &engine_types.PayloadStatus{Status: engine_types.SyncingStatus}, nil
			}
			status, _, latestValidHash, err := e.chainRW.ValidateChain(ctx, headerHash, headerNumber)
			if err != nil {
				return nil, err
			}

			if status == execution.ExecutionStatus_Busy || status == execution.ExecutionStatus_TooFarAway {
				e.logger.Debug(fmt.Sprintf("[%s] New payload: Client is still syncing", logPrefix))
				return &engine_types.PayloadStatus{Status: engine_types.SyncingStatus}, nil
			} else {
				return &engine_types.PayloadStatus{Status: engine_types.ValidStatus, LatestValidHash: &latestValidHash}, nil
			}
		} else {
			return &engine_types.PayloadStatus{Status: engine_types.SyncingStatus}, nil
		}
	}

	if err := e.chainRW.InsertBlockAndWait(ctx, block); err != nil {
		return nil, err
	}

	if math.AbsoluteDifference(*currentHeadNumber, headerNumber) >= 32 {
		return &engine_types.PayloadStatus{Status: engine_types.AcceptedStatus}, nil
	}

	e.logger.Debug(fmt.Sprintf("[%s] New payload begin verification", logPrefix))
	status, validationErr, latestValidHash, err := e.chainRW.ValidateChain(ctx, headerHash, headerNumber)
	e.logger.Debug(fmt.Sprintf("[%s] New payload verification ended", logPrefix), "status", status.String(), "err", err)
	if err != nil {
		return nil, err
	}

	if status == execution.ExecutionStatus_BadBlock {
		e.hd.ReportBadHeaderPoS(block.Hash(), latestValidHash)
	}

	resp := &engine_types.PayloadStatus{
		Status:          convertGrpcStatusToEngineStatus(status),
		LatestValidHash: &latestValidHash,
	}
	if validationErr != nil {
		resp.ValidationError = engine_types.NewStringifiedErrorFromString(*validationErr)
	}

	return resp, nil
}

func convertGrpcStatusToEngineStatus(status execution.ExecutionStatus) engine_types.EngineStatus {
	switch status {
	case execution.ExecutionStatus_Success:
		return engine_types.ValidStatus
	case execution.ExecutionStatus_MissingSegment:
		return engine_types.AcceptedStatus
	case execution.ExecutionStatus_TooFarAway:
		return engine_types.AcceptedStatus
	case execution.ExecutionStatus_BadBlock:
		return engine_types.InvalidStatus
	case execution.ExecutionStatus_Busy:
		return engine_types.SyncingStatus
	}
	panic("giulio u stupid.")
}

func (e *EngineServer) HandlesForkChoice(
	ctx context.Context,
	logPrefix string,
	forkChoice *engine_types.ForkChoiceState,
	requestId int,
) (*engine_types.PayloadStatus, error) {
	e.engineLogSpamer.RecordRequest()

	headerHash := forkChoice.HeadHash

	e.logger.Debug(fmt.Sprintf("[%s] Handling fork choice", logPrefix), "headerHash", headerHash)
	headerNumber, err := e.chainRW.HeaderNumber(ctx, headerHash)
	if err != nil {
		return nil, err
	}

	// We do not have header, download.
	if headerNumber == nil {
		e.logger.Debug(fmt.Sprintf("[%s] Fork choice: need to download header with hash %x", logPrefix, headerHash))
		if !e.test {
			e.blockDownloader.StartDownloading(ctx, requestId, headerHash, nil)
		}
		return &engine_types.PayloadStatus{Status: engine_types.SyncingStatus}, nil
	}

	// Header itself may already be in the snapshots, if CL starts off at much earlier state than Erigon
	header := e.chainRW.GetHeader(ctx, headerHash, *headerNumber)
	if header == nil {
		e.logger.Debug(fmt.Sprintf("[%s] Fork choice: need to download header with hash %x", logPrefix, headerHash))
		if !e.test {
			e.blockDownloader.StartDownloading(ctx, requestId, headerHash, nil)
		}

		return &engine_types.PayloadStatus{Status: engine_types.SyncingStatus}, nil
	}

	// Call forkchoice here
	status, validationErr, latestValidHash, err := e.chainRW.UpdateForkChoice(ctx, forkChoice.HeadHash, forkChoice.SafeBlockHash, forkChoice.FinalizedBlockHash)
	if err != nil {
		return nil, err
	}
	if status == execution.ExecutionStatus_InvalidForkchoice {
		return nil, &engine_helpers.InvalidForkchoiceStateErr
	}
	if status == execution.ExecutionStatus_Busy {
		return &engine_types.PayloadStatus{Status: engine_types.SyncingStatus}, nil
	}
	if status == execution.ExecutionStatus_BadBlock {
		return &engine_types.PayloadStatus{Status: engine_types.InvalidStatus, ValidationError: engine_types.NewStringifiedErrorFromString("Invalid chain after execution")}, nil
	}
	payloadStatus := &engine_types.PayloadStatus{
		Status:          convertGrpcStatusToEngineStatus(status),
		LatestValidHash: &latestValidHash,
	}

	if validationErr != nil {
		payloadStatus.ValidationError = engine_types.NewStringifiedErrorFromString(*validationErr)
	}
	return payloadStatus, nil
}

func waitForStuff(waitCondnF func() (bool, error)) (bool, error) {
	shouldWait, err := waitCondnF()
	if err != nil || !shouldWait {
		return false, err
	}
	// Times out after 8s - loosely based on timeouts of FCU and NewPayload for Ethereum specs
	// Look for "timeout" in, for instance, https://github.com/ethereum/execution-apis/blob/main/src/engine/cancun.md
	for i := 0; i < 800; i++ {
		time.Sleep(10 * time.Millisecond)
		shouldWait, err = waitCondnF()
		if err != nil || !shouldWait {
			return shouldWait, err
		}
	}
	return true, nil
}<|MERGE_RESOLUTION|>--- conflicted
+++ resolved
@@ -209,14 +209,10 @@
 	}
 	if version >= clparams.ElectraVersion {
 		requests = make(types.FlatRequests, 0)
-<<<<<<< HEAD
-		for _, r := range executionRequests {
-=======
 		for i, r := range executionRequests {
 			if len(r) <= 1 {
 				return nil, &rpc.InvalidParamsError{Message: fmt.Sprintf("Invalid Request at index %d", i)}
 			}
->>>>>>> d1d18940
 			requests = append(requests, types.FlatRequest{Type: r[0], RequestData: r})
 		}
 		rh := requests.Hash()
