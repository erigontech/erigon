package engineapi

import (
	"bytes"
	"context"
	"encoding/binary"
	"errors"
	"fmt"
	"math/big"
	"reflect"
	"sync"
	"time"

	"github.com/ledgerwatch/erigon-lib/gointerfaces"
	"github.com/ledgerwatch/erigon-lib/kv"
	libstate "github.com/ledgerwatch/erigon-lib/state"

	"github.com/ledgerwatch/erigon-lib/chain"
	libcommon "github.com/ledgerwatch/erigon-lib/common"
	"github.com/ledgerwatch/erigon-lib/common/hexutility"
	"github.com/ledgerwatch/erigon-lib/gointerfaces/execution"
	"github.com/ledgerwatch/erigon-lib/gointerfaces/txpool"
	"github.com/ledgerwatch/erigon-lib/kv/kvcache"
	"github.com/ledgerwatch/log/v3"

	"github.com/ledgerwatch/erigon/cl/clparams"
	"github.com/ledgerwatch/erigon/cmd/rpcdaemon/cli"
	"github.com/ledgerwatch/erigon/cmd/rpcdaemon/cli/httpcfg"
	"github.com/ledgerwatch/erigon/common"
	"github.com/ledgerwatch/erigon/common/hexutil"
	"github.com/ledgerwatch/erigon/common/math"
	"github.com/ledgerwatch/erigon/consensus"
	"github.com/ledgerwatch/erigon/consensus/merge"
	"github.com/ledgerwatch/erigon/core/types"
	"github.com/ledgerwatch/erigon/rpc"
	"github.com/ledgerwatch/erigon/turbo/engineapi/engine_block_downloader"
	"github.com/ledgerwatch/erigon/turbo/engineapi/engine_helpers"
	"github.com/ledgerwatch/erigon/turbo/engineapi/engine_types"
	"github.com/ledgerwatch/erigon/turbo/execution/eth1/eth1_chain_reader.go"
	"github.com/ledgerwatch/erigon/turbo/jsonrpc"
	"github.com/ledgerwatch/erigon/turbo/rpchelper"
	"github.com/ledgerwatch/erigon/turbo/services"
	"github.com/ledgerwatch/erigon/turbo/stages/headerdownload"
)

type EngineServer struct {
	hd              *headerdownload.HeaderDownload
	blockDownloader *engine_block_downloader.EngineBlockDownloader
	config          *chain.Config
	// Block proposing for proof-of-stake
	proposing        bool
	test             bool
	executionService execution.ExecutionClient

	chainRW eth1_chain_reader.ChainReaderWriterEth1
	ctx     context.Context
	lock    sync.Mutex
	logger  log.Logger
}

const fcuTimeout = 1000 // according to mathematics: 1000 millisecods = 1 second

func NewEngineServer(ctx context.Context, logger log.Logger, config *chain.Config, executionService execution.ExecutionClient,
	hd *headerdownload.HeaderDownload,
	blockDownloader *engine_block_downloader.EngineBlockDownloader, test bool, proposing bool) *EngineServer {
	chainRW := eth1_chain_reader.NewChainReaderEth1(ctx, config, executionService, fcuTimeout)
	return &EngineServer{
		ctx:              ctx,
		logger:           logger,
		config:           config,
		executionService: executionService,
		blockDownloader:  blockDownloader,
		chainRW:          chainRW,
		proposing:        proposing,
		hd:               hd,
	}
}

func (e *EngineServer) Start(httpConfig httpcfg.HttpCfg, db kv.RoDB, blockReader services.FullBlockReader,
	filters *rpchelper.Filters, stateCache kvcache.Cache, agg *libstate.AggregatorV3, engineReader consensus.EngineReader,
	eth rpchelper.ApiBackend, txPool txpool.TxpoolClient, mining txpool.MiningClient) {
	base := jsonrpc.NewBaseApi(filters, stateCache, blockReader, agg, httpConfig.WithDatadir, httpConfig.EvmCallTimeout, engineReader, httpConfig.Dirs)

	ethImpl := jsonrpc.NewEthAPI(base, db, eth, txPool, mining, httpConfig.Gascap, httpConfig.ReturnDataLimit, e.logger)

	// engineImpl := NewEngineAPI(base, db, engineBackend)
	// e.startEngineMessageHandler()
	apiList := []rpc.API{
		{
			Namespace: "eth",
			Public:    true,
			Service:   jsonrpc.EthAPI(ethImpl),
			Version:   "1.0",
		}, {
			Namespace: "engine",
			Public:    true,
			Service:   EngineAPI(e),
			Version:   "1.0",
		}}

	if err := cli.StartRpcServerWithJwtAuthentication(e.ctx, httpConfig, apiList, e.logger); err != nil {
		e.logger.Error(err.Error())
	}
}

func (s *EngineServer) checkWithdrawalsPresence(time uint64, withdrawals []*types.Withdrawal) error {
	if !s.config.IsShanghai(time) && withdrawals != nil {
		return &rpc.InvalidParamsError{Message: "withdrawals before shanghai"}
	}
	if s.config.IsShanghai(time) && withdrawals == nil {
		return &rpc.InvalidParamsError{Message: "missing withdrawals list"}
	}
	return nil
}

// EngineNewPayload validates and possibly executes payload
func (s *EngineServer) newPayload(ctx context.Context, req *engine_types.ExecutionPayload,
	expectedBlobHashes []libcommon.Hash, version clparams.StateVersion,
) (*engine_types.PayloadStatus, error) {
	var bloom types.Bloom
	copy(bloom[:], req.LogsBloom)

	txs := [][]byte{}
	for _, transaction := range req.Transactions {
		txs = append(txs, transaction)
	}

	header := types.Header{
		ParentHash:  req.ParentHash,
		Coinbase:    req.FeeRecipient,
		Root:        req.StateRoot,
		Bloom:       bloom,
		BaseFee:     (*big.Int)(req.BaseFeePerGas),
		Extra:       req.ExtraData,
		Number:      big.NewInt(int64(req.BlockNumber)),
		GasUsed:     uint64(req.GasUsed),
		GasLimit:    uint64(req.GasLimit),
		Time:        uint64(req.Timestamp),
		MixDigest:   req.PrevRandao,
		UncleHash:   types.EmptyUncleHash,
		Difficulty:  merge.ProofOfStakeDifficulty,
		Nonce:       merge.ProofOfStakeNonce,
		ReceiptHash: req.ReceiptsRoot,
		TxHash:      types.DeriveSha(types.BinaryTransactions(txs)),
	}
	var withdrawals []*types.Withdrawal
	if version >= clparams.CapellaVersion {
		withdrawals = req.Withdrawals
	}

	if withdrawals != nil {
		wh := types.DeriveSha(types.Withdrawals(withdrawals))
		header.WithdrawalsHash = &wh
	}

	if err := s.checkWithdrawalsPresence(header.Time, withdrawals); err != nil {
		return nil, err
	}

	if version >= clparams.DenebVersion {
		header.BlobGasUsed = (*uint64)(req.BlobGasUsed)
		header.ExcessBlobGas = (*uint64)(req.ExcessBlobGas)
	}

	if (!s.config.IsCancun(header.Time) && version >= clparams.DenebVersion) ||
		(s.config.IsCancun(header.Time) && version < clparams.DenebVersion) {
		return nil, &rpc.UnsupportedForkError{Message: "Unsupported fork"}
	}

	if s.config.IsCancun(header.Time) && (header.BlobGasUsed == nil || header.ExcessBlobGas == nil) {
		return nil, &rpc.InvalidParamsError{Message: "blobGasUsed/excessBlobGas missing"}
	}

	blockHash := req.BlockHash
	if header.Hash() != blockHash {
		s.logger.Error("[NewPayload] invalid block hash", "stated", blockHash, "actual", header.Hash())
		return &engine_types.PayloadStatus{
			Status:          engine_types.InvalidStatus,
			ValidationError: engine_types.NewStringifiedErrorFromString("invalid block hash"),
		}, nil
	}

	for _, txn := range req.Transactions {
		if types.TypedTransactionMarshalledAsRlpString(txn) {
			s.logger.Warn("[NewPayload] typed txn marshalled as RLP string", "txn", common.Bytes2Hex(txn))
			return &engine_types.PayloadStatus{
				Status:          engine_types.InvalidStatus,
				ValidationError: engine_types.NewStringifiedErrorFromString("typed txn marshalled as RLP string"),
			}, nil
		}
	}

	transactions, err := types.DecodeTransactions(txs)
	if err != nil {
		s.logger.Warn("[NewPayload] failed to decode transactions", "err", err)
		return &engine_types.PayloadStatus{
			Status:          engine_types.InvalidStatus,
			ValidationError: engine_types.NewStringifiedError(err),
		}, nil
	}
	if version >= clparams.DenebVersion {
		actualBlobHashes := []libcommon.Hash{}
		for _, tx := range transactions {
			actualBlobHashes = append(actualBlobHashes, tx.GetBlobHashes()...)
		}
		if !reflect.DeepEqual(actualBlobHashes, expectedBlobHashes) {
			s.logger.Warn("[NewPayload] mismatch in blob hashes",
				"expectedBlobHashes", expectedBlobHashes, "actualBlobHashes", actualBlobHashes)
			return &engine_types.PayloadStatus{
				Status:          engine_types.InvalidStatus,
				ValidationError: engine_types.NewStringifiedErrorFromString("mismatch in blob hashes"),
			}, nil
		}
	}

	possibleStatus, err := s.getQuickPayloadStatusIfPossible(blockHash, uint64(req.BlockNumber), header.ParentHash, nil, true)
	if err != nil {
		return nil, err
	}
	if possibleStatus != nil {
		return possibleStatus, nil
	}

	s.lock.Lock()
	defer s.lock.Unlock()

	s.logger.Debug("[NewPayload] sending block", "height", header.Number, "hash", blockHash)
	block := types.NewBlockFromStorage(blockHash, &header, transactions, nil /* uncles */, withdrawals)

	payloadStatus, err := s.HandleNewPayload("NewPayload", block)
	if err != nil {
		return nil, err
	}
	s.logger.Debug("[NewPayload] got reply", "payloadStatus", payloadStatus)

	if payloadStatus.CriticalError != nil {
		return nil, payloadStatus.CriticalError
	}

	return payloadStatus, nil
}

// Check if we can quickly determine the status of a newPayload or forkchoiceUpdated.
func (s *EngineServer) getQuickPayloadStatusIfPossible(blockHash libcommon.Hash, blockNumber uint64, parentHash libcommon.Hash, forkchoiceMessage *engine_types.ForkChoiceState, newPayload bool) (*engine_types.PayloadStatus, error) {
	// Determine which prefix to use for logs
	var prefix string
	if newPayload {
		prefix = "NewPayload"
	} else {
		prefix = "ForkChoiceUpdated"
	}
	if s.config.TerminalTotalDifficulty == nil {
		s.logger.Error(fmt.Sprintf("[%s] not a proof-of-stake chain", prefix))
		return nil, fmt.Errorf("not a proof-of-stake chain")
	}

	if s.hd == nil {
		return nil, fmt.Errorf("headerdownload is nil")
	}

	headHash, finalizedHash, safeHash, err := s.chainRW.GetForkchoice()
	if err != nil {
		return nil, err
	}

	// Some Consensus layer clients sometimes sends us repeated FCUs and make Erigon print a gazillion logs.
	// E.G teku sometimes will end up spamming fcu on the terminal block if it has not synced to that point.
	if forkchoiceMessage != nil &&
		forkchoiceMessage.FinalizedBlockHash == finalizedHash &&
		forkchoiceMessage.HeadHash == headHash &&
		forkchoiceMessage.SafeBlockHash == safeHash {
		return &engine_types.PayloadStatus{Status: engine_types.ValidStatus, LatestValidHash: &blockHash}, nil
	}

	header := s.chainRW.GetHeaderByHash(blockHash)

	// Retrieve parent and total difficulty.
	var parent *types.Header
	var td *big.Int
	if newPayload {
		parent = s.chainRW.GetHeaderByHash(parentHash)
		td = s.chainRW.GetTd(parentHash, blockNumber-1)
	} else {
		td = s.chainRW.GetTd(blockHash, blockNumber)
	}

	if td != nil && td.Cmp(s.config.TerminalTotalDifficulty) < 0 {
		s.logger.Warn(fmt.Sprintf("[%s] Beacon Chain request before TTD", prefix), "hash", blockHash)
		return &engine_types.PayloadStatus{Status: engine_types.InvalidStatus, LatestValidHash: &libcommon.Hash{}}, nil
	}

	var isCanonical bool
	if header != nil {
		isCanonical, err = s.chainRW.IsCanonicalHash(blockHash)
	}
	if err != nil {
		return nil, err
	}

	if newPayload && parent != nil && blockNumber != parent.Number.Uint64()+1 {
		s.logger.Warn(fmt.Sprintf("[%s] Invalid block number", prefix), "headerNumber", blockNumber, "parentNumber", parent.Number.Uint64())
		s.hd.ReportBadHeaderPoS(blockHash, parent.Hash())
		parentHash := parent.Hash()
		return &engine_types.PayloadStatus{
			Status:          engine_types.InvalidStatus,
			LatestValidHash: &parentHash,
			ValidationError: engine_types.NewStringifiedErrorFromString("invalid block number"),
		}, nil
	}
	// Check if we already determined if the hash is attributed to a previously received invalid header.
	bad, lastValidHash := s.hd.IsBadHeaderPoS(blockHash)
	if bad {
		s.logger.Warn(fmt.Sprintf("[%s] Previously known bad block", prefix), "hash", blockHash)
	} else if newPayload {
		bad, lastValidHash = s.hd.IsBadHeaderPoS(parentHash)
		if bad {
			s.logger.Warn(fmt.Sprintf("[%s] Previously known bad block", prefix), "hash", blockHash, "parentHash", parentHash)
		}
	}
	if bad {
		s.hd.ReportBadHeaderPoS(blockHash, lastValidHash)
		return &engine_types.PayloadStatus{Status: engine_types.InvalidStatus, LatestValidHash: &lastValidHash}, nil
	}

	currentHeader := s.chainRW.CurrentHeader()
	// If header is already validated or has a missing parent, you can either return VALID or SYNCING.
	if newPayload {
		if header != nil && isCanonical {
			return &engine_types.PayloadStatus{Status: engine_types.ValidStatus, LatestValidHash: &blockHash}, nil
		}

		if parent == nil && s.hd.PosStatus() == headerdownload.Syncing {
			s.logger.Debug(fmt.Sprintf("[%s] Downloading some other PoS blocks", prefix), "hash", blockHash)
			return &engine_types.PayloadStatus{Status: engine_types.SyncingStatus}, nil
		}
	} else {
		if header == nil && s.hd.PosStatus() == headerdownload.Syncing {
			s.logger.Debug(fmt.Sprintf("[%s] Downloading some other PoS stuff", prefix), "hash", blockHash)
			return &engine_types.PayloadStatus{Status: engine_types.SyncingStatus}, nil
		}

		// We add the extra restriction blockHash != headHash for the FCU case of canonicalHash == blockHash
		// because otherwise (when FCU points to the head) we want go to stage headers
		// so that it calls writeForkChoiceHashes.
		if currentHeader != nil && blockHash != currentHeader.Hash() && header != nil && isCanonical {
			return &engine_types.PayloadStatus{Status: engine_types.ValidStatus, LatestValidHash: &blockHash}, nil
		}
	}
	executionReady, err := s.chainRW.Ready()
	if err != nil {
		return nil, err
	}
	if !executionReady {
		return &engine_types.PayloadStatus{Status: engine_types.SyncingStatus}, nil
	}

	return nil, nil
}

// EngineGetPayload retrieves previously assembled payload (Validators only)
func (s *EngineServer) getPayload(ctx context.Context, payloadId uint64) (*engine_types.GetPayloadResponse, error) {
	if !s.proposing {
		return nil, fmt.Errorf("execution layer not running as a proposer. enable proposer by taking out the --proposer.disable flag on startup")
	}

	if s.config.TerminalTotalDifficulty == nil {
		return nil, fmt.Errorf("not a proof-of-stake chain")
	}

	s.logger.Debug("[GetPayload] acquiring lock")
	s.lock.Lock()
	defer s.lock.Unlock()
	s.logger.Debug("[GetPayload] lock acquired")
	resp, err := s.executionService.GetAssembledBlock(ctx, &execution.GetAssembledBlockRequest{
		Id: payloadId,
	})
	if err != nil {
		return nil, err
	}
	if resp.Busy {
		s.logger.Warn("Cannot build payload, execution is busy", "payloadId", payloadId)
		return nil, &engine_helpers.UnknownPayloadErr
	}
	// If the service is busy or there is no data for the given id then respond accordingly.
	if resp.Data == nil {
		s.logger.Warn("Payload not stored", "payloadId", payloadId)
		return nil, &engine_helpers.UnknownPayloadErr

	}
	data := resp.Data

	return &engine_types.GetPayloadResponse{
		ExecutionPayload: engine_types.ConvertPayloadFromRpc(data.ExecutionPayload),
		BlockValue:       (*hexutil.Big)(gointerfaces.ConvertH256ToUint256Int(data.BlockValue).ToBig()),
		BlobsBundle:      engine_types.ConvertBlobsFromRpc(data.BlobsBundle),
	}, nil
}

// engineForkChoiceUpdated either states new block head or request the assembling of a new block
func (s *EngineServer) forkchoiceUpdated(ctx context.Context, forkchoiceState *engine_types.ForkChoiceState, payloadAttributes *engine_types.PayloadAttributes, version clparams.StateVersion,
) (*engine_types.ForkChoiceUpdatedResponse, error) {
	status, err := s.getQuickPayloadStatusIfPossible(forkchoiceState.HeadHash, 0, libcommon.Hash{}, forkchoiceState, false)
	if err != nil {
		return nil, err
	}
	s.lock.Lock()
	defer s.lock.Unlock()

	if status == nil {
		s.logger.Debug("[ForkChoiceUpdated] sending forkChoiceMessage", "head", forkchoiceState.HeadHash)

		status, err = s.HandlesForkChoice("ForkChoiceUpdated", forkchoiceState, 0)
		if err != nil {
			return nil, err
		}
		s.logger.Debug("[ForkChoiceUpdated] got reply", "payloadStatus", status)

		if status.CriticalError != nil {
			return nil, status.CriticalError
		}
	}

	// No need for payload building
	if payloadAttributes == nil || status.Status != engine_types.ValidStatus {
		return &engine_types.ForkChoiceUpdatedResponse{PayloadStatus: status}, nil
	}

	if !s.proposing {
		return nil, fmt.Errorf("execution layer not running as a proposer. enable proposer by taking out the --proposer.disable flag on startup")
	}

<<<<<<< HEAD
	timestamp := uint64(payloadAttributes.Timestamp)
	if (!s.config.IsCancun(timestamp) && version >= clparams.DenebVersion) ||
		(s.config.IsCancun(timestamp) && version < clparams.DenebVersion) {
		return nil, &rpc.UnsupportedForkError{Message: "Unsupported fork"}
	}

	tx2, err := s.db.BeginRo(ctx)
	if err != nil {
		return nil, err
	}
	defer tx2.Rollback()
	headHash := rawdb.ReadHeadBlockHash(tx2)
	headNumber := rawdb.ReadHeaderNumber(tx2, headHash)
	headHeader := rawdb.ReadHeader(tx2, headHash, *headNumber)
	tx2.Rollback()
=======
	headHeader := s.chainRW.GetHeaderByHash(forkchoiceState.HeadHash)
>>>>>>> b4057da8

	if headHeader.Hash() != forkchoiceState.HeadHash {
		// Per Item 2 of https://github.com/ethereum/execution-apis/blob/v1.0.0-alpha.9/src/engine/specification.md#specification-1:
		// Client software MAY skip an update of the forkchoice state and
		// MUST NOT begin a payload build process if forkchoiceState.headBlockHash doesn't reference a leaf of the block tree.
		// That is, the block referenced by forkchoiceState.headBlockHash is neither the head of the canonical chain nor a block at the tip of any other chain.
		// In the case of such an event, client software MUST return
		// {payloadStatus: {status: VALID, latestValidHash: forkchoiceState.headBlockHash, validationError: null}, payloadId: null}.

		s.logger.Warn("Skipping payload building because forkchoiceState.headBlockHash is not the head of the canonical chain",
			"forkChoice.HeadBlockHash", forkchoiceState.HeadHash, "headHeader.Hash", headHeader.Hash())
		return &engine_types.ForkChoiceUpdatedResponse{PayloadStatus: status}, nil
	}

	if headHeader.Time >= timestamp {
		return nil, &engine_helpers.InvalidPayloadAttributesErr
	}

	req := &execution.AssembleBlockRequest{
<<<<<<< HEAD
		ParentHash:            gointerfaces.ConvertHashToH256(forkChoice.HeadHash),
		Timestamp:             timestamp,
		PrevRandao:            gointerfaces.ConvertHashToH256(payloadAttributes.PrevRandao),
		SuggestedFeeRecipient: gointerfaces.ConvertAddressToH160(payloadAttributes.SuggestedFeeRecipient),
=======
		ParentHash:           gointerfaces.ConvertHashToH256(forkchoiceState.HeadHash),
		Timestamp:            uint64(payloadAttributes.Timestamp),
		MixDigest:            gointerfaces.ConvertHashToH256(payloadAttributes.PrevRandao),
		SuggestedFeeRecipent: gointerfaces.ConvertAddressToH160(payloadAttributes.SuggestedFeeRecipient),
>>>>>>> b4057da8
	}

	if version >= clparams.CapellaVersion {
		req.Withdrawals = engine_types.ConvertWithdrawalsToRpc(payloadAttributes.Withdrawals)
	}

	if version >= clparams.DenebVersion {
		req.ParentBeaconBlockRoot = gointerfaces.ConvertHashToH256(payloadAttributes.ParentBeaconBlockRoot)
	}

	resp, err := s.executionService.AssembleBlock(ctx, req)
	if err != nil {
		return nil, err
	}
	if resp.Busy {
		return nil, errors.New("[ForkChoiceUpdated]: execution service is busy, cannot assemble blocks")
	}
	return &engine_types.ForkChoiceUpdatedResponse{
		PayloadStatus: &engine_types.PayloadStatus{
			Status:          engine_types.ValidStatus,
			LatestValidHash: &forkchoiceState.HeadHash,
		},
		PayloadId: engine_types.ConvertPayloadId(resp.Id),
	}, nil
}

func (s *EngineServer) getPayloadBodiesByHash(ctx context.Context, request []libcommon.Hash, _ clparams.StateVersion) ([]*engine_types.ExecutionPayloadBodyV1, error) {

	bodies := make([]*engine_types.ExecutionPayloadBodyV1, len(request))

	for hashIdx, hash := range request {
		block := s.chainRW.GetBlockByHash(hash)
		body, err := extractPayloadBodyFromBlock(block)
		if err != nil {
			return nil, err
		}
		bodies[hashIdx] = body
	}

	return bodies, nil
}

func extractPayloadBodyFromBlock(block *types.Block) (*engine_types.ExecutionPayloadBodyV1, error) {
	if block == nil {
		return nil, nil
	}

	txs := block.Transactions()
	bdTxs := make([]hexutility.Bytes, len(txs))
	for idx, tx := range txs {
		var buf bytes.Buffer
		if err := tx.MarshalBinary(&buf); err != nil {
			return nil, err
		} else {
			bdTxs[idx] = buf.Bytes()
		}
	}

	return &engine_types.ExecutionPayloadBodyV1{Transactions: bdTxs, Withdrawals: block.Withdrawals()}, nil
}

func (s *EngineServer) getPayloadBodiesByRange(ctx context.Context, start, count uint64, _ clparams.StateVersion) ([]*engine_types.ExecutionPayloadBodyV1, error) {
	bodies := make([]*engine_types.ExecutionPayloadBodyV1, 0, count)

	for i := uint64(0); i < count; i++ {
		block := s.chainRW.GetBlockByNumber(start + i)

		body, err := extractPayloadBodyFromBlock(block)
		if err != nil {
			return nil, err
		}
		if body == nil {
			break
		}
		bodies = append(bodies, body)
	}

	return bodies, nil
}

func (e *EngineServer) GetPayloadV1(ctx context.Context, payloadId hexutility.Bytes) (*engine_types.ExecutionPayload, error) {

	decodedPayloadId := binary.BigEndian.Uint64(payloadId)
	e.logger.Info("Received GetPayloadV1", "payloadId", decodedPayloadId)

	response, err := e.getPayload(ctx, decodedPayloadId)
	if err != nil {
		return nil, err
	}

	return response.ExecutionPayload, nil
}

func (e *EngineServer) GetPayloadV2(ctx context.Context, payloadID hexutility.Bytes) (*engine_types.GetPayloadResponse, error) {
	decodedPayloadId := binary.BigEndian.Uint64(payloadID)
	e.logger.Info("Received GetPayloadV2", "payloadId", decodedPayloadId)

	return e.getPayload(ctx, decodedPayloadId)
}

func (e *EngineServer) GetPayloadV3(ctx context.Context, payloadID hexutility.Bytes) (*engine_types.GetPayloadResponse, error) {
	decodedPayloadId := binary.BigEndian.Uint64(payloadID)
	e.logger.Info("Received GetPayloadV3", "payloadId", decodedPayloadId)

	return e.getPayload(ctx, decodedPayloadId)
}

func (e *EngineServer) ForkchoiceUpdatedV1(ctx context.Context, forkChoiceState *engine_types.ForkChoiceState, payloadAttributes *engine_types.PayloadAttributes) (*engine_types.ForkChoiceUpdatedResponse, error) {
	return e.forkchoiceUpdated(ctx, forkChoiceState, payloadAttributes, clparams.BellatrixVersion)
}

func (e *EngineServer) ForkchoiceUpdatedV2(ctx context.Context, forkChoiceState *engine_types.ForkChoiceState, payloadAttributes *engine_types.PayloadAttributes) (*engine_types.ForkChoiceUpdatedResponse, error) {
	return e.forkchoiceUpdated(ctx, forkChoiceState, payloadAttributes, clparams.CapellaVersion)
}

func (e *EngineServer) ForkchoiceUpdatedV3(ctx context.Context, forkChoiceState *engine_types.ForkChoiceState, payloadAttributes *engine_types.PayloadAttributes) (*engine_types.ForkChoiceUpdatedResponse, error) {
	return e.forkchoiceUpdated(ctx, forkChoiceState, payloadAttributes, clparams.DenebVersion)
}

// NewPayloadV1 processes new payloads (blocks) from the beacon chain without withdrawals.
// See https://github.com/ethereum/execution-apis/blob/main/src/engine/paris.md#engine_newpayloadv1
func (e *EngineServer) NewPayloadV1(ctx context.Context, payload *engine_types.ExecutionPayload) (*engine_types.PayloadStatus, error) {
	return e.newPayload(ctx, payload, nil, clparams.BellatrixVersion)
}

// NewPayloadV2 processes new payloads (blocks) from the beacon chain with withdrawals.
// See https://github.com/ethereum/execution-apis/blob/main/src/engine/shanghai.md#engine_newpayloadv2
func (e *EngineServer) NewPayloadV2(ctx context.Context, payload *engine_types.ExecutionPayload) (*engine_types.PayloadStatus, error) {
	return e.newPayload(ctx, payload, nil, clparams.CapellaVersion)
}

// NewPayloadV3 processes new payloads (blocks) from the beacon chain with withdrawals & blob gas.
// See https://github.com/ethereum/execution-apis/blob/main/src/engine/cancun.md#engine_newpayloadv3
<<<<<<< HEAD
func (e *EngineServer) NewPayloadV3(ctx context.Context, payload *engine_types.ExecutionPayload, expectedBlobVersionedHashes []libcommon.Hash, parentBeaconBlockRoot *libcommon.Hash) (*engine_types.PayloadStatus, error) {
	return e.newPayload(ctx, payload, expectedBlobVersionedHashes, parentBeaconBlockRoot, clparams.DenebVersion)
=======
func (e *EngineServer) NewPayloadV3(ctx context.Context, payload *engine_types.ExecutionPayload,
	expectedBlobHashes []libcommon.Hash, parentBeaconBlockRoot *libcommon.Hash) (*engine_types.PayloadStatus, error) {
	return e.newPayload(ctx, payload, expectedBlobHashes, clparams.DenebVersion)
>>>>>>> b4057da8
}

// Receives consensus layer's transition configuration and checks if the execution layer has the correct configuration.
// Can also be used to ping the execution layer (heartbeats).
// See https://github.com/ethereum/execution-apis/blob/v1.0.0-beta.1/src/engine/specification.md#engine_exchangetransitionconfigurationv1
func (e *EngineServer) ExchangeTransitionConfigurationV1(ctx context.Context, beaconConfig *engine_types.TransitionConfiguration) (*engine_types.TransitionConfiguration, error) {
	terminalTotalDifficulty := e.config.TerminalTotalDifficulty

	if terminalTotalDifficulty == nil {
		return nil, fmt.Errorf("the execution layer doesn't have a terminal total difficulty. expected: %v", beaconConfig.TerminalTotalDifficulty)
	}

	if terminalTotalDifficulty.Cmp((*big.Int)(beaconConfig.TerminalTotalDifficulty)) != 0 {
		return nil, fmt.Errorf("the execution layer has a wrong terminal total difficulty. expected %v, but instead got: %d", beaconConfig.TerminalTotalDifficulty, terminalTotalDifficulty)
	}

	return &engine_types.TransitionConfiguration{
		TerminalTotalDifficulty: (*hexutil.Big)(terminalTotalDifficulty),
		TerminalBlockHash:       libcommon.Hash{},
		TerminalBlockNumber:     (*hexutil.Big)(libcommon.Big0),
	}, nil
}

func (e *EngineServer) GetPayloadBodiesByHashV1(ctx context.Context, hashes []libcommon.Hash) ([]*engine_types.ExecutionPayloadBodyV1, error) {
	if len(hashes) > 1024 {
		return nil, &engine_helpers.TooLargeRequestErr
	}

	return e.getPayloadBodiesByHash(ctx, hashes, clparams.DenebVersion)
}

func (e *EngineServer) GetPayloadBodiesByRangeV1(ctx context.Context, start, count hexutil.Uint64) ([]*engine_types.ExecutionPayloadBodyV1, error) {
	if start == 0 || count == 0 {
		return nil, &rpc.InvalidParamsError{Message: fmt.Sprintf("invalid start or count, start: %v count: %v", start, count)}
	}
	if count > 1024 {
		return nil, &engine_helpers.TooLargeRequestErr
	}

	return e.getPayloadBodiesByRange(ctx, uint64(start), uint64(count), clparams.CapellaVersion)
}

var ourCapabilities = []string{
	"engine_forkchoiceUpdatedV1",
	"engine_forkchoiceUpdatedV2",
	"engine_newPayloadV1",
	"engine_newPayloadV2",
	"engine_newPayloadV3",
	"engine_getPayloadV1",
	"engine_getPayloadV2",
	"engine_getPayloadV3",
	"engine_exchangeTransitionConfigurationV1",
	"engine_getPayloadBodiesByHashV1",
	"engine_getPayloadBodiesByRangeV1",
}

func (e *EngineServer) ExchangeCapabilities(fromCl []string) []string {
	missingOurs := compareCapabilities(fromCl, ourCapabilities)
	missingCl := compareCapabilities(ourCapabilities, fromCl)

	if len(missingCl) > 0 || len(missingOurs) > 0 {
		e.logger.Debug("ExchangeCapabilities mismatches", "cl_unsupported", missingCl, "erigon_unsupported", missingOurs)
	}

	return ourCapabilities
}

func compareCapabilities(from []string, to []string) []string {
	result := make([]string, 0)
	for _, f := range from {
		found := false
		for _, t := range to {
			if f == t {
				found = true
				break
			}
		}
		if !found {
			result = append(result, f)
		}
	}

	return result
}

func (e *EngineServer) HandleNewPayload(
	logPrefix string,
	block *types.Block,
) (*engine_types.PayloadStatus, error) {
	header := block.Header()
	headerNumber := header.Number.Uint64()
	headerHash := block.Hash()

	e.logger.Info(fmt.Sprintf("[%s] Handling new payload", logPrefix), "height", headerNumber, "hash", headerHash)

	currentHeader := e.chainRW.CurrentHeader()
	var currentHeadNumber *uint64
	if currentHeader != nil {
		currentHeadNumber = new(uint64)
		*currentHeadNumber = currentHeader.Number.Uint64()
	}
	parent := e.chainRW.GetHeader(header.ParentHash, headerNumber-1)
	if parent == nil {
		e.logger.Debug(fmt.Sprintf("[%s] New payload: need to download parent", logPrefix), "height", headerNumber, "hash", headerHash, "parentHash", header.ParentHash)
		if e.test {
			return &engine_types.PayloadStatus{Status: engine_types.SyncingStatus}, nil
		}

		if !e.blockDownloader.StartDownloading(0, header.ParentHash, headerHash, block) {
			return &engine_types.PayloadStatus{Status: engine_types.SyncingStatus}, nil
		}

		if currentHeadNumber != nil {
			// We try waiting until we finish downloading the PoS blocks if the distance from the head is enough,
			// so that we will perform full validation.
			success := false
			for i := 0; i < 100; i++ {
				time.Sleep(10 * time.Millisecond)
				if e.blockDownloader.Status() == headerdownload.Synced {
					success = true
					break
				}
			}
			if !success {
				return &engine_types.PayloadStatus{Status: engine_types.SyncingStatus}, nil
			}
			return &engine_types.PayloadStatus{Status: engine_types.ValidStatus, LatestValidHash: &headerHash}, nil
		} else {
			return &engine_types.PayloadStatus{Status: engine_types.SyncingStatus}, nil
		}
	}
	if err := e.chainRW.InsertHeaderAndBodyAndWait(header, block.RawBody()); err != nil {
		return nil, err
	}

	if math.AbsoluteDifference(*currentHeadNumber, headerNumber) >= 32 {
		return &engine_types.PayloadStatus{Status: engine_types.AcceptedStatus}, nil
	}

	e.logger.Debug(fmt.Sprintf("[%s] New payload begin verification", logPrefix))
	status, latestValidHash, err := e.chainRW.ValidateChain(headerHash, headerNumber)
	e.logger.Debug(fmt.Sprintf("[%s] New payload verification ended", logPrefix), "status", status.String(), "err", err)
	if err != nil {
		return nil, err
	}

	if status == execution.ExecutionStatus_BadBlock {
		e.hd.ReportBadHeaderPoS(block.Hash(), latestValidHash)
	}

	return &engine_types.PayloadStatus{
		Status:          convertGrpcStatusToEngineStatus(status),
		LatestValidHash: &latestValidHash,
	}, nil
}

func convertGrpcStatusToEngineStatus(status execution.ExecutionStatus) engine_types.EngineStatus {
	switch status {
	case execution.ExecutionStatus_Success:
		return engine_types.ValidStatus
	case execution.ExecutionStatus_MissingSegment:
		return engine_types.AcceptedStatus
	case execution.ExecutionStatus_TooFarAway:
		return engine_types.AcceptedStatus
	case execution.ExecutionStatus_BadBlock:
		return engine_types.InvalidStatus
	case execution.ExecutionStatus_Busy:
		return engine_types.SyncingStatus
	}
	panic("giulio u stupid.")
}

func (e *EngineServer) HandlesForkChoice(
	logPrefix string,
	forkChoice *engine_types.ForkChoiceState,
	requestId int,
) (*engine_types.PayloadStatus, error) {
	headerHash := forkChoice.HeadHash

	e.logger.Debug(fmt.Sprintf("[%s] Handling fork choice", logPrefix), "headerHash", headerHash)
	headerNumber, err := e.chainRW.HeaderNumber(headerHash)
	if err != nil {
		return nil, err
	}

	// We do not have header, download.
	if headerNumber == nil {
		e.logger.Debug(fmt.Sprintf("[%s] Fork choice: need to download header with hash %x", logPrefix, headerHash))
		if !e.test {
			e.blockDownloader.StartDownloading(requestId, headerHash, headerHash, nil)
		}
		return &engine_types.PayloadStatus{Status: engine_types.SyncingStatus}, nil
	}

	// Header itself may already be in the snapshots, if CL starts off at much earlier state than Erigon
	header := e.chainRW.GetHeader(headerHash, *headerNumber)
	if header == nil {
		e.logger.Debug(fmt.Sprintf("[%s] Fork choice: need to download header with hash %x", logPrefix, headerHash))
		if !e.test {
			e.blockDownloader.StartDownloading(requestId, headerHash, headerHash, nil)
		}

		return &engine_types.PayloadStatus{Status: engine_types.SyncingStatus}, nil
	}

	// Call forkchoice here
	status, latestValidHash, err := e.chainRW.UpdateForkChoice(forkChoice.HeadHash, forkChoice.SafeBlockHash, forkChoice.FinalizedBlockHash)
	if err != nil {
		return nil, err
	}
	if status == execution.ExecutionStatus_InvalidForkchoice {
		return nil, &engine_helpers.InvalidForkchoiceStateErr
	}
	if status == execution.ExecutionStatus_Busy {
		return &engine_types.PayloadStatus{Status: engine_types.SyncingStatus}, nil
	}
	if status == execution.ExecutionStatus_BadBlock {
		return &engine_types.PayloadStatus{Status: engine_types.InvalidStatus}, nil
	}
	return &engine_types.PayloadStatus{
		Status:          convertGrpcStatusToEngineStatus(status),
		LatestValidHash: &latestValidHash,
	}, nil
}<|MERGE_RESOLUTION|>--- conflicted
+++ resolved
@@ -429,25 +429,13 @@
 		return nil, fmt.Errorf("execution layer not running as a proposer. enable proposer by taking out the --proposer.disable flag on startup")
 	}
 
-<<<<<<< HEAD
 	timestamp := uint64(payloadAttributes.Timestamp)
 	if (!s.config.IsCancun(timestamp) && version >= clparams.DenebVersion) ||
 		(s.config.IsCancun(timestamp) && version < clparams.DenebVersion) {
 		return nil, &rpc.UnsupportedForkError{Message: "Unsupported fork"}
 	}
 
-	tx2, err := s.db.BeginRo(ctx)
-	if err != nil {
-		return nil, err
-	}
-	defer tx2.Rollback()
-	headHash := rawdb.ReadHeadBlockHash(tx2)
-	headNumber := rawdb.ReadHeaderNumber(tx2, headHash)
-	headHeader := rawdb.ReadHeader(tx2, headHash, *headNumber)
-	tx2.Rollback()
-=======
 	headHeader := s.chainRW.GetHeaderByHash(forkchoiceState.HeadHash)
->>>>>>> b4057da8
 
 	if headHeader.Hash() != forkchoiceState.HeadHash {
 		// Per Item 2 of https://github.com/ethereum/execution-apis/blob/v1.0.0-alpha.9/src/engine/specification.md#specification-1:
@@ -467,17 +455,10 @@
 	}
 
 	req := &execution.AssembleBlockRequest{
-<<<<<<< HEAD
-		ParentHash:            gointerfaces.ConvertHashToH256(forkChoice.HeadHash),
-		Timestamp:             timestamp,
-		PrevRandao:            gointerfaces.ConvertHashToH256(payloadAttributes.PrevRandao),
-		SuggestedFeeRecipient: gointerfaces.ConvertAddressToH160(payloadAttributes.SuggestedFeeRecipient),
-=======
 		ParentHash:           gointerfaces.ConvertHashToH256(forkchoiceState.HeadHash),
-		Timestamp:            uint64(payloadAttributes.Timestamp),
+		Timestamp:            timestamp,
 		MixDigest:            gointerfaces.ConvertHashToH256(payloadAttributes.PrevRandao),
 		SuggestedFeeRecipent: gointerfaces.ConvertAddressToH160(payloadAttributes.SuggestedFeeRecipient),
->>>>>>> b4057da8
 	}
 
 	if version >= clparams.CapellaVersion {
@@ -611,14 +592,9 @@
 
 // NewPayloadV3 processes new payloads (blocks) from the beacon chain with withdrawals & blob gas.
 // See https://github.com/ethereum/execution-apis/blob/main/src/engine/cancun.md#engine_newpayloadv3
-<<<<<<< HEAD
-func (e *EngineServer) NewPayloadV3(ctx context.Context, payload *engine_types.ExecutionPayload, expectedBlobVersionedHashes []libcommon.Hash, parentBeaconBlockRoot *libcommon.Hash) (*engine_types.PayloadStatus, error) {
-	return e.newPayload(ctx, payload, expectedBlobVersionedHashes, parentBeaconBlockRoot, clparams.DenebVersion)
-=======
 func (e *EngineServer) NewPayloadV3(ctx context.Context, payload *engine_types.ExecutionPayload,
 	expectedBlobHashes []libcommon.Hash, parentBeaconBlockRoot *libcommon.Hash) (*engine_types.PayloadStatus, error) {
 	return e.newPayload(ctx, payload, expectedBlobHashes, clparams.DenebVersion)
->>>>>>> b4057da8
 }
 
 // Receives consensus layer's transition configuration and checks if the execution layer has the correct configuration.
