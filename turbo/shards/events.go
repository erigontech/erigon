// Copyright 2024 The Erigon Authors
// This file is part of Erigon.
//
// Erigon is free software: you can redistribute it and/or modify
// it under the terms of the GNU Lesser General Public License as published by
// the Free Software Foundation, either version 3 of the License, or
// (at your option) any later version.
//
// Erigon is distributed in the hope that it will be useful,
// but WITHOUT ANY WARRANTY; without even the implied warranty of
// MERCHANTABILITY or FITNESS FOR A PARTICULAR PURPOSE. See the
// GNU Lesser General Public License for more details.
//
// You should have received a copy of the GNU Lesser General Public License
// along with Erigon. If not, see <http://www.gnu.org/licenses/>.

package shards

import (
	"sync"
	"sync/atomic"

	"github.com/erigontech/erigon-lib/common"
	"github.com/erigontech/erigon-lib/gointerfaces"
	remote "github.com/erigontech/erigon-lib/gointerfaces/remoteproto"
	types2 "github.com/erigontech/erigon-lib/gointerfaces/typesproto"
	"github.com/erigontech/erigon/core/types"
)

type RpcEventType uint64

type NewSnapshotSubscription func() error
type HeaderSubscription func(headerRLP []byte) error
type PendingLogsSubscription func(types.Logs) error
type PendingBlockSubscription func(*types.Block) error
type PendingTxsSubscription func([]types.Transaction) error
type LogsSubscription func([]*remote.SubscribeLogsReply) error

// Events manages event subscriptions and dissimination. Thread-safe
type Events struct {
	id                        int
	headerSubscriptions       map[int]chan [][]byte
	newSnapshotSubscription   map[int]chan struct{}
	pendingLogsSubscriptions  map[int]PendingLogsSubscription
	pendingBlockSubscriptions map[int]PendingBlockSubscription
	pendingTxsSubscriptions   map[int]PendingTxsSubscription
	logsSubscriptions         map[int]chan []*remote.SubscribeLogsReply
	hasLogSubscriptions       bool
	lock                      sync.RWMutex
}

func NewEvents() *Events {
	return &Events{
		headerSubscriptions:       map[int]chan [][]byte{},
		pendingLogsSubscriptions:  map[int]PendingLogsSubscription{},
		pendingBlockSubscriptions: map[int]PendingBlockSubscription{},
		pendingTxsSubscriptions:   map[int]PendingTxsSubscription{},
		logsSubscriptions:         map[int]chan []*remote.SubscribeLogsReply{},
		newSnapshotSubscription:   map[int]chan struct{}{},
	}
}

func (e *Events) AddHeaderSubscription() (chan [][]byte, func()) {
	e.lock.Lock()
	defer e.lock.Unlock()
	ch := make(chan [][]byte, 8)
	e.id++
	id := e.id
	e.headerSubscriptions[id] = ch
	return ch, func() {
		delete(e.headerSubscriptions, id)
		close(ch)
	}
}

func (e *Events) AddNewSnapshotSubscription() (chan struct{}, func()) {
	e.lock.Lock()
	defer e.lock.Unlock()
	ch := make(chan struct{}, 8)
	e.id++
	id := e.id
	e.newSnapshotSubscription[id] = ch
	return ch, func() {
		delete(e.newSnapshotSubscription, id)
		close(ch)
	}
}

func (e *Events) AddLogsSubscription() (chan []*remote.SubscribeLogsReply, func()) {
	e.lock.Lock()
	defer e.lock.Unlock()
	ch := make(chan []*remote.SubscribeLogsReply, 8)
	e.id++
	id := e.id
	e.logsSubscriptions[id] = ch
	return ch, func() {
		delete(e.logsSubscriptions, id)
		close(ch)
	}
}

func (e *Events) EmptyLogSubsctiption(empty bool) {
	e.lock.Lock()
	defer e.lock.Unlock()
	e.hasLogSubscriptions = !empty
}

func (e *Events) HasLogSubsriptions() bool {
	e.lock.RLock()
	defer e.lock.RUnlock()
	return e.hasLogSubscriptions
}

func (e *Events) AddPendingLogsSubscription(s PendingLogsSubscription) {
	e.lock.Lock()
	defer e.lock.Unlock()
	e.pendingLogsSubscriptions[len(e.pendingLogsSubscriptions)] = s
}

func (e *Events) AddPendingBlockSubscription(s PendingBlockSubscription) {
	e.lock.Lock()
	defer e.lock.Unlock()
	e.pendingBlockSubscriptions[len(e.pendingBlockSubscriptions)] = s
}

func (e *Events) OnNewSnapshot() {
	e.lock.Lock()
	defer e.lock.Unlock()
	for _, ch := range e.newSnapshotSubscription {
		common.PrioritizedSend(ch, struct{}{})
	}
}

func (e *Events) OnNewHeader(newHeadersRlp [][]byte) {
	e.lock.Lock()
	defer e.lock.Unlock()
	for _, ch := range e.headerSubscriptions {
		common.PrioritizedSend(ch, newHeadersRlp)
	}
}

func (e *Events) OnNewPendingLogs(logs types.Logs) {
	e.lock.Lock()
	defer e.lock.Unlock()
	for i, sub := range e.pendingLogsSubscriptions {
		if err := sub(logs); err != nil {
			delete(e.pendingLogsSubscriptions, i)
		}
	}
}

func (e *Events) OnLogs(logs []*remote.SubscribeLogsReply) {
	e.lock.Lock()
	defer e.lock.Unlock()
	for _, ch := range e.logsSubscriptions {
		common.PrioritizedSend(ch, logs)
	}
}

type Notifications struct {
	Events               *Events
	Accumulator          *Accumulator // StateAccumulator
	StateChangesConsumer StateChangeConsumer
	RecentLogs           *RecentLogs
	LastNewBlockSeen     atomic.Uint64 // This is used by eth_syncing as an heuristic to determine if the node is syncing or not.
}

func (n *Notifications) NewLastBlockSeen(blockNum uint64) {
	n.LastNewBlockSeen.Store(blockNum)
}

func NewNotifications(StateChangesConsumer StateChangeConsumer) *Notifications {
	return &Notifications{
		Events:               NewEvents(),
		Accumulator:          NewAccumulator(),
		RecentLogs:           NewRecentLogs(512),
		StateChangesConsumer: StateChangesConsumer,
	}
}

// Requirements:
// - Erigon3 doesn't store logs in db (yet)
// - need support unwind of receipts
// - need send notification after `rwtx.Commit` (or user will recv notification, but can't request new data by RPC)
type RecentLogs struct {
	receipts map[uint64]types.Receipts
	limit    uint64
	mu       sync.Mutex
}

func NewRecentLogs(limit uint64) *RecentLogs {
	return &RecentLogs{receipts: make(map[uint64]types.Receipts, limit), limit: limit}
}

// [from,to)
func (r *RecentLogs) Notify(n *Events, from, to uint64, isUnwind bool) {
	if !n.HasLogSubsriptions() {
		return
	}
	r.mu.Lock()
	defer r.mu.Unlock()
	for bn, receipts := range r.receipts {
		if bn+r.limit < from { //evict old
			delete(r.receipts, bn)
			continue
		}
		if bn < from || bn >= to {
			continue
		}

		var blockNum uint64
		reply := make([]*remote.SubscribeLogsReply, 0, len(receipts))
		for _, receipt := range receipts {
			if receipt == nil {
				continue
			}

			blockNum = receipt.BlockNumber.Uint64()
			//txIndex++
			//// bor transactions are at the end of the bodies transactions (added manually but not actually part of the block)
			//if txIndex == uint64(len(block.Transactions())) {
			//	txHash = bortypes.ComputeBorTxHash(blockNum, block.Hash())
			//} else {
			//	txHash = block.Transactions()[txIndex].Hash()
			//}

			for _, l := range receipt.Logs {
				res := &remote.SubscribeLogsReply{
					Address:          gointerfaces.ConvertAddressToH160(l.Address),
					BlockHash:        gointerfaces.ConvertHashToH256(receipt.BlockHash),
					BlockNumber:      blockNum,
					Data:             l.Data,
					LogIndex:         uint64(l.Index),
					Topics:           make([]*types2.H256, 0, len(l.Topics)),
					TransactionHash:  gointerfaces.ConvertHashToH256(receipt.TxHash),
					TransactionIndex: uint64(l.TxIndex),
					Removed:          isUnwind,
				}
				for _, topic := range l.Topics {
					res.Topics = append(res.Topics, gointerfaces.ConvertHashToH256(topic))
				}
				reply = append(reply, res)
			}
		}

		n.OnLogs(reply)
	}
}

func (r *RecentLogs) Add(receipts types.Receipts) {
	if len(receipts) == 0 {
		return
	}
	r.mu.Lock()
	defer r.mu.Unlock()
	var blockNum uint64
	var ok bool
	// find non-nil receipt
	for _, receipt := range receipts {
		if receipt != nil {
			ok = true
			blockNum = receipt.BlockNumber.Uint64()
			break
		}
	}
	if !ok {
		return
	}
	r.receipts[blockNum] = receipts

	//enforce `limit`: drop all items older than `limit` blocks
	if len(r.receipts) <= int(r.limit) {
		return
	}
	for bn := range r.receipts {
		if bn+r.limit < blockNum {
			delete(r.receipts, bn)
		}
	}
}

func (r *RecentLogs) CopyAndReset(target *RecentLogs) {
	r.mu.Lock()
	defer r.mu.Unlock()
<<<<<<< HEAD
	for _, receipts := range r.receipts {
		target.Add(receipts)
	}
	r.receipts = make(map[uint64]types.Receipts, r.limit)
=======
	for blockNum, receipts := range r.receipts {
		target.Add(receipts)
		delete(r.receipts, blockNum)
	}
>>>>>>> 4bb12554
}<|MERGE_RESOLUTION|>--- conflicted
+++ resolved
@@ -282,15 +282,8 @@
 func (r *RecentLogs) CopyAndReset(target *RecentLogs) {
 	r.mu.Lock()
 	defer r.mu.Unlock()
-<<<<<<< HEAD
-	for _, receipts := range r.receipts {
-		target.Add(receipts)
-	}
-	r.receipts = make(map[uint64]types.Receipts, r.limit)
-=======
 	for blockNum, receipts := range r.receipts {
 		target.Add(receipts)
 		delete(r.receipts, blockNum)
 	}
->>>>>>> 4bb12554
 }