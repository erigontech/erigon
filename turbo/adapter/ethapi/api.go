// Copyright 2015 The go-ethereum Authors
// (original work)
// Copyright 2024 The Erigon Authors
// (modifications)
// This file is part of Erigon.
//
// Erigon is free software: you can redistribute it and/or modify
// it under the terms of the GNU Lesser General Public License as published by
// the Free Software Foundation, either version 3 of the License, or
// (at your option) any later version.
//
// Erigon is distributed in the hope that it will be useful,
// but WITHOUT ANY WARRANTY; without even the implied warranty of
// MERCHANTABILITY or FITNESS FOR A PARTICULAR PURPOSE. See the
// GNU Lesser General Public License for more details.
//
// You should have received a copy of the GNU Lesser General Public License
// along with Erigon. If not, see <http://www.gnu.org/licenses/>.

package ethapi

import (
	"encoding/hex"
	"errors"
	"fmt"
	"math/big"

	"github.com/holiman/uint256"

	libcommon "github.com/erigontech/erigon-lib/common"
	"github.com/erigontech/erigon-lib/common/hexutil"
	"github.com/erigontech/erigon-lib/common/math"
	"github.com/erigontech/erigon-lib/log/v3"
	"github.com/erigontech/erigon/accounts/abi"
	"github.com/erigontech/erigon/core/types"
	"github.com/erigontech/erigon/core/vm/evmtypes"
	"github.com/erigontech/erigon/eth/tracers/logger"
)

// CallArgs represents the arguments for a call.
type CallArgs struct {
	From                 *libcommon.Address `json:"from"`
	To                   *libcommon.Address `json:"to"`
	Gas                  *hexutil.Uint64    `json:"gas"`
	GasPrice             *hexutil.Big       `json:"gasPrice"`
	MaxPriorityFeePerGas *hexutil.Big       `json:"maxPriorityFeePerGas"`
	MaxFeePerGas         *hexutil.Big       `json:"maxFeePerGas"`
	MaxFeePerBlobGas     *hexutil.Big       `json:"maxFeePerBlobGas"`
	Value                *hexutil.Big       `json:"value"`
	Nonce                *hexutil.Uint64    `json:"nonce"`
	Data                 *hexutil.Bytes     `json:"data"`
	Input                *hexutil.Bytes     `json:"input"`
	AccessList           *types.AccessList  `json:"accessList"`
	ChainID              *hexutil.Big       `json:"chainId,omitempty"`
}

// from retrieves the transaction sender address.
func (arg *CallArgs) from() libcommon.Address {
	if arg.From == nil {
		return libcommon.Address{}
	}
	return *arg.From
}

// ToMessage converts CallArgs to the Message type used by the core evm
func (args *CallArgs) ToMessage(globalGasCap uint64, baseFee *uint256.Int) (*types.Message, error) {
	// Reject invalid combinations of pre- and post-1559 fee styles
	if args.GasPrice != nil && (args.MaxFeePerGas != nil || args.MaxPriorityFeePerGas != nil) {
		return nil, errors.New("both gasPrice and (maxFeePerGas or maxPriorityFeePerGas) specified")
	}
	// Set sender address or use zero address if none specified.
	addr := args.from()

	// Set default gas & gas price if none were set
	gas := globalGasCap
	if gas == 0 {
		gas = uint64(math.MaxUint64 / 2)
	}
	if args.Gas != nil {
		gas = uint64(*args.Gas)
	}
	if globalGasCap != 0 && globalGasCap < gas {
		log.Warn("Caller gas above allowance, capping", "requested", gas, "cap", globalGasCap)
		gas = globalGasCap
	}

	var (
		gasPrice         *uint256.Int
		gasFeeCap        *uint256.Int
		gasTipCap        *uint256.Int
		maxFeePerBlobGas *uint256.Int
	)
	if baseFee == nil {
		// If there's no basefee, then it must be a non-1559 execution
		gasPrice = new(uint256.Int)
		if args.GasPrice != nil {
			overflow := gasPrice.SetFromBig(args.GasPrice.ToInt())
			if overflow {
				return nil, errors.New("args.GasPrice higher than 2^256-1")
			}
		}
		gasFeeCap, gasTipCap = gasPrice, gasPrice
	} else {
		// A basefee is provided, necessitating 1559-type execution
		if args.GasPrice != nil {
			// User specified the legacy gas field, convert to 1559 gas typing
			gasPrice = new(uint256.Int)
			overflow := gasPrice.SetFromBig(args.GasPrice.ToInt())
			if overflow {
				return nil, errors.New("args.GasPrice higher than 2^256-1")
			}
			gasFeeCap, gasTipCap = gasPrice, gasPrice
		} else {
			// User specified 1559 gas fields (or none), use those
			gasFeeCap = new(uint256.Int)
			if args.MaxFeePerGas != nil {
				overflow := gasFeeCap.SetFromBig(args.MaxFeePerGas.ToInt())
				if overflow {
					return nil, errors.New("args.GasPrice higher than 2^256-1")
				}
			}
			gasTipCap = new(uint256.Int)
			if args.MaxPriorityFeePerGas != nil {
				overflow := gasTipCap.SetFromBig(args.MaxPriorityFeePerGas.ToInt())
				if overflow {
					return nil, errors.New("args.GasPrice higher than 2^256-1")
				}
			}
			// Backfill the legacy gasPrice for EVM execution, unless we're all zeroes
			gasPrice = new(uint256.Int)
			if !gasFeeCap.IsZero() || !gasTipCap.IsZero() {
				gasPrice = math.U256Min(new(uint256.Int).Add(gasTipCap, baseFee), gasFeeCap)
			}
		}
		if args.MaxFeePerBlobGas != nil {
			blobFee, overflow := uint256.FromBig(args.MaxFeePerBlobGas.ToInt())
			if overflow {
				return nil, errors.New("args.MaxFeePerBlobGas higher than 2^256-1")
			}
			maxFeePerBlobGas = blobFee
		}
	}

	value := new(uint256.Int)
	if args.Value != nil {
		overflow := value.SetFromBig(args.Value.ToInt())
		if overflow {
			return nil, errors.New("args.Value higher than 2^256-1")
		}
	}
	var data []byte
	if args.Input != nil {
		data = *args.Input
	} else if args.Data != nil {
		data = *args.Data
	}
	var accessList types.AccessList
	if args.AccessList != nil {
		accessList = *args.AccessList
	}

	msg := types.NewMessage(addr, args.To, 0, value, gas, gasPrice, gasFeeCap, gasTipCap, data, accessList, false /* checkNonce */, false /* isFree */, maxFeePerBlobGas)
	return msg, nil
}

// account indicates the overriding fields of account during the execution of
// a message call.
// Note, state and stateDiff can't be specified at the same time. If state is
// set, message execution will only use the data in the given state. Otherwise
// if statDiff is set, all diff will be applied first and then execute the call
// message.
type Account struct {
	Nonce     *hexutil.Uint64                    `json:"nonce"`
	Code      *hexutil.Bytes                     `json:"code"`
	Balance   **hexutil.Big                      `json:"balance"`
	State     *map[libcommon.Hash]libcommon.Hash `json:"state"`
	StateDiff *map[libcommon.Hash]libcommon.Hash `json:"stateDiff"`
}

func NewRevertError(result *evmtypes.ExecutionResult) *RevertError {
	reason, errUnpack := abi.UnpackRevert(result.Revert())
	err := errors.New("execution reverted")
	if errUnpack == nil {
		err = fmt.Errorf("execution reverted: %v", reason)
	}
	return &RevertError{
		error:  err,
		reason: hexutil.Encode(result.Revert()),
	}
}

// RevertError is an API error that encompassas an EVM revertal with JSON error
// code and a binary data blob.
type RevertError struct {
	error
	reason string // revert reason hex encoded
}

// ErrorCode returns the JSON error code for a revertal.
// See: https://github.com/ethereum/wiki/wiki/JSON-RPC-Error-Codes-Improvement-Proposal
func (e *RevertError) ErrorCode() int {
	return 3
}

// ErrorData returns the hex encoded revert reason.
func (e *RevertError) ErrorData() interface{} {
	return e.reason
}

// ExecutionResult groups all structured logs emitted by the EVM
// while replaying a transaction in debug mode as well as transaction
// execution status, the amount of gas used and the return value
type ExecutionResult struct {
	Gas         uint64         `json:"gas"`
	Failed      bool           `json:"failed"`
	ReturnValue string         `json:"returnValue"`
	StructLogs  []StructLogRes `json:"structLogs"`
}

// StructLogRes stores a structured log emitted by the EVM while replaying a
// transaction in debug mode
type StructLogRes struct {
	Pc      uint64             `json:"pc"`
	Op      string             `json:"op"`
	Gas     uint64             `json:"gas"`
	GasCost uint64             `json:"gasCost"`
	Depth   int                `json:"depth"`
	Error   error              `json:"error,omitempty"`
	Stack   *[]string          `json:"stack,omitempty"`
	Memory  *[]string          `json:"memory,omitempty"`
	Storage *map[string]string `json:"storage,omitempty"`
}

// FormatLogs formats EVM returned structured logs for json output
func FormatLogs(logs []logger.StructLog) []StructLogRes {
	formatted := make([]StructLogRes, len(logs))
	for index, trace := range logs {
		formatted[index] = StructLogRes{
			Pc:      trace.Pc,
			Op:      trace.Op.String(),
			Gas:     trace.Gas,
			GasCost: trace.GasCost,
			Depth:   trace.Depth,
			Error:   trace.Err,
		}
		if trace.Stack != nil {
			stack := make([]string, len(trace.Stack))
			for i, stackValue := range trace.Stack {
				stack[i] = hex.EncodeToString(math.PaddedBigBytes(stackValue, 32))
			}
			formatted[index].Stack = &stack
		}
		if trace.Memory != nil {
			memory := make([]string, 0, (len(trace.Memory)+31)/32)
			for i := 0; i+32 <= len(trace.Memory); i += 32 {
				memory = append(memory, hex.EncodeToString(trace.Memory[i:i+32]))
			}
			formatted[index].Memory = &memory
		}
		if trace.Storage != nil {
			storage := make(map[string]string)
			for i, storageValue := range trace.Storage {
				storage[fmt.Sprintf("%x", i)] = fmt.Sprintf("%x", storageValue)
			}
			formatted[index].Storage = &storage
		}
	}
	return formatted
}

// RPCMarshalHeader converts the given header to the RPC output .
func RPCMarshalHeader(head *types.Header) map[string]interface{} {
	result := map[string]interface{}{
		"number":           (*hexutil.Big)(head.Number),
		"hash":             head.Hash(),
		"parentHash":       head.ParentHash,
		"nonce":            head.Nonce,
		"mixHash":          head.MixDigest,
		"sha3Uncles":       head.UncleHash,
		"logsBloom":        head.Bloom,
		"stateRoot":        head.Root,
		"miner":            head.Coinbase,
		"difficulty":       (*hexutil.Big)(head.Difficulty),
		"extraData":        hexutil.Bytes(head.Extra),
		"size":             hexutil.Uint64(head.Size()),
		"gasLimit":         hexutil.Uint64(head.GasLimit),
		"gasUsed":          hexutil.Uint64(head.GasUsed),
		"timestamp":        hexutil.Uint64(head.Time),
		"transactionsRoot": head.TxHash,
		"receiptsRoot":     head.ReceiptHash,
	}
	if head.BaseFee != nil {
		result["baseFeePerGas"] = (*hexutil.Big)(head.BaseFee)
	}
	if head.WithdrawalsHash != nil {
		result["withdrawalsRoot"] = head.WithdrawalsHash
	}
	if head.BlobGasUsed != nil {
		result["blobGasUsed"] = (*hexutil.Uint64)(head.BlobGasUsed)
	}
	if head.ExcessBlobGas != nil {
		result["excessBlobGas"] = (*hexutil.Uint64)(head.ExcessBlobGas)
	}
	if head.ParentBeaconBlockRoot != nil {
		result["parentBeaconBlockRoot"] = head.ParentBeaconBlockRoot
	}
	if head.RequestsHash != nil {
		result["requestsHash"] = head.RequestsHash
	}

	return result
}

// RPCMarshalBlock converts the given block to the RPC output which depends on fullTx. If inclTx is true transactions are
// returned. When fullTx is true the returned block contains full transaction details, otherwise it will only contain
// transaction hashes.
func RPCMarshalBlockDeprecated(block *types.Block, inclTx bool, fullTx bool, receipts types.Receipts) (map[string]interface{}, error) {
	return RPCMarshalBlockExDeprecated(block, inclTx, fullTx, nil, libcommon.Hash{}, receipts)
}

func RPCMarshalBlockExDeprecated(block *types.Block, inclTx bool, fullTx bool, borTx types.Transaction, borTxHash libcommon.Hash, receipts types.Receipts) (map[string]interface{}, error) {
	fields := RPCMarshalHeader(block.Header())
	fields["size"] = hexutil.Uint64(block.Size())
	if _, ok := fields["transactions"]; !ok {
		fields["transactions"] = make([]interface{}, 0)
	}

	if inclTx {
		formatTx := func(tx types.Transaction, index int) (interface{}, error) {
			return tx.Hash(), nil
		}
		if fullTx {
			formatTx = func(tx types.Transaction, index int) (interface{}, error) {
				return newRPCTransactionFromBlockAndTxGivenIndex(block, tx, uint64(index), receipts[index]), nil
			}
		}
		txs := block.Transactions()
		transactions := make([]interface{}, len(txs), len(txs)+1)
		if receipts == nil {
			// ensure that receipts is always initialized for formatTx
			receipts = make([]*types.Receipt, len(txs))
		}
		var err error
		for i, txn := range txs {
			if transactions[i], err = formatTx(txn, i); err != nil {
				return nil, err
			}
		}

		if borTx != nil {
			if fullTx {
				transactions = append(transactions, NewRPCBorTransaction(borTx, borTxHash, block.Hash(), block.NumberU64(), uint64(len(txs)), nil /* chainID */))
			} else {
				transactions = append(transactions, borTxHash)
			}
		}

		fields["transactions"] = transactions
	}
	uncles := block.Uncles()
	uncleHashes := make([]libcommon.Hash, len(uncles))
	for i, uncle := range uncles {
		uncleHashes[i] = uncle.Hash()
	}
	fields["uncles"] = uncleHashes

	if block.Withdrawals() != nil {
		fields["withdrawals"] = block.Withdrawals()
	}

	return fields, nil
}

// RPCTransaction represents a transaction that will serialize to the RPC representation of a transaction
type RPCTransaction struct {
<<<<<<< HEAD
	BlockHash           *libcommon.Hash            `json:"blockHash"`
	BlockNumber         *hexutil.Big               `json:"blockNumber"`
	From                libcommon.Address          `json:"from"`
	Gas                 hexutil.Uint64             `json:"gas"`
	GasPrice            *hexutil.Big               `json:"gasPrice,omitempty"`
	Tip                 *hexutil.Big               `json:"maxPriorityFeePerGas,omitempty"`
	FeeCap              *hexutil.Big               `json:"maxFeePerGas,omitempty"`
	Hash                libcommon.Hash             `json:"hash"`
	Input               hexutil.Bytes              `json:"input"`
	Nonce               hexutil.Uint64             `json:"nonce"`
	To                  *libcommon.Address         `json:"to"`
	TransactionIndex    *hexutil.Uint64            `json:"transactionIndex"`
	Value               *hexutil.Big               `json:"value"`
	Type                hexutil.Uint64             `json:"type"`
	Accesses            *types.AccessList          `json:"accessList,omitempty"`
	ChainID             *hexutil.Big               `json:"chainId,omitempty"`
	MaxFeePerBlobGas    *hexutil.Big               `json:"maxFeePerBlobGas,omitempty"`
	BlobVersionedHashes []libcommon.Hash           `json:"blobVersionedHashes,omitempty"`
	Authorizations      *[]types.JsonAuthorization `json:"authorizationList,omitempty"`
	V                   *hexutil.Big               `json:"v"`
	YParity             *hexutil.Big               `json:"yParity,omitempty"`
	R                   *hexutil.Big               `json:"r"`
	S                   *hexutil.Big               `json:"s"`

	// Optimism
	// deposit-tx only
	SourceHash *libcommon.Hash `json:"sourceHash,omitempty"`
	Mint       *hexutil.Big    `json:"mint,omitempty"`
	IsSystemTx *bool           `json:"isSystemTx,omitempty"`
	// deposit-tx post-Canyon only
	DepositReceiptVersion *hexutil.Uint64 `json:"depositReceiptVersion,omitempty"`
=======
	BlockHash            *libcommon.Hash            `json:"blockHash"`
	BlockNumber          *hexutil.Big               `json:"blockNumber"`
	From                 libcommon.Address          `json:"from"`
	Gas                  hexutil.Uint64             `json:"gas"`
	GasPrice             *hexutil.Big               `json:"gasPrice,omitempty"`
	MaxPriorityFeePerGas *hexutil.Big               `json:"maxPriorityFeePerGas,omitempty"`
	MaxFeePerGas         *hexutil.Big               `json:"maxFeePerGas,omitempty"`
	Hash                 libcommon.Hash             `json:"hash"`
	Input                hexutil.Bytes              `json:"input"`
	Nonce                hexutil.Uint64             `json:"nonce"`
	To                   *libcommon.Address         `json:"to"`
	TransactionIndex     *hexutil.Uint64            `json:"transactionIndex"`
	Value                *hexutil.Big               `json:"value"`
	Type                 hexutil.Uint64             `json:"type"`
	Accesses             *types.AccessList          `json:"accessList,omitempty"`
	ChainID              *hexutil.Big               `json:"chainId,omitempty"`
	MaxFeePerBlobGas     *hexutil.Big               `json:"maxFeePerBlobGas,omitempty"`
	BlobVersionedHashes  []libcommon.Hash           `json:"blobVersionedHashes,omitempty"`
	Authorizations       *[]types.JsonAuthorization `json:"authorizationList,omitempty"`
	V                    *hexutil.Big               `json:"v"`
	YParity              *hexutil.Big               `json:"yParity,omitempty"`
	R                    *hexutil.Big               `json:"r"`
	S                    *hexutil.Big               `json:"s"`
>>>>>>> 764a2c50
}

// NewRPCTransaction returns a transaction that will serialize to the RPC
// representation, with the given location metadata set (if available).
func NewRPCTransaction(txn types.Transaction, blockHash libcommon.Hash, blockNumber uint64, index uint64, baseFee *big.Int, receipt *types.Receipt) *RPCTransaction {
	// Determine the signer. For replay-protected transactions, use the most permissive
	// signer, because we assume that signers are backwards-compatible with old
	// transactions. For non-protected transactions, the homestead signer is used
	// because the return value of ChainId is zero for those transactions.
	chainId := uint256.NewInt(0)
	result := &RPCTransaction{
		Type:  hexutil.Uint64(txn.Type()),
		Gas:   hexutil.Uint64(txn.GetGasLimit()),
		Hash:  txn.Hash(),
		Input: hexutil.Bytes(txn.GetData()),
		Nonce: hexutil.Uint64(txn.GetNonce()),
		To:    txn.GetTo(),
		Value: (*hexutil.Big)(txn.GetValue().ToBig()),
	}
	if t, ok := txn.(*types.BlobTxWrapper); ok {
		txn = &t.Tx
	}

	if t, ok := txn.(*types.OptimismDepositTx); ok {
		if t.Mint != nil {
			result.Mint = (*hexutil.Big)(t.Mint.ToBig())
		}
		result.ChainID = nil
		result.SourceHash = &t.SourceHash
		if t.IsSystemTransaction {
			result.IsSystemTx = &t.IsSystemTransaction
		}
		if receipt != nil && receipt.DepositNonce != nil {
			result.Nonce = hexutil.Uint64(*receipt.DepositNonce)
			if receipt.DepositReceiptVersion != nil {
				result.DepositReceiptVersion = new(hexutil.Uint64)
				*result.DepositReceiptVersion = hexutil.Uint64(*receipt.DepositReceiptVersion)
			}
		}
		result.GasPrice = (*hexutil.Big)(libcommon.Big0)
		// must contain v, r, s values for backwards compatibility.
		result.V = (*hexutil.Big)(libcommon.Big0)

		result.R = (*hexutil.Big)(libcommon.Big0)
		result.S = (*hexutil.Big)(libcommon.Big0)

		signer := types.LatestSignerForChainID(chainId.ToBig())
		var err error
		result.From, err = txn.Sender(*signer)
		if err != nil {
			log.Warn("sender recovery", "err", err)
		}
		if blockHash != (libcommon.Hash{}) {
			result.BlockHash = &blockHash
			result.BlockNumber = (*hexutil.Big)(new(big.Int).SetUint64(blockNumber))
			result.TransactionIndex = (*hexutil.Uint64)(&index)
		}
		return result
	}

	v, r, s := txn.RawSignatureValues()
	result.V = (*hexutil.Big)(v.ToBig())
	result.R = (*hexutil.Big)(r.ToBig())
	result.S = (*hexutil.Big)(s.ToBig())
	if txn.Type() == types.LegacyTxType {
		// avoid overflow by not calling DeriveChainId. chain id not included when v = 0 (this can happen in optimism)
		if !v.IsZero() {
			chainId = types.DeriveChainId(v)
			// if a legacy transaction has an EIP-155 chain id, include it explicitly, otherwise chain id is not included
			if !chainId.IsZero() {
				result.ChainID = (*hexutil.Big)(chainId.ToBig())
			}
		}
		result.GasPrice = (*hexutil.Big)(txn.GetTipCap().ToBig())
	} else {
		chainId.Set(txn.GetChainID())
		result.ChainID = (*hexutil.Big)(chainId.ToBig())
		result.YParity = (*hexutil.Big)(v.ToBig())
		acl := txn.GetAccessList()
		result.Accesses = &acl

		if txn.Type() == types.AccessListTxType {
			result.GasPrice = (*hexutil.Big)(txn.GetTipCap().ToBig())
		} else {
			result.GasPrice = computeGasPrice(txn, blockHash, baseFee)
			result.MaxPriorityFeePerGas = (*hexutil.Big)(txn.GetTipCap().ToBig())
			result.MaxFeePerGas = (*hexutil.Big)(txn.GetFeeCap().ToBig())
		}

		if txn.Type() == types.BlobTxType {
			txn.GetBlobGas()
			blobTx := txn.(*types.BlobTx)
			result.MaxFeePerBlobGas = (*hexutil.Big)(blobTx.MaxFeePerBlobGas.ToBig())
			result.BlobVersionedHashes = blobTx.BlobVersionedHashes
		} else if txn.Type() == types.SetCodeTxType {
			setCodeTx := txn.(*types.SetCodeTransaction)
			ats := make([]types.JsonAuthorization, len(setCodeTx.GetAuthorizations()))
			for i, a := range setCodeTx.GetAuthorizations() {
				ats[i] = types.JsonAuthorization{}.FromAuthorization(a)
			}
			result.Authorizations = &ats
		}
	}

	signer := types.LatestSignerForChainID(chainId.ToBig())
	var err error
	result.From, err = txn.Sender(*signer)
	if err != nil {
		log.Warn("sender recovery", "err", err)
	}
	if blockHash != (libcommon.Hash{}) {
		result.BlockHash = &blockHash
		result.BlockNumber = (*hexutil.Big)(new(big.Int).SetUint64(blockNumber))
		result.TransactionIndex = (*hexutil.Uint64)(&index)
	}
	return result
}

func computeGasPrice(txn types.Transaction, blockHash libcommon.Hash, baseFee *big.Int) *hexutil.Big {
	fee, overflow := uint256.FromBig(baseFee)
	if fee != nil && !overflow && blockHash != (libcommon.Hash{}) {
		// price = min(tip + baseFee, gasFeeCap)
		price := math.Min256(new(uint256.Int).Add(txn.GetTipCap(), fee), txn.GetFeeCap())
		return (*hexutil.Big)(price.ToBig())
	}
	return nil
}

// NewRPCBorTransaction returns a Bor transaction that will serialize to the RPC
// representation, with the given location metadata set (if available).
func NewRPCBorTransaction(opaqueTxn types.Transaction, txHash libcommon.Hash, blockHash libcommon.Hash, blockNumber uint64, index uint64, chainId *big.Int) *RPCTransaction {
	txn := opaqueTxn.(*types.LegacyTx)
	result := &RPCTransaction{
		Type:     hexutil.Uint64(txn.Type()),
		ChainID:  (*hexutil.Big)(new(big.Int)),
		GasPrice: (*hexutil.Big)(txn.GasPrice.ToBig()),
		Gas:      hexutil.Uint64(txn.GetGasLimit()),
		Hash:     txHash,
		Input:    hexutil.Bytes(txn.GetData()),
		Nonce:    hexutil.Uint64(txn.GetNonce()),
		From:     libcommon.Address{},
		To:       txn.GetTo(),
		Value:    (*hexutil.Big)(txn.GetValue().ToBig()),
		V:        (*hexutil.Big)(big.NewInt(0)),
		R:        (*hexutil.Big)(big.NewInt(0)),
		S:        (*hexutil.Big)(big.NewInt(0)),
	}
	if blockHash != (libcommon.Hash{}) {
		result.ChainID = (*hexutil.Big)(chainId)
		result.BlockHash = &blockHash
		result.BlockNumber = (*hexutil.Big)(new(big.Int).SetUint64(blockNumber))
		result.TransactionIndex = (*hexutil.Uint64)(&index)
	}
	return result
}

// newRPCTransactionFromBlockAndTxGivenIndex returns a transaction that will serialize to the RPC representation.
func newRPCTransactionFromBlockAndTxGivenIndex(b *types.Block, txn types.Transaction, index uint64, receipt *types.Receipt) *RPCTransaction {
	return NewRPCTransaction(txn, b.Hash(), b.NumberU64(), index, b.BaseFee(), receipt)
}<|MERGE_RESOLUTION|>--- conflicted
+++ resolved
@@ -373,39 +373,6 @@
 
 // RPCTransaction represents a transaction that will serialize to the RPC representation of a transaction
 type RPCTransaction struct {
-<<<<<<< HEAD
-	BlockHash           *libcommon.Hash            `json:"blockHash"`
-	BlockNumber         *hexutil.Big               `json:"blockNumber"`
-	From                libcommon.Address          `json:"from"`
-	Gas                 hexutil.Uint64             `json:"gas"`
-	GasPrice            *hexutil.Big               `json:"gasPrice,omitempty"`
-	Tip                 *hexutil.Big               `json:"maxPriorityFeePerGas,omitempty"`
-	FeeCap              *hexutil.Big               `json:"maxFeePerGas,omitempty"`
-	Hash                libcommon.Hash             `json:"hash"`
-	Input               hexutil.Bytes              `json:"input"`
-	Nonce               hexutil.Uint64             `json:"nonce"`
-	To                  *libcommon.Address         `json:"to"`
-	TransactionIndex    *hexutil.Uint64            `json:"transactionIndex"`
-	Value               *hexutil.Big               `json:"value"`
-	Type                hexutil.Uint64             `json:"type"`
-	Accesses            *types.AccessList          `json:"accessList,omitempty"`
-	ChainID             *hexutil.Big               `json:"chainId,omitempty"`
-	MaxFeePerBlobGas    *hexutil.Big               `json:"maxFeePerBlobGas,omitempty"`
-	BlobVersionedHashes []libcommon.Hash           `json:"blobVersionedHashes,omitempty"`
-	Authorizations      *[]types.JsonAuthorization `json:"authorizationList,omitempty"`
-	V                   *hexutil.Big               `json:"v"`
-	YParity             *hexutil.Big               `json:"yParity,omitempty"`
-	R                   *hexutil.Big               `json:"r"`
-	S                   *hexutil.Big               `json:"s"`
-
-	// Optimism
-	// deposit-tx only
-	SourceHash *libcommon.Hash `json:"sourceHash,omitempty"`
-	Mint       *hexutil.Big    `json:"mint,omitempty"`
-	IsSystemTx *bool           `json:"isSystemTx,omitempty"`
-	// deposit-tx post-Canyon only
-	DepositReceiptVersion *hexutil.Uint64 `json:"depositReceiptVersion,omitempty"`
-=======
 	BlockHash            *libcommon.Hash            `json:"blockHash"`
 	BlockNumber          *hexutil.Big               `json:"blockNumber"`
 	From                 libcommon.Address          `json:"from"`
@@ -429,7 +396,14 @@
 	YParity              *hexutil.Big               `json:"yParity,omitempty"`
 	R                    *hexutil.Big               `json:"r"`
 	S                    *hexutil.Big               `json:"s"`
->>>>>>> 764a2c50
+
+	// Optimism
+	// deposit-tx only
+	SourceHash *libcommon.Hash `json:"sourceHash,omitempty"`
+	Mint       *hexutil.Big    `json:"mint,omitempty"`
+	IsSystemTx *bool           `json:"isSystemTx,omitempty"`
+	// deposit-tx post-Canyon only
+	DepositReceiptVersion *hexutil.Uint64 `json:"depositReceiptVersion,omitempty"`
 }
 
 // NewRPCTransaction returns a transaction that will serialize to the RPC
