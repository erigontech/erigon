// Copyright 2015 The go-ethereum Authors
// This file is part of the go-ethereum library.
//
// The go-ethereum library is free software: you can redistribute it and/or modify
// it under the terms of the GNU Lesser General Public License as published by
// the Free Software Foundation, either version 3 of the License, or
// (at your option) any later version.
//
// The go-ethereum library is distributed in the hope that it will be useful,
// but WITHOUT ANY WARRANTY; without even the implied warranty of
// MERCHANTABILITY or FITNESS FOR A PARTICULAR PURPOSE. See the
// GNU Lesser General Public License for more details.
//
// You should have received a copy of the GNU Lesser General Public License
// along with the go-ethereum library. If not, see <http://www.gnu.org/licenses/>.

package ethapi

import (
	"errors"
	"fmt"
	"math/big"

	"github.com/holiman/uint256"

	libcommon "github.com/erigontech/erigon-lib/common"
	"github.com/erigontech/erigon-lib/common/hexutil"
	"github.com/erigontech/erigon-lib/common/hexutility"
	"github.com/erigontech/erigon-lib/common/math"
	math2 "github.com/erigontech/erigon-lib/common/math"
	"github.com/erigontech/erigon-lib/log/v3"
	types2 "github.com/erigontech/erigon-lib/types"
	"github.com/erigontech/erigon/accounts/abi"
	"github.com/erigontech/erigon/core/types"
	"github.com/erigontech/erigon/core/vm/evmtypes"
	"github.com/erigontech/erigon/eth/tracers/logger"
)

// CallArgs represents the arguments for a call.
type CallArgs struct {
	From                 *libcommon.Address `json:"from"`
	To                   *libcommon.Address `json:"to"`
	Gas                  *hexutil.Uint64    `json:"gas"`
	GasPrice             *hexutil.Big       `json:"gasPrice"`
	MaxPriorityFeePerGas *hexutil.Big       `json:"maxPriorityFeePerGas"`
	MaxFeePerGas         *hexutil.Big       `json:"maxFeePerGas"`
	MaxFeePerBlobGas     *hexutil.Big       `json:"maxFeePerBlobGas"`
	Value                *hexutil.Big       `json:"value"`
	Nonce                *hexutil.Uint64    `json:"nonce"`
	Data                 *hexutility.Bytes  `json:"data"`
	Input                *hexutility.Bytes  `json:"input"`
	AccessList           *types2.AccessList `json:"accessList"`
	ChainID              *hexutil.Big       `json:"chainId,omitempty"`
}

// from retrieves the transaction sender address.
func (arg *CallArgs) from() libcommon.Address {
	if arg.From == nil {
		return libcommon.Address{}
	}
	return *arg.From
}

// ToMessage converts CallArgs to the Message type used by the core evm
func (args *CallArgs) ToMessage(globalGasCap uint64, baseFee *uint256.Int) (types.Message, error) {
	// Reject invalid combinations of pre- and post-1559 fee styles
	if args.GasPrice != nil && (args.MaxFeePerGas != nil || args.MaxPriorityFeePerGas != nil) {
		return types.Message{}, errors.New("both gasPrice and (maxFeePerGas or maxPriorityFeePerGas) specified")
	}
	// Set sender address or use zero address if none specified.
	addr := args.from()

	// Set default gas & gas price if none were set
	gas := globalGasCap
	if gas == 0 {
		gas = uint64(math.MaxUint64 / 2)
	}
	if args.Gas != nil {
		gas = uint64(*args.Gas)
	}
	if globalGasCap != 0 && globalGasCap < gas {
		log.Warn("Caller gas above allowance, capping", "requested", gas, "cap", globalGasCap)
		gas = globalGasCap
	}

	var (
		gasPrice         *uint256.Int
		gasFeeCap        *uint256.Int
		gasTipCap        *uint256.Int
		maxFeePerBlobGas *uint256.Int
	)
	if baseFee == nil {
		// If there's no basefee, then it must be a non-1559 execution
		gasPrice = new(uint256.Int)
		if args.GasPrice != nil {
			overflow := gasPrice.SetFromBig(args.GasPrice.ToInt())
			if overflow {
				return types.Message{}, fmt.Errorf("args.GasPrice higher than 2^256-1")
			}
		}
		gasFeeCap, gasTipCap = gasPrice, gasPrice
	} else {
		// A basefee is provided, necessitating 1559-type execution
		if args.GasPrice != nil {
			// User specified the legacy gas field, convert to 1559 gas typing
			gasPrice = new(uint256.Int)
			overflow := gasPrice.SetFromBig(args.GasPrice.ToInt())
			if overflow {
				return types.Message{}, fmt.Errorf("args.GasPrice higher than 2^256-1")
			}
			gasFeeCap, gasTipCap = gasPrice, gasPrice
		} else {
			// User specified 1559 gas fields (or none), use those
			gasFeeCap = new(uint256.Int)
			if args.MaxFeePerGas != nil {
				overflow := gasFeeCap.SetFromBig(args.MaxFeePerGas.ToInt())
				if overflow {
					return types.Message{}, fmt.Errorf("args.GasPrice higher than 2^256-1")
				}
			}
			gasTipCap = new(uint256.Int)
			if args.MaxPriorityFeePerGas != nil {
				overflow := gasTipCap.SetFromBig(args.MaxPriorityFeePerGas.ToInt())
				if overflow {
					return types.Message{}, fmt.Errorf("args.GasPrice higher than 2^256-1")
				}
			}
			// Backfill the legacy gasPrice for EVM execution, unless we're all zeroes
			gasPrice = new(uint256.Int)
			if !gasFeeCap.IsZero() || !gasTipCap.IsZero() {
				gasPrice = math2.U256Min(new(uint256.Int).Add(gasTipCap, baseFee), gasFeeCap)
			}
		}
		if args.MaxFeePerBlobGas != nil {
			blobFee, overflow := uint256.FromBig(args.MaxFeePerBlobGas.ToInt())
			if overflow {
				return types.Message{}, fmt.Errorf("args.MaxFeePerBlobGas higher than 2^256-1")
			}
			maxFeePerBlobGas = blobFee
		}
	}

	value := new(uint256.Int)
	if args.Value != nil {
		overflow := value.SetFromBig(args.Value.ToInt())
		if overflow {
			return types.Message{}, fmt.Errorf("args.Value higher than 2^256-1")
		}
	}
	var data []byte
	if args.Input != nil {
		data = *args.Input
	} else if args.Data != nil {
		data = *args.Data
	} else if args.Input != nil {
		data = *args.Input
	}
	var accessList types2.AccessList
	if args.AccessList != nil {
		accessList = *args.AccessList
	}

	msg := types.NewMessage(addr, args.To, 0, value, gas, gasPrice, gasFeeCap, gasTipCap, data, accessList, false /* checkNonce */, false /* isFree */, maxFeePerBlobGas)
	return msg, nil
}

// account indicates the overriding fields of account during the execution of
// a message call.
// Note, state and stateDiff can't be specified at the same time. If state is
// set, message execution will only use the data in the given state. Otherwise
// if statDiff is set, all diff will be applied first and then execute the call
// message.
type Account struct {
	Nonce     *hexutil.Uint64                    `json:"nonce"`
	Code      *hexutility.Bytes                  `json:"code"`
	Balance   **hexutil.Big                      `json:"balance"`
	State     *map[libcommon.Hash]libcommon.Hash `json:"state"`
	StateDiff *map[libcommon.Hash]libcommon.Hash `json:"stateDiff"`
}

func NewRevertError(result *evmtypes.ExecutionResult) *RevertError {
	reason, errUnpack := abi.UnpackRevert(result.Revert())
	err := errors.New("execution reverted")
	if errUnpack == nil {
		err = fmt.Errorf("execution reverted: %v", reason)
	}
	return &RevertError{
		error:  err,
		reason: hexutility.Encode(result.Revert()),
	}
}

// RevertError is an API error that encompassas an EVM revertal with JSON error
// code and a binary data blob.
type RevertError struct {
	error
	reason string // revert reason hex encoded
}

// ErrorCode returns the JSON error code for a revertal.
// See: https://github.com/ethereum/wiki/wiki/JSON-RPC-Error-Codes-Improvement-Proposal
func (e *RevertError) ErrorCode() int {
	return 3
}

// ErrorData returns the hex encoded revert reason.
func (e *RevertError) ErrorData() interface{} {
	return e.reason
}

// ExecutionResult groups all structured logs emitted by the EVM
// while replaying a transaction in debug mode as well as transaction
// execution status, the amount of gas used and the return value
type ExecutionResult struct {
	Gas         uint64         `json:"gas"`
	Failed      bool           `json:"failed"`
	ReturnValue string         `json:"returnValue"`
	StructLogs  []StructLogRes `json:"structLogs"`
}

// StructLogRes stores a structured log emitted by the EVM while replaying a
// transaction in debug mode
type StructLogRes struct {
	Pc      uint64             `json:"pc"`
	Op      string             `json:"op"`
	Gas     uint64             `json:"gas"`
	GasCost uint64             `json:"gasCost"`
	Depth   int                `json:"depth"`
	Error   error              `json:"error,omitempty"`
	Stack   *[]string          `json:"stack,omitempty"`
	Memory  *[]string          `json:"memory,omitempty"`
	Storage *map[string]string `json:"storage,omitempty"`
}

// FormatLogs formats EVM returned structured logs for json output
func FormatLogs(logs []logger.StructLog) []StructLogRes {
	formatted := make([]StructLogRes, len(logs))
	for index, trace := range logs {
		formatted[index] = StructLogRes{
			Pc:      trace.Pc,
			Op:      trace.Op.String(),
			Gas:     trace.Gas,
			GasCost: trace.GasCost,
			Depth:   trace.Depth,
			Error:   trace.Err,
		}
		if trace.Stack != nil {
			stack := make([]string, len(trace.Stack))
			for i, stackValue := range trace.Stack {
				stack[i] = fmt.Sprintf("%x", math2.PaddedBigBytes(stackValue, 32))
			}
			formatted[index].Stack = &stack
		}
		if trace.Memory != nil {
			memory := make([]string, 0, (len(trace.Memory)+31)/32)
			for i := 0; i+32 <= len(trace.Memory); i += 32 {
				memory = append(memory, fmt.Sprintf("%x", trace.Memory[i:i+32]))
			}
			formatted[index].Memory = &memory
		}
		if trace.Storage != nil {
			storage := make(map[string]string)
			for i, storageValue := range trace.Storage {
				storage[fmt.Sprintf("%x", i)] = fmt.Sprintf("%x", storageValue)
			}
			formatted[index].Storage = &storage
		}
	}
	return formatted
}

// RPCMarshalHeader converts the given header to the RPC output .
func RPCMarshalHeader(head *types.Header) map[string]interface{} {
	result := map[string]interface{}{
		"number":           (*hexutil.Big)(head.Number),
		"hash":             head.Hash(),
		"parentHash":       head.ParentHash,
		"nonce":            head.Nonce,
		"mixHash":          head.MixDigest,
		"sha3Uncles":       head.UncleHash,
		"logsBloom":        head.Bloom,
		"stateRoot":        head.Root,
		"miner":            head.Coinbase,
		"difficulty":       (*hexutil.Big)(head.Difficulty),
		"extraData":        hexutility.Bytes(head.Extra),
		"size":             hexutil.Uint64(head.Size()),
		"gasLimit":         hexutil.Uint64(head.GasLimit),
		"gasUsed":          hexutil.Uint64(head.GasUsed),
		"timestamp":        hexutil.Uint64(head.Time),
		"transactionsRoot": head.TxHash,
		"receiptsRoot":     head.ReceiptHash,
	}
	if head.BaseFee != nil {
		result["baseFeePerGas"] = (*hexutil.Big)(head.BaseFee)
	}
	if head.WithdrawalsHash != nil {
		result["withdrawalsRoot"] = head.WithdrawalsHash
	}
	if head.BlobGasUsed != nil {
		result["blobGasUsed"] = (*hexutil.Uint64)(head.BlobGasUsed)
	}
	if head.ExcessBlobGas != nil {
		result["excessBlobGas"] = (*hexutil.Uint64)(head.ExcessBlobGas)
	}
	if head.ParentBeaconBlockRoot != nil {
		result["parentBeaconBlockRoot"] = head.ParentBeaconBlockRoot
	}
	if head.RequestsHash != nil {
		result["requestsHash"] = head.RequestsHash
	}

	return result
}

// RPCMarshalBlock converts the given block to the RPC output which depends on fullTx. If inclTx is true transactions are
// returned. When fullTx is true the returned block contains full transaction details, otherwise it will only contain
// transaction hashes.
func RPCMarshalBlockDeprecated(block *types.Block, inclTx bool, fullTx bool) (map[string]interface{}, error) {
	return RPCMarshalBlockExDeprecated(block, inclTx, fullTx, nil, libcommon.Hash{})
}

func RPCMarshalBlockExDeprecated(block *types.Block, inclTx bool, fullTx bool, borTx types.Transaction, borTxHash libcommon.Hash) (map[string]interface{}, error) {
	fields := RPCMarshalHeader(block.Header())
	fields["size"] = hexutil.Uint64(block.Size())
	if _, ok := fields["transactions"]; !ok {
		fields["transactions"] = make([]interface{}, 0)
	}

	if inclTx {
		formatTx := func(tx types.Transaction, index int) (interface{}, error) {
			return tx.Hash(), nil
		}
		if fullTx {
			formatTx = func(tx types.Transaction, index int) (interface{}, error) {
				return newRPCTransactionFromBlockAndTxGivenIndex(block, tx, uint64(index)), nil
			}
		}
		txs := block.Transactions()
		transactions := make([]interface{}, len(txs), len(txs)+1)
		var err error
		for i, tx := range txs {
			if transactions[i], err = formatTx(tx, i); err != nil {
				return nil, err
			}
		}

		if borTx != nil {
			if fullTx {
				transactions = append(transactions, NewRPCBorTransaction(borTx, borTxHash, block.Hash(), block.NumberU64(), uint64(len(txs)), nil /* chainID */))
			} else {
				transactions = append(transactions, borTxHash)
			}
		}

		fields["transactions"] = transactions
	}
	uncles := block.Uncles()
	uncleHashes := make([]libcommon.Hash, len(uncles))
	for i, uncle := range uncles {
		uncleHashes[i] = uncle.Hash()
	}
	fields["uncles"] = uncleHashes

	if block.Withdrawals() != nil {
		fields["withdrawals"] = block.Withdrawals()
	}

	return fields, nil
}

/*

// rpcMarshalHeader uses the generalized output filler, then adds the total difficulty field, which requires
// a `PublicBlockchainAPI`.
func (s *PublicBlockChainAPI) rpcMarshalHeader(ctx context.Context, header *types.Header) map[string]interface{} {
	fields := RPCMarshalHeader(header)
	fields["totalDifficulty"] = (*hexutil.Big)(s.b.GetTd(ctx, header.Hash()))
	return fields
}

// rpcMarshalBlock uses the generalized output filler, then adds the total difficulty field, which requires
// a `PublicBlockchainAPI`.
func (s *PublicBlockChainAPI) rpcMarshalBlock(ctx context.Context, b *types.Block, inclTx bool, fullTx bool) (map[string]interface{}, error) {
	fields, err := RPCMarshalBlock(b, inclTx, fullTx)
	if err != nil {
		return nil, err
	}
	if inclTx {
		fields["totalDifficulty"] = (*hexutil.Big)(s.b.GetTd(ctx, b.Hash()))
	}
	return fields, err
}
*/

// RPCTransaction represents a transaction that will serialize to the RPC representation of a transaction
type RPCTransaction struct {
	BlockHash           *libcommon.Hash            `json:"blockHash"`
	BlockNumber         *hexutil.Big               `json:"blockNumber"`
	From                libcommon.Address          `json:"from"`
	Gas                 hexutil.Uint64             `json:"gas"`
	GasPrice            *hexutil.Big               `json:"gasPrice,omitempty"`
	Tip                 *hexutil.Big               `json:"maxPriorityFeePerGas,omitempty"`
	FeeCap              *hexutil.Big               `json:"maxFeePerGas,omitempty"`
	Hash                libcommon.Hash             `json:"hash"`
	Input               hexutility.Bytes           `json:"input"`
	Nonce               hexutil.Uint64             `json:"nonce"`
	To                  *libcommon.Address         `json:"to"`
	TransactionIndex    *hexutil.Uint64            `json:"transactionIndex"`
	Value               *hexutil.Big               `json:"value"`
	Type                hexutil.Uint64             `json:"type"`
	Accesses            *types2.AccessList         `json:"accessList,omitempty"`
	ChainID             *hexutil.Big               `json:"chainId,omitempty"`
	MaxFeePerBlobGas    *hexutil.Big               `json:"maxFeePerBlobGas,omitempty"`
	BlobVersionedHashes []libcommon.Hash           `json:"blobVersionedHashes,omitempty"`
	Authorizations      *[]types.JsonAuthorization `json:"authorizationList,omitempty"`
	V                   *hexutil.Big               `json:"v"`
	YParity             *hexutil.Big               `json:"yParity,omitempty"`
	R                   *hexutil.Big               `json:"r"`
	S                   *hexutil.Big               `json:"s"`
}

// NewRPCTransaction returns a transaction that will serialize to the RPC
// representation, with the given location metadata set (if available).
func NewRPCTransaction(txn types.Transaction, blockHash libcommon.Hash, blockNumber uint64, index uint64, baseFee *big.Int) *RPCTransaction {
	// Determine the signer. For replay-protected transactions, use the most permissive
	// signer, because we assume that signers are backwards-compatible with old
	// transactions. For non-protected transactions, the homestead signer is used
	// because the return value of ChainId is zero for those transactions.
	chainId := uint256.NewInt(0)
	result := &RPCTransaction{
		Type:  hexutil.Uint64(txn.Type()),
		Gas:   hexutil.Uint64(txn.GetGas()),
		Hash:  txn.Hash(),
		Input: hexutility.Bytes(txn.GetData()),
		Nonce: hexutil.Uint64(txn.GetNonce()),
		To:    txn.GetTo(),
		Value: (*hexutil.Big)(txn.GetValue().ToBig()),
	}
	if t, ok := txn.(*types.BlobTxWrapper); ok {
		txn = &t.Tx
	}
<<<<<<< HEAD
	switch t := tx.(type) {
	case *types.LegacyTx:
		chainId = types.DeriveChainId(&t.V)

		result.ChainID = (*hexutil.Big)(chainId.ToBig())

		result.GasPrice = (*hexutil.Big)(t.GasPrice.ToBig())
		result.V = (*hexutil.Big)(t.V.ToBig())
		result.R = (*hexutil.Big)(t.R.ToBig())
		result.S = (*hexutil.Big)(t.S.ToBig())
	case *types.AccessListTx:
		chainId.Set(t.ChainID)
		result.ChainID = (*hexutil.Big)(chainId.ToBig())
		result.GasPrice = (*hexutil.Big)(t.GasPrice.ToBig())
		result.YParity = (*hexutil.Big)(t.V.ToBig())
		result.V = (*hexutil.Big)(t.V.ToBig())
		result.R = (*hexutil.Big)(t.R.ToBig())
		result.S = (*hexutil.Big)(t.S.ToBig())
		result.Accesses = &t.AccessList
	case *types.DynamicFeeTransaction:
		chainId.Set(t.ChainID)
		result.ChainID = (*hexutil.Big)(chainId.ToBig())
		result.Tip = (*hexutil.Big)(t.Tip.ToBig())
		result.FeeCap = (*hexutil.Big)(t.FeeCap.ToBig())
		result.YParity = (*hexutil.Big)(t.V.ToBig())
		result.V = (*hexutil.Big)(t.V.ToBig())
		result.R = (*hexutil.Big)(t.R.ToBig())
		result.S = (*hexutil.Big)(t.S.ToBig())
		result.Accesses = &t.AccessList
		// if the transaction has been mined, compute the effective gas price
		result.GasPrice = computeGasPrice(tx, blockHash, baseFee)
	case *types.BlobTx:
		chainId.Set(t.ChainID)
=======

	v, r, s := txn.RawSignatureValues()
	result.V = (*hexutil.Big)(v.ToBig())
	result.R = (*hexutil.Big)(r.ToBig())
	result.S = (*hexutil.Big)(s.ToBig())

	if txn.Type() == types.LegacyTxType {
		chainId = types.DeriveChainId(v)
		// if a legacy transaction has an EIP-155 chain id, include it explicitly, otherwise chain id is not included
		if !chainId.IsZero() {
			result.ChainID = (*hexutil.Big)(chainId.ToBig())
		}
		result.GasPrice = (*hexutil.Big)(txn.GetPrice().ToBig())
	} else {
		chainId.Set(txn.GetChainID())
>>>>>>> 59f21d50
		result.ChainID = (*hexutil.Big)(chainId.ToBig())
		result.YParity = (*hexutil.Big)(v.ToBig())
		acl := txn.GetAccessList()
		result.Accesses = &acl

		if txn.Type() == types.AccessListTxType {
			result.GasPrice = (*hexutil.Big)(txn.GetPrice().ToBig())
		} else {
			result.GasPrice = computeGasPrice(txn, blockHash, baseFee)
			result.Tip = (*hexutil.Big)(txn.GetTip().ToBig())
			result.FeeCap = (*hexutil.Big)(txn.GetFeeCap().ToBig())
		}

		if txn.Type() == types.BlobTxType {
			txn.GetBlobGas()
			blobTx := txn.(*types.BlobTx)
			result.MaxFeePerBlobGas = (*hexutil.Big)(blobTx.MaxFeePerBlobGas.ToBig())
			result.BlobVersionedHashes = blobTx.BlobVersionedHashes
		} else if txn.Type() == types.SetCodeTxType {
			setCodeTx := txn.(*types.SetCodeTransaction)
			ats := make([]types.JsonAuthorization, len(setCodeTx.GetAuthorizations()))
			for i, a := range setCodeTx.GetAuthorizations() {
				ats[i] = types.JsonAuthorization{}.FromAuthorization(a)
			}
			result.Authorizations = &ats
		}
	}

	signer := types.LatestSignerForChainID(chainId.ToBig())
	var err error
	result.From, err = txn.Sender(*signer)
	if err != nil {
		log.Warn("sender recovery", "err", err)
	}
	if blockHash != (libcommon.Hash{}) {
		result.BlockHash = &blockHash
		result.BlockNumber = (*hexutil.Big)(new(big.Int).SetUint64(blockNumber))
		result.TransactionIndex = (*hexutil.Uint64)(&index)
	}
	return result
}

func computeGasPrice(txn types.Transaction, blockHash libcommon.Hash, baseFee *big.Int) *hexutil.Big {
	fee, overflow := uint256.FromBig(baseFee)
	if fee != nil && !overflow && blockHash != (libcommon.Hash{}) {
		// price = min(tip + baseFee, gasFeeCap)
		price := math2.Min256(new(uint256.Int).Add(txn.GetTip(), fee), txn.GetFeeCap())
		return (*hexutil.Big)(price.ToBig())
	}
	return nil
}

// NewRPCBorTransaction returns a Bor transaction that will serialize to the RPC
// representation, with the given location metadata set (if available).
func NewRPCBorTransaction(opaqueTxn types.Transaction, txHash libcommon.Hash, blockHash libcommon.Hash, blockNumber uint64, index uint64, chainId *big.Int) *RPCTransaction {
	txn := opaqueTxn.(*types.LegacyTx)
	result := &RPCTransaction{
		Type:     hexutil.Uint64(txn.Type()),
		ChainID:  (*hexutil.Big)(new(big.Int)),
		GasPrice: (*hexutil.Big)(txn.GasPrice.ToBig()),
		Gas:      hexutil.Uint64(txn.GetGas()),
		Hash:     txHash,
		Input:    hexutility.Bytes(txn.GetData()),
		Nonce:    hexutil.Uint64(txn.GetNonce()),
		From:     libcommon.Address{},
		To:       txn.GetTo(),
		Value:    (*hexutil.Big)(txn.GetValue().ToBig()),
		V:        (*hexutil.Big)(big.NewInt(0)),
		R:        (*hexutil.Big)(big.NewInt(0)),
		S:        (*hexutil.Big)(big.NewInt(0)),
	}
	if blockHash != (libcommon.Hash{}) {
		result.ChainID = (*hexutil.Big)(chainId)
		result.BlockHash = &blockHash
		result.BlockNumber = (*hexutil.Big)(new(big.Int).SetUint64(blockNumber))
		result.TransactionIndex = (*hexutil.Uint64)(&index)
	}
	return result
}

// newRPCTransactionFromBlockAndTxGivenIndex returns a transaction that will serialize to the RPC representation.
func newRPCTransactionFromBlockAndTxGivenIndex(b *types.Block, txn types.Transaction, index uint64) *RPCTransaction {
	return NewRPCTransaction(txn, b.Hash(), b.NumberU64(), index, b.BaseFee())
}<|MERGE_RESOLUTION|>--- conflicted
+++ resolved
@@ -439,41 +439,6 @@
 	if t, ok := txn.(*types.BlobTxWrapper); ok {
 		txn = &t.Tx
 	}
-<<<<<<< HEAD
-	switch t := tx.(type) {
-	case *types.LegacyTx:
-		chainId = types.DeriveChainId(&t.V)
-
-		result.ChainID = (*hexutil.Big)(chainId.ToBig())
-
-		result.GasPrice = (*hexutil.Big)(t.GasPrice.ToBig())
-		result.V = (*hexutil.Big)(t.V.ToBig())
-		result.R = (*hexutil.Big)(t.R.ToBig())
-		result.S = (*hexutil.Big)(t.S.ToBig())
-	case *types.AccessListTx:
-		chainId.Set(t.ChainID)
-		result.ChainID = (*hexutil.Big)(chainId.ToBig())
-		result.GasPrice = (*hexutil.Big)(t.GasPrice.ToBig())
-		result.YParity = (*hexutil.Big)(t.V.ToBig())
-		result.V = (*hexutil.Big)(t.V.ToBig())
-		result.R = (*hexutil.Big)(t.R.ToBig())
-		result.S = (*hexutil.Big)(t.S.ToBig())
-		result.Accesses = &t.AccessList
-	case *types.DynamicFeeTransaction:
-		chainId.Set(t.ChainID)
-		result.ChainID = (*hexutil.Big)(chainId.ToBig())
-		result.Tip = (*hexutil.Big)(t.Tip.ToBig())
-		result.FeeCap = (*hexutil.Big)(t.FeeCap.ToBig())
-		result.YParity = (*hexutil.Big)(t.V.ToBig())
-		result.V = (*hexutil.Big)(t.V.ToBig())
-		result.R = (*hexutil.Big)(t.R.ToBig())
-		result.S = (*hexutil.Big)(t.S.ToBig())
-		result.Accesses = &t.AccessList
-		// if the transaction has been mined, compute the effective gas price
-		result.GasPrice = computeGasPrice(tx, blockHash, baseFee)
-	case *types.BlobTx:
-		chainId.Set(t.ChainID)
-=======
 
 	v, r, s := txn.RawSignatureValues()
 	result.V = (*hexutil.Big)(v.ToBig())
@@ -489,7 +454,6 @@
 		result.GasPrice = (*hexutil.Big)(txn.GetPrice().ToBig())
 	} else {
 		chainId.Set(txn.GetChainID())
->>>>>>> 59f21d50
 		result.ChainID = (*hexutil.Big)(chainId.ToBig())
 		result.YParity = (*hexutil.Big)(v.ToBig())
 		acl := txn.GetAccessList()
