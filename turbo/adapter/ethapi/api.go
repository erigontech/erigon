--- conflicted
+++ resolved
@@ -20,6 +20,7 @@
 package ethapi
 
 import (
+	"context"
 	"encoding/hex"
 	"errors"
 	"fmt"
@@ -36,6 +37,7 @@
 	"github.com/erigontech/erigon/core/types"
 	"github.com/erigontech/erigon/core/vm/evmtypes"
 	"github.com/erigontech/erigon/eth/tracers/logger"
+	"github.com/erigontech/erigon/rpc"
 )
 
 // CallArgs represents the arguments for a call.
@@ -527,222 +529,8 @@
 
 // newRPCTransactionFromBlockAndTxGivenIndex returns a transaction that will serialize to the RPC representation.
 func newRPCTransactionFromBlockAndTxGivenIndex(b *types.Block, txn types.Transaction, index uint64) *RPCTransaction {
-<<<<<<< HEAD
-	return newRPCTransaction(txn, b.Hash(), b.NumberU64(), index, b.BaseFee())
-}
-
-/*
-// newRPCRawTransactionFromBlockIndex returns the bytes of a transaction given a block and a transaction index.
-func newRPCRawTransactionFromBlockIndex(b *types.Block, index uint64) hexutil.Bytes {
-	txs := b.Transactions()
-	if index >= uint64(len(txs)) {
-		return nil
-	}
-	var blob bytes.Buffer
-	if txs[index].Type() != types.LegacyTxType {
-		if err := blob.WriteByte(txs[index].Type()); err != nil {
-			panic(err)
-		}
-	}
-	if err := rlp.Encode(&blob, txs[index]); err != nil {
-		panic(err)
-	}
-	return blob.Bytes()
-}
-*/
-
-/*
-// newRPCTransactionFromBlockHash returns a transaction that will serialize to the RPC representation.
-func newRPCTransactionFromBlockHash(b *types.Block, hash libcommon.Hash) *RPCTransaction {
-	for idx, txn := range b.Transactions() {
-		if tx.Hash() == hash {
-			return newRPCTransactionFromBlockIndex(b, uint64(idx))
-		}
-	}
-	return nil
-}
-*/
-
-/*
-// PublicTransactionPoolAPI exposes methods for the RPC interface
-type PublicTransactionPoolAPI struct {
-	b         Backend
-	nonceLock *AddrLocker
-	signer    *types.Signer
-}
-
-// NewPublicTransactionPoolAPI creates a new RPC service with methods specific for the transaction pool.
-func NewPublicTransactionPoolAPI(b Backend, nonceLock *AddrLocker) *PublicTransactionPoolAPI {
-	// The signer used by the API should always be the 'latest' known one because we expect
-	// signers to be backwards-compatible with old transactions.
-	signer := types.LatestSigner(b.ChainConfig())
-	return &PublicTransactionPoolAPI{b, nonceLock, signer}
-}
-
-// GetBlockTransactionCountByNumber returns the number of transactions in the block with the given block number.
-func (s *PublicTransactionPoolAPI) GetBlockTransactionCountByNumber(ctx context.Context, blockNr rpc.BlockNumber) *hexutil.Uint {
-	if block, _ := s.b.BlockByNumber(ctx, blockNr); block != nil {
-		n := hexutil.Uint(len(block.Transactions()))
-		return &n
-	}
-	return nil
-}
-
-// GetBlockTransactionCountByHash returns the number of transactions in the block with the given hash.
-func (s *PublicTransactionPoolAPI) GetBlockTransactionCountByHash(ctx context.Context, blockHash libcommon.Hash) *hexutil.Uint {
-	if block, _ := s.b.BlockByHash(ctx, blockHash); block != nil {
-		n := hexutil.Uint(len(block.Transactions()))
-		return &n
-	}
-	return nil
-}
-
-// GetTransactionByBlockNumberAndIndex returns the transaction for the given block number and index.
-func (s *PublicTransactionPoolAPI) GetTransactionByBlockNumberAndIndex(ctx context.Context, blockNr rpc.BlockNumber, index hexutil.Uint) *RPCTransaction {
-	if block, _ := s.b.BlockByNumber(ctx, blockNr); block != nil {
-		return newRPCTransactionFromBlockIndex(block, uint64(index))
-	}
-	return nil
-}
-
-// GetTransactionByBlockHashAndIndex returns the transaction for the given block hash and index.
-func (s *PublicTransactionPoolAPI) GetTransactionByBlockHashAndIndex(ctx context.Context, blockHash libcommon.Hash, index hexutil.Uint) *RPCTransaction {
-	if block, _ := s.b.BlockByHash(ctx, blockHash); block != nil {
-		return newRPCTransactionFromBlockIndex(block, uint64(index))
-	}
-	return nil
-}
-
-// GetRawTransactionByBlockNumberAndIndex returns the bytes of the transaction for the given block number and index.
-func (s *PublicTransactionPoolAPI) GetRawTransactionByBlockNumberAndIndex(ctx context.Context, blockNr rpc.BlockNumber, index hexutil.Uint) hexutil.Bytes {
-	if block, _ := s.b.BlockByNumber(ctx, blockNr); block != nil {
-		return newRPCRawTransactionFromBlockIndex(block, uint64(index))
-	}
-	return nil
-}
-
-// GetRawTransactionByBlockHashAndIndex returns the bytes of the transaction for the given block hash and index.
-func (s *PublicTransactionPoolAPI) GetRawTransactionByBlockHashAndIndex(ctx context.Context, blockHash libcommon.Hash, index hexutil.Uint) hexutil.Bytes {
-	if block, _ := s.b.BlockByHash(ctx, blockHash); block != nil {
-		return newRPCRawTransactionFromBlockIndex(block, uint64(index))
-	}
-	return nil
-}
-
-// GetTransactionCount returns the number of transactions the given address has sent for the given block number
-func (s *PublicTransactionPoolAPI) GetTransactionCount(ctx context.Context, address libcommon.Address, blockNrOrHash rpc.BlockNumberOrHash) (*hexutil.Uint64, error) {
-	// Ask transaction pool for the nonce which includes pending transactions
-	if blockNr, ok := blockNrOrHash.Number(); ok && blockNr == rpc.PendingBlockNumber {
-		nonce, err := s.b.GetPoolNonce(ctx, address)
-		if err != nil {
-			return nil, err
-		}
-		return (*hexutil.Uint64)(&nonce), nil
-	}
-	// Resolve block number and use its state to ask for the nonce
-	state, _, err := s.b.StateAndHeaderByNumberOrHash(ctx, blockNrOrHash)
-	if state == nil || err != nil {
-		return nil, err
-	}
-	nonce := state.GetNonce(address)
-	return (*hexutil.Uint64)(&nonce), state.Error()
-}
-
-// GetTransactionByHash returns the transaction for the given hash
-func (s *PublicTransactionPoolAPI) GetTransactionByHash(ctx context.Context, hash libcommon.Hash) (*RPCTransaction, error) {
-	// Try to return an already finalized transaction
-	tx, blockHash, blockNumber, index, err := s.b.GetTransaction(ctx, hash)
-	if err != nil {
-		return nil, err
-	}
-	if txn != nil {
-		return newRPCTransaction(tx, blockHash, blockNumber, index), nil
-	}
-	// No finalized transaction, try to retrieve it from the pool
-	if txn := s.b.GetPoolTransaction(hash); txn != nil {
-		return newRPCPendingTransaction(tx), nil
-	}
-
-	// Transaction unknown, return as such
-	return nil, nil
-}
-
-// GetRawTransactionByHash returns the bytes of the transaction for the given hash.
-func (s *PublicTransactionPoolAPI) GetRawTransactionByHash(ctx context.Context, hash libcommon.Hash) (hexutil.Bytes, error) {
-	// Retrieve a finalized transaction, or a pooled otherwise
-	tx, _, _, _, err := s.b.GetTransaction(ctx, hash)
-	if err != nil {
-		return nil, err
-	}
-	if txn == nil {
-		if txn = s.b.GetPoolTransaction(hash); txn == nil {
-			// Transaction not found anywhere, abort
-			return nil, nil
-		}
-	}
-	// Serialize to RLP and return
-	var blob bytes.Buffer
-	if tx.Type() != types.LegacyTxType {
-		if err := blob.WriteByte(tx.Type()); err != nil {
-			return nil, err
-		}
-	}
-	if err := rlp.Encode(&blob, tx); err != nil {
-		return nil, err
-	}
-	return blob.Bytes(), nil
-}
-
-// GetTransactionReceipt returns the transaction receipt for the given transaction hash.
-func (s *PublicTransactionPoolAPI) GetTransactionReceipt(ctx context.Context, hash libcommon.Hash) (map[string]interface{}, error) {
-	tx, blockHash, blockNumber, index, err := s.b.GetTransaction(ctx, hash)
-	if err != nil {
-		return nil, nil
-	}
-	receipts, err := s.b.GetReceipts(ctx, blockHash)
-	if err != nil {
-		return nil, err
-	}
-	if len(receipts) <= int(index) {
-		return nil, nil
-	}
-	receipt := receipts[index]
-
-	// Derive the sender.
-	signer := types.MakeSigner(s.b.ChainConfig(), blockNumber)
-	from, _ := tx.Sender(*signer)
-
-	fields := map[string]interface{}{
-		"blockHash":         blockHash,
-		"blockNumber":       hexutil.Uint64(blockNumber),
-		"transactionHash":   hash,
-		"transactionIndex":  hexutil.Uint64(index),
-		"from":              from,
-		"to":                tx.GetTo(),
-		"gasUsed":           hexutil.Uint64(receipt.GasUsed),
-		"cumulativeGasUsed": hexutil.Uint64(receipt.CumulativeGasUsed),
-		"contractAddress":   nil,
-		"logs":              receipt.Logs,
-		"logsBloom":         receipt.Bloom,
-		"type":              hexutil.Uint(tx.Type()),
-	}
-
-	// Assign receipt status or post state.
-	if len(receipt.PostState) > 0 {
-		fields["root"] = hexutil.Bytes(receipt.PostState)
-	} else {
-		fields["status"] = hexutil.Uint(receipt.Status)
-	}
-	if receipt.Logs == nil {
-		fields["logs"] = [][]*types.Log{}
-	}
-	// If the ContractAddress is 20 0x0 bytes, assume it is not a contract creation
-	if receipt.ContractAddress != (libcommon.Address{}) {
-		fields["contractAddress"] = receipt.ContractAddress
-	}
-	return fields, nil
-}
-*/
+	return NewRPCTransaction(txn, b.Hash(), b.NumberU64(), index, b.BaseFee())
+}
 
 // SendTxArgs represents the arguments to submit a new transaction into the transaction pool.
 type SendTxArgs struct {
@@ -766,174 +554,6 @@
 	SkipL1Charging *bool `json:"skipL1Charging"` // Arbitrum
 }
 
-// func (args *SendTxArgs) ToMessage(globalGasCap uint64, header *types.Header, state *state.StateDB, runMode core.MessageRunMode) (*core.Message, error) {
-// 	baseFee := header.BaseFee
-// 	// Reject invalid combinations of pre- and post-1559 fee styles
-// 	if args.GasPrice != nil && (args.MaxFeePerGas != nil || args.MaxPriorityFeePerGas != nil) {
-// 		return nil, errors.New("both gasPrice and (maxFeePerGas or maxPriorityFeePerGas) specified")
-// 	}
-// 	// Set sender address or use zero address if none specified.
-// 	addr := args.from()
-
-// 	// Set default gas & gas price if none were set
-// 	gas := globalGasCap
-// 	if gas == 0 {
-// 		gas = uint64(math.MaxUint64 / 2)
-// 	}
-// 	if args.Gas != nil {
-// 		gas = uint64(*args.Gas)
-// 	}
-// 	if globalGasCap != 0 && globalGasCap < gas {
-// 		log.Warn("Caller gas above allowance, capping", "requested", gas, "cap", globalGasCap)
-// 		gas = globalGasCap
-// 	}
-// 	var (
-// 		gasPrice   *big.Int
-// 		gasFeeCap  *big.Int
-// 		gasTipCap  *big.Int
-// 		blobFeeCap *big.Int
-// 	)
-// 	if baseFee == nil {
-// 		// If there's no basefee, then it must be a non-1559 execution
-// 		gasPrice = new(big.Int)
-// 		if args.GasPrice != nil {
-// 			gasPrice = args.GasPrice.ToInt()
-// 		}
-// 		gasFeeCap, gasTipCap = gasPrice, gasPrice
-// 	} else {
-// 		// A basefee is provided, necessitating 1559-type execution
-// 		if args.GasPrice != nil {
-// 			// User specified the legacy gas field, convert to 1559 gas typing
-// 			gasPrice = args.GasPrice.ToInt()
-// 			gasFeeCap, gasTipCap = gasPrice, gasPrice
-// 		} else {
-// 			// User specified 1559 gas fields (or none), use those
-// 			gasFeeCap = new(big.Int)
-// 			if args.MaxFeePerGas != nil {
-// 				gasFeeCap = args.MaxFeePerGas.ToInt()
-// 			}
-// 			gasTipCap = new(big.Int)
-// 			if args.MaxPriorityFeePerGas != nil {
-// 				gasTipCap = args.MaxPriorityFeePerGas.ToInt()
-// 			}
-// 			// Backfill the legacy gasPrice for EVM execution, unless we're all zeroes
-// 			gasPrice = new(big.Int)
-// 			if gasFeeCap.BitLen() > 0 || gasTipCap.BitLen() > 0 {
-// 				gasPrice = math.BigMin(new(big.Int).Add(gasTipCap, baseFee), gasFeeCap)
-// 			}
-// 		}
-// 	}
-// 	if args.BlobFeeCap != nil {
-// 		blobFeeCap = args.BlobFeeCap.ToInt()
-// 	} else if args.BlobHashes != nil {
-// 		blobFeeCap = new(big.Int)
-// 	}
-// 	value := new(big.Int)
-// 	if args.Value != nil {
-// 		value = args.Value.ToInt()
-// 	}
-// 	data := args.data()
-// 	var accessList types.AccessList
-// 	if args.AccessList != nil {
-// 		accessList = *args.AccessList
-// 	}
-
-// 	skipL1Charging := false
-// 	if args.SkipL1Charging != nil {
-// 		skipL1Charging = *args.SkipL1Charging
-// 	}
-
-// 	msg := &core.Message{
-// 		From:              addr,
-// 		To:                args.To,
-// 		Value:             value,
-// 		GasLimit:          gas,
-// 		GasPrice:          gasPrice,
-// 		GasFeeCap:         gasFeeCap,
-// 		GasTipCap:         gasTipCap,
-// 		Data:              data,
-// 		AccessList:        accessList,
-// 		BlobGasFeeCap:     blobFeeCap,
-// 		BlobHashes:        args.BlobHashes,
-// 		SkipAccountChecks: true,
-// 		TxRunMode:         runMode,
-// 		SkipL1Charging:    skipL1Charging,
-// 	}
-// 	// Arbitrum: raise the gas cap to ignore L1 costs so that it's compute-only
-// 	if state != nil {
-// 		// ToMessage recurses once to allow ArbOS to intercept the result for all callers
-// 		// ArbOS uses this to modify globalGasCap so that the cap will ignore this tx's specific L1 data costs
-// 		core.InterceptRPCGasCap(&globalGasCap, msg, header, state)
-// 		return args.ToMessage(globalGasCap, header, nil, runMode) // we pass a nil to avoid another recursion
-// 	}
-// 	return msg, nil
-// }
-
-// setDefaults fills in default values for unspecified txn fields.
-// func (args *SendTxArgs) setDefaults(ctx context.Context, b Backend) error {
-// 	if args.GasPrice == nil {
-// 		price, err := b.SuggestPrice(ctx)
-// 		if err != nil {
-// 			return err
-// 		}
-// 		args.GasPrice = (*hexutil.Big)(price)
-// 	}
-// 	if args.Value == nil {
-// 		args.Value = new(hexutil.Big)
-// 	}
-// 	if args.Nonce == nil {
-// 		nonce, err := b.GetPoolNonce(ctx, args.From)
-// 		if err != nil {
-// 			return err
-// 		}
-// 		args.Nonce = (*hexutil.Uint64)(&nonce)
-// 	}
-// 	if args.Data != nil && args.Input != nil && !bytes.Equal(*args.Data, *args.Input) {
-// 		return errors.New(`both "data" and "input" are set and not equal. Please use "input" to pass transaction call data`)
-// 	}
-// 	if args.To == nil {
-// 		// Contract creation
-// 		var input []byte
-// 		if args.Data != nil {
-// 			input = *args.Data
-// 		} else if args.Input != nil {
-// 			input = *args.Input
-// 		}
-// 		if len(input) == 0 {
-// 			return errors.New(`contract creation without any data provided`)
-// 		}
-// 	}
-
-//		// Estimate the gas usage if necessary.
-//		if args.Gas == nil {
-//			// For backwards-compatibility reason, we try both input and data
-//			// but input is preferred.
-//			input := args.Input
-//			if input == nil {
-//				input = args.Data
-//			}
-//			callArgs := CallArgs{
-//				From:       &args.From, // From shouldn't be nil
-//				To:         args.To,
-//				GasPrice:   args.GasPrice,
-//				Value:      args.Value,
-//				Data:       (*hexutility.Bytes)(input),
-//				AccessList: args.AccessList,
-//			}
-//			pendingBlockNr := rpc.BlockNumberOrHashWithNumber(rpc.PendingBlockNumber)
-//			estimated, err := DoEstimateGas(ctx, b, callArgs, pendingBlockNr, b.RPCGasCap())
-//			if err != nil {
-//				return err
-//			}
-//			args.Gas = &estimated
-//			log.Trace("Estimate gas usage automatically", "gas", args.Gas)
-//		}
-//		if args.ChainID == nil {
-//			id := (*hexutil.Big)(b.ChainConfig().ChainID)
-//			args.ChainID = id
-//		}
-//		return nil
-//	}
 func (args *SendTxArgs) ToTransaction() types.Transaction {
 	return args.toTransaction()
 }
@@ -1002,238 +622,52 @@
 	return tx
 }
 
-/*
-// SubmitTransaction is a helper function that submits txn to txPool and logs a message.
-func SubmitTransaction(ctx context.Context, b Backend, txn types.Transaction) (libcommon.Hash, error) {
-	// If the transaction fee cap is already specified, ensure the
-	// fee of the given transaction is _reasonable_.
-	if err := checkTxFee(tx.GetPrice().ToBig(), tx.GetGas(), b.RPCTxFeeCap()); err != nil {
-		return libcommon.Hash{}, err
-	}
-	if !b.UnprotectedAllowed() && !tx.Protected() {
-		// Ensure only eip155 signed transactions are submitted if EIP155Required is set.
-		return libcommon.Hash{}, errors.New("only replay-protected (EIP-155) transactions allowed over RPC")
-	}
-	if err := b.SendTx(ctx, tx); err != nil {
-		return libcommon.Hash{}, err
-	}
-	// Print a log with full txn details for manual investigations and interventions
-	signer := types.MakeSigner(b.ChainConfig(), b.CurrentBlock().Number().Uint64())
-	from, err := tx.Sender(*signer)
-	if err != nil {
-		return libcommon.Hash{}, err
-	}
-
-	if tx.GetTo() == nil {
-		addr := crypto.CreateAddress(from, tx.GetNonce())
-		log.Info("Submitted contract creation", "hash", tx.Hash().Hex(), "from", from, "nonce", tx.GetNonce(), "contract", addr.Hex(), "value", tx.GetValue())
-	} else {
-		log.Info("Submitted transaction", "hash", tx.Hash().Hex(), "from", from, "nonce", tx.GetNonce(), "recipient", tx.GetTo(), "value", tx.GetValue())
-	}
-	return tx.Hash(), nil
-}
-
-// FillTransaction fills the defaults (nonce, gas, gasPrice) on a given unsigned transaction,
-// and returns it to the caller for further processing (signing + broadcast)
-func (s *PublicTransactionPoolAPI) FillTransaction(ctx context.Context, args SendTxArgs) (*SignTransactionResult, error) {
-	// Set some sanity defaults and terminate on failure
-	if err := args.setDefaults(ctx, s.b); err != nil {
-		return nil, err
-	}
-	// Assemble the transaction and obtain rlp
-	tx := args.toTransaction()
-	var blob bytes.Buffer
-	if tx.Type() != types.LegacyTxType {
-		if err := blob.WriteByte(tx.Type()); err != nil {
-			return nil, err
-		}
-	}
-	if err := rlp.Encode(&blob, tx); err != nil {
-		return nil, err
-	}
-	return &SignTransactionResult{blob.Bytes(), tx}, nil
-}
-
-// SendRawTransaction will add the signed transaction to the transaction pool.
-// The sender is responsible for signing the transaction and using the correct nonce.
-func (s *PublicTransactionPoolAPI) SendRawTransaction(ctx context.Context, input hexutil.Bytes) (libcommon.Hash, error) {
-	tx, err := types.DecodeTransaction(rlp.NewStream(bytes.NewReader(input), 0))
-	if err != nil {
-		return libcommon.Hash{}, err
-	}
-	return SubmitTransaction(ctx, s.b, tx)
-}
-
-// SignTransactionResult represents a RLP encoded signed transaction.
-type SignTransactionResult struct {
-	Raw hexutil.Bytes     `json:"raw"`
-	Tx  types.Transaction `json:"tx"`
-}
-
-// PublicDebugAPI is the collection of Ethereum APIs exposed over the public
-// debugging endpoint.
-type PublicDebugAPI struct {
-	b Backend
-}
-
-// NewPublicDebugAPI creates a new API definition for the public debug methods
-// of the Ethereum service.
-func NewPublicDebugAPI(b Backend) *PublicDebugAPI {
-	return &PublicDebugAPI{b: b}
-}
-
-// GetBlockRlp retrieves the RLP encoded for of a single block.
-func (api *PublicDebugAPI) GetBlockRlp(ctx context.Context, number uint64) (string, error) {
-	block, _ := api.b.BlockByNumber(ctx, rpc.BlockNumber(number))
-	if block == nil {
-		return "", fmt.Errorf("block #%d not found", number)
-	}
-	encoded, err := rlp.EncodeToBytes(block)
-	if err != nil {
-		return "", err
-	}
-	return fmt.Sprintf("%x", encoded), nil
-}
-
-// PrintBlock retrieves a block and returns its pretty printed form.
-func (api *PublicDebugAPI) PrintBlock(ctx context.Context, number uint64) (string, error) {
-	block, _ := api.b.BlockByNumber(ctx, rpc.BlockNumber(number))
-	if block == nil {
-		return "", fmt.Errorf("block #%d not found", number)
-	}
-	return spew.Sdump(block), nil
-}
-
-// SeedHash retrieves the seed hash of a block.
-func (api *PublicDebugAPI) SeedHash(ctx context.Context, number uint64) (string, error) {
-	block, _ := api.b.BlockByNumber(ctx, rpc.BlockNumber(number))
-	if block == nil {
-		return "", fmt.Errorf("block #%d not found", number)
-	}
-	return fmt.Sprintf("0x%x", ethash.SeedHash(number)), nil
-}
-
-// PrivateDebugAPI is the collection of Ethereum APIs exposed over the private
-// debugging endpoint.
-type PrivateDebugAPI struct {
-	b Backend
-}
-
-// NewPrivateDebugAPI creates a new API definition for the private debug methods
-// of the Ethereum service.
-func NewPrivateDebugAPI(b Backend) *PrivateDebugAPI {
-	return &PrivateDebugAPI{b: b}
-}
-
-// ChaindbProperty returns properties of the chain database.
-func (api *PrivateDebugAPI) ChaindbProperty(property string) (string, error) {
-	return "N/A", nil
-}
-
-// ChaindbCompact flattens the entire key-value database into a single level,
-// removing all unused slots and merging all keys.
-func (api *PrivateDebugAPI) ChaindbCompact() error {
-	// Intentionally disabled in Erigon
-	return nil
-}
-
-// SetHead rewinds the head of the blockchain to a previous block.
-func (api *PrivateDebugAPI) SetHead(number hexutil.Uint64) {
-	api.b.SetHead(uint64(number))
-}
-
-// PublicNetAPI offers network related RPC methods
-type PublicNetAPI struct {
-	net            *p2p.Server
-	networkVersion uint64
-}
-
-// NewPublicNetAPI creates a new net API instance.
-func NewPublicNetAPI(net *p2p.Server, networkVersion uint64) *PublicNetAPI {
-	return &PublicNetAPI{net, networkVersion}
-}
-
-// Listening returns an indication if the node is listening for network connections.
-func (s *PublicNetAPI) Listening() bool {
-	return true // always listening
-}
-
-// PeerCount returns the number of connected peers
-func (s *PublicNetAPI) PeerCount() hexutil.Uint {
-	return hexutil.Uint(s.net.PeerCount())
-}
-
-// Version returns the current ethereum protocol version.
-func (s *PublicNetAPI) Version() string {
-	return fmt.Sprintf("%d", s.networkVersion)
-}
-
-// checkTxFee is an internal function used to check whether the fee of
-// the given transaction is _reasonable_(under the cap).
-func checkTxFee(gasPrice *big.Int, gas uint64, cap float64) error {
-	// Short circuit if there is no cap for transaction fee at all.
-	if cap == 0 {
-		return nil
-	}
-	feeEth := new(big.Float).Quo(new(big.Float).SetInt(new(big.Int).Mul(gasPrice, new(big.Int).SetUint64(gas))), new(big.Float).SetInt(big.NewInt(params.Ether)))
-	feeFloat, _ := feeEth.Float64()
-	if feeFloat > cap {
-		return fmt.Errorf("tx fee (%.2f ether) exceeds the configured cap (%.2f ether)", feeFloat, cap)
-	}
-	return nil
-}
-*/
-
 // DoEstimateGas returns the lowest possible gas limit that allows the transaction to run
 // successfully at block `blockNrOrHash`. It returns error if the transaction would revert, or if
 // there are unexpected failures. The gas limit is capped by both `args.Gas` (if non-nil &
 // non-zero) and `gasCap` (if non-zero).
-// func DoEstimateGas(ctx context.Context, b Backend, args SendTxArgs, blockNrOrHash rpc.BlockNumberOrHash, overrides *StateOverrides, gasCap uint64) (hexutil.Uint64, error) {
-// 	// Retrieve the base state and mutate it with any overrides
-// 	state, header, err := b.StateAndHeaderByNumberOrHash(ctx, blockNrOrHash)
-// 	if state == nil || err != nil {
-// 		return 0, err
-// 	}
-// 	if err = overrides.Apply(state); err != nil {
-// 		return 0, err
-// 	}
-// 	header = updateHeaderForPendingBlocks(blockNrOrHash, header)
-
-// 	// Construct the gas estimator option from the user input
-// 	opts := &gasestimator.Options{
-// 		Config:           b.ChainConfig(),
-// 		Chain:            NewChainContext(ctx, b),
-// 		Header:           header,
-// 		State:            state,
-// 		Backend:          b,
-// 		ErrorRatio:       gasestimator.EstimateGasErrorRatio,
-// 		RunScheduledTxes: runScheduledTxes,
-// 	}
-// 	// Run the gas estimation andwrap any revertals into a custom return
-// 	// Arbitrum: this also appropriately recursively calls another args.ToMessage with increased gasCap by posterCostInL2Gas amount
-// 	call, err := args.ToMessage(gasCap, header, state, types.MessageGasEstimationMode)
-// 	if err != nil {
-// 		return 0, err
-// 	}
-
-// 	// Arbitrum: raise the gas cap to ignore L1 costs so that it's compute-only
-// 	{
-// 		gasCap, err = args.L2OnlyGasCap(gasCap, header, state, types.MessageGasEstimationMode)
-// 		if err != nil {
-// 			return 0, err
-// 		}
-// 	}
-
-// 	estimate, revert, err := gasestimator.Estimate(ctx, call, opts, gasCap)
-// 	if err != nil {
-// 		if len(revert) > 0 {
-// 			return 0, newRevertError(revert)
-// 		}
-// 		return 0, err
-// 	}
-// 	return hexutil.Uint64(estimate), nil
-// }
-=======
-	return NewRPCTransaction(txn, b.Hash(), b.NumberU64(), index, b.BaseFee())
-}
->>>>>>> 0e25f800
+func DoEstimateGas(ctx context.Context, b Backend, args SendTxArgs, blockNrOrHash rpc.BlockNumberOrHash, overrides *StateOverrides, gasCap uint64) (hexutil.Uint64, error) {
+	// Retrieve the base state and mutate it with any overrides
+	state, header, err := b.StateAndHeaderByNumberOrHash(ctx, blockNrOrHash)
+	if state == nil || err != nil {
+		return 0, err
+	}
+	if err = overrides.Apply(state); err != nil {
+		return 0, err
+	}
+	header = updateHeaderForPendingBlocks(blockNrOrHash, header)
+
+	// Construct the gas estimator option from the user input
+	opts := &gasestimator.Options{
+		Config:           b.ChainConfig(),
+		Chain:            NewChainContext(ctx, b),
+		Header:           header,
+		State:            state,
+		Backend:          b,
+		ErrorRatio:       gasestimator.EstimateGasErrorRatio,
+		RunScheduledTxes: runScheduledTxes,
+	}
+	// Run the gas estimation andwrap any revertals into a custom return
+	// Arbitrum: this also appropriately recursively calls another args.ToMessage with increased gasCap by posterCostInL2Gas amount
+	call, err := args.ToMessage(gasCap, header, state, types.MessageGasEstimationMode)
+	if err != nil {
+		return 0, err
+	}
+
+	// Arbitrum: raise the gas cap to ignore L1 costs so that it's compute-only
+	{
+		gasCap, err = args.L2OnlyGasCap(gasCap, header, state, types.MessageGasEstimationMode)
+		if err != nil {
+			return 0, err
+		}
+	}
+
+	estimate, revert, err := gasestimator.Estimate(ctx, call, opts, gasCap)
+	if err != nil {
+		if len(revert) > 0 {
+			return 0, newRevertError(revert)
+		}
+		return 0, err
+	}
+	return hexutil.Uint64(estimate), nil
+}