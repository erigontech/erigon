// Copyright 2024 The Erigon Authors
// This file is part of Erigon.
//
// Erigon is free software: you can redistribute it and/or modify
// it under the terms of the GNU Lesser General Public License as published by
// the Free Software Foundation, either version 3 of the License, or
// (at your option) any later version.
//
// Erigon is distributed in the hope that it will be useful,
// but WITHOUT ANY WARRANTY; without even the implied warranty of
// MERCHANTABILITY or FITNESS FOR A PARTICULAR PURPOSE. See the
// GNU Lesser General Public License for more details.
//
// You should have received a copy of the GNU Lesser General Public License
// along with Erigon. If not, see <http://www.gnu.org/licenses/>.

package cli

import (
	"fmt"
	"math"
	"time"

	"github.com/c2h5oh/datasize"
	"github.com/spf13/pflag"
	"github.com/urfave/cli/v2"

	"github.com/erigontech/erigon-lib/common"
	"github.com/erigontech/erigon-lib/common/hexutil"
	"github.com/erigontech/erigon-lib/etl"
	"github.com/erigontech/erigon-lib/kv"
	"github.com/erigontech/erigon-lib/kv/kvcache"
	"github.com/erigontech/erigon-lib/kv/prune"
	"github.com/erigontech/erigon-lib/log/v3"
	"github.com/erigontech/erigon/cmd/rpcdaemon/cli/httpcfg"
	"github.com/erigontech/erigon/cmd/utils"
	"github.com/erigontech/erigon/eth/ethconfig"
	"github.com/erigontech/erigon/node/nodecfg"
	"github.com/erigontech/erigon/rpc"
	"github.com/erigontech/erigon/rpc/rpccfg"
	"github.com/erigontech/erigon/rpc/rpchelper"
	"github.com/erigontech/erigon/txnprovider/txpool/txpoolcfg"
)

var (
	DatabaseVerbosityFlag = cli.IntFlag{
		Name:  "database.verbosity",
		Usage: "Enabling internal db logs. Very high verbosity levels may require recompile db. Default: 2, means warning.",
		Value: 2,
	}
	BatchSizeFlag = cli.StringFlag{
		Name:  "batchSize",
		Usage: "Batch size for the execution stage",
		Value: "512M",
	}
	EtlBufferSizeFlag = cli.StringFlag{
		Name:  "etl.bufferSize",
		Usage: "Buffer size for ETL operations.",
		Value: etl.BufferOptimalSize.String(),
	}
	BodyCacheLimitFlag = cli.StringFlag{
		Name:  "bodies.cache",
		Usage: "Limit on the cache for block bodies",
		Value: fmt.Sprintf("%d", ethconfig.Defaults.Sync.BodyCacheLimit),
	}

	PrivateApiAddr = cli.StringFlag{
		Name:  "private.api.addr",
		Usage: "Erigon's components (txpool, rpcdaemon, sentry, downloader, ...) can be deployed as independent Processes on same/another server. Then components will connect to erigon by this internal grpc API. example: 127.0.0.1:9090, empty string means not to start the listener. do not expose to public network. serves remote database interface",
		Value: "127.0.0.1:9090",
	}

	PrivateApiRateLimit = cli.IntFlag{
		Name:  "private.api.ratelimit",
		Usage: "Amount of requests server handle simultaneously - requests over this limit will wait. Increase it - if clients see 'request timeout' while server load is low - it means your 'hot data' is small or have much RAM. ",
		Value: kv.ReadersLimit - 128,
	}

	PruneModeFlag = cli.StringFlag{
		Name: "prune.mode",
		Usage: `Choose a pruning preset to run onto. Available values: "full", "archive", "minimal".
				Full: Keep only blocks and latest state,
				Archive: Keep the entire indexed database, aka. no pruning,
				Minimal: Keep only latest state`,
		Value: "full",
	}
	PruneDistanceFlag = cli.Uint64Flag{
		Name:  "prune.distance",
		Usage: `Keep state history for the latest N blocks (default: everything)`,
	}
	PruneBlocksDistanceFlag = cli.Uint64Flag{
		Name:  "prune.distance.blocks",
		Usage: `Keep block history for the latest N blocks (default: everything)`,
	}

	// mTLS flags
	TLSFlag = cli.BoolFlag{
		Name:  "tls",
		Usage: "Enable TLS handshake",
	}
	TLSCertFlag = cli.StringFlag{
		Name:  "tls.cert",
		Usage: "Specify certificate",
		Value: "",
	}
	TLSKeyFlag = cli.StringFlag{
		Name:  "tls.key",
		Usage: "Specify key file",
		Value: "",
	}
	TLSCACertFlag = cli.StringFlag{
		Name:  "tls.cacert",
		Usage: "Specify certificate authority",
		Value: "",
	}
	StateStreamDisableFlag = cli.BoolFlag{
		Name:  "state.stream.disable",
		Usage: "Disable streaming of state changes from core to RPC daemon",
	}

	// Throttling Flags
	SyncLoopThrottleFlag = cli.StringFlag{
		Name:  "sync.loop.throttle",
		Usage: "Sets the minimum time between sync loop starts (e.g. 1h30m, default is none)",
		Value: "",
	}

	SyncLoopBreakAfterFlag = cli.StringFlag{
		Name:  "sync.loop.break.after",
		Usage: "Sets the last stage of the sync loop to run",
		Value: "",
	}

	SyncLoopBlockLimitFlag = cli.UintFlag{
		Name:  "sync.loop.block.limit",
		Usage: "Sets the maximum number of blocks to process per loop iteration",
		Value: 5_000,
	}

	SyncParallelStateFlushing = cli.BoolFlag{
		Name:  "sync.parallel-state-flushing",
		Usage: "Enables parallel state flushing",
		Value: true,
	}

	UploadLocationFlag = cli.StringFlag{
		Name:  "upload.location",
		Usage: "Location to upload snapshot segments to",
		Value: "",
	}

	UploadFromFlag = cli.StringFlag{
		Name:  "upload.from",
		Usage: "Blocks to upload from: number, or 'earliest' (start of the chain), 'latest' (last segment previously uploaded)",
		Value: "latest",
	}

	FrozenBlockLimitFlag = cli.UintFlag{
		Name:  "upload.snapshot.limit",
		Usage: "Sets the maximum number of snapshot blocks to hold on the local disk when uploading",
		Value: 1500000,
	}

	BadBlockFlag = cli.StringFlag{
		Name:  "bad.block",
		Usage: "Marks block with given hex string as bad and forces initial reorg before normal staged sync",
		Value: "",
	}

	HealthCheckFlag = cli.BoolFlag{
		Name:  "healthcheck",
		Usage: "Enable grpc health check",
	}

	HTTPReadTimeoutFlag = cli.DurationFlag{
		Name:  "http.timeouts.read",
		Usage: "Maximum duration for reading the entire request, including the body.",
		Value: rpccfg.DefaultHTTPTimeouts.ReadTimeout,
	}
	HTTPWriteTimeoutFlag = cli.DurationFlag{
		Name:  "http.timeouts.write",
		Usage: "Maximum duration before timing out writes of the response. It is reset whenever a new request's header is read.",
		Value: rpccfg.DefaultHTTPTimeouts.WriteTimeout,
	}
	HTTPIdleTimeoutFlag = cli.DurationFlag{
		Name:  "http.timeouts.idle",
		Usage: "Maximum amount of time to wait for the next request when keep-alives are enabled. If http.timeouts.idle is zero, the value of http.timeouts.read is used.",
		Value: rpccfg.DefaultHTTPTimeouts.IdleTimeout,
	}

	AuthRpcReadTimeoutFlag = cli.DurationFlag{
		Name:  "authrpc.timeouts.read",
		Usage: "Maximum duration for reading the entire request, including the body.",
		Value: rpccfg.DefaultHTTPTimeouts.ReadTimeout,
	}
	AuthRpcWriteTimeoutFlag = cli.DurationFlag{
		Name:  "authrpc.timeouts.write",
		Usage: "Maximum duration before timing out writes of the response. It is reset whenever a new request's header is read.",
		Value: rpccfg.DefaultHTTPTimeouts.WriteTimeout,
	}
	AuthRpcIdleTimeoutFlag = cli.DurationFlag{
		Name:  "authrpc.timeouts.idle",
		Usage: "Maximum amount of time to wait for the next request when keep-alives are enabled. If authrpc.timeouts.idle is zero, the value of authrpc.timeouts.read is used.",
		Value: rpccfg.DefaultHTTPTimeouts.IdleTimeout,
	}

	EvmCallTimeoutFlag = cli.DurationFlag{
		Name:  "rpc.evmtimeout",
		Usage: "Maximum amount of time to wait for the answer from EVM call.",
		Value: rpccfg.DefaultEvmCallTimeout,
	}

	OverlayGetLogsFlag = cli.DurationFlag{
		Name:  "rpc.overlay.getlogstimeout",
		Usage: "Maximum amount of time to wait for the answer from the overlay_getLogs call.",
		Value: rpccfg.DefaultOverlayGetLogsTimeout,
	}

	OverlayReplayBlockFlag = cli.DurationFlag{
		Name:  "rpc.overlay.replayblocktimeout",
		Usage: "Maximum amount of time to wait for the answer to replay a single block when called from an overlay_getLogs call.",
		Value: rpccfg.DefaultOverlayReplayBlockTimeout,
	}

	RpcSubscriptionFiltersMaxLogsFlag = cli.IntFlag{
		Name:  "rpc.subscription.filters.maxlogs",
		Usage: "Maximum number of logs to store per subscription.",
		Value: rpchelper.DefaultFiltersConfig.RpcSubscriptionFiltersMaxLogs,
	}
	RpcSubscriptionFiltersMaxHeadersFlag = cli.IntFlag{
		Name:  "rpc.subscription.filters.maxheaders",
		Usage: "Maximum number of block headers to store per subscription.",
		Value: rpchelper.DefaultFiltersConfig.RpcSubscriptionFiltersMaxHeaders,
	}
	RpcSubscriptionFiltersMaxTxsFlag = cli.IntFlag{
		Name:  "rpc.subscription.filters.maxtxs",
		Usage: "Maximum number of transactions to store per subscription.",
		Value: rpchelper.DefaultFiltersConfig.RpcSubscriptionFiltersMaxTxs,
	}
	RpcSubscriptionFiltersMaxAddressesFlag = cli.IntFlag{
		Name:  "rpc.subscription.filters.maxaddresses",
		Usage: "Maximum number of addresses per subscription to filter logs by.",
		Value: rpchelper.DefaultFiltersConfig.RpcSubscriptionFiltersMaxAddresses,
	}
	RpcSubscriptionFiltersMaxTopicsFlag = cli.IntFlag{
		Name:  "rpc.subscription.filters.maxtopics",
		Usage: "Maximum number of topics per subscription to filter logs by.",
		Value: rpchelper.DefaultFiltersConfig.RpcSubscriptionFiltersMaxTopics,
	}

	TxPoolCommitEvery = cli.DurationFlag{
		Name:  "txpool.commit.every",
		Usage: "How often transactions should be committed to the storage",
		Value: txpoolcfg.DefaultConfig.CommitEvery,
	}
)

func ApplyFlagsForEthConfig(ctx *cli.Context, cfg *ethconfig.Config, logger log.Logger) {
	chainId := cfg.NetworkID
	if cfg.Genesis != nil {
		chainId = cfg.Genesis.Config.ChainID.Uint64()
	}
	_ = chainId

	mode, err := prune.FromCli(ctx.String(PruneModeFlag.Name), ctx.Uint64(PruneDistanceFlag.Name), ctx.Uint64(PruneBlocksDistanceFlag.Name))
	if err != nil {
		utils.Fatalf(fmt.Sprintf("error while parsing mode: %v", err))
	}

	cfg.Prune = mode
	if ctx.String(BatchSizeFlag.Name) != "" {
		err := cfg.BatchSize.UnmarshalText([]byte(ctx.String(BatchSizeFlag.Name)))
		if err != nil {
			utils.Fatalf("Invalid batchSize provided: %v", err)
		}
	}

	if ctx.String(EtlBufferSizeFlag.Name) != "" {
		sizeVal := datasize.ByteSize(0)
		size := &sizeVal
		err := size.UnmarshalText([]byte(ctx.String(EtlBufferSizeFlag.Name)))
		if err != nil {
			utils.Fatalf("Invalid batchSize provided: %v", err)
		}
		etl.BufferOptimalSize = *size
	}

	cfg.StateStream = !ctx.Bool(StateStreamDisableFlag.Name)
	if ctx.String(BodyCacheLimitFlag.Name) != "" {
		err := cfg.Sync.BodyCacheLimit.UnmarshalText([]byte(ctx.String(BodyCacheLimitFlag.Name)))
		if err != nil {
			utils.Fatalf("Invalid bodyCacheLimit provided: %v", err)
		}
	}

	if ctx.String(SyncLoopThrottleFlag.Name) != "" {
		syncLoopThrottle, err := time.ParseDuration(ctx.String(SyncLoopThrottleFlag.Name))
		if err != nil {
			utils.Fatalf("Invalid time duration provided in %s: %v", SyncLoopThrottleFlag.Name, err)
		}
		cfg.Sync.LoopThrottle = syncLoopThrottle
	}

	if stage := ctx.String(SyncLoopBreakAfterFlag.Name); len(stage) > 0 {
		cfg.Sync.BreakAfterStage = stage
	}

	if limit := ctx.Uint(SyncLoopBlockLimitFlag.Name); limit > 0 {
		cfg.Sync.LoopBlockLimit = limit
	}
	cfg.Sync.ParallelStateFlushing = ctx.Bool(SyncParallelStateFlushing.Name)

	if location := ctx.String(UploadLocationFlag.Name); len(location) > 0 {
		cfg.Sync.UploadLocation = location
	}

	if blockno := ctx.String(UploadFromFlag.Name); len(blockno) > 0 {
		cfg.Sync.UploadFrom = rpc.AsBlockNumber(blockno)
	} else {
		cfg.Sync.UploadFrom = rpc.LatestBlockNumber
	}

	if limit := ctx.Uint(FrozenBlockLimitFlag.Name); limit > 0 {
		cfg.Sync.FrozenBlockLimit = uint64(limit)
	}

	if ctx.String(BadBlockFlag.Name) != "" {
		bytes, err := hexutil.Decode(ctx.String(BadBlockFlag.Name))
		if err != nil {
			logger.Warn("Error decoding block hash", "hash", ctx.String(BadBlockFlag.Name), "err", err)
		} else {
			cfg.BadBlockHash = common.BytesToHash(bytes)
		}
	}

	disableIPV6 := ctx.Bool(utils.DisableIPV6.Name)
	disableIPV4 := ctx.Bool(utils.DisableIPV4.Name)
	downloadRate := ctx.String(utils.TorrentDownloadRateFlag.Name)
	uploadRate := ctx.String(utils.TorrentUploadRateFlag.Name)

	logger.Info("[Downloader] Running with", "ipv6-enabled", !disableIPV6, "ipv4-enabled", !disableIPV4, "download.rate", downloadRate, "upload.rate", uploadRate)
	if ctx.Bool(utils.DisableIPV6.Name) {
		cfg.Downloader.ClientConfig.DisableIPv6 = true
	}

	if ctx.Bool(utils.DisableIPV4.Name) {
		cfg.Downloader.ClientConfig.DisableIPv4 = true
	}

	if ctx.Bool(utils.ChaosMonkeyFlag.Name) {
		cfg.ChaosMonkey = true
	}
}

func ApplyFlagsForEthConfigCobra(f *pflag.FlagSet, cfg *ethconfig.Config) {
	pruneMode := f.String(PruneModeFlag.Name, PruneModeFlag.DefaultText, PruneModeFlag.Usage)
	pruneBlockDistance := f.Uint64(PruneBlocksDistanceFlag.Name, PruneBlocksDistanceFlag.Value, PruneBlocksDistanceFlag.Usage)
	pruneDistance := f.Uint64(PruneDistanceFlag.Name, PruneDistanceFlag.Value, PruneDistanceFlag.Usage)

	var distance, blockDistance uint64 = math.MaxUint64, math.MaxUint64
	if pruneBlockDistance != nil {
		blockDistance = *pruneBlockDistance
	}
	if pruneDistance != nil {
		distance = *pruneDistance
	}

	mode, err := prune.FromCli(*pruneMode, distance, blockDistance)
	if err != nil {
		utils.Fatalf(fmt.Sprintf("error while parsing mode: %v", err))
	}
	cfg.Prune = mode

	if v := f.String(BatchSizeFlag.Name, BatchSizeFlag.Value, BatchSizeFlag.Usage); v != nil {
		err := cfg.BatchSize.UnmarshalText([]byte(*v))
		if err != nil {
			utils.Fatalf("Invalid batchSize provided: %v", err)
		}
	}
	if v := f.String(EtlBufferSizeFlag.Name, EtlBufferSizeFlag.Value, EtlBufferSizeFlag.Usage); v != nil {
		sizeVal := datasize.ByteSize(0)
		size := &sizeVal
		err := size.UnmarshalText([]byte(*v))
		if err != nil {
			utils.Fatalf("Invalid batchSize provided: %v", err)
		}
		etl.BufferOptimalSize = *size
	}

	cfg.StateStream = true
	if v := f.Bool(StateStreamDisableFlag.Name, false, StateStreamDisableFlag.Usage); v != nil {
		cfg.StateStream = false
	}

	if v := f.Bool(utils.ChaosMonkeyFlag.Name, true, utils.ChaosMonkeyFlag.Usage); v != nil {
		cfg.ChaosMonkey = true
	}
}

func ApplyFlagsForNodeConfig(ctx *cli.Context, cfg *nodecfg.Config, logger log.Logger) {
	setPrivateApi(ctx, cfg)
	setEmbeddedRpcDaemon(ctx, cfg, logger)
	cfg.DatabaseVerbosity = kv.DBVerbosityLvl(ctx.Int(DatabaseVerbosityFlag.Name))
}

func setEmbeddedRpcDaemon(ctx *cli.Context, cfg *nodecfg.Config, logger log.Logger) {
	jwtSecretPath := ctx.String(utils.JWTSecretPath.Name)
	if jwtSecretPath == "" {
		jwtSecretPath = cfg.Dirs.DataDir + "/jwt.hex"
	}

	apis := ctx.String(utils.HTTPApiFlag.Name)

	c := &httpcfg.HttpCfg{
		Enabled: func() bool {
			if ctx.IsSet(utils.HTTPEnabledFlag.Name) {
				return ctx.Bool(utils.HTTPEnabledFlag.Name)
			}

			return true
		}(),
		HttpServerEnabled: ctx.Bool(utils.HTTPServerEnabledFlag.Name),
		Dirs:              cfg.Dirs,

		TLSKeyFile:  cfg.TLSKeyFile,
		TLSCACert:   cfg.TLSCACert,
		TLSCertfile: cfg.TLSCertFile,

		GraphQLEnabled:           ctx.Bool(utils.GraphQLEnabledFlag.Name),
		HttpListenAddress:        ctx.String(utils.HTTPListenAddrFlag.Name),
		HttpPort:                 ctx.Int(utils.HTTPPortFlag.Name),
		AuthRpcHTTPListenAddress: ctx.String(utils.AuthRpcAddr.Name),
		AuthRpcPort:              ctx.Int(utils.AuthRpcPort.Name),
		JWTSecretPath:            jwtSecretPath,
		TraceRequests:            ctx.Bool(utils.HTTPTraceFlag.Name),
		DebugSingleRequest:       ctx.Bool(utils.HTTPDebugSingleFlag.Name),
		HttpCORSDomain:           common.CliString2Array(ctx.String(utils.HTTPCORSDomainFlag.Name)),
		HttpVirtualHost:          common.CliString2Array(ctx.String(utils.HTTPVirtualHostsFlag.Name)),
		AuthRpcVirtualHost:       common.CliString2Array(ctx.String(utils.AuthRpcVirtualHostsFlag.Name)),
		API:                      common.CliString2Array(apis),
		HTTPTimeouts: rpccfg.HTTPTimeouts{
			ReadTimeout:  ctx.Duration(HTTPReadTimeoutFlag.Name),
			WriteTimeout: ctx.Duration(HTTPWriteTimeoutFlag.Name),
			IdleTimeout:  ctx.Duration(HTTPIdleTimeoutFlag.Name),
		},
		AuthRpcTimeouts: rpccfg.HTTPTimeouts{
			ReadTimeout:  ctx.Duration(AuthRpcReadTimeoutFlag.Name),
			WriteTimeout: ctx.Duration(AuthRpcWriteTimeoutFlag.Name),
			IdleTimeout:  ctx.Duration(HTTPIdleTimeoutFlag.Name),
		},
		EvmCallTimeout:            ctx.Duration(EvmCallTimeoutFlag.Name),
		OverlayGetLogsTimeout:     ctx.Duration(OverlayGetLogsFlag.Name),
		OverlayReplayBlockTimeout: ctx.Duration(OverlayReplayBlockFlag.Name),
		WebsocketPort:             ctx.Int(utils.WSPortFlag.Name),
		WebsocketEnabled:          ctx.IsSet(utils.WSEnabledFlag.Name),
		RpcBatchConcurrency:       ctx.Uint(utils.RpcBatchConcurrencyFlag.Name),
		RpcStreamingDisable:       ctx.Bool(utils.RpcStreamingDisableFlag.Name),
		DBReadConcurrency:         ctx.Int(utils.DBReadConcurrencyFlag.Name),
		RpcAllowListFilePath:      ctx.String(utils.RpcAccessListFlag.Name),
		RpcFiltersConfig: rpchelper.FiltersConfig{
			RpcSubscriptionFiltersMaxLogs:      ctx.Int(RpcSubscriptionFiltersMaxLogsFlag.Name),
			RpcSubscriptionFiltersMaxHeaders:   ctx.Int(RpcSubscriptionFiltersMaxHeadersFlag.Name),
			RpcSubscriptionFiltersMaxTxs:       ctx.Int(RpcSubscriptionFiltersMaxTxsFlag.Name),
			RpcSubscriptionFiltersMaxAddresses: ctx.Int(RpcSubscriptionFiltersMaxAddressesFlag.Name),
			RpcSubscriptionFiltersMaxTopics:    ctx.Int(RpcSubscriptionFiltersMaxTopicsFlag.Name),
		},
		Gascap:              ctx.Uint64(utils.RpcGasCapFlag.Name),
		Feecap:              ctx.Float64(utils.RPCGlobalTxFeeCapFlag.Name),
		MaxTraces:           ctx.Uint64(utils.TraceMaxtracesFlag.Name),
		TraceCompatibility:  ctx.Bool(utils.RpcTraceCompatFlag.Name),
		BatchLimit:          ctx.Int(utils.RpcBatchLimit.Name),
		ReturnDataLimit:     ctx.Int(utils.RpcReturnDataLimit.Name),
		AllowUnprotectedTxs: ctx.Bool(utils.AllowUnprotectedTxs.Name),

		OtsMaxPageSize: ctx.Uint64(utils.OtsSearchMaxCapFlag.Name),

		TxPoolApiAddr: ctx.String(utils.TxpoolApiAddrFlag.Name),

		StateCache:          kvcache.DefaultCoherentConfig,
		RPCSlowLogThreshold: ctx.Duration(utils.RPCSlowFlag.Name),
	}

	if ctx.IsSet(utils.WSSubscribeLogsChannelSize.Name) {
		c.WebsocketSubscribeLogsChannelSize = ctx.Int(utils.WSSubscribeLogsChannelSize.Name)
	} else {
		c.WebsocketSubscribeLogsChannelSize = 8192
<<<<<<< HEAD
	}

	if c.Enabled {
		logger.Info("starting HTTP APIs", "port", c.HttpPort, "APIs", apis)
=======
>>>>>>> cf916078
	}

	if c.Enabled {
		if ctx.IsSet(utils.HttpCompressionFlag.Name) {
			c.HttpCompression = ctx.Bool(utils.HttpCompressionFlag.Name)
		} else {
			c.HttpCompression = true
		}
		logger.Info("starting HTTP APIs", "port", c.HttpPort, "APIs", apis, "http.compression", c.HttpCompression)
	} else {
		c.HttpCompression = false
	}

	if c.WebsocketEnabled {
		if ctx.IsSet(utils.WsCompressionFlag.Name) {
			c.WebsocketCompression = ctx.Bool(utils.WsCompressionFlag.Name)
		} else {
			c.WebsocketCompression = true
		}
	} else {
		c.WebsocketCompression = false
	}

	err := c.StateCache.CacheSize.UnmarshalText([]byte(ctx.String(utils.StateCacheFlag.Name)))
	if err != nil {
		utils.Fatalf("Invalid state.cache value provided")
	}

	err = c.StateCache.CodeCacheSize.UnmarshalText([]byte(ctx.String(utils.StateCacheFlag.Name)))
	if err != nil {
		utils.Fatalf("Invalid state.cache value provided")
	}

	/*
		rootCmd.PersistentFlags().BoolVar(&cfg.GRPCServerEnabled, "grpc", false, "Enable GRPC server")
		rootCmd.PersistentFlags().StringVar(&cfg.GRPCListenAddress, "grpc.addr", node.DefaultGRPCHost, "GRPC server listening interface")
		rootCmd.PersistentFlags().IntVar(&cfg.GRPCPort, "grpc.port", node.DefaultGRPCPort, "GRPC server listening port")
		rootCmd.PersistentFlags().BoolVar(&cfg.GRPCHealthCheckEnabled, "grpc.healthcheck", false, "Enable GRPC health check")
	*/

	cfg.Http = *c
}

// setPrivateApi populates configuration fields related to the remote
// read-only interface to the database
func setPrivateApi(ctx *cli.Context, cfg *nodecfg.Config) {
	cfg.PrivateApiAddr = ctx.String(PrivateApiAddr.Name)
	cfg.PrivateApiRateLimit = uint32(ctx.Uint64(PrivateApiRateLimit.Name))
	maxRateLimit := uint32(kv.ReadersLimit - 128) // leave some readers for P2P
	if cfg.PrivateApiRateLimit > maxRateLimit {
		log.Warn("private.api.ratelimit is too big", "force", maxRateLimit)
		cfg.PrivateApiRateLimit = maxRateLimit
	}
	if ctx.Bool(TLSFlag.Name) {
		certFile := ctx.String(TLSCertFlag.Name)
		keyFile := ctx.String(TLSKeyFlag.Name)
		if certFile == "" {
			log.Warn("Could not establish TLS grpc: missing certificate")
			return
		} else if keyFile == "" {
			log.Warn("Could not establish TLS grpc: missing key file")
			return
		}
		cfg.TLSConnection = true
		cfg.TLSCertFile = certFile
		cfg.TLSKeyFile = keyFile
		cfg.TLSCACert = ctx.String(TLSCACertFlag.Name)
	}
	cfg.HealthCheck = ctx.Bool(HealthCheckFlag.Name)
}<|MERGE_RESOLUTION|>--- conflicted
+++ resolved
@@ -484,13 +484,6 @@
 		c.WebsocketSubscribeLogsChannelSize = ctx.Int(utils.WSSubscribeLogsChannelSize.Name)
 	} else {
 		c.WebsocketSubscribeLogsChannelSize = 8192
-<<<<<<< HEAD
-	}
-
-	if c.Enabled {
-		logger.Info("starting HTTP APIs", "port", c.HttpPort, "APIs", apis)
-=======
->>>>>>> cf916078
 	}
 
 	if c.Enabled {
