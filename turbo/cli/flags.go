--- conflicted
+++ resolved
@@ -2,6 +2,7 @@
 
 import (
 	"fmt"
+	"strings"
 	"time"
 
 	"github.com/ledgerwatch/erigon-lib/common/hexutil"
@@ -482,7 +483,6 @@
 			WriteTimeout: ctx.Duration(AuthRpcWriteTimeoutFlag.Name),
 			IdleTimeout:  ctx.Duration(HTTPIdleTimeoutFlag.Name),
 		},
-<<<<<<< HEAD
 		EvmCallTimeout:                    ctx.Duration(EvmCallTimeoutFlag.Name),
 		OverlayGetLogsTimeout:             ctx.Duration(OverlayGetLogsFlag.Name),
 		OverlayReplayBlockTimeout:         ctx.Duration(OverlayReplayBlockFlag.Name),
@@ -502,25 +502,9 @@
 		AllowUnprotectedTxs:               ctx.Bool(utils.AllowUnprotectedTxs.Name),
 		MaxGetProofRewindBlockCount:       ctx.Int(utils.RpcMaxGetProofRewindBlockCount.Name),
 
-		OtsMaxPageSize: ctx.Uint64(utils.OtsSearchMaxCapFlag.Name),
-=======
-		EvmCallTimeout: ctx.Duration(EvmCallTimeoutFlag.Name),
-
-		WebsocketEnabled:       wsEnabled,
 		WebSocketListenAddress: ctx.String(utils.WSListenAddrFlag.Name),
-		WebSocketPort:          ctx.Int(utils.WSPortFlag.Name),
 		WebsocketCORSDomain:    strings.Split(ctx.String(utils.WSAllowedOriginsFlag.Name), ","),
 		WebSocketApi:           wsApis,
-		RpcBatchConcurrency:    ctx.Uint(utils.RpcBatchConcurrencyFlag.Name),
-		RpcStreamingDisable:    ctx.Bool(utils.RpcStreamingDisableFlag.Name),
-		DBReadConcurrency:      ctx.Int(utils.DBReadConcurrencyFlag.Name),
-		RpcAllowListFilePath:   ctx.String(utils.RpcAccessListFlag.Name),
-		Gascap:                 ctx.Uint64(utils.RpcGasCapFlag.Name),
-		MaxTraces:              ctx.Uint64(utils.TraceMaxtracesFlag.Name),
-		TraceCompatibility:     ctx.Bool(utils.RpcTraceCompatFlag.Name),
-		BatchLimit:             ctx.Int(utils.RpcBatchLimit.Name),
-		ReturnDataLimit:        ctx.Int(utils.RpcReturnDataLimit.Name),
->>>>>>> 701f4d27
 
 		TxPoolApiAddr: ctx.String(utils.TxpoolApiAddrFlag.Name),
 
