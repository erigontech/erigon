--- conflicted
+++ resolved
@@ -11,6 +11,7 @@
 
 	jsoniter "github.com/json-iterator/go"
 	"github.com/ledgerwatch/erigon-lib/chain"
+	"github.com/ledgerwatch/erigon-lib/common"
 	libcommon "github.com/ledgerwatch/erigon-lib/common"
 	"github.com/ledgerwatch/erigon-lib/kv"
 	state2 "github.com/ledgerwatch/erigon-lib/state"
@@ -43,7 +44,6 @@
 	if err != nil {
 		return nil, evmtypes.BlockContext{}, evmtypes.TxContext{}, nil, nil, err
 	}
-<<<<<<< HEAD
 
 	getHeader := func(hash common.Hash, n uint64) *types.Header {
 		h, _ := headerReader.HeaderByNumber(ctx, dbtx, n)
@@ -56,31 +56,6 @@
 		excessDataGas = ph.ExcessDataGas
 	}
 
-	if historyV3 {
-		ibs := state.New(reader)
-		if txIndex == 0 && len(block.Transactions()) == 0 {
-			return nil, evmtypes.BlockContext{}, evmtypes.TxContext{}, ibs, reader, nil
-		}
-		if int(txIndex) > block.Transactions().Len() {
-			return nil, evmtypes.BlockContext{}, evmtypes.TxContext{}, ibs, reader, nil
-		}
-		txn := block.Transactions()[txIndex]
-		signer := types.MakeSigner(cfg, block.NumberU64(), block.TimeBig())
-		msg, _ := txn.AsMessage(*signer, header.BaseFee, cfg.Rules(block.NumberU64(), block.TimeBig()))
-		blockCtx := NewEVMBlockContext(engine, header, true /* requireCanonical */, dbtx, headerReader, excessDataGas)
-		txCtx := core.NewEVMTxContext(msg)
-		return msg, blockCtx, txCtx, ibs, reader, nil
-
-	}
-
-=======
-
-	getHeader := func(hash libcommon.Hash, n uint64) *types.Header {
-		h, _ := headerReader.HeaderByNumber(ctx, dbtx, n)
-		return h
-	}
-
->>>>>>> 57b1bdd5
 	// Create the parent state database
 	statedb := state.New(reader)
 
@@ -88,7 +63,7 @@
 		return nil, evmtypes.BlockContext{}, evmtypes.TxContext{}, statedb, reader, nil
 	}
 	// Recompute transactions up to the target index.
-	signer := types.MakeSigner(cfg, block.NumberU64(), block.TimeBig())
+	signer := types.MakeSigner(cfg, block.NumberU64(), block.Time())
 	BlockContext := core.NewEVMBlockContext(header, core.GetHashFn(header, getHeader), engine, nil, excessDataGas)
 	vmenv := vm.NewEVM(BlockContext, evmtypes.TxContext{}, statedb, cfg, vm.Config{})
 	rules := vmenv.ChainRules()
@@ -108,13 +83,8 @@
 		// Assemble the transaction call message and return if the requested offset
 		msg, _ := tx.AsMessage(*signer, block.BaseFee(), rules)
 		if msg.FeeCap().IsZero() && engine != nil {
-<<<<<<< HEAD
-			syscall := func(contract common.Address, data []byte) ([]byte, error) {
+			syscall := func(contract libcommon.Address, data []byte) ([]byte, error) {
 				return core.SysCallContract(contract, data, *cfg, statedb, header, engine, true /* constCall */, excessDataGas)
-=======
-			syscall := func(contract libcommon.Address, data []byte) ([]byte, error) {
-				return core.SysCallContract(contract, data, *cfg, statedb, header, engine, true /* constCall */)
->>>>>>> 57b1bdd5
 			}
 			msg.SetIsFree(engine.IsServiceTransaction(msg.From(), syscall))
 		}
