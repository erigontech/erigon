--- conflicted
+++ resolved
@@ -83,20 +83,8 @@
 	txn := block.Transactions()[txIndex]
 	statedb.SetTxContext(txIndex)
 	msg, _ := txn.AsMessage(*signer, block.BaseFee(), rules)
-<<<<<<< HEAD
-	if msg.FeeCap().IsZero() && engine != nil {
-		syscall := func(contract libcommon.Address, data []byte) ([]byte, error) {
-			return core.SysCallContract(contract, data, cfg, statedb, block.HeaderNoCopy(), engine, true /* constCall */, nil)
-		}
-		msg.SetIsFree(engine.IsServiceTransaction(msg.From(), syscall))
-	}
-
-	TxContext := core.NewEVMTxContext(msg)
-	return msg, TxContext, nil
-=======
 	txContext := core.NewEVMTxContext(msg)
 	return msg, txContext, nil
->>>>>>> 199d9b1c
 }
 
 // TraceTx configures a new tracer according to the provided configuration, and
@@ -104,11 +92,8 @@
 // be tracer dependent.
 func TraceTx(
 	ctx context.Context,
-<<<<<<< HEAD
+	engine consensus.EngineReader,
 	tx types.Transaction,
-=======
-	engine consensus.EngineReader,
->>>>>>> 199d9b1c
 	message core.Message,
 	blockCtx evmtypes.BlockContext,
 	txCtx evmtypes.TxContext,
@@ -130,14 +115,10 @@
 
 	execCb := func(evm *vm.EVM, refunds bool) (*evmtypes.ExecutionResult, error) {
 		gp := new(core.GasPool).AddGas(message.Gas()).AddBlobGas(message.BlobGas())
-<<<<<<< HEAD
 		if tracer != nil && tracer.OnTxStart != nil {
 			tracer.OnTxStart(evm.GetVMContext(), tx, message.From())
 		}
-		result, err := core.ApplyMessage(evm, message, gp, refunds, false /* gasBailout */)
-=======
-		res, err := core.ApplyMessage(evm, message, gp, refunds, false /* gasBailout */, engine)
->>>>>>> 199d9b1c
+		result, err := core.ApplyMessage(evm, message, gp, refunds, false /* gasBailout */, engine)
 		if err != nil {
 			if tracer != nil && tracer.OnTxEnd != nil {
 				tracer.OnTxEnd(nil, err)
