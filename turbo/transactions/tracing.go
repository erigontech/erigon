--- conflicted
+++ resolved
@@ -129,11 +129,7 @@
 			}
 		}
 
-<<<<<<< HEAD
-		usedGas = result.GasUsed
-=======
 		gasUsed = result.GasUsed
->>>>>>> fd43d30d
 		return result, err
 	}
 
