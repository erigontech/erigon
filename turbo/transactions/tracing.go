--- conflicted
+++ resolved
@@ -176,12 +176,7 @@
 	execCb func(evm *vm.EVM, refunds bool) (*evmtypes.ExecutionResult, error),
 ) error {
 	// Run the transaction with tracing enabled.
-<<<<<<< HEAD
-	evm := vm.NewEVM(blockCtx, txCtx, ibs, chainConfig, vm.Config{Debug: true, Tracer: tracer.Hooks})
-	ibs.SetLogger(tracer.Hooks)
-=======
-	evm := vm.NewEVM(blockCtx, txCtx, ibs, chainConfig, vm.Config{Debug: true, Tracer: tracer, NoBaseFee: true})
->>>>>>> 1797c66a
+	evm := vm.NewEVM(blockCtx, txCtx, ibs, chainConfig, vm.Config{Debug: true, Tracer: tracer.Hooks, NoBaseFee: true})
 
 	var refunds = true
 	if config != nil && config.NoRefunds != nil && *config.NoRefunds {
