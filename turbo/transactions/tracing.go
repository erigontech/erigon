--- conflicted
+++ resolved
@@ -53,18 +53,15 @@
 		return nil, evmtypes.BlockContext{}, evmtypes.TxContext{}, statedb, reader, nil
 	}
 
+	header := block.HeaderNoCopy()
+
 	var excessDataGas *big.Int
-	ph := getHeader(header.ParentHash, header.Nonce.Uint64()-1)
+	ph := getHeader(header.ParentHash, header.Number.Uint64()-1)
 	if ph != nil {
 		excessDataGas = ph.ExcessDataGas
 	}
-<<<<<<< HEAD
 
 	BlockContext := core.NewEVMBlockContext(header, core.GetHashFn(header, getHeader), engine, nil, excessDataGas)
-=======
-	header := block.HeaderNoCopy()
-	BlockContext := core.NewEVMBlockContext(header, core.GetHashFn(header, getHeader), engine, nil)
->>>>>>> 8c2713b0
 
 	// Recompute transactions up to the target index.
 	signer := types.MakeSigner(cfg, block.NumberU64(), block.Time())
