--- conflicted
+++ resolved
@@ -37,10 +37,7 @@
 	"github.com/erigontech/erigon/execution/consensus"
 	"github.com/erigontech/erigon/rpc"
 	ethapi2 "github.com/erigontech/erigon/rpc/ethapi"
-<<<<<<< HEAD
-=======
 	"github.com/erigontech/erigon/turbo/services"
->>>>>>> cf916078
 )
 
 func DoCall(
@@ -131,11 +128,7 @@
 	return core.NewEVMBlockContext(header, blockHashFunc, engine, nil /* author */, config)
 }
 
-<<<<<<< HEAD
-func MakeHeaderGetter(requireCanonical bool, tx kv.Getter, headerReader interfaces.HeaderReader) func(uint64) (common.Hash, error) {
-=======
 func MakeHeaderGetter(requireCanonical bool, tx kv.Getter, headerReader services.HeaderReader) func(uint64) (common.Hash, error) {
->>>>>>> cf916078
 	return func(n uint64) (common.Hash, error) {
 		h, err := headerReader.HeaderByNumber(context.Background(), tx, n)
 		if err != nil {
