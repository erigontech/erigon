// Copyright 2024 The Erigon Authors
// This file is part of Erigon.
//
// Erigon is free software: you can redistribute it and/or modify
// it under the terms of the GNU Lesser General Public License as published by
// the Free Software Foundation, either version 3 of the License, or
// (at your option) any later version.
//
// Erigon is distributed in the hope that it will be useful,
// but WITHOUT ANY WARRANTY; without even the implied warranty of
// MERCHANTABILITY or FITNESS FOR A PARTICULAR PURPOSE. See the
// GNU Lesser General Public License for more details.
//
// You should have received a copy of the GNU Lesser General Public License
// along with Erigon. If not, see <http://www.gnu.org/licenses/>.

package transactions

import (
	"context"
	"errors"
	"fmt"
	"time"

	"github.com/holiman/uint256"

	"github.com/erigontech/erigon-db/interfaces"
	"github.com/erigontech/erigon-lib/chain"
	"github.com/erigontech/erigon-lib/common"
	"github.com/erigontech/erigon-lib/kv"
	"github.com/erigontech/erigon-lib/log/v3"
	"github.com/erigontech/erigon-lib/types"
	"github.com/erigontech/erigon/core"
	"github.com/erigontech/erigon/core/state"
	"github.com/erigontech/erigon/core/vm"
	"github.com/erigontech/erigon/core/vm/evmtypes"
	"github.com/erigontech/erigon/execution/consensus"
	"github.com/erigontech/erigon/rpc"
	ethapi2 "github.com/erigontech/erigon/rpc/ethapi"
)

func DoCall(
	ctx context.Context,
	engine consensus.EngineReader,
	args ethapi2.CallArgs,
	tx kv.Tx,
	blockNrOrHash rpc.BlockNumberOrHash,
	header *types.Header,
	overrides *ethapi2.StateOverrides,
	gasCap uint64,
	chainConfig *chain.Config,
	stateReader state.StateReader,
	headerReader interfaces.HeaderReader,
	callTimeout time.Duration,
) (*evmtypes.ExecutionResult, error) {
	// todo: Pending state is only known by the miner
	/*
		if blockNrOrHash.BlockNumber != nil && *blockNrOrHash.BlockNumber == rpc.PendingBlockNumber {
			block, state, _ := b.eth.miner.Pending()
			return state, block.Header(), nil
		}
	*/

	state := state.New(stateReader)

	// Override the fields of specified contracts before execution.
	if overrides != nil {
		if err := overrides.Override(state); err != nil {
			return nil, err
		}
	}

	// Setup context so it may be cancelled the call has completed
	// or, in case of unmetered gas, setup a context with a timeout.
	var cancel context.CancelFunc
	if callTimeout > 0 {
		ctx, cancel = context.WithTimeout(ctx, callTimeout)
	} else {
		ctx, cancel = context.WithCancel(ctx)
	}

	// Make sure the context is cancelled when the call has completed
	// this makes sure resources are cleaned up.
	defer cancel()

	// Get a new instance of the EVM.
	var baseFee *uint256.Int
	if header != nil && header.BaseFee != nil {
		var overflow bool
		baseFee, overflow = uint256.FromBig(header.BaseFee)
		if overflow {
			return nil, errors.New("header.BaseFee uint256 overflow")
		}
	}
	msg, err := args.ToMessage(gasCap, baseFee)
	if err != nil {
		return nil, err
	}
	blockCtx := NewEVMBlockContext(engine, header, blockNrOrHash.RequireCanonical, tx, headerReader, chainConfig)
	txCtx := core.NewEVMTxContext(msg)

	evm := vm.NewEVM(blockCtx, txCtx, state, chainConfig, vm.Config{NoBaseFee: true})

	// Wait for the context to be done and cancel the evm. Even if the
	// EVM has finished, cancelling may be done (repeatedly)
	go func() {
		<-ctx.Done()
		evm.Cancel()
	}()

	gp := new(core.GasPool).AddGas(msg.Gas()).AddBlobGas(msg.BlobGas())
	result, err := core.ApplyMessage(evm, msg, gp, true /* refunds */, false /* gasBailout */, engine)
	if err != nil {
		return nil, err
	}

	// If the timer caused an abort, return an appropriate error message
	if evm.Cancelled() {
		return nil, fmt.Errorf("execution aborted (timeout = %v)", callTimeout)
	}
	return result, nil
}

func NewEVMBlockContext(engine consensus.EngineReader, header *types.Header, requireCanonical bool, tx kv.Getter,
	headerReader interfaces.HeaderReader, config *chain.Config) evmtypes.BlockContext {
	blockHashFunc := MakeHeaderGetter(requireCanonical, tx, headerReader)
	return core.NewEVMBlockContext(header, blockHashFunc, engine, nil /* author */, config)
}

<<<<<<< HEAD
func MakeHeaderGetter(requireCanonical bool, tx kv.Getter, headerReader services.HeaderReader) func(uint64) (common.Hash, error) {
	return func(n uint64) (common.Hash, error) {
=======
func MakeHeaderGetter(requireCanonical bool, tx kv.Getter, headerReader interfaces.HeaderReader) func(uint64) common.Hash {
	return func(n uint64) common.Hash {
>>>>>>> c8ad41fe
		h, err := headerReader.HeaderByNumber(context.Background(), tx, n)
		if err != nil {
			log.Error("Can't get block hash by number", "number", n, "only-canonical", requireCanonical)
			return common.Hash{}, err
		}
		if h == nil {
			log.Warn("[evm] header is nil", "blockNum", n)
			return common.Hash{}, nil
		}
		return h.Hash(), nil
	}
}

type ReusableCaller struct {
	evm             *vm.EVM
	intraBlockState *state.IntraBlockState
	gasCap          uint64
	baseFee         *uint256.Int
	stateReader     state.StateReader
	callTimeout     time.Duration
	message         *types.Message
}

func (r *ReusableCaller) DoCallWithNewGas(
	ctx context.Context,
	newGas uint64,
	engine consensus.EngineReader,
	overrides *ethapi2.StateOverrides,
) (*evmtypes.ExecutionResult, error) {
	var cancel context.CancelFunc
	if r.callTimeout > 0 {
		ctx, cancel = context.WithTimeout(ctx, r.callTimeout)
	} else {
		ctx, cancel = context.WithCancel(ctx)
	}

	// Make sure the context is cancelled when the call has completed
	// this makes sure resources are cleaned up.
	defer cancel()

	r.message.ChangeGas(r.gasCap, newGas)

	// reset the EVM so that we can continue to use it with the new context
	txCtx := core.NewEVMTxContext(r.message)
	if overrides == nil {
		r.intraBlockState = state.New(r.stateReader)
	}

	r.evm.Reset(txCtx, r.intraBlockState)

	timedOut := false
	go func() {
		<-ctx.Done()
		timedOut = true
	}()

	gp := new(core.GasPool).AddGas(r.message.Gas()).AddBlobGas(r.message.BlobGas())

	result, err := core.ApplyMessage(r.evm, r.message, gp, true /* refunds */, false /* gasBailout */, engine)
	if err != nil {
		return nil, err
	}

	// If the timer caused an abort, return an appropriate error message
	if timedOut {
		return nil, fmt.Errorf("execution aborted (timeout = %v)", r.callTimeout)
	}

	return result, nil
}

func NewReusableCaller(
	engine consensus.EngineReader,
	stateReader state.StateReader,
	overrides *ethapi2.StateOverrides,
	header *types.Header,
	initialArgs ethapi2.CallArgs,
	gasCap uint64,
	blockNrOrHash rpc.BlockNumberOrHash,
	tx kv.Tx,
	headerReader interfaces.HeaderReader,
	chainConfig *chain.Config,
	callTimeout time.Duration,
) (*ReusableCaller, error) {
	ibs := state.New(stateReader)

	if overrides != nil {
		if err := overrides.Override(ibs); err != nil {
			return nil, err
		}
	}

	var baseFee *uint256.Int
	if header != nil && header.BaseFee != nil {
		var overflow bool
		baseFee, overflow = uint256.FromBig(header.BaseFee)
		if overflow {
			return nil, errors.New("header.BaseFee uint256 overflow")
		}
	}

	msg, err := initialArgs.ToMessage(gasCap, baseFee)
	if err != nil {
		return nil, err
	}

	blockCtx := NewEVMBlockContext(engine, header, blockNrOrHash.RequireCanonical, tx, headerReader, chainConfig)
	txCtx := core.NewEVMTxContext(msg)

	evm := vm.NewEVM(blockCtx, txCtx, ibs, chainConfig, vm.Config{NoBaseFee: true})

	return &ReusableCaller{
		evm:             evm,
		intraBlockState: ibs,
		baseFee:         baseFee,
		gasCap:          gasCap,
		callTimeout:     callTimeout,
		stateReader:     stateReader,
		message:         msg,
	}, nil
}<|MERGE_RESOLUTION|>--- conflicted
+++ resolved
@@ -127,13 +127,8 @@
 	return core.NewEVMBlockContext(header, blockHashFunc, engine, nil /* author */, config)
 }
 
-<<<<<<< HEAD
 func MakeHeaderGetter(requireCanonical bool, tx kv.Getter, headerReader services.HeaderReader) func(uint64) (common.Hash, error) {
 	return func(n uint64) (common.Hash, error) {
-=======
-func MakeHeaderGetter(requireCanonical bool, tx kv.Getter, headerReader interfaces.HeaderReader) func(uint64) common.Hash {
-	return func(n uint64) common.Hash {
->>>>>>> c8ad41fe
 		h, err := headerReader.HeaderByNumber(context.Background(), tx, n)
 		if err != nil {
 			log.Error("Can't get block hash by number", "number", n, "only-canonical", requireCanonical)
