package headerdownload

import (
	"bytes"
	"compress/gzip"
	"container/heap"
	"context"
	"encoding/base64"
	"errors"
	"fmt"
	"io"
	"math/big"
	"sort"
	"strings"
	"time"

	"github.com/ledgerwatch/erigon-lib/etl"
	"github.com/ledgerwatch/erigon-lib/kv"
	"github.com/ledgerwatch/log/v3"

	"github.com/ledgerwatch/erigon/cmd/rpcdaemon/interfaces"
	"github.com/ledgerwatch/erigon/common"
	"github.com/ledgerwatch/erigon/common/dbutils"
	"github.com/ledgerwatch/erigon/consensus"
	"github.com/ledgerwatch/erigon/core/rawdb"
	"github.com/ledgerwatch/erigon/core/types"
	"github.com/ledgerwatch/erigon/eth/stagedsync/stages"
	"github.com/ledgerwatch/erigon/params"
	"github.com/ledgerwatch/erigon/rlp"
	"github.com/ledgerwatch/erigon/turbo/engineapi"
)

const POSPandaBanner = `

    ,,,         ,,,                                               ,,,         ,,,
  ;"   ^;     ;'   ",                                           ;"   ^;     ;'   ",
  ;    s$$$$$$$s     ;                                          ;    s$$$$$$$s     ;
  ,  ss$$$$$$$$$$s  ,'  ooooooooo.    .oooooo.   .oooooo..o     ,  ss$$$$$$$$$$s  ,'
  ;s$$$$$$$$$$$$$$$     '888   'Y88. d8P'  'Y8b d8P'    'Y8     ;s$$$$$$$$$$$$$$$
  $$$$$$$$$$$$$$$$$$     888   .d88'888      888Y88bo.          $$$$$$$$$$$$$$$$$$
 $$$$P""Y$$$Y""W$$$$$    888ooo88P' 888      888 '"Y8888o.     $$$$P""Y$$$Y""W$$$$$
 $$$$  p"$$$"q  $$$$$    888        888      888     '"Y88b    $$$$  p"$$$"q  $$$$$
 $$$$  .$$$$$.  $$$$     888        '88b    d88'oo     .d8P    $$$$  .$$$$$.  $$$$
  $$DcaU$$$$$$$$$$      o888o        'Y8bood8P' 8""88888P'      $$DcaU$$$$$$$$$$
    "Y$$$"*"$$$Y"                                                 "Y$$$"*"$$$Y"
        "$b.$$"                                                       "$b.$$"
       .o.                   .   o8o                         .                 .o8
      .888.                .o8   '"'                       .o8                "888
     .8"888.     .ooooo. .o888oooooo oooo    ooo .oooo.  .o888oo .ooooo.  .oooo888
    .8' '888.   d88' '"Y8  888  '888  '88.  .8' 'P  )88b   888  d88' '88bd88' '888
   .88ooo8888.  888        888   888   '88..8'   .oP"888   888  888ooo888888   888
  .8'     '888. 888   .o8  888 . 888    '888'   d8(  888   888 .888    .o888   888
 o88o     o8888o'Y8bod8P'  "888"o888o    '8'    'Y888""8o  "888"'Y8bod8P''Y8bod88P"

`

// SingleHeaderAsSegment converts message containing 1 header into one singleton chain segment
func (hd *HeaderDownload) SingleHeaderAsSegment(headerRaw []byte, header *types.Header, penalizePoSBlocks bool) ([]ChainSegmentHeader, Penalty, error) {
	hd.lock.RLock()
	defer hd.lock.RUnlock()

	headerHash := types.RawRlpHash(headerRaw)
	if _, bad := hd.badHeaders[headerHash]; bad {
		return nil, BadBlockPenalty, nil
	}
	if penalizePoSBlocks && header.Difficulty.Sign() == 0 {
		return nil, NewBlockGossipAfterMergePenalty, nil
	}
	h := ChainSegmentHeader{
		Header:    header,
		HeaderRaw: headerRaw,
		Hash:      headerHash,
		Number:    header.Number.Uint64(),
	}
	return []ChainSegmentHeader{h}, NoPenalty, nil
}

// ReportBadHeader -
func (hd *HeaderDownload) ReportBadHeader(headerHash common.Hash) {
	hd.lock.Lock()
	defer hd.lock.Unlock()
	hd.badHeaders[headerHash] = struct{}{}
	// Find the link, remove it and all its descendands from all the queues
	if link, ok := hd.links[headerHash]; ok {
		removeList := []*Link{link}
		for len(removeList) > 0 {
			removal := removeList[len(removeList)-1]
			hd.moveLinkToQueue(removal, NoQueue)
			delete(hd.links, removal.hash)
			removeList = append(removeList[:len(removeList)-1], removal.next...)
		}
	}
}

func (hd *HeaderDownload) IsBadHeader(headerHash common.Hash) bool {
	hd.lock.RLock()
	defer hd.lock.RUnlock()
	_, ok := hd.badHeaders[headerHash]
	return ok
}

// See https://hackmd.io/GDc0maGsQeKfP8o2C7L52w
func (hd *HeaderDownload) SetPoSDownloaderTip(hash common.Hash) {
	hd.lock.Lock()
	defer hd.lock.Unlock()
	hd.posDownloaderTip = hash
}
func (hd *HeaderDownload) PoSDownloaderTip() common.Hash {
	hd.lock.RLock()
	defer hd.lock.RUnlock()
	return hd.posDownloaderTip
}
func (hd *HeaderDownload) ReportBadHeaderPoS(badHeader, lastValidAncestor common.Hash) {
	hd.lock.Lock()
	defer hd.lock.Unlock()
	hd.badPoSHeaders[badHeader] = lastValidAncestor
}
func (hd *HeaderDownload) IsBadHeaderPoS(tipHash common.Hash) (bad bool, lastValidAncestor common.Hash) {
	hd.lock.RLock()
	defer hd.lock.RUnlock()
	lastValidAncestor, bad = hd.badPoSHeaders[tipHash]
	return
}

func (hd *HeaderDownload) removeUpwards(toRemove []*Link) {
	for len(toRemove) > 0 {
		removal := toRemove[len(toRemove)-1]
		toRemove = toRemove[:len(toRemove)-1]
		delete(hd.links, removal.hash)
		hd.moveLinkToQueue(removal, NoQueue)
		toRemove = append(toRemove, removal.next...)
	}
}

func (hd *HeaderDownload) MarkAllVerified() {
	hd.lock.Lock()
	defer hd.lock.Unlock()
	for hd.insertQueue.Len() > 0 {
		link := hd.insertQueue[0]
		if !link.verified {
			link.linked = true
			link.verified = true
		}
	}
	for hd.linkQueue.Len() > 0 {
		link := hd.linkQueue[0]
		if !link.verified {
			link.linked = true
			link.verified = true
			hd.moveLinkToQueue(link, InsertQueueID)
		}
	}
}

func (hd *HeaderDownload) removeAnchor(anchor *Anchor) {
	// Anchor is removed from the map, and from the priority queue
	delete(hd.anchors, anchor.parentHash)
	heap.Remove(hd.anchorQueue, anchor.idx)
	anchor.idx = -1
}

func (hd *HeaderDownload) pruneLinkQueue() {
	for hd.linkQueue.Len() > hd.linkLimit {
		link := heap.Pop(&hd.linkQueue).(*Link)
		delete(hd.links, link.hash)
		if parentLink, ok := hd.links[link.header.ParentHash]; ok {
			for i, n := range parentLink.next {
				if n == link {
					if i == len(parentLink.next)-1 {
						parentLink.next = parentLink.next[:i]
					} else {
						parentLink.next = append(parentLink.next[:i], parentLink.next[i+1:]...)
					}
					break
				}
			}
		}
		if anchor, ok := hd.anchors[link.header.ParentHash]; ok {
			for i, n := range anchor.links {
				if n == link {
					if i == len(anchor.links)-1 {
						anchor.links = anchor.links[:i]
					} else {
						anchor.links = append(anchor.links[:i], anchor.links[i+1:]...)
					}
					break
				}
			}
		}
	}
}

func (hd *HeaderDownload) AnchorState() string {
	hd.lock.RLock()
	defer hd.lock.RUnlock()
	return hd.anchorState()
}

func (hd *HeaderDownload) anchorState() string {
	//nolint:prealloc
	var ss []string
	for anchorParent, anchor := range hd.anchors {
		var sb strings.Builder
		sb.WriteString(fmt.Sprintf("{%8d", anchor.blockHeight))
		// Try to figure out end
		var end uint64
		var searchList []*Link
		searchList = append(searchList, anchor.links...)
		var bs []int
		for len(searchList) > 0 {
			link := searchList[len(searchList)-1]
			if link.blockHeight > end {
				end = link.blockHeight
			}
			searchList = searchList[:len(searchList)-1]
			if len(link.next) > 0 {
				searchList = append(searchList, link.next...)
			}
			bs = append(bs, int(link.blockHeight))
		}
		var sbb strings.Builder
		sort.Ints(bs)
		for j, b := range bs {
			if j == 0 {
				sbb.WriteString(fmt.Sprintf("%d", b))
			} else if j == len(bs)-1 {
				if bs[j-1]+1 == b {
					// Close interval
					sbb.WriteString(fmt.Sprintf("-%d", b))
				} else {
					// Standalone
					sbb.WriteString(fmt.Sprintf(" %d", b))
				}
			} else {
				if bs[j-1] == b {
					// Skip
				} else if bs[j-1]+1 == b {
					if b+1 == bs[j+1] {
						// Skip
					} else {
						// Close interval
						sbb.WriteString(fmt.Sprintf("-%d", b))
					}
				} else {
					// Open interval or standalone
					sbb.WriteString(fmt.Sprintf(" %d", b))
				}
			}
		}
		sb.WriteString(fmt.Sprintf("-%d links=%d (%s)}", end, len(bs), sbb.String()))
		sb.WriteString(fmt.Sprintf(" => %x", anchorParent))
		ss = append(ss, sb.String())
	}
	sort.Strings(ss)
	return strings.Join(ss, "\n")
}

func (hd *HeaderDownload) RecoverFromDb(db kv.RoDB) error {
	hd.lock.Lock()
	defer hd.lock.Unlock()

	logEvery := time.NewTicker(30 * time.Second)
	defer logEvery.Stop()

	// Drain persistedLinksQueue and remove links
	for hd.persistedLinkQueue.Len() > 0 {
		link := heap.Pop(&hd.persistedLinkQueue).(*Link)
		delete(hd.links, link.hash)
	}
	err := db.View(context.Background(), func(tx kv.Tx) error {
		c, err := tx.Cursor(kv.Headers)
		if err != nil {
			return err
		}
		hd.highestInDb, err = stages.GetStageProgress(tx, stages.Headers)
		if err != nil {
			return err
		}
		// Take hd.persistedLinkLimit headers (with the highest heights) as links
		for k, v, err := c.Last(); k != nil && hd.persistedLinkQueue.Len() < hd.persistedLinkLimit; k, v, err = c.Prev() {
			if err != nil {
				return err
			}
			var header types.Header
			if err = rlp.DecodeBytes(v, &header); err != nil {
				return err
			}
			if header.Number.Uint64() <= hd.highestInDb {
				h := ChainSegmentHeader{
					HeaderRaw: v,
					Header:    &header,
					Hash:      types.RawRlpHash(v),
					Number:    header.Number.Uint64(),
				}
				hd.addHeaderAsLink(h, true /* persisted */)
			}

			select {
			case <-logEvery.C:
				log.Info("recover headers from db", "left", hd.persistedLinkLimit-hd.persistedLinkQueue.Len())
			default:
			}
		}
		return nil
	})
	if err != nil {
		return err
	}
	return nil
}

// ReadProgressFromDb updates highestInDb field according to the information
// in the database. It is useful in the situations when transaction was
// aborted and highestInDb became out-of-sync
func (hd *HeaderDownload) ReadProgressFromDb(tx kv.RwTx) (err error) {
	hd.lock.Lock()
	defer hd.lock.Unlock()
	hd.highestInDb, err = stages.GetStageProgress(tx, stages.Headers)
	if err != nil {
		return err
	}
	return nil
}

func (hd *HeaderDownload) invalidateAnchor(anchor *Anchor, reason string) {
	log.Debug("Invalidating anchor", "height", anchor.blockHeight, "hash", anchor.parentHash, "reason", reason)
	hd.removeAnchor(anchor)
	hd.removeUpwards(anchor.links)
}

func (hd *HeaderDownload) RequestMoreHeaders(currentTime uint64) (*HeaderRequest, []PenaltyItem) {
	hd.lock.Lock()
	defer hd.lock.Unlock()
	var penalties []PenaltyItem
	if hd.anchorQueue.Len() == 0 {
		log.Trace("Empty anchor queue")
		return nil, penalties
	}
	for hd.anchorQueue.Len() > 0 {
		anchor := (*hd.anchorQueue)[0]
		// Only process the anchors for which the nextRetryTime has already come
		if anchor.nextRetryTime > currentTime {
			return nil, penalties
		}
		if anchor.timeouts < 10 {
			// Produce a header request that would extend this anchor (add parent, parent of parent, etc.)
			return &HeaderRequest{
				Anchor:  anchor,
				Hash:    anchor.parentHash,
				Number:  anchor.blockHeight - 1,
				Length:  192,
				Skip:    0,
				Reverse: true,
			}, penalties
		}
		// Ancestors of this anchor seem to be unavailable, invalidate and move on
		hd.invalidateAnchor(anchor, "suspected unavailability")
		penalties = append(penalties, PenaltyItem{Penalty: AbandonedAnchorPenalty, PeerID: anchor.peerID})
	}
	return nil, penalties
}

func (hd *HeaderDownload) requestMoreHeadersForPOS(currentTime uint64) (timeout bool, request *HeaderRequest, penalties []PenaltyItem) {
	anchor := hd.posAnchor
	if anchor == nil {
		log.Trace("No PoS anchor")
		return
	}

	// Only process the anchors for which the nextRetryTime has already come
	if anchor.nextRetryTime > currentTime {
		return
	}

	timeout = anchor.timeouts >= 10
	if timeout {
		penalties = []PenaltyItem{{Penalty: AbandonedAnchorPenalty, PeerID: anchor.peerID}}
		return
	}

	// Request ancestors
	request = &HeaderRequest{
		Anchor:  anchor,
		Hash:    anchor.parentHash,
		Number:  anchor.blockHeight - 1,
		Length:  192,
		Skip:    0,
		Reverse: true,
	}
	return
}

func (hd *HeaderDownload) UpdateRetryTime(req *HeaderRequest, currentTime, timeout uint64) {
	hd.lock.Lock()
	defer hd.lock.Unlock()
	if req.Anchor.idx == -1 {
		// Anchor has already been deleted
		return
	}
	req.Anchor.timeouts++
	req.Anchor.nextRetryTime = currentTime + timeout
	heap.Fix(hd.anchorQueue, req.Anchor.idx)
}

func (hd *HeaderDownload) RequestSkeleton() *HeaderRequest {
	hd.lock.RLock()
	defer hd.lock.RUnlock()
	log.Debug("Request skeleton", "anchors", len(hd.anchors), "top seen height", hd.topSeenHeightPoW, "highestInDb", hd.highestInDb)
	stride := uint64(8 * 192)
	strideHeight := hd.highestInDb + stride
	lowestAnchorHeight := hd.topSeenHeightPoW + 1 // Inclusive upper bound
	if lowestAnchorHeight > 1 && lowestAnchorHeight <= strideHeight {
		return nil
	}
	// Determine the query range as the height of lowest anchor
	for _, anchor := range hd.anchors {
		if anchor.blockHeight > strideHeight && (lowestAnchorHeight == 1 || anchor.blockHeight < lowestAnchorHeight) {
			lowestAnchorHeight = anchor.blockHeight // Exclusive upper bound
		}
	}
	length := (lowestAnchorHeight - strideHeight) / stride
	if length > 192 {
		length = 192
	}
	return &HeaderRequest{Number: strideHeight, Length: length, Skip: stride - 1, Reverse: false}
}

func (hd *HeaderDownload) VerifyHeader(header *types.Header) error {
	return hd.engine.VerifyHeader(hd.consensusHeaderReader, header, true /* seal */)
}

type FeedHeaderFunc = func(header *types.Header, headerRaw []byte, hash common.Hash, blockHeight uint64) (td *big.Int, err error)

// InsertHeaders attempts to insert headers into the database, verifying them first
// It returns true in the first return value if the system is "in sync"
func (hd *HeaderDownload) InsertHeaders(hf FeedHeaderFunc, terminalTotalDifficulty *big.Int, logPrefix string, logChannel <-chan time.Time) (bool, error) {
	hd.lock.Lock()
	defer hd.lock.Unlock()

	checkInsert := true

	if hd.trace {
		var iStrs []string
		for i := 0; i < hd.insertQueue.Len(); i++ {
			iStrs = append(iStrs, fmt.Sprintf("%d=>%x", hd.insertQueue[i].blockHeight, hd.insertQueue[i].hash))
		}
		log.Info("InsertHeaders", "highestInDb", hd.highestInDb, "insertQueue", strings.Join(iStrs, ", "))
	}

	for checkInsert {
		checkInsert = false
		// Check what we can insert without verification
		for hd.insertQueue.Len() > 0 && hd.insertQueue[0].blockHeight <= hd.highestInDb+1 {
			link := hd.insertQueue[0]
			_, bad := hd.badHeaders[link.hash]
			if !bad && !link.persisted {
				_, bad = hd.badHeaders[link.header.ParentHash]
			}
			if bad {
				// If the link or its parent is marked bad, throw it out
				hd.moveLinkToQueue(link, NoQueue)
				delete(hd.links, link.hash)
				continue
			}
			if !link.verified {
				if err := hd.VerifyHeader(link.header); err != nil {
					if errors.Is(err, consensus.ErrFutureBlock) {
						// This may become valid later
						log.Warn("Added future link", "hash", link.hash, "height", link.blockHeight, "timestamp", link.header.Time)
						break // prevent removal of the link from the hd.linkQueue
					} else {
						log.Debug("Verification failed for header", "hash", link.hash, "height", link.blockHeight, "err", err)
						hd.moveLinkToQueue(link, NoQueue)
						delete(hd.links, link.hash)
						continue
					}
				}
			}
			link.verified = true
			// Make sure long insertions do not appear as a stuck stage 1
			select {
			case <-logChannel:
				log.Info(fmt.Sprintf("[%s] Inserting headers", logPrefix), "progress", hd.highestInDb)
			default:
			}
			td, err := hf(link.header, link.headerRaw, link.hash, link.blockHeight)
			if err != nil {
				return false, err
			}
			if td != nil {
				if hd.seenAnnounces.Pop(link.hash) {
					hd.toAnnounce = append(hd.toAnnounce, Announce{Hash: link.hash, Number: link.blockHeight})
				}
				// Check if transition to proof-of-stake happened and stop forward syncing
				if terminalTotalDifficulty != nil && td.Cmp(terminalTotalDifficulty) >= 0 {
					hd.highestInDb = link.blockHeight
					log.Info(POSPandaBanner)
					return true, nil
				}
			}

			if link.blockHeight > hd.highestInDb {
				if hd.trace {
					log.Info("Highest in DB change", "number", link.blockHeight, "hash", link.hash)
				}
				hd.highestInDb = link.blockHeight
			}
			link.persisted = true
			link.header = nil // Drop header reference to free memory, as we won't need it anymore
			link.headerRaw = nil
			hd.moveLinkToQueue(link, PersistedQueueID)
		}
		for hd.persistedLinkQueue.Len() > hd.persistedLinkLimit {
			link := heap.Pop(&hd.persistedLinkQueue).(*Link)
			delete(hd.links, link.hash)
		}
	}
	return hd.highestInDb >= hd.preverifiedHeight && hd.topSeenHeightPoW > 0 && hd.highestInDb >= hd.topSeenHeightPoW, nil
}

func (hd *HeaderDownload) SetHeaderToDownloadPoS(hash common.Hash, height uint64) {
	hd.lock.Lock()
	defer hd.lock.Unlock()

	hd.posAnchor = &Anchor{
		parentHash:  hash,
		blockHeight: height + 1,
	}
}

<<<<<<< HEAD
func (hd *HeaderDownload) ProcessSegmentPOS(segment ChainSegment, tx kv.Getter, peerId [64]byte) ([]PenaltyItem, error) {
	if len(segment) == 0 {
		return nil, nil
	}
	// We may have received answer from old request so not enough evidence for penalizing.
	if segment[0].Number != hd.posAnchor.blockHeight-1 {
=======
func (hd *HeaderDownload) ProcessHeadersPOS(csHeaders []ChainSegmentHeader, tx kv.Getter, peerId [64]byte) ([]PenaltyItem, error) {
	hd.lock.Lock()
	defer hd.lock.Unlock()
	if len(csHeaders) == 0 {
		return nil, nil
	}
	// We may have received answer from old request so not enough evidence for penalizing.
	if csHeaders[0].Number != hd.posAnchor.blockHeight-1 {
>>>>>>> 0b6532fe
		return nil, nil
	}

	// Handle request after closing collectors
	if hd.headersCollector == nil {
		return nil, nil
	}
<<<<<<< HEAD
	hd.lock.Lock()
	defer hd.lock.Unlock()

	log.Trace("Collecting...", "from", segment[0].Number, "to", segment[len(segment)-1].Number, "len", len(segment))
	for _, segmentFragment := range segment {
		header := segmentFragment.Header
		headerHash := segmentFragment.Hash
=======

	log.Trace("Collecting...", "from", csHeaders[0].Number, "to", csHeaders[len(csHeaders)-1].Number, "len", len(csHeaders))
	for _, sh := range csHeaders {
		header := sh.Header
		headerHash := sh.Hash
>>>>>>> 0b6532fe
		if headerHash != hd.posAnchor.parentHash {
			log.Warn("Unexpected header", "hash", headerHash, "expected", hd.posAnchor.parentHash)
			return []PenaltyItem{{PeerID: peerId, Penalty: BadBlockPenalty}}, nil
		}

		headerNumber := header.Number.Uint64()
<<<<<<< HEAD
		if err := hd.headersCollector.Collect(dbutils.HeaderKey(headerNumber, headerHash), segmentFragment.HeaderRaw); err != nil {
=======
		if err := hd.headersCollector.Collect(dbutils.HeaderKey(headerNumber, headerHash), sh.HeaderRaw); err != nil {
>>>>>>> 0b6532fe
			return nil, err
		}

		hh, err := hd.headerReader.Header(context.Background(), tx, header.ParentHash, headerNumber-1)
		if err != nil {
			return nil, err
		}
		if hh != nil {
			log.Trace("Synced", "requestId", hd.requestId)
			hd.posAnchor = nil
			hd.posStatus = Synced
			hd.BeaconRequestList.Interrupt(engineapi.Synced)
			return nil, nil
		}

		hd.posAnchor = &Anchor{
			parentHash:  header.ParentHash,
			blockHeight: headerNumber,
		}

		if headerNumber <= 1 {
			return nil, errors.New("wrong genesis in PoS sync")
		}
	}
	return nil, nil
}

// GrabAnnounces - returns all available announces and forget them
func (hd *HeaderDownload) GrabAnnounces() []Announce {
	hd.lock.Lock()
	defer hd.lock.Unlock()
	res := hd.toAnnounce
	hd.toAnnounce = []Announce{}
	return res
}

func (hd *HeaderDownload) Progress() uint64 {
	hd.lock.RLock()
	defer hd.lock.RUnlock()
	if hd.posSync && hd.posAnchor != nil {
		return hd.posAnchor.blockHeight - 1
	} else {
		return hd.highestInDb
	}
}

func (hd *HeaderDownload) HasLink(linkHash common.Hash) bool {
	hd.lock.RLock()
	defer hd.lock.RUnlock()
	if _, ok := hd.getLink(linkHash); ok {
		return true
	}
	return false
}

// SaveExternalAnnounce - does mark hash as seen in external announcement
// only such hashes will broadcast further after
func (hd *HeaderDownload) SaveExternalAnnounce(hash common.Hash) {
	hd.lock.Lock()
	defer hd.lock.Unlock()
	hd.seenAnnounces.Add(hash)
}

func (hd *HeaderDownload) getLink(linkHash common.Hash) (*Link, bool) {
	if link, ok := hd.links[linkHash]; ok {
		return link, true
	}
	return nil, false
}

// addHeaderAsLink wraps header into a link and adds it to either queue of persisted links or queue of non-persisted links
func (hd *HeaderDownload) addHeaderAsLink(h ChainSegmentHeader, persisted bool) *Link {
	link := &Link{
		blockHeight: h.Number,
		hash:        h.Hash,
		header:      h.Header,
		headerRaw:   h.HeaderRaw,
		persisted:   persisted,
	}
	if persisted {
		link.linked = true
		link.verified = true
		link.header = nil // Drop header reference to free memory, as we won't need it anymore
		link.headerRaw = nil
	}
	hd.links[h.Hash] = link
	if persisted {
		hd.moveLinkToQueue(link, PersistedQueueID)
	} else {
		hd.moveLinkToQueue(link, EntryQueueID)
	}
	return link
}

func (hi *HeaderInserter) NewFeedHeaderFunc(db kv.StatelessRwTx, headerReader interfaces.HeaderReader) FeedHeaderFunc {
	return func(header *types.Header, headerRaw []byte, hash common.Hash, blockHeight uint64) (*big.Int, error) {
		return hi.FeedHeaderPoW(db, headerReader, header, headerRaw, hash, blockHeight)
	}
}

// Find the forking point - i.e. the latest header on the canonical chain which is an ancestor of this one
// Most common case - forking point is the height of the parent header
func (hi *HeaderInserter) ForkingPoint(db kv.StatelessRwTx, header, parent *types.Header) (forkingPoint uint64, err error) {
	blockHeight := header.Number.Uint64()
	var ch common.Hash
	if fromCache, ok := hi.canonicalCache.Get(blockHeight - 1); ok {
		ch = fromCache.(common.Hash)
	} else {
		if ch, err = hi.headerReader.CanonicalHash(context.Background(), db, blockHeight-1); err != nil {
			return 0, fmt.Errorf("reading canonical hash for height %d: %w", blockHeight-1, err)
		}
	}
	if ch == header.ParentHash {
		forkingPoint = blockHeight - 1
	} else {
		// Going further back
		ancestorHash := parent.ParentHash
		ancestorHeight := blockHeight - 2
		// Look in the cache first
		for fromCache, ok := hi.canonicalCache.Get(ancestorHeight); ok; fromCache, ok = hi.canonicalCache.Get(ancestorHeight) {
			ch = fromCache.(common.Hash)
			if ch == ancestorHash {
				break
			}
			ancestor, err := hi.headerReader.Header(context.Background(), db, ancestorHash, ancestorHeight)
			if err != nil {
				return 0, err
			}
			ancestorHash = ancestor.ParentHash
			ancestorHeight--
		}
		// Now look in the DB
		for {
			ch, err := hi.headerReader.CanonicalHash(context.Background(), db, ancestorHeight)
			if err != nil {
				return 0, fmt.Errorf("[%s] reading canonical hash for %d: %w", hi.logPrefix, ancestorHeight, err)
			}
			if ch == ancestorHash {
				break
			}
			ancestor, err := hi.headerReader.Header(context.Background(), db, ancestorHash, ancestorHeight)
			if err != nil {
				return 0, err
			}
			ancestorHash = ancestor.ParentHash
			ancestorHeight--
		}
		// Loop above terminates when either err != nil (handled already) or ch == ancestorHash, therefore ancestorHeight is our forking point
		forkingPoint = ancestorHeight
	}
	return
}

func (hi *HeaderInserter) FeedHeaderPoW(db kv.StatelessRwTx, headerReader interfaces.HeaderReader, header *types.Header, headerRaw []byte, hash common.Hash, blockHeight uint64) (td *big.Int, err error) {
	if hash == hi.prevHash {
		// Skip duplicates
		return nil, nil
	}
	oldH, err := headerReader.Header(context.Background(), db, hash, blockHeight)
	if err != nil {
		return nil, err
	}
	if oldH != nil {
		// Already inserted, skip
		return nil, nil
	}
	// Load parent header
	parent, err := headerReader.Header(context.Background(), db, header.ParentHash, blockHeight-1)
	if err != nil {
		return nil, err
	}
	if parent == nil {
		// Fail on headers without parent
		return nil, fmt.Errorf("could not find parent with hash %x and height %d for header %x %d", header.ParentHash, blockHeight-1, hash, blockHeight)
	}
	// Parent's total difficulty
	parentTd, err := rawdb.ReadTd(db, header.ParentHash, blockHeight-1)
	if err != nil || parentTd == nil {
		return nil, fmt.Errorf("[%s] parent's total difficulty not found with hash %x and height %d for header %x %d: %v", hi.logPrefix, header.ParentHash, blockHeight-1, hash, blockHeight, err)
	}
	// Calculate total difficulty of this header using parent's total difficulty
	td = new(big.Int).Add(parentTd, header.Difficulty)
	// Now we can decide wether this header will create a change in the canonical head
	if td.Cmp(hi.localTd) > 0 {
		hi.newCanonical = true
		forkingPoint, err := hi.ForkingPoint(db, header, parent)
		if err != nil {
			return nil, err
		}
		hi.highest = blockHeight
		hi.highestHash = hash
		hi.highestTimestamp = header.Time
		hi.canonicalCache.Add(blockHeight, hash)
		// See if the forking point affects the unwindPoint (the block number to which other stages will need to unwind before the new canonical chain is applied)
		if forkingPoint < hi.unwindPoint {
			hi.unwindPoint = forkingPoint
			hi.unwind = true
		}
		// This makes sure we end up choosing the chain with the max total difficulty
		hi.localTd.Set(td)
	}
	if err = rawdb.WriteTd(db, hash, blockHeight, td); err != nil {
		return nil, fmt.Errorf("[%s] failed to WriteTd: %w", hi.logPrefix, err)
	}

	if err = db.Put(kv.Headers, dbutils.HeaderKey(blockHeight, hash), headerRaw); err != nil {
		return nil, fmt.Errorf("[%s] failed to store header: %w", hi.logPrefix, err)
	}

	hi.prevHash = hash
	return td, nil
}

func (hi *HeaderInserter) FeedHeaderPoS(db kv.GetPut, header *types.Header, hash common.Hash) error {
	blockHeight := header.Number.Uint64()
	// TODO(yperbasis): do we need to check if the header is already inserted (oldH)?

	parentTd, err := rawdb.ReadTd(db, header.ParentHash, blockHeight-1)
	if err != nil || parentTd == nil {
		return fmt.Errorf("[%s] parent's total difficulty not found with hash %x and height %d for header %x %d: %v", hi.logPrefix, header.ParentHash, blockHeight-1, hash, blockHeight, err)
	}
	td := new(big.Int).Add(parentTd, header.Difficulty)
	if err = rawdb.WriteTd(db, hash, blockHeight, td); err != nil {
		return fmt.Errorf("[%s] failed to WriteTd: %w", hi.logPrefix, err)
	}

	rawdb.WriteHeader(db, header)

	hi.highest = blockHeight
	hi.highestHash = hash
	hi.highestTimestamp = header.Time

	return nil
}

func (hi *HeaderInserter) GetHighest() uint64 {
	return hi.highest
}

func (hi *HeaderInserter) GetHighestHash() common.Hash {
	return hi.highestHash
}

func (hi *HeaderInserter) GetHighestTimestamp() uint64 {
	return hi.highestTimestamp
}

func (hi *HeaderInserter) UnwindPoint() uint64 {
	return hi.unwindPoint
}

func (hi *HeaderInserter) Unwind() bool {
	return hi.unwind
}

func (hi *HeaderInserter) BestHeaderChanged() bool {
	return hi.newCanonical
}

func (hd *HeaderDownload) recursiveLinked(link *Link) {
	for _, n := range link.next {
		n.linked = true
		hd.moveLinkToQueue(n, InsertQueueID)
		hd.recursiveLinked(n)
	}
}

<<<<<<< HEAD
func (hd *HeaderDownload) ProcessSegment(segment ChainSegment, newBlock bool, peerID [64]byte) bool {
	hd.lock.Lock()
	defer hd.lock.Unlock()
	requestMore := false
	for i := len(segment); i > 0; i-- {
		sh := segment[i-1]
		if sh.Number > hd.topSeenHeightPoW && (newBlock || hd.seenAnnounces.Seen(sh.Hash)) {
			hd.topSeenHeightPoW = sh.Number
		}
=======
func (hd *HeaderDownload) ProcessHeaders(csHeaders []ChainSegmentHeader, newBlock bool, peerID [64]byte) bool {
	hd.lock.Lock()
	defer hd.lock.Unlock()
	hd.respCount++
	requestMore := false
	for _, sh := range csHeaders {
		if sh.Number > hd.topSeenHeightPoW && (newBlock || hd.seenAnnounces.Seen(sh.Hash)) {
			hd.topSeenHeightPoW = sh.Number
		}
		if sh.Number > hd.respMax {
			hd.respMax = sh.Number
		}
		if hd.respMin == 0 || sh.Number < hd.respMin {
			hd.respMin = sh.Number
		}
>>>>>>> 0b6532fe
		if _, ok := hd.links[sh.Hash]; ok {
			// Duplicate
			continue
		}
		parent, foundParent := hd.links[sh.Header.ParentHash]
		anchor, foundAnchor := hd.anchors[sh.Hash]
		//fmt.Printf("sh = %d %x, foundParent=%t, foundAnchor=%t\n", sh.Number, sh.Hash, foundParent, foundAnchor)
		if !foundParent && !foundAnchor {
			if sh.Number < hd.highestInDb {
				log.Debug(fmt.Sprintf("new anchor too far in the past: %d, latest header in db: %d", sh.Number, hd.highestInDb))
<<<<<<< HEAD
				return false
			}
			if len(hd.anchors) >= hd.anchorLimit {
				log.Debug(fmt.Sprintf("too many anchors: %d, limit %d, state: %s", len(hd.anchors), hd.anchorLimit, hd.anchorState()))
				return false
=======
				continue
			}
			if len(hd.anchors) >= hd.anchorLimit {
				log.Debug(fmt.Sprintf("too many anchors: %d, limit %d, state: %s", len(hd.anchors), hd.anchorLimit, hd.anchorState()))
				continue
>>>>>>> 0b6532fe
			}
		}
		link := hd.addHeaderAsLink(sh, false /* persisted */)
		if foundAnchor {
			link.next = anchor.links
			hd.removeAnchor(anchor)
			//fmt.Printf("removed anchor %d %x\n", anchor.blockHeight, anchor.parentHash)
		}
		if parentAnchor, ok := hd.anchors[sh.Header.ParentHash]; ok {
			parentAnchor.links = append(parentAnchor.links, link)
		}
		if foundParent {
			//fmt.Printf("sh = %d %x, found parent\n", sh.Number, sh.Hash)
			parent.next = append(parent.next, link)
			if parent.linked {
				link.linked = true
				hd.moveLinkToQueue(link, InsertQueueID)
				hd.recursiveLinked(link)
			}
<<<<<<< HEAD
		} else if !foundAnchor {
			if sh.Number+params.FullImmutabilityThreshold < hd.highestInDb {
				log.Debug("Remove upwards", "height", link.blockHeight, "hash", link.blockHeight)
				hd.removeUpwards([]*Link{link})
				return false
=======
		} else {
			if sh.Number+params.FullImmutabilityThreshold < hd.highestInDb {
				log.Debug("Remove upwards", "height", link.blockHeight, "hash", link.blockHeight)
				hd.removeUpwards([]*Link{link})
				continue
>>>>>>> 0b6532fe
			}
			//fmt.Printf("sh = %d %x, nof found parent or anchor\n", sh.Number, sh.Hash)
			// See if it links existing anchor
			anchor = &Anchor{
				parentHash:    sh.Header.ParentHash,
				nextRetryTime: 0, // Will ensure this anchor will be top priority
				peerID:        peerID,
				blockHeight:   sh.Number,
			}
			anchor.links = append(anchor.links, link)
			hd.anchors[anchor.parentHash] = anchor
			heap.Push(hd.anchorQueue, anchor)
			requestMore = true
		}
	}
	log.Trace("Link queue", "size", hd.linkQueue.Len())
	if hd.linkQueue.Len() > hd.linkLimit {
<<<<<<< HEAD
		log.Trace("Too many links, cutting down", "count", hd.linkQueue.Len(), "tried to add", len(segment), "limit", hd.linkLimit)
=======
		log.Trace("Too many links, cutting down", "count", hd.linkQueue.Len(), "tried to add", len(csHeaders), "limit", hd.linkLimit)
>>>>>>> 0b6532fe
		hd.pruneLinkQueue()
	}
	select {
	case hd.DeliveryNotify <- struct{}{}:
	default:
	}

	return hd.requestChaining && requestMore
<<<<<<< HEAD
=======
}

func (hd *HeaderDownload) ExtractRespStats() (respCount int, respMin uint64, respMax uint64) {
	respCount = hd.respCount
	respMin = hd.respMin
	respMax = hd.respMax
	hd.respCount = 0
	hd.respMin = 0
	hd.respMax = 0
	return
>>>>>>> 0b6532fe
}

func (hd *HeaderDownload) TopSeenHeight() uint64 {
	hd.lock.RLock()
	defer hd.lock.RUnlock()
	if hd.topSeenHeightPoW > hd.topSeenHeightPoS {
		return hd.topSeenHeightPoW
	} else {
		return hd.topSeenHeightPoS
	}
}

func (hd *HeaderDownload) UpdateTopSeenHeightPoS(blockHeight uint64) {
	hd.lock.Lock()
	defer hd.lock.Unlock()
	if blockHeight > hd.topSeenHeightPoS {
		hd.topSeenHeightPoS = blockHeight
	}
}

func (hd *HeaderDownload) SetHeaderReader(headerReader consensus.ChainHeaderReader) {
	hd.lock.Lock()
	defer hd.lock.Unlock()
	hd.consensusHeaderReader = headerReader
}

func (hd *HeaderDownload) EnableRequestChaining() {
	hd.lock.Lock()
	defer hd.lock.Unlock()
	hd.requestChaining = true
}

func (hd *HeaderDownload) SetFetchingNew(fetching bool) {
	hd.lock.Lock()
	defer hd.lock.Unlock()
	hd.fetchingNew = fetching
}

func (hd *HeaderDownload) SetPosStatus(status SyncStatus) {
	hd.lock.Lock()
	defer hd.lock.Unlock()
	hd.posStatus = status
}

func (hd *HeaderDownload) HeadersCollector() *etl.Collector {
	hd.lock.RLock()
	defer hd.lock.RUnlock()
	return hd.headersCollector
}

func (hd *HeaderDownload) SetHeadersCollector(collector *etl.Collector) {
	hd.lock.Lock()
	defer hd.lock.Unlock()
	hd.headersCollector = collector
}

func (hd *HeaderDownload) SetPOSSync(posSync bool) {
	hd.lock.Lock()
	defer hd.lock.Unlock()
	hd.posSync = posSync
}

func (hd *HeaderDownload) POSSync() bool {
	hd.lock.RLock()
	defer hd.lock.RUnlock()
	return hd.posSync
}

func (hd *HeaderDownload) PosStatus() SyncStatus {
	hd.lock.RLock()
	defer hd.lock.RUnlock()
	return hd.posStatus
}

func (hd *HeaderDownload) RequestChaining() bool {
	hd.lock.RLock()
	defer hd.lock.RUnlock()
	return hd.requestChaining
}

func (hd *HeaderDownload) FetchingNew() bool {
	hd.lock.RLock()
	defer hd.lock.RUnlock()
	return hd.fetchingNew
}

func (hd *HeaderDownload) GetPendingPayloadStatus() common.Hash {
	hd.lock.RLock()
	defer hd.lock.RUnlock()
	return hd.pendingPayloadStatus
}

func (hd *HeaderDownload) SetPendingPayloadStatus(header common.Hash) {
	hd.lock.Lock()
	defer hd.lock.Unlock()
	hd.pendingPayloadStatus = header
}

func (hd *HeaderDownload) ClearPendingPayloadStatus() {
	hd.lock.Lock()
	defer hd.lock.Unlock()
	hd.pendingPayloadStatus = common.Hash{}
}

func (hd *HeaderDownload) GetUnsettledForkChoice() (*engineapi.ForkChoiceMessage, uint64) {
	hd.lock.RLock()
	defer hd.lock.RUnlock()
	return hd.unsettledForkChoice, hd.unsettledHeadHeight
}

func (hd *HeaderDownload) SetUnsettledForkChoice(forkChoice *engineapi.ForkChoiceMessage, headHeight uint64) {
	hd.lock.Lock()
	defer hd.lock.Unlock()
	hd.unsettledForkChoice = forkChoice
	hd.unsettledHeadHeight = headHeight
}

func (hd *HeaderDownload) ClearUnsettledForkChoice() {
	hd.lock.Lock()
	defer hd.lock.Unlock()
	hd.unsettledForkChoice = nil
	hd.unsettledHeadHeight = 0
}

func (hd *HeaderDownload) RequestId() int {
	hd.lock.RLock()
	defer hd.lock.RUnlock()
	return hd.requestId
}

func (hd *HeaderDownload) SetRequestId(requestId int) {
	hd.lock.Lock()
	defer hd.lock.Unlock()
	hd.requestId = requestId
}

func (hd *HeaderDownload) AddMinedHeader(header *types.Header) error {
	buf := bytes.NewBuffer(nil)
	if err := header.EncodeRLP(buf); err != nil {
		return err
	}
	segments, _, err := hd.SingleHeaderAsSegment(buf.Bytes(), header, false /* penalizePoSBlocks */)
	if err != nil {
		return err
	}

	peerID := [64]byte{'m', 'i', 'n', 'e', 'r'} // "miner"

<<<<<<< HEAD
	for _, segment := range segments {
		_ = hd.ProcessSegment(segment, false /* newBlock */, peerID)
	}
=======
	_ = hd.ProcessHeaders(segments, false /* newBlock */, peerID)
>>>>>>> 0b6532fe
	return nil
}

func (hd *HeaderDownload) AddHeaderFromSnapshot(tx kv.Tx, n uint64, r interfaces.FullBlockReader) error {
	hd.lock.Lock()
	defer hd.lock.Unlock()

	for i := n; i > 0 && hd.persistedLinkQueue.Len() < hd.persistedLinkLimit; i-- {
		header, err := r.HeaderByNumber(context.Background(), tx, i)
		if err != nil {
			return err
		}
		if header == nil {
			continue
		}
		v, err := rlp.EncodeToBytes(header)
		if err != nil {
			return err
		}
		h := ChainSegmentHeader{
			HeaderRaw: v,
			Header:    header,
			Hash:      header.Hash(),
			Number:    header.Number.Uint64(),
		}
		link := hd.addHeaderAsLink(h, true /* persisted */)
		link.verified = true
	}
	if hd.highestInDb < n {
		hd.highestInDb = n
	}
	if hd.preverifiedHeight < n {
		hd.preverifiedHeight = n
	}

	return nil
}

const (
	logInterval = 30 * time.Second
)

func (hd *HeaderDownload) cleanUpPoSDownload() {
	if hd.headersCollector != nil {
		hd.headersCollector.Close()
		hd.headersCollector = nil
	}
	hd.posStatus = Idle
}

func (hd *HeaderDownload) StartPoSDownloader(
	ctx context.Context,
	headerReqSend func(context.Context, *HeaderRequest) ([64]byte, bool),
	penalize func(context.Context, []PenaltyItem),
) {
	go func() {
		prevProgress := uint64(0)

		logEvery := time.NewTicker(logInterval)
		defer logEvery.Stop()

		for {
			var req *HeaderRequest
			var penalties []PenaltyItem
			var currentTime uint64

			hd.lock.Lock()
			if hd.posStatus == Syncing {
				currentTime = uint64(time.Now().Unix())
				var timeout bool
				timeout, req, penalties = hd.requestMoreHeadersForPOS(currentTime)
				if timeout {
					log.Warn("Timeout", "requestId", hd.requestId)
					hd.BeaconRequestList.Remove(hd.requestId)
					hd.cleanUpPoSDownload()
				}
			} else {
				prevProgress = 0
			}
			hd.lock.Unlock()

			if req != nil {
				_, sentToPeer := headerReqSend(ctx, req)
				if sentToPeer {
					// If request was actually sent to a peer, we update retry time to be 5 seconds in the future
					hd.UpdateRetryTime(req, currentTime, 5 /* timeout */)
					log.Trace("Sent request", "height", req.Number)
				}
			}
			if len(penalties) > 0 {
				penalize(ctx, penalties)
			}

			// Sleep and check for logs
			timer := time.NewTimer(2 * time.Millisecond)
			select {
			case <-ctx.Done():
				hd.lock.Lock()
				hd.cleanUpPoSDownload()
				hd.lock.Unlock()
				hd.BeaconRequestList.Interrupt(engineapi.Stopping)
				return
			case <-logEvery.C:
				if hd.PosStatus() == Syncing {
					progress := hd.Progress()
					if prevProgress == 0 {
						prevProgress = progress
					} else if progress <= prevProgress {
						diff := prevProgress - progress
						log.Info("Downloaded PoS Headers", "now", progress,
							"blk/sec", float64(diff)/float64(logInterval/time.Second))
						prevProgress = progress
					}
				}
			case <-timer.C:
			}
			// Cleanup timer
			timer.Stop()
		}
	}()
}

func DecodeTips(encodings []string) (map[common.Hash]HeaderRecord, error) {
	hardTips := make(map[common.Hash]HeaderRecord, len(encodings))

	var buf bytes.Buffer

	for i, encoding := range encodings {
		b, err := base64.RawStdEncoding.DecodeString(encoding)
		if err != nil {
			return nil, fmt.Errorf("decoding hard coded header on %d: %w", i, err)
		}

		if _, err = buf.Write(b); err != nil {
			return nil, fmt.Errorf("gzip write string on %d: %w", i, err)
		}

		zr, err := gzip.NewReader(&buf)
		if err != nil {
			return nil, fmt.Errorf("gzip reader on %d: %w %q", i, err, encoding)
		}

		res, err := io.ReadAll(zr)
		if err != nil {
			return nil, fmt.Errorf("gzip copy on %d: %w %q", i, err, encoding)
		}

		if err := zr.Close(); err != nil {
			return nil, fmt.Errorf("gzip close on %d: %w", i, err)
		}

		var h types.Header
		if err := rlp.DecodeBytes(res, &h); err != nil {
			return nil, fmt.Errorf("parsing hard coded header on %d: %w", i, err)
		}

		headerHash := types.RawRlpHash(res)
		hardTips[headerHash] = HeaderRecord{Raw: b, Header: &h}

		buf.Reset()
	}

	return hardTips, nil
}<|MERGE_RESOLUTION|>--- conflicted
+++ resolved
@@ -528,14 +528,6 @@
 	}
 }
 
-<<<<<<< HEAD
-func (hd *HeaderDownload) ProcessSegmentPOS(segment ChainSegment, tx kv.Getter, peerId [64]byte) ([]PenaltyItem, error) {
-	if len(segment) == 0 {
-		return nil, nil
-	}
-	// We may have received answer from old request so not enough evidence for penalizing.
-	if segment[0].Number != hd.posAnchor.blockHeight-1 {
-=======
 func (hd *HeaderDownload) ProcessHeadersPOS(csHeaders []ChainSegmentHeader, tx kv.Getter, peerId [64]byte) ([]PenaltyItem, error) {
 	hd.lock.Lock()
 	defer hd.lock.Unlock()
@@ -544,7 +536,6 @@
 	}
 	// We may have received answer from old request so not enough evidence for penalizing.
 	if csHeaders[0].Number != hd.posAnchor.blockHeight-1 {
->>>>>>> 0b6532fe
 		return nil, nil
 	}
 
@@ -552,32 +543,18 @@
 	if hd.headersCollector == nil {
 		return nil, nil
 	}
-<<<<<<< HEAD
-	hd.lock.Lock()
-	defer hd.lock.Unlock()
-
-	log.Trace("Collecting...", "from", segment[0].Number, "to", segment[len(segment)-1].Number, "len", len(segment))
-	for _, segmentFragment := range segment {
-		header := segmentFragment.Header
-		headerHash := segmentFragment.Hash
-=======
 
 	log.Trace("Collecting...", "from", csHeaders[0].Number, "to", csHeaders[len(csHeaders)-1].Number, "len", len(csHeaders))
 	for _, sh := range csHeaders {
 		header := sh.Header
 		headerHash := sh.Hash
->>>>>>> 0b6532fe
 		if headerHash != hd.posAnchor.parentHash {
 			log.Warn("Unexpected header", "hash", headerHash, "expected", hd.posAnchor.parentHash)
 			return []PenaltyItem{{PeerID: peerId, Penalty: BadBlockPenalty}}, nil
 		}
 
 		headerNumber := header.Number.Uint64()
-<<<<<<< HEAD
-		if err := hd.headersCollector.Collect(dbutils.HeaderKey(headerNumber, headerHash), segmentFragment.HeaderRaw); err != nil {
-=======
 		if err := hd.headersCollector.Collect(dbutils.HeaderKey(headerNumber, headerHash), sh.HeaderRaw); err != nil {
->>>>>>> 0b6532fe
 			return nil, err
 		}
 
@@ -845,17 +822,6 @@
 	}
 }
 
-<<<<<<< HEAD
-func (hd *HeaderDownload) ProcessSegment(segment ChainSegment, newBlock bool, peerID [64]byte) bool {
-	hd.lock.Lock()
-	defer hd.lock.Unlock()
-	requestMore := false
-	for i := len(segment); i > 0; i-- {
-		sh := segment[i-1]
-		if sh.Number > hd.topSeenHeightPoW && (newBlock || hd.seenAnnounces.Seen(sh.Hash)) {
-			hd.topSeenHeightPoW = sh.Number
-		}
-=======
 func (hd *HeaderDownload) ProcessHeaders(csHeaders []ChainSegmentHeader, newBlock bool, peerID [64]byte) bool {
 	hd.lock.Lock()
 	defer hd.lock.Unlock()
@@ -871,7 +837,6 @@
 		if hd.respMin == 0 || sh.Number < hd.respMin {
 			hd.respMin = sh.Number
 		}
->>>>>>> 0b6532fe
 		if _, ok := hd.links[sh.Hash]; ok {
 			// Duplicate
 			continue
@@ -882,19 +847,11 @@
 		if !foundParent && !foundAnchor {
 			if sh.Number < hd.highestInDb {
 				log.Debug(fmt.Sprintf("new anchor too far in the past: %d, latest header in db: %d", sh.Number, hd.highestInDb))
-<<<<<<< HEAD
-				return false
-			}
-			if len(hd.anchors) >= hd.anchorLimit {
-				log.Debug(fmt.Sprintf("too many anchors: %d, limit %d, state: %s", len(hd.anchors), hd.anchorLimit, hd.anchorState()))
-				return false
-=======
 				continue
 			}
 			if len(hd.anchors) >= hd.anchorLimit {
 				log.Debug(fmt.Sprintf("too many anchors: %d, limit %d, state: %s", len(hd.anchors), hd.anchorLimit, hd.anchorState()))
 				continue
->>>>>>> 0b6532fe
 			}
 		}
 		link := hd.addHeaderAsLink(sh, false /* persisted */)
@@ -914,19 +871,11 @@
 				hd.moveLinkToQueue(link, InsertQueueID)
 				hd.recursiveLinked(link)
 			}
-<<<<<<< HEAD
-		} else if !foundAnchor {
-			if sh.Number+params.FullImmutabilityThreshold < hd.highestInDb {
-				log.Debug("Remove upwards", "height", link.blockHeight, "hash", link.blockHeight)
-				hd.removeUpwards([]*Link{link})
-				return false
-=======
 		} else {
 			if sh.Number+params.FullImmutabilityThreshold < hd.highestInDb {
 				log.Debug("Remove upwards", "height", link.blockHeight, "hash", link.blockHeight)
 				hd.removeUpwards([]*Link{link})
 				continue
->>>>>>> 0b6532fe
 			}
 			//fmt.Printf("sh = %d %x, nof found parent or anchor\n", sh.Number, sh.Hash)
 			// See if it links existing anchor
@@ -944,11 +893,7 @@
 	}
 	log.Trace("Link queue", "size", hd.linkQueue.Len())
 	if hd.linkQueue.Len() > hd.linkLimit {
-<<<<<<< HEAD
-		log.Trace("Too many links, cutting down", "count", hd.linkQueue.Len(), "tried to add", len(segment), "limit", hd.linkLimit)
-=======
 		log.Trace("Too many links, cutting down", "count", hd.linkQueue.Len(), "tried to add", len(csHeaders), "limit", hd.linkLimit)
->>>>>>> 0b6532fe
 		hd.pruneLinkQueue()
 	}
 	select {
@@ -957,8 +902,6 @@
 	}
 
 	return hd.requestChaining && requestMore
-<<<<<<< HEAD
-=======
 }
 
 func (hd *HeaderDownload) ExtractRespStats() (respCount int, respMin uint64, respMax uint64) {
@@ -969,7 +912,6 @@
 	hd.respMin = 0
 	hd.respMax = 0
 	return
->>>>>>> 0b6532fe
 }
 
 func (hd *HeaderDownload) TopSeenHeight() uint64 {
@@ -1118,13 +1060,7 @@
 
 	peerID := [64]byte{'m', 'i', 'n', 'e', 'r'} // "miner"
 
-<<<<<<< HEAD
-	for _, segment := range segments {
-		_ = hd.ProcessSegment(segment, false /* newBlock */, peerID)
-	}
-=======
 	_ = hd.ProcessHeaders(segments, false /* newBlock */, peerID)
->>>>>>> 0b6532fe
 	return nil
 }
 
