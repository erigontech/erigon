--- conflicted
+++ resolved
@@ -616,23 +616,15 @@
 	return &HeaderRequest{Number: strideHeight, Length: length, Skip: stride - 1, Reverse: false}
 }
 
-<<<<<<< HEAD
-type FeedHeaderFuncType func(header *types.Header, headerRaw []byte, hash common.Hash, blockHeight uint64, terminalTotalDifficulty *big.Int) (isTrans bool, err error)
-
 func (hd *HeaderDownload) VerifyHeader(header *types.Header) error {
 	return hd.engine.VerifyHeader(hd.headerReader, header, true /* seal */)
 }
 
-// InsertHeaders attempts to insert headers into the database, verifying them first
-// It returns true in the first return value if the system is "in sync"
-func (hd *HeaderDownload) InsertHeaders(hf FeedHeaderFuncType, terminalTotalDifficulty *big.Int, logPrefix string, logChannel <-chan time.Time) (bool, error) {
-=======
 type FeedHeaderFunc = func(header *types.Header, headerRaw []byte, hash common.Hash, blockHeight uint64) (td *big.Int, err error)
 
 // InsertHeaders attempts to insert headers into the database, verifying them first
 // It returns true in the first return value if the system is "in sync"
 func (hd *HeaderDownload) InsertHeaders(hf FeedHeaderFunc, terminalTotalDifficulty *big.Int, logPrefix string, logChannel <-chan time.Time) (bool, error) {
->>>>>>> 1dbcaa69
 	hd.lock.Lock()
 	defer hd.lock.Unlock()
 
@@ -813,35 +805,20 @@
 	return link
 }
 
-<<<<<<< HEAD
-func (hi *HeaderInserter) FeedHeaderFunc(db kv.StatelessRwTx, headerReader interfaces.HeaderReader) FeedHeaderFuncType {
-	return func(header *types.Header, headerRaw []byte, hash common.Hash, blockHeight uint64, terminalTotalDifficulty *big.Int) (bool, error) {
-		return hi.FeedHeaderPoW(db, headerReader, header, headerRaw, hash, blockHeight, terminalTotalDifficulty)
-	}
-}
-
-func (hi *HeaderInserter) FeedHeaderPoW(db kv.StatelessRwTx, headerReader interfaces.HeaderReader, header *types.Header, headerRaw []byte, hash common.Hash, blockHeight uint64, terminalTotalDifficulty *big.Int) (isTrans bool, err error) {
-=======
 func (hi *HeaderInserter) NewFeedHeaderFunc(db kv.StatelessRwTx, headerReader interfaces.HeaderReader) FeedHeaderFunc {
 	return func(header *types.Header, headerRaw []byte, hash common.Hash, blockHeight uint64) (*big.Int, error) {
-		return hi.FeedHeader(db, headerReader, header, headerRaw, hash, blockHeight)
-	}
-}
-
-func (hi *HeaderInserter) FeedHeader(db kv.StatelessRwTx, headerReader interfaces.HeaderReader, header *types.Header, headerRaw []byte, hash common.Hash, blockHeight uint64) (td *big.Int, err error) {
->>>>>>> 1dbcaa69
+		return hi.FeedHeaderPoW(db, headerReader, header, headerRaw, hash, blockHeight)
+	}
+}
+
+func (hi *HeaderInserter) FeedHeaderPoW(db kv.StatelessRwTx, headerReader interfaces.HeaderReader, header *types.Header, headerRaw []byte, hash common.Hash, blockHeight uint64) (td *big.Int, err error) {
 	if hash == hi.prevHash {
 		// Skip duplicates
 		return nil, nil
 	}
 	if oldH := rawdb.ReadHeader(db, hash, blockHeight); oldH != nil {
 		// Already inserted, skip
-<<<<<<< HEAD
-		// TODO(yperbasis): return correct isTrans
-		return false, nil
-=======
 		return nil, nil
->>>>>>> 1dbcaa69
 	}
 	// Load parent header
 	parent, err := headerReader.Header(context.Background(), db, header.ParentHash, blockHeight-1)
