--- conflicted
+++ resolved
@@ -912,25 +912,15 @@
 	log.Trace("Collecting...", "from", segment[0].Number, "to", segment[len(segment)-1].Number, "len", len(segment))
 	for _, segmentFragment := range segment {
 		header := segmentFragment.Header
-<<<<<<< HEAD
 		headerHash := segmentFragment.Hash
 		if headerHash != hd.posAnchor.parentHash {
-			return fmt.Errorf("unexpected hash %x (expected %x)", headerHash, hd.posAnchor.parentHash)
+			log.Warn("Unexpected header", "hash", headerHash, "expected", hd.posAnchor.parentHash)
+			return []PenaltyItem{{PeerID: peerId, Penalty: BadBlockPenalty}}, nil
 		}
 
 		headerNumber := header.Number.Uint64()
 		if err := hd.headersCollector.Collect(dbutils.HeaderKey(headerNumber, headerHash), segmentFragment.HeaderRaw); err != nil {
-			return err
-=======
-		if header.Hash() != hd.posAnchor.parentHash {
-			log.Warn("Unexpected header", "hash", header.Hash(), "expected", hd.posAnchor.parentHash)
-			return []PenaltyItem{{PeerID: peerId, Penalty: BadBlockPenalty}}, nil
-		}
-
-		headerNumber := header.Number.Uint64()
-		if err := hd.headersCollector.Collect(dbutils.HeaderKey(headerNumber, header.Hash()), segmentFragment.HeaderRaw); err != nil {
 			return nil, err
->>>>>>> 6927ffc5
 		}
 
 		hh, err := hd.headerReader.Header(context.Background(), tx, header.ParentHash, headerNumber-1)
