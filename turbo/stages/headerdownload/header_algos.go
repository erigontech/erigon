--- conflicted
+++ resolved
@@ -778,24 +778,13 @@
 	return link
 }
 
-<<<<<<< HEAD
-func (hi *HeaderInserter) FeedHeaderFunc(db kv.StatelessRwTx, headerReader interfaces.HeaderReader) func(header *types.Header, hash common.Hash, blockHeight uint64, terminalTotalDifficulty *big.Int) error {
-	return func(header *types.Header, hash common.Hash, blockHeight uint64, terminalTotalDifficulty *big.Int) error {
+func (hi *HeaderInserter) FeedHeaderFunc(db kv.StatelessRwTx, headerReader interfaces.HeaderReader) func(header *types.Header, hash common.Hash, blockHeight uint64, terminalTotalDifficulty *big.Int) (bool, error) {
+	return func(header *types.Header, hash common.Hash, blockHeight uint64, terminalTotalDifficulty *big.Int) (bool, error) {
 		return hi.FeedHeader(db, headerReader, header, hash, blockHeight, terminalTotalDifficulty)
 	}
 }
 
-func (hi *HeaderInserter) FeedHeader(db kv.StatelessRwTx, headerReader interfaces.HeaderReader, header *types.Header, hash common.Hash, blockHeight uint64, terminalTotalDifficulty *big.Int) error {
-=======
-func (hi *HeaderInserter) FeedHeaderFunc(db kv.StatelessRwTx) func(header *types.Header, hash common.Hash, blockHeight uint64, terminalTotalDifficulty *big.Int) (bool, error) {
-	return func(header *types.Header, hash common.Hash, blockHeight uint64, terminalTotalDifficulty *big.Int) (bool, error) {
-		return hi.FeedHeader(db, header, hash, blockHeight, terminalTotalDifficulty)
-	}
-}
-
-func (hi *HeaderInserter) FeedHeader(db kv.StatelessRwTx, header *types.Header, hash common.Hash, blockHeight uint64, terminalTotalDifficulty *big.Int) (isTrans bool, err error) {
-
->>>>>>> bcc25385
+func (hi *HeaderInserter) FeedHeader(db kv.StatelessRwTx, headerReader interfaces.HeaderReader, header *types.Header, hash common.Hash, blockHeight uint64, terminalTotalDifficulty *big.Int) (isTrans bool, err error) {
 	if hash == hi.prevHash {
 		// Skip duplicates
 		return false, nil
@@ -807,7 +796,7 @@
 	// Load parent header
 	parent, err := headerReader.Header(context.Background(), db, header.ParentHash, blockHeight-1)
 	if err != nil {
-		return err
+		return false, err
 	}
 	if parent == nil {
 		// Fail on headers without parent
