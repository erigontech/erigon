--- conflicted
+++ resolved
@@ -49,17 +49,10 @@
 		ParentHash: h1Hash,
 	}
 	h2Hash := h2.Hash()
-<<<<<<< HEAD
-	if err = hi.FeedHeader(tx, snapshotsync.NewBlockReader(), &h1, h1Hash, 1, nil); err != nil {
+	if _, err = hi.FeedHeader(tx, snapshotsync.NewBlockReader(), &h1, h1Hash, 1, nil); err != nil {
 		t.Errorf("feed empty header 1: %v", err)
 	}
-	if err = hi.FeedHeader(tx, snapshotsync.NewBlockReader(), &h2, h2Hash, 2, nil); err != nil {
-=======
-	if _, err = hi.FeedHeader(tx, &h1, h1Hash, 1, nil); err != nil {
-		t.Errorf("feed empty header 1: %v", err)
-	}
-	if _, err = hi.FeedHeader(tx, &h2, h2Hash, 2, nil); err != nil {
->>>>>>> bcc25385
+	if _, err = hi.FeedHeader(tx, snapshotsync.NewBlockReader(), &h2, h2Hash, 2, nil); err != nil {
 		t.Errorf("feed empty header 2: %v", err)
 	}
 }