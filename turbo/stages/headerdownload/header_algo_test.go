package headerdownload_test

import (
	"context"
	"math/big"
	"testing"

	"github.com/ledgerwatch/erigon-lib/kv"
	"github.com/ledgerwatch/erigon/core"
	"github.com/ledgerwatch/erigon/core/types"
	"github.com/ledgerwatch/erigon/crypto"
	"github.com/ledgerwatch/erigon/params"
	"github.com/ledgerwatch/erigon/rlp"
	"github.com/ledgerwatch/erigon/turbo/stages"
	"github.com/ledgerwatch/erigon/turbo/stages/headerdownload"
)

func TestInserter1(t *testing.T) {
	funds := big.NewInt(1000000000)
	key, _ := crypto.HexToECDSA("b71c71a67e1177ad4e901695e1b4b9ee17ae16c6668d313eac2f96dbcda3f291")
	address := crypto.PubkeyToAddress(key.PublicKey)
	chainConfig := params.AllProtocolChanges
	gspec := &types.Genesis{
		Config: chainConfig,
		Alloc: types.GenesisAlloc{
			address: {Balance: funds},
		},
	}
<<<<<<< HEAD
	m := stages.MockWithGenesis(t, gspec, key, false)
	db := m.DB
	_, genesis, err := core.CommitGenesisBlock(db, gspec, "")
=======
	db := memdb.NewTestDB(t)
	defer db.Close()
	_, genesis, err := core.CommitGenesisBlock(db, gspec, "", m.Log)
>>>>>>> 7c89afcb
	if err != nil {
		t.Fatal(err)
	}
	var tx kv.RwTx
	if tx, err = db.BeginRw(context.Background()); err != nil {
		t.Fatal(err)
	}
	defer tx.Rollback()
	br, bw := m.NewBlocksIO()
	hi := headerdownload.NewHeaderInserter("headers", big.NewInt(0), 0, br, bw)
	h1 := types.Header{
		Number:     big.NewInt(1),
		Difficulty: big.NewInt(10),
		ParentHash: genesis.Hash(),
	}
	h1Hash := h1.Hash()
	h2 := types.Header{
		Number:     big.NewInt(2),
		Difficulty: big.NewInt(1010),
		ParentHash: h1Hash,
	}
	h2Hash := h2.Hash()
	data1, _ := rlp.EncodeToBytes(&h1)
	if _, err = hi.FeedHeaderPoW(tx, br, &h1, data1, h1Hash, 1); err != nil {
		t.Errorf("feed empty header 1: %v", err)
	}
	data2, _ := rlp.EncodeToBytes(&h2)
	if _, err = hi.FeedHeaderPoW(tx, br, &h2, data2, h2Hash, 2); err != nil {
		t.Errorf("feed empty header 2: %v", err)
	}
}<|MERGE_RESOLUTION|>--- conflicted
+++ resolved
@@ -26,15 +26,9 @@
 			address: {Balance: funds},
 		},
 	}
-<<<<<<< HEAD
 	m := stages.MockWithGenesis(t, gspec, key, false)
 	db := m.DB
-	_, genesis, err := core.CommitGenesisBlock(db, gspec, "")
-=======
-	db := memdb.NewTestDB(t)
-	defer db.Close()
 	_, genesis, err := core.CommitGenesisBlock(db, gspec, "", m.Log)
->>>>>>> 7c89afcb
 	if err != nil {
 		t.Fatal(err)
 	}
