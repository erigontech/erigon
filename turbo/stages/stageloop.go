package stages

import (
	"context"
	"errors"
	"fmt"
	"runtime"
	"time"

	lru "github.com/hashicorp/golang-lru/arc/v2"
	"github.com/ledgerwatch/log/v3"

	"github.com/ledgerwatch/erigon-lib/chain"
	libcommon "github.com/ledgerwatch/erigon-lib/common"
	"github.com/ledgerwatch/erigon-lib/common/datadir"
	"github.com/ledgerwatch/erigon-lib/common/dbg"
	"github.com/ledgerwatch/erigon-lib/direct"
	proto_downloader "github.com/ledgerwatch/erigon-lib/gointerfaces/downloaderproto"
	"github.com/ledgerwatch/erigon-lib/kv"
	"github.com/ledgerwatch/erigon-lib/kv/membatchwithdb"
	"github.com/ledgerwatch/erigon-lib/kv/rawdbv3"
	"github.com/ledgerwatch/erigon-lib/state"
	"github.com/ledgerwatch/erigon-lib/wrap"
	"github.com/ledgerwatch/erigon/consensus"
	"github.com/ledgerwatch/erigon/consensus/misc"
	"github.com/ledgerwatch/erigon/core/rawdb"
	"github.com/ledgerwatch/erigon/core/rawdb/blockio"
	"github.com/ledgerwatch/erigon/core/types"
	"github.com/ledgerwatch/erigon/core/vm"
	"github.com/ledgerwatch/erigon/eth/ethconfig"
	"github.com/ledgerwatch/erigon/eth/stagedsync"
	"github.com/ledgerwatch/erigon/eth/stagedsync/stages"
	"github.com/ledgerwatch/erigon/p2p"
	"github.com/ledgerwatch/erigon/p2p/sentry"
	"github.com/ledgerwatch/erigon/p2p/sentry/sentry_multi_client"
	"github.com/ledgerwatch/erigon/polygon/bor"
	"github.com/ledgerwatch/erigon/polygon/bor/finality"
	"github.com/ledgerwatch/erigon/polygon/bor/finality/flags"
	"github.com/ledgerwatch/erigon/polygon/heimdall"
	"github.com/ledgerwatch/erigon/turbo/engineapi/engine_helpers"
	"github.com/ledgerwatch/erigon/turbo/services"
	"github.com/ledgerwatch/erigon/turbo/shards"
	"github.com/ledgerwatch/erigon/turbo/silkworm"
	"github.com/ledgerwatch/erigon/turbo/stages/headerdownload"
)

// StageLoop runs the continuous loop of staged sync
func StageLoop(
	ctx context.Context,
	db kv.RwDB,
	sync *stagedsync.Sync,
	hd *headerdownload.HeaderDownload,
	waitForDone chan struct{},
	loopMinTime time.Duration,
	logger log.Logger,
	blockReader services.FullBlockReader,
	hook *Hook,
) {
	defer close(waitForDone)

	if err := ProcessFrozenBlocks(ctx, db, blockReader, sync); err != nil {
		if err != nil {
			if errors.Is(err, libcommon.ErrStopped) || errors.Is(err, context.Canceled) {
				return
			}

			logger.Error("Staged Sync", "err", err)
			if recoveryErr := hd.RecoverFromDb(db); recoveryErr != nil {
				logger.Error("Failed to recover header sentriesClient", "err", recoveryErr)
			}
		}
	}

	initialCycle := true
	for {
		start := time.Now()

		select {
		case <-hd.ShutdownCh:
			return
		default:
			// continue
		}

		t := time.Now()
		// Estimate the current top height seen from the peer
		err := StageLoopIteration(ctx, db, wrap.TxContainer{}, sync, initialCycle, false, logger, blockReader, hook)
		if err != nil {
			if errors.Is(err, libcommon.ErrStopped) || errors.Is(err, context.Canceled) {
				return
			}

			logger.Error("Staged Sync", "err", err)
			if recoveryErr := hd.RecoverFromDb(db); recoveryErr != nil {
				logger.Error("Failed to recover header sentriesClient", "err", recoveryErr)
			}
			time.Sleep(500 * time.Millisecond) // just to avoid too much similar errors in logs
			continue
		}
		if time.Since(t) < 5*time.Minute {
			initialCycle = false
		}
		if !initialCycle {
			hd.AfterInitialCycle()
		}

		if loopMinTime != 0 {
			waitTime := loopMinTime - time.Since(start)
			logger.Info("Wait time until next loop", "for", waitTime)
			c := time.After(waitTime)
			select {
			case <-ctx.Done():
				return
			case <-c:
			}
		}
	}
}

// ProcessFrozenBlocks - withuot global rwtx
func ProcessFrozenBlocks(ctx context.Context, db kv.RwDB, blockReader services.FullBlockReader, sync *stagedsync.Sync) error {
	sawZeroBlocksTimes := 0
	initialCycle, firstCycle := true, true
	for {
		// run stages first time - it will download blocks
		more, err := sync.Run(db, wrap.TxContainer{}, initialCycle, firstCycle)
		if err != nil {
			return err
		}

		if err := sync.RunPrune(db, nil, initialCycle); err != nil {
			return err
		}
		firstCycle = false

		var finStageProgress uint64
		if blockReader.FrozenBlocks() > 0 {
			if err := db.View(ctx, func(tx kv.Tx) (err error) {
				finStageProgress, err = stages.GetStageProgress(tx, stages.Finish)
				return err
			}); err != nil {
				return err
			}
			if finStageProgress >= blockReader.FrozenBlocks() {
				break
			}
		} else {
			// having 0 frozen blocks - also may mean we didn't download them. so stages. 1 time is enough.
			// during testing we may have 0 frozen blocks and firstCycle expected to be false
			sawZeroBlocksTimes++
			if sawZeroBlocksTimes > 2 {
				break
			}
		}

		if !more {
			break
		}
	}
	return nil
}

func StageLoopIteration(ctx context.Context, db kv.RwDB, txc wrap.TxContainer, sync *stagedsync.Sync, initialCycle, firstCycle bool, logger log.Logger, blockReader services.FullBlockReader, hook *Hook) (err error) {
	defer func() {
		if rec := recover(); rec != nil {
			err = fmt.Errorf("%+v, trace: %s", rec, dbg.Stack())
		}
	}() // avoid crash because Erigon's core does many things

	externalTx := txc.Tx != nil
	finishProgressBefore, borProgressBefore, headersProgressBefore, err := stagesHeadersAndFinish(db, txc.Tx)
	if err != nil {
		return err
	}
	// Sync from scratch must be able Commit partial progress
	// In all other cases - process blocks batch in 1 RwTx
	// 2 corner-cases: when sync with --snapshots=false and when executed only blocks from snapshots (in this case all stages progress is equal and > 0, but node is not synced)
	isSynced := finishProgressBefore > 0 && finishProgressBefore > blockReader.FrozenBlocks() && finishProgressBefore == headersProgressBefore
	if blockReader.BorSnapshots() != nil {
		isSynced = isSynced && borProgressBefore > blockReader.FrozenBorBlocks()
	}
	canRunCycleInOneTransaction := isSynced
	if externalTx {
		canRunCycleInOneTransaction = true
	}

	// Main steps:
	// - process new blocks
	// - commit(no_sync). NoSync - making data available for readers as-soon-as-possible. Can
	//       send notifications Now and do write to disks Later.
	// - Send Notifications: about new blocks, new receipts, state changes, etc...
	// - Prune(limited time)+Commit(sync). Write to disk happening here.

	if canRunCycleInOneTransaction && !externalTx {
		txc.Tx, err = db.BeginRwNosync(ctx)
		if err != nil {
			return err
		}
		defer txc.Tx.Rollback()
	}

	if hook != nil {
		if err = hook.BeforeRun(txc.Tx, isSynced); err != nil {
			return err
		}
	}
	_, err = sync.Run(db, txc, initialCycle, firstCycle)
	if err != nil {
		return err
	}
	logCtx := sync.PrintTimings()
	//var tableSizes []interface{}
	var commitTime time.Duration
	if canRunCycleInOneTransaction && !externalTx {
		//tableSizes = stagedsync.CollectDBMetrics(db, txc.Tx) // Need to do this before commit to access tx
		commitStart := time.Now()
		errTx := txc.Tx.Commit()
		txc.Tx = nil
		if errTx != nil {
			return errTx
		}
		commitTime = time.Since(commitStart)
	}

	// -- send notifications START
	if hook != nil {
		if err = hook.AfterRun(txc.Tx, finishProgressBefore); err != nil {
			return err
		}
	}
	if canRunCycleInOneTransaction && !externalTx && commitTime > 500*time.Millisecond {
		logger.Info("Commit cycle", "in", commitTime)
	}
	//if len(logCtx) > 0 { // No printing of timings or table sizes if there were no progress
	var m runtime.MemStats
	dbg.ReadMemStats(&m)
	logCtx = append(logCtx, "alloc", libcommon.ByteCount(m.Alloc), "sys", libcommon.ByteCount(m.Sys))
	logger.Info("Timings (slower than 50ms)", logCtx...)
	//if len(tableSizes) > 0 {
	//	logger.Info("Tables", tableSizes...)
	//}
	//}
	// -- send notifications END

	// -- Prune+commit(sync)
	if externalTx {
		err = sync.RunPrune(db, txc.Tx, initialCycle)
	} else {
		err = db.Update(ctx, func(tx kv.RwTx) error { return sync.RunPrune(db, tx, initialCycle) })
	}
	if err != nil {
		return err
	}

	return nil
}

func stagesHeadersAndFinish(db kv.RoDB, tx kv.Tx) (head, bor, fin uint64, err error) {
	if tx != nil {
		if fin, err = stages.GetStageProgress(tx, stages.Finish); err != nil {
			return head, bor, fin, err
		}
		if head, err = stages.GetStageProgress(tx, stages.Headers); err != nil {
			return head, bor, fin, err
		}
		if bor, err = stages.GetStageProgress(tx, stages.BorHeimdall); err != nil {
			return head, bor, fin, err
		}
		return head, bor, fin, nil
	}
	if err := db.View(context.Background(), func(tx kv.Tx) error {
		if fin, err = stages.GetStageProgress(tx, stages.Finish); err != nil {
			return err
		}
		if head, err = stages.GetStageProgress(tx, stages.Headers); err != nil {
			return err
		}
		if bor, err = stages.GetStageProgress(tx, stages.BorHeimdall); err != nil {
			return err
		}
		return nil
	}); err != nil {
		return head, bor, fin, err
	}
	return head, bor, fin, nil
}

type Hook struct {
	ctx           context.Context
	notifications *shards.Notifications
	sync          *stagedsync.Sync
	chainConfig   *chain.Config
	logger        log.Logger
	blockReader   services.FullBlockReader
	updateHead    func(ctx context.Context)
	db            kv.RoDB
}

func NewHook(ctx context.Context, db kv.RoDB, notifications *shards.Notifications, sync *stagedsync.Sync, blockReader services.FullBlockReader, chainConfig *chain.Config, logger log.Logger, updateHead func(ctx context.Context)) *Hook {
	return &Hook{ctx: ctx, db: db, notifications: notifications, sync: sync, blockReader: blockReader, chainConfig: chainConfig, logger: logger, updateHead: updateHead}
}
func (h *Hook) beforeRun(tx kv.Tx, inSync bool) error {
	notifications := h.notifications
	if notifications != nil && notifications.Accumulator != nil && inSync {
		stateVersion, err := rawdb.GetStateVersion(tx)
		if err != nil {
			h.logger.Error("problem reading plain state version", "err", err)
		}
		notifications.Accumulator.Reset(stateVersion)
	}
	return nil
}
func (h *Hook) BeforeRun(tx kv.Tx, inSync bool) error {
	if tx == nil {
		return h.db.View(h.ctx, func(tx kv.Tx) error { return h.beforeRun(tx, inSync) })
	}
	return h.beforeRun(tx, inSync)
}
func (h *Hook) AfterRun(tx kv.Tx, finishProgressBefore uint64) error {
	if tx == nil {
		return h.db.View(h.ctx, func(tx kv.Tx) error { return h.afterRun(tx, finishProgressBefore) })
	}
	return h.afterRun(tx, finishProgressBefore)
}
func (h *Hook) afterRun(tx kv.Tx, finishProgressBefore uint64) error {
	// Update sentry status for peers to see our sync status
	if h.updateHead != nil {
		h.updateHead(h.ctx)
	}
	if h.notifications != nil {
		return h.sendNotifications(h.notifications, tx, finishProgressBefore)
	}
	return nil
}
func (h *Hook) sendNotifications(notifications *shards.Notifications, tx kv.Tx, finishProgressBefore uint64) error {
	// update the accumulator with a new plain state version so the cache can be notified that
	// state has moved on
	if notifications.Accumulator != nil {
		plainStateVersion, err := rawdb.GetStateVersion(tx)
		if err != nil {
			return err
		}

		notifications.Accumulator.SetStateID(plainStateVersion)
	}

	if notifications.Events != nil {
		finishStageAfterSync, err := stages.GetStageProgress(tx, stages.Finish)
		if err != nil {
			return err
		}
		if err = stagedsync.NotifyNewHeaders(h.ctx, finishProgressBefore, finishStageAfterSync, h.sync.PrevUnwindPoint(), notifications.Events, tx, h.logger, h.blockReader); err != nil {
			return nil
		}
	}

	currentHeader := rawdb.ReadCurrentHeader(tx)
	if (notifications.Accumulator != nil) && (currentHeader != nil) {
		if currentHeader.Number.Uint64() == 0 {
			notifications.Accumulator.StartChange(0, currentHeader.Hash(), nil, false)
		}

		pendingBaseFee := misc.CalcBaseFee(h.chainConfig, currentHeader)
		pendingBlobFee := h.chainConfig.GetMinBlobGasPrice()
		if currentHeader.ExcessBlobGas != nil {
			excessBlobGas := misc.CalcExcessBlobGas(h.chainConfig, currentHeader)
			f, err := misc.GetBlobGasPrice(h.chainConfig, excessBlobGas)
			if err != nil {
				return err
			}
			pendingBlobFee = f.Uint64()
		}

		var finalizedBlock uint64
		if fb := rawdb.ReadHeaderNumber(tx, rawdb.ReadForkchoiceFinalized(tx)); fb != nil {
			finalizedBlock = *fb
		}

		//h.logger.Debug("[hook] Sending state changes", "currentBlock", currentHeader.Number.Uint64(), "finalizedBlock", finalizedBlock)
		notifications.Accumulator.SendAndReset(h.ctx, notifications.StateChangesConsumer, pendingBaseFee.Uint64(), pendingBlobFee, currentHeader.GasLimit, finalizedBlock)
	}
	return nil
}

func MiningStep(ctx context.Context, db kv.RwDB, mining *stagedsync.Sync, tmpDir string, logger log.Logger) (err error) {
	defer func() {
		if rec := recover(); rec != nil {
			err = fmt.Errorf("%+v, trace: %s", rec, dbg.Stack())
		}
	}() // avoid crash because Erigon's core does many things

	tx, err := db.BeginRo(ctx)
	if err != nil {
		return err
	}
	defer tx.Rollback()

	var miningBatch kv.RwTx

	mb := membatchwithdb.NewMemoryBatch(tx, tmpDir, logger)
	defer mb.Rollback()
	miningBatch = mb

	txc := wrap.TxContainer{Tx: miningBatch}
	sd, err := state.NewSharedDomains(mb, logger)
	if err != nil {
		return err
	}
	defer sd.Close()
	txc.Doms = sd

	if _, err = mining.Run(nil, txc, false /* firstCycle */, false); err != nil {
		return err
	}
	tx.Rollback()
	return nil
}

func addAndVerifyBlockStep(batch kv.RwTx, engine consensus.Engine, chainReader consensus.ChainReader, currentHeader *types.Header, currentBody *types.RawBody) error {
	currentHeight := currentHeader.Number.Uint64()
	currentHash := currentHeader.Hash()
	if chainReader != nil {
		if err := engine.VerifyHeader(chainReader, currentHeader, true); err != nil {
			log.Warn("Header Verification Failed", "number", currentHeight, "hash", currentHash, "reason", err)
			return fmt.Errorf("%w: %v", consensus.ErrInvalidBlock, err)
		}
		if err := engine.VerifyUncles(chainReader, currentHeader, currentBody.Uncles); err != nil {
			log.Warn("Unlcles Verification Failed", "number", currentHeight, "hash", currentHash, "reason", err)
			return fmt.Errorf("%w: %v", consensus.ErrInvalidBlock, err)
		}
	}
	// Prepare memory state for block execution
	if err := rawdb.WriteHeader(batch, currentHeader); err != nil {
		return err
	}
	prevHash, err := rawdb.ReadCanonicalHash(batch, currentHeight)
	if err != nil {
		return err
	}
	if err := rawdb.WriteCanonicalHash(batch, currentHash, currentHeight); err != nil {
		return err
	}
	if err := rawdb.WriteHeadHeaderHash(batch, currentHash); err != nil {
		return err
	}
	if _, err := rawdb.WriteRawBodyIfNotExists(batch, currentHash, currentHeight, currentBody); err != nil {
		return err
	}
	if prevHash != currentHash {
		if err := rawdbv3.TxNums.Truncate(batch, currentHeight); err != nil {
			return err
		}
		if err := rawdb.AppendCanonicalTxNums(batch, currentHeight); err != nil {
			return err
		}
	}

	if err := stages.SaveStageProgress(batch, stages.Headers, currentHeight); err != nil {
		return err
	}
	if err := stages.SaveStageProgress(batch, stages.Bodies, currentHeight); err != nil {
		return err
	}
	return nil
}

func cleanupProgressIfNeeded(batch kv.RwTx, header *types.Header) error {
	// If we fail state root then we have wrong execution stage progress set (+1), we need to decrease by one!
	progress, err := stages.GetStageProgress(batch, stages.Execution)
	if err != nil {
		return err
	}
	if progress == header.Number.Uint64() && progress > 0 {
		progress--
		if err := stages.SaveStageProgress(batch, stages.Execution, progress); err != nil {
			return err
		}
	}
	return nil
}

func StateStep(ctx context.Context, chainReader consensus.ChainReader, engine consensus.Engine, txc wrap.TxContainer, stateSync *stagedsync.Sync, header *types.Header, body *types.RawBody, unwindPoint uint64, headersChain []*types.Header, bodiesChain []*types.RawBody, test bool) (err error) {
	defer func() {
		if rec := recover(); rec != nil {
			err = fmt.Errorf("%+v, trace: %s", rec, dbg.Stack())
		}
	}() // avoid crash because Erigon's core does many things
	shouldUnwind := unwindPoint > 0
	// Construct side fork if we have one
	if shouldUnwind {
		// Run it through the unwind
		if err := stateSync.UnwindTo(unwindPoint, stagedsync.StagedUnwind, nil); err != nil {
			return err
		}
		if err = stateSync.RunUnwind(nil, txc); err != nil {
			return err
		}
	}
	if err := rawdb.TruncateCanonicalChain(ctx, txc.Tx, header.Number.Uint64()+1); err != nil {
		return err
	}
	// Once we unwound we can start constructing the chain (assumption: len(headersChain) == len(bodiesChain))
	for i := range headersChain {
		currentHeader := headersChain[i]
		currentBody := bodiesChain[i]

		if err := addAndVerifyBlockStep(txc.Tx, engine, chainReader, currentHeader, currentBody); err != nil {
			return err
		}
		// Run state sync
		if !test {
			if err = stateSync.RunNoInterrupt(nil, txc); err != nil {
				if err := cleanupProgressIfNeeded(txc.Tx, currentHeader); err != nil {
					return err

				}
				return err
			}
		}

	}

	// If we did not specify header we stop here
	if header == nil {
		return nil
	}
	// Prepare memory state for block execution
	if err := addAndVerifyBlockStep(txc.Tx, engine, chainReader, header, body); err != nil {
		return err
	}

	if err = stateSync.RunNoInterrupt(nil, txc); err != nil {
		if !test {
			if err := cleanupProgressIfNeeded(txc.Tx, header); err != nil {
				return err
			}
		}
		return err
	}

	return nil
}

func SilkwormForExecutionStage(silkworm *silkworm.Silkworm, cfg *ethconfig.Config) *silkworm.Silkworm {
	if cfg.SilkwormExecution {
		return silkworm
	}
	return nil
}

func NewDefaultStages(ctx context.Context,
	db kv.RwDB,
	snapDb kv.RwDB,
	p2pCfg p2p.Config,
	cfg *ethconfig.Config,
	controlServer *sentry_multi_client.MultiClient,
	notifications *shards.Notifications,
	snapDownloader proto_downloader.DownloaderClient,
	blockReader services.FullBlockReader,
	blockRetire services.BlockRetire,
	agg *state.Aggregator,
	silkworm *silkworm.Silkworm,
	forkValidator *engine_helpers.ForkValidator,
	heimdallClient heimdall.HeimdallClient,
	recents *lru.ARCCache[libcommon.Hash, *bor.Snapshot],
	signatures *lru.ARCCache[libcommon.Hash, libcommon.Address],
	logger log.Logger,
) []*stagedsync.Stage {
	dirs := cfg.Dirs
	blockWriter := blockio.NewBlockWriter()

	// During Import we don't want other services like header requests, body requests etc. to be running.
	// Hence we run it in the test mode.
	runInTestMode := cfg.ImportMode

	loopBreakCheck := NewLoopBreakCheck(cfg, heimdallClient)

	if heimdallClient != nil && flags.Milestone {
		loopBreakCheck = func(int) bool {
			return finality.IsMilestoneRewindPending()
		}
	}

	if cfg.Sync.LoopBlockLimit > 0 {
		previousBreakCheck := loopBreakCheck
		loopBreakCheck = func(loopCount int) bool {
			if loopCount > int(cfg.Sync.LoopBlockLimit) {
				return true
			}

			if previousBreakCheck != nil {
				return previousBreakCheck(loopCount)
			}

			return false
		}
	}

	var depositContract *libcommon.Address
	if cfg.Genesis != nil {
		depositContract = cfg.Genesis.Config.DepositContract
	}

	historyV3 := true
	return stagedsync.DefaultStages(ctx,
		stagedsync.StageSnapshotsCfg(db, *controlServer.ChainConfig, cfg.Sync, dirs, blockRetire, snapDownloader, blockReader, notifications, agg, cfg.InternalCL && cfg.CaplinConfig.Backfilling, cfg.CaplinConfig.BlobBackfilling, silkworm, cfg.Prune),
		stagedsync.StageHeadersCfg(db, controlServer.Hd, controlServer.Bd, *controlServer.ChainConfig, cfg.Sync, controlServer.SendHeaderRequest, controlServer.PropagateNewBlockHashes, controlServer.Penalize, cfg.BatchSize, p2pCfg.NoDiscovery, blockReader, blockWriter, dirs.Tmp, notifications, loopBreakCheck),
		stagedsync.StageBorHeimdallCfg(db, snapDb, stagedsync.MiningState{}, *controlServer.ChainConfig, heimdallClient, blockReader, controlServer.Hd, controlServer.Penalize, loopBreakCheck, recents, signatures, cfg.WithHeimdallWaypointRecording, nil),
		stagedsync.StageBlockHashesCfg(db, dirs.Tmp, controlServer.ChainConfig, blockWriter),
		stagedsync.StageBodiesCfg(db, controlServer.Bd, controlServer.SendBodyRequest, controlServer.Penalize, controlServer.BroadcastNewBlock, cfg.Sync.BodyDownloadTimeoutSeconds, *controlServer.ChainConfig, blockReader, blockWriter, loopBreakCheck),
		stagedsync.StageSendersCfg(db, controlServer.ChainConfig, cfg.Sync, false, dirs.Tmp, cfg.Prune, blockReader, controlServer.Hd, loopBreakCheck),
		stagedsync.StageExecuteBlocksCfg(
			db,
			cfg.Prune,
			cfg.BatchSize,
			nil,
			controlServer.ChainConfig,
			controlServer.Engine,
			&vm.Config{},
			notifications.Accumulator,
			cfg.StateStream,
			/*stateStream=*/ false,
			dirs,
			blockReader,
			controlServer.Hd,
			cfg.Genesis,
			cfg.Sync,
			agg,
			SilkwormForExecutionStage(silkworm, cfg),
		),
		stagedsync.StageHashStateCfg(db, dirs),
		stagedsync.StageTrieCfg(db, true, true, false, dirs.Tmp, blockReader, controlServer.Hd, historyV3, agg),
		stagedsync.StageHistoryCfg(db, cfg.Prune, dirs.Tmp),
		stagedsync.StageLogIndexCfg(db, cfg.Prune, dirs.Tmp, depositContract),
		stagedsync.StageCallTracesCfg(db, cfg.Prune, 0, dirs.Tmp),
		stagedsync.StageTxLookupCfg(db, cfg.Prune, dirs.Tmp, controlServer.ChainConfig.Bor, blockReader),
		stagedsync.StageFinishCfg(db, dirs.Tmp, forkValidator),
		runInTestMode)
}

func NewPipelineStages(ctx context.Context,
	db kv.RwDB,
	cfg *ethconfig.Config,
	p2pCfg p2p.Config,
	controlServer *sentry_multi_client.MultiClient,
	notifications *shards.Notifications,
	snapDownloader proto_downloader.DownloaderClient,
	blockReader services.FullBlockReader,
	blockRetire services.BlockRetire,
	agg *state.Aggregator,
	silkworm *silkworm.Silkworm,
	forkValidator *engine_helpers.ForkValidator,
	logger log.Logger,
	checkStateRoot bool,
) []*stagedsync.Stage {
	dirs := cfg.Dirs
	blockWriter := blockio.NewBlockWriter()

	// During Import we don't want other services like header requests, body requests etc. to be running.
	// Hence we run it in the test mode.
	runInTestMode := cfg.ImportMode
	loopBreakCheck := NewLoopBreakCheck(cfg, nil)

	var depositContract *libcommon.Address
	if cfg.Genesis != nil {
		depositContract = cfg.Genesis.Config.DepositContract
	}

	if len(cfg.Sync.UploadLocation) == 0 {
		historyV3 := true
		return stagedsync.PipelineStages(ctx,
			stagedsync.StageSnapshotsCfg(db, *controlServer.ChainConfig, cfg.Sync, dirs, blockRetire, snapDownloader, blockReader, notifications, agg, cfg.InternalCL && cfg.CaplinConfig.Backfilling, cfg.CaplinConfig.BlobBackfilling, silkworm, cfg.Prune),
			stagedsync.StageBlockHashesCfg(db, dirs.Tmp, controlServer.ChainConfig, blockWriter),
			stagedsync.StageSendersCfg(db, controlServer.ChainConfig, cfg.Sync, false, dirs.Tmp, cfg.Prune, blockReader, controlServer.Hd, loopBreakCheck),
			stagedsync.StageExecuteBlocksCfg(
				db,
				cfg.Prune,
				cfg.BatchSize,
				nil,
				controlServer.ChainConfig,
				controlServer.Engine,
				&vm.Config{},
				notifications.Accumulator,
				cfg.StateStream,
				/*stateStream=*/ false,
				dirs,
				blockReader,
				controlServer.Hd,
				cfg.Genesis,
				cfg.Sync,
				agg,
				SilkwormForExecutionStage(silkworm, cfg),
			),
			stagedsync.StageHashStateCfg(db, dirs),
			stagedsync.StageTrieCfg(db, checkStateRoot, true, false, dirs.Tmp, blockReader, controlServer.Hd, historyV3, agg),
			stagedsync.StageHistoryCfg(db, cfg.Prune, dirs.Tmp),
			stagedsync.StageLogIndexCfg(db, cfg.Prune, dirs.Tmp, depositContract),
			stagedsync.StageCallTracesCfg(db, cfg.Prune, 0, dirs.Tmp),
			stagedsync.StageTxLookupCfg(db, cfg.Prune, dirs.Tmp, controlServer.ChainConfig.Bor, blockReader),
			stagedsync.StageFinishCfg(db, dirs.Tmp, forkValidator),
			runInTestMode)
	}

	historyV3 := true
	return stagedsync.UploaderPipelineStages(ctx,
		stagedsync.StageSnapshotsCfg(db, *controlServer.ChainConfig, cfg.Sync, dirs, blockRetire, snapDownloader, blockReader, notifications, agg, cfg.InternalCL && cfg.CaplinConfig.Backfilling, cfg.CaplinConfig.BlobBackfilling, silkworm, cfg.Prune),
		stagedsync.StageHeadersCfg(db, controlServer.Hd, controlServer.Bd, *controlServer.ChainConfig, cfg.Sync, controlServer.SendHeaderRequest, controlServer.PropagateNewBlockHashes, controlServer.Penalize, cfg.BatchSize, p2pCfg.NoDiscovery, blockReader, blockWriter, dirs.Tmp, notifications, loopBreakCheck),
		stagedsync.StageBlockHashesCfg(db, dirs.Tmp, controlServer.ChainConfig, blockWriter),
		stagedsync.StageSendersCfg(db, controlServer.ChainConfig, cfg.Sync, false, dirs.Tmp, cfg.Prune, blockReader, controlServer.Hd, loopBreakCheck),
		stagedsync.StageBodiesCfg(db, controlServer.Bd, controlServer.SendBodyRequest, controlServer.Penalize, controlServer.BroadcastNewBlock, cfg.Sync.BodyDownloadTimeoutSeconds, *controlServer.ChainConfig, blockReader, blockWriter, loopBreakCheck),
		stagedsync.StageExecuteBlocksCfg(
			db,
			cfg.Prune,
			cfg.BatchSize,
			nil,
			controlServer.ChainConfig,
			controlServer.Engine,
			&vm.Config{},
			notifications.Accumulator,
			cfg.StateStream,
			/*stateStream=*/ false,
			dirs,
			blockReader,
			controlServer.Hd,
			cfg.Genesis,
			cfg.Sync,
			agg,
			SilkwormForExecutionStage(silkworm, cfg),
		),
		stagedsync.StageHashStateCfg(db, dirs),
		stagedsync.StageTrieCfg(db, checkStateRoot, true, false, dirs.Tmp, blockReader, controlServer.Hd, historyV3, agg),
		stagedsync.StageHistoryCfg(db, cfg.Prune, dirs.Tmp),
		stagedsync.StageLogIndexCfg(db, cfg.Prune, dirs.Tmp, depositContract),
		stagedsync.StageCallTracesCfg(db, cfg.Prune, 0, dirs.Tmp),
		stagedsync.StageTxLookupCfg(db, cfg.Prune, dirs.Tmp, controlServer.ChainConfig.Bor, blockReader),
		stagedsync.StageFinishCfg(db, dirs.Tmp, forkValidator),
		runInTestMode)

}

func NewInMemoryExecution(ctx context.Context, db kv.RwDB, cfg *ethconfig.Config, controlServer *sentry_multi_client.MultiClient,
	dirs datadir.Dirs, notifications *shards.Notifications, blockReader services.FullBlockReader, blockWriter *blockio.BlockWriter, agg *state.Aggregator,
	silkworm *silkworm.Silkworm, logger log.Logger) *stagedsync.Sync {
	historyV3 := true
	return stagedsync.New(
		cfg.Sync,
		stagedsync.StateStages(ctx,
			stagedsync.StageHeadersCfg(db, controlServer.Hd, controlServer.Bd, *controlServer.ChainConfig, cfg.Sync, controlServer.SendHeaderRequest, controlServer.PropagateNewBlockHashes, controlServer.Penalize, cfg.BatchSize, false, blockReader, blockWriter, dirs.Tmp, nil, nil),
			stagedsync.StageBodiesCfg(db, controlServer.Bd, controlServer.SendBodyRequest, controlServer.Penalize, controlServer.BroadcastNewBlock, cfg.Sync.BodyDownloadTimeoutSeconds, *controlServer.ChainConfig, blockReader, blockWriter, nil),
			stagedsync.StageBlockHashesCfg(db, dirs.Tmp, controlServer.ChainConfig, blockWriter),
			stagedsync.StageSendersCfg(db, controlServer.ChainConfig, cfg.Sync, true, dirs.Tmp, cfg.Prune, blockReader, controlServer.Hd, nil),
			stagedsync.StageExecuteBlocksCfg(
				db,
				cfg.Prune,
				cfg.BatchSize,
				nil,
				controlServer.ChainConfig,
				controlServer.Engine,
				&vm.Config{},
				notifications.Accumulator,
				cfg.StateStream,
				true,
				cfg.Dirs,
				blockReader,
				controlServer.Hd,
				cfg.Genesis,
				cfg.Sync,
				agg,
				SilkwormForExecutionStage(silkworm, cfg),
			),
			stagedsync.StageHashStateCfg(db, dirs),
			stagedsync.StageTrieCfg(db, true, true, true, dirs.Tmp, blockReader, controlServer.Hd, historyV3, agg)),
		stagedsync.StateUnwindOrder,
		nil, /* pruneOrder */
		logger,
	)
}

func NewPolygonSyncStages(
	ctx context.Context,
	logger log.Logger,
	db kv.RwDB,
	config *ethconfig.Config,
	chainConfig *chain.Config,
	consensusEngine consensus.Engine,
	notifications *shards.Notifications,
	snapDownloader proto_downloader.DownloaderClient,
	blockReader services.FullBlockReader,
	blockRetire services.BlockRetire,
	agg *state.Aggregator,
	silkworm *silkworm.Silkworm,
	forkValidator *engine_helpers.ForkValidator,
	heimdallClient heimdall.HeimdallClient,
	sentry direct.SentryClient,
	maxPeers int,
	statusDataProvider *sentry.StatusDataProvider,
	stopNode func() error,
) []*stagedsync.Stage {
	loopBreakCheck := NewLoopBreakCheck(config, heimdallClient)
	return stagedsync.PolygonSyncStages(
		ctx,
		stagedsync.StageSnapshotsCfg(
			db,
			*chainConfig,
			config.Sync,
			config.Dirs,
			blockRetire,
			snapDownloader,
			blockReader,
			notifications,
			agg,
			config.InternalCL && config.CaplinConfig.Backfilling,
			config.CaplinConfig.BlobBackfilling,
			silkworm,
			config.Prune,
		),
		stagedsync.NewPolygonSyncStageCfg(
			logger,
			chainConfig,
			db,
			heimdallClient,
			sentry,
			maxPeers,
			statusDataProvider,
			blockReader,
			stopNode,
			bor.GenesisContractStateReceiverABI(),
<<<<<<< HEAD
			config.Dirs.DataDir,
=======
			config.LoopBlockLimit,
>>>>>>> 2308cc5d
		),
		stagedsync.StageSendersCfg(
			db,
			chainConfig,
			config.Sync,
			false, /* badBlockHalt */
			config.Dirs.Tmp,
			config.Prune,
			blockReader,
			nil, /* hd */
			loopBreakCheck,
		),
		stagedsync.StageExecuteBlocksCfg(
			db,
			config.Prune,
			config.BatchSize,
			nil, /* changeSetHook */
			chainConfig,
			consensusEngine,
			&vm.Config{},
			notifications.Accumulator,
			config.StateStream,
			false, /* badBlockHalt */
			config.Dirs,
			blockReader,
			nil, /* hd */
			config.Genesis,
			config.Sync,
			agg,
			SilkwormForExecutionStage(silkworm, config),
		),
		stagedsync.StageTxLookupCfg(
			db,
			config.Prune,
			config.Dirs.Tmp,
			chainConfig.Bor,
			blockReader,
		),
		stagedsync.StageFinishCfg(
			db,
			config.Dirs.Tmp,
			forkValidator,
		),
	)
}

func NewLoopBreakCheck(cfg *ethconfig.Config, heimdallClient heimdall.HeimdallClient) func(int) bool {
	var loopBreakCheck func(int) bool

	if heimdallClient != nil && flags.Milestone {
		loopBreakCheck = func(int) bool {
			return finality.IsMilestoneRewindPending()
		}
	}

	if cfg.Sync.LoopBlockLimit == 0 {
		return loopBreakCheck
	}

	previousBreakCheck := loopBreakCheck
	return func(loopCount int) bool {
		if loopCount > int(cfg.Sync.LoopBlockLimit) {
			return true
		}

		if previousBreakCheck != nil {
			return previousBreakCheck(loopCount)
		}

		return false
	}
}<|MERGE_RESOLUTION|>--- conflicted
+++ resolved
@@ -825,11 +825,8 @@
 			blockReader,
 			stopNode,
 			bor.GenesisContractStateReceiverABI(),
-<<<<<<< HEAD
+			config.LoopBlockLimit,
 			config.Dirs.DataDir,
-=======
-			config.LoopBlockLimit,
->>>>>>> 2308cc5d
 		),
 		stagedsync.StageSendersCfg(
 			db,
