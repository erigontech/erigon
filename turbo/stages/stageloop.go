package stages

import (
	"context"
	"encoding/binary"
	"fmt"
	"runtime/debug"
	"strings"
	"time"

	"github.com/c2h5oh/datasize"
	"github.com/ledgerwatch/turbo-geth/common/dbutils"
	"github.com/ledgerwatch/turbo-geth/core/vm"
	"github.com/ledgerwatch/turbo-geth/eth/stagedsync"
	"github.com/ledgerwatch/turbo-geth/eth/stagedsync/stages"
	"github.com/ledgerwatch/turbo-geth/ethdb"
	"github.com/ledgerwatch/turbo-geth/log"
	"github.com/ledgerwatch/turbo-geth/params"
	"github.com/ledgerwatch/turbo-geth/turbo/stages/headerdownload"
)

func NewStagedSync(
	ctx context.Context,
	sm ethdb.StorageMode,
	headers stagedsync.HeadersCfg,
	bodies stagedsync.BodiesCfg,
	senders stagedsync.SendersCfg,
	trans stagedsync.TranspileCfg,
	exec stagedsync.ExecuteBlockCfg,
	hashState stagedsync.HashStateCfg,
	trieCfg stagedsync.TrieCfg,
	history stagedsync.HistoryCfg,
	logIndex stagedsync.LogIndexCfg,
	callTraces stagedsync.CallTracesCfg,
	txLookup stagedsync.TxLookupCfg,
	txPool stagedsync.TxPoolCfg,
	finish stagedsync.FinishCfg,
) *stagedsync.StagedSync {
	return stagedsync.New(
<<<<<<< HEAD
		stagedsync.ReplacementStages(ctx, sm, headers, bodies, senders, trans, exec, hashState, trieCfg, history, logIndex, callTraces, txLookup, txPool),
=======
		stagedsync.ReplacementStages(ctx, sm, headers, bodies, senders, exec, hashState, trieCfg, history, logIndex, callTraces, txLookup, txPool, finish),
>>>>>>> 369b41df
		stagedsync.ReplacementUnwindOrder(),
		stagedsync.OptionalParameters{},
	)
}

// StageLoop runs the continuous loop of staged sync
func StageLoop(
	ctx context.Context,
	db ethdb.Database,
	sync *stagedsync.StagedSync,
	hd *headerdownload.HeaderDownload,
	chainConfig *params.ChainConfig,
	notifier stagedsync.ChainEventNotifier,
) {
	initialCycle := true

	for {
		select {
		case <-ctx.Done():
			return
		default:
		}

		// Estimate the current top height seen from the peer
		height := hd.TopSeenHeight()
		if err := StageLoopStep(ctx, db, sync, height, chainConfig, notifier, initialCycle); err != nil {
			log.Error("Stage loop failure", "error", err)
			if recoveryErr := hd.RecoverFromDb(db); recoveryErr != nil {
				log.Error("Failed to recover header downoader", "error", recoveryErr)
			}
			continue
		}

		initialCycle = false
		hd.EnableRequestChaining()
	}
}

func StageLoopStep(
	ctx context.Context,
	db ethdb.Database,
	sync *stagedsync.StagedSync,
	highestSeenHeader uint64,
	chainConfig *params.ChainConfig,
	notifier stagedsync.ChainEventNotifier,
	initialCycle bool,
) (err error) {
	// avoid crash because TG's core does many things -
	defer func() {
		if r := recover(); r != nil { // just log is enough
			panicReplacer := strings.NewReplacer("\n", " ", "\t", "", "\r", "")
			stack := panicReplacer.Replace(string(debug.Stack()))
			switch typed := r.(type) {
			case error:
				err = fmt.Errorf("%w, trace: %s", typed, stack)
			default:
				err = fmt.Errorf("%+v, trace: %s", typed, stack)
			}
		}
	}()

	sm, err := ethdb.GetStorageModeFromDB(db)
	if err != nil {
		return err
	}

	st, err1 := sync.Prepare(nil, chainConfig, nil, &vm.Config{}, db, nil, "downloader", sm, ".", 512*datasize.MB, ctx.Done(), nil, nil, initialCycle, nil)
	if err1 != nil {
		return fmt.Errorf("prepare staged sync: %w", err1)
	}

	origin, err := stages.GetStageProgress(db, stages.Headers)
	if err != nil {
		return err
	}
	hashStateStageProgress, err1 := stages.GetStageProgress(db, stages.Bodies) // TODO: shift this when more stages are added
	if err1 != nil {
		return err1
	}
	finishProgressBefore, err1 := stages.GetStageProgress(db, stages.Finish) // TODO: shift this when more stages are added
	if err1 != nil {
		return err1
	}

	canRunCycleInOneTransaction := !initialCycle && highestSeenHeader-origin < 1024 && highestSeenHeader-hashStateStageProgress < 1024

	v, err := db.GetOne(dbutils.SyncStageUnwind, []byte(stages.Finish))
	if err != nil {
		return err
	}
	notifyFrom := finishProgressBefore
	if len(v) > 0 {
		n := binary.BigEndian.Uint64(v)
		if n != 0 {
			notifyFrom = n
		}
	}

	var tx ethdb.RwTx // on this variable will run sync cycle.
	if canRunCycleInOneTransaction {
		tx, err = db.RwKV().BeginRw(context.Background())
		if err != nil {
			return err
		}
		defer tx.Rollback()
	}

	err = st.Run(db, tx)
	if err != nil {
		return err
	}
	if canRunCycleInOneTransaction {
		commitStart := time.Now()
		errTx := tx.Commit()
		if errTx != nil {
			return errTx
		}
		log.Info("Commit cycle", "in", time.Since(commitStart))
	}

	err = stagedsync.NotifyNewHeaders2(finishProgressBefore, notifyFrom, notifier, db)
	if err != nil {
		return err
	}
	return nil
}<|MERGE_RESOLUTION|>--- conflicted
+++ resolved
@@ -37,11 +37,7 @@
 	finish stagedsync.FinishCfg,
 ) *stagedsync.StagedSync {
 	return stagedsync.New(
-<<<<<<< HEAD
-		stagedsync.ReplacementStages(ctx, sm, headers, bodies, senders, trans, exec, hashState, trieCfg, history, logIndex, callTraces, txLookup, txPool),
-=======
-		stagedsync.ReplacementStages(ctx, sm, headers, bodies, senders, exec, hashState, trieCfg, history, logIndex, callTraces, txLookup, txPool, finish),
->>>>>>> 369b41df
+		stagedsync.ReplacementStages(ctx, sm, headers, bodies, senders, trans, exec, hashState, trieCfg, history, logIndex, callTraces, txLookup, txPool, finish),
 		stagedsync.ReplacementUnwindOrder(),
 		stagedsync.OptionalParameters{},
 	)
