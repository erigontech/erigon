--- conflicted
+++ resolved
@@ -117,20 +117,15 @@
 		return err
 	}
 
-<<<<<<< HEAD
 	if notifications != nil && notifications.Accumulator != nil {
 		notifications.Accumulator.Reset()
 	}
 
-	canRunCycleInOneTransaction := !initialCycle && highestSeenHeader-origin < 1024 && highestSeenHeader-hashStateStageProgress < 1024
+	canRunCycleInOneTransaction := !initialCycle && highestSeenHeader-origin < 8096 && highestSeenHeader-hashStateStageProgress < 8096
 	snapshotBlock := snapshotsync.CurrentStateSnapshotBlock(highestSeenHeader, snapshotEpochSize)
 	if snapshotBlock > 0 && highestSeenHeader >= snapshotBlock && snapshotBlock > executionBefore {
 		canRunCycleInOneTransaction = false
 	}
-=======
-	canRunCycleInOneTransaction := !initialCycle && highestSeenHeader-origin < 8096 && highestSeenHeader-hashStateStageProgress < 8096
-
->>>>>>> 3f10758f
 	var tx kv.RwTx // on this variable will run sync cycle.
 	if canRunCycleInOneTransaction {
 		tx, err = db.BeginRw(context.Background())
