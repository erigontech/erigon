--- conflicted
+++ resolved
@@ -71,14 +71,10 @@
 	hook *Hook,
 ) {
 	defer close(waitForDone)
-<<<<<<< HEAD
-=======
-
->>>>>>> cdc5395c
+
 	if err := ProcessFrozenBlocks(ctx, db, blockReader, sync, hook); err != nil {
 		if err != nil {
 			if errors.Is(err, libcommon.ErrStopped) || errors.Is(err, context.Canceled) {
-				println("what")
 				return
 			}
 
@@ -88,20 +84,6 @@
 			}
 		}
 	}
-
-	//tx, err := db.BeginRwNosync(ctx)
-	//if err != nil {
-	//	logger.Error("BeginRw err", "err", err)
-	//	return
-	//}
-	//defer tx.Rollback()
-	//
-	//sd, err := state.NewSharedDomains(tx, logger)
-	//if err != nil {
-	//	logger.Error("NewSharedDomains err", "err", err)
-	//	return
-	//}
-	//defer sd.Close()
 
 	initialCycle := true
 	for {
@@ -155,10 +137,7 @@
 	sawZeroBlocksTimes := 0
 	initialCycle, firstCycle := true, true
 	for {
-<<<<<<< HEAD
 		// run stages first time - it will download blocks
-=======
->>>>>>> cdc5395c
 		if hook != nil {
 			if err := db.View(ctx, func(tx kv.Tx) (err error) {
 				err = hook.BeforeRun(tx, false)
@@ -255,6 +234,7 @@
 	//       send notifications Now and do write to disks Later.
 	// - Send Notifications: about new blocks, new receipts, state changes, etc...
 	// - Prune(limited time)+Commit(sync). Write to disk happening here.
+
 	if canRunCycleInOneTransaction && !externalTx {
 		txc.Tx, err = db.BeginRwNosync(ctx)
 		if err != nil {
@@ -448,6 +428,7 @@
 			finalizedBlock = *fb
 		}
 
+		//h.logger.Debug("[hook] Sending state changes", "currentBlock", currentHeader.Number.Uint64(), "finalizedBlock", finalizedBlock)
 		notifications.Accumulator.SendAndReset(h.ctx, notifications.StateChangesConsumer, pendingBaseFee.Uint64(), pendingBlobFee, currentHeader.GasLimit, finalizedBlock)
 	}
 	return nil
