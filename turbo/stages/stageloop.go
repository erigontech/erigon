--- conflicted
+++ resolved
@@ -801,10 +801,7 @@
 	maxPeers int,
 	statusDataProvider *sentry.StatusDataProvider,
 	stopNode func() error,
-<<<<<<< HEAD
-=======
 	engineAPISwitcher sync.EngineAPISwitcher,
->>>>>>> 7afa6af1
 	tracer *tracers.Tracer,
 ) []*stagedsync.Stage {
 	var tracingHooks *tracing.Hooks
