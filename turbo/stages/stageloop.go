--- conflicted
+++ resolved
@@ -146,11 +146,7 @@
 		return err
 	}
 
-<<<<<<< HEAD
-	st, err1 := sync.Prepare(nil, chainConfig, nil, &vm.Config{}, db, nil, "downloader", sm, ".", 512*datasize.MB, ctx.Done(), nil, nil, initialCycle, nil, accumulator)
-=======
-	st, err1 := sync.Prepare(nil, chainConfig, nil, &vm.Config{}, ethdb.NewObjectDatabase(db), nil, "downloader", sm, ".", 512*datasize.MB, ctx.Done(), nil, nil, initialCycle, nil)
->>>>>>> 450c79e3
+	st, err1 := sync.Prepare(nil, chainConfig, nil, &vm.Config{}, ethdb.NewObjectDatabase(db), nil, "downloader", sm, ".", 512*datasize.MB, ctx.Done(), nil, nil, initialCycle, nil, accumulator)
 	if err1 != nil {
 		return fmt.Errorf("prepare staged sync: %w", err1)
 	}
