--- conflicted
+++ resolved
@@ -110,15 +110,7 @@
 		return err
 	}
 
-<<<<<<< HEAD
-	canRunCycleInOneTransaction := !initialCycle && highestSeenHeader-origin < 1024 && highestSeenHeader-hashStateStageProgress < 1024
-=======
-	if notifications != nil && notifications.Accumulator != nil {
-		notifications.Accumulator.Reset()
-	}
-
 	canRunCycleInOneTransaction := !initialCycle && highestSeenHeader-origin < 8096 && highestSeenHeader-hashStateStageProgress < 8096
->>>>>>> 8b7b05fb
 
 	var tx kv.RwTx // on this variable will run sync cycle.
 	if canRunCycleInOneTransaction {
