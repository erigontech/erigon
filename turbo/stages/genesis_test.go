--- conflicted
+++ resolved
@@ -68,11 +68,7 @@
 		{
 			name: "genesis without ChainConfig",
 			fn: func(t *testing.T, db kv.RwDB) (*chain.Config, *types.Block, error) {
-<<<<<<< HEAD
-				return core.CommitGenesisBlock(db, new(types.Genesis), tmpdir, logger, nil)
-=======
 				return core.CommitGenesisBlock(db, new(types.Genesis), datadir.New(tmpdir), logger)
->>>>>>> ba6d1c23
 			},
 			wantErr:    types.ErrGenesisNoConfig,
 			wantConfig: params.AllProtocolChanges,
@@ -80,11 +76,7 @@
 		{
 			name: "no block in DB, genesis == nil",
 			fn: func(t *testing.T, db kv.RwDB) (*chain.Config, *types.Block, error) {
-<<<<<<< HEAD
-				return core.CommitGenesisBlock(db, nil, tmpdir, logger, nil)
-=======
 				return core.CommitGenesisBlock(db, nil, datadir.New(tmpdir), logger)
->>>>>>> ba6d1c23
 			},
 			wantHash:   params.MainnetGenesisHash,
 			wantConfig: params.MainnetChainConfig,
@@ -92,11 +84,7 @@
 		{
 			name: "mainnet block in DB, genesis == nil",
 			fn: func(t *testing.T, db kv.RwDB) (*chain.Config, *types.Block, error) {
-<<<<<<< HEAD
-				return core.CommitGenesisBlock(db, nil, tmpdir, logger, nil)
-=======
 				return core.CommitGenesisBlock(db, nil, datadir.New(tmpdir), logger)
->>>>>>> ba6d1c23
 			},
 			wantHash:   params.MainnetGenesisHash,
 			wantConfig: params.MainnetChainConfig,
@@ -104,13 +92,8 @@
 		{
 			name: "custom block in DB, genesis == nil",
 			fn: func(t *testing.T, db kv.RwDB) (*chain.Config, *types.Block, error) {
-<<<<<<< HEAD
-				core.MustCommitGenesis(&customg, db, tmpdir, logger, nil)
-				return core.CommitGenesisBlock(db, nil, tmpdir, logger, nil)
-=======
 				core.MustCommitGenesis(&customg, db, datadir.New(tmpdir), logger)
 				return core.CommitGenesisBlock(db, nil, datadir.New(tmpdir), logger)
->>>>>>> ba6d1c23
 			},
 			wantHash:   customghash,
 			wantConfig: customg.Config,
@@ -118,13 +101,8 @@
 		{
 			name: "custom block in DB, genesis == sepolia",
 			fn: func(t *testing.T, db kv.RwDB) (*chain.Config, *types.Block, error) {
-<<<<<<< HEAD
-				core.MustCommitGenesis(&customg, db, tmpdir, logger, nil)
-				return core.CommitGenesisBlock(db, core.SepoliaGenesisBlock(), tmpdir, logger, nil)
-=======
 				core.MustCommitGenesis(&customg, db, datadir.New(tmpdir), logger)
 				return core.CommitGenesisBlock(db, core.SepoliaGenesisBlock(), datadir.New(tmpdir), logger)
->>>>>>> ba6d1c23
 			},
 			wantErr:    &types.GenesisMismatchError{Stored: customghash, New: params.SepoliaGenesisHash},
 			wantHash:   params.SepoliaGenesisHash,
@@ -133,40 +111,18 @@
 		{
 			name: "custom block in DB, genesis == bor-mainnet",
 			fn: func(t *testing.T, db kv.RwDB) (*chain.Config, *types.Block, error) {
-<<<<<<< HEAD
-				core.MustCommitGenesis(&customg, db, tmpdir, logger, nil)
-				return core.CommitGenesisBlock(db, core.BorMainnetGenesisBlock(), tmpdir, logger, nil)
-=======
 				core.MustCommitGenesis(&customg, db, datadir.New(tmpdir), logger)
 				return core.CommitGenesisBlock(db, core.BorMainnetGenesisBlock(), datadir.New(tmpdir), logger)
->>>>>>> ba6d1c23
 			},
 			wantErr:    &types.GenesisMismatchError{Stored: customghash, New: params.BorMainnetGenesisHash},
 			wantHash:   params.BorMainnetGenesisHash,
 			wantConfig: params.BorMainnetChainConfig,
 		},
 		{
-<<<<<<< HEAD
-			name: "custom block in DB, genesis == mumbai",
-			fn: func(t *testing.T, db kv.RwDB) (*chain.Config, *types.Block, error) {
-				core.MustCommitGenesis(&customg, db, tmpdir, logger, nil)
-				return core.CommitGenesisBlock(db, core.MumbaiGenesisBlock(), tmpdir, logger, nil)
-			},
-			wantErr:    &types.GenesisMismatchError{Stored: customghash, New: params.MumbaiGenesisHash},
-			wantHash:   params.MumbaiGenesisHash,
-			wantConfig: params.MumbaiChainConfig,
-		},
-		{
 			name: "custom block in DB, genesis == amoy",
 			fn: func(t *testing.T, db kv.RwDB) (*chain.Config, *types.Block, error) {
-				core.MustCommitGenesis(&customg, db, tmpdir, logger, nil)
-				return core.CommitGenesisBlock(db, core.AmoyGenesisBlock(), tmpdir, logger, nil)
-=======
-			name: "custom block in DB, genesis == amoy",
-			fn: func(t *testing.T, db kv.RwDB) (*chain.Config, *types.Block, error) {
 				core.MustCommitGenesis(&customg, db, datadir.New(tmpdir), logger)
 				return core.CommitGenesisBlock(db, core.AmoyGenesisBlock(), datadir.New(tmpdir), logger)
->>>>>>> ba6d1c23
 			},
 			wantErr:    &types.GenesisMismatchError{Stored: customghash, New: params.AmoyGenesisHash},
 			wantHash:   params.AmoyGenesisHash,
@@ -175,13 +131,8 @@
 		{
 			name: "compatible config in DB",
 			fn: func(t *testing.T, db kv.RwDB) (*chain.Config, *types.Block, error) {
-<<<<<<< HEAD
-				core.MustCommitGenesis(&oldcustomg, db, tmpdir, logger, nil)
-				return core.CommitGenesisBlock(db, &customg, tmpdir, logger, nil)
-=======
 				core.MustCommitGenesis(&oldcustomg, db, datadir.New(tmpdir), logger)
 				return core.CommitGenesisBlock(db, &customg, datadir.New(tmpdir), logger)
->>>>>>> ba6d1c23
 			},
 			wantHash:   customghash,
 			wantConfig: customg.Config,
@@ -205,11 +156,7 @@
 					return nil, nil, err
 				}
 				// This should return a compatibility error.
-<<<<<<< HEAD
-				return core.CommitGenesisBlock(m.DB, &customg, tmpdir, logger, nil)
-=======
 				return core.CommitGenesisBlock(m.DB, &customg, datadir.New(tmpdir), logger)
->>>>>>> ba6d1c23
 			},
 			wantHash:   customghash,
 			wantConfig: customg.Config,
