// Copyright 2017 The go-ethereum Authors
// This file is part of the go-ethereum library.
//
// The go-ethereum library is free software: you can redistribute it and/or modify
// it under the terms of the GNU Lesser General Public License as published by
// the Free Software Foundation, either version 3 of the License, or
// (at your option) any later version.
//
// The go-ethereum library is distributed in the hope that it will be useful,
// but WITHOUT ANY WARRANTY; without even the implied warranty of
// MERCHANTABILITY or FITNESS FOR A PARTICULAR PURPOSE. See the
// GNU Lesser General Public License for more details.
//
// You should have received a copy of the GNU Lesser General Public License
// along with the go-ethereum library. If not, see <http://www.gnu.org/licenses/>.

package stages

import (
	"fmt"
	"math/big"
	"reflect"
	"testing"

	"github.com/davecgh/go-spew/spew"
	"github.com/ledgerwatch/turbo-geth/common"
	"github.com/ledgerwatch/turbo-geth/consensus/ethash"
	"github.com/ledgerwatch/turbo-geth/consensus/process"
	"github.com/ledgerwatch/turbo-geth/core"
	"github.com/ledgerwatch/turbo-geth/core/rawdb"
	"github.com/ledgerwatch/turbo-geth/core/vm"
	"github.com/ledgerwatch/turbo-geth/eth/stagedsync"
	"github.com/ledgerwatch/turbo-geth/ethdb"
	"github.com/ledgerwatch/turbo-geth/params"
)

func TestDefaultGenesisBlock(t *testing.T) {
	db := ethdb.NewMemDatabase()
	defer db.Close()
	block, _, _ := core.DefaultGenesisBlock().ToBlock(true)
	if block.Hash() != params.MainnetGenesisHash {
		t.Errorf("wrong mainnet genesis hash, got %v, want %v", block.Hash(), params.MainnetGenesisHash)
	}
	var err error
	db1 := ethdb.NewMemDatabase()
	defer db1.Close()
	block, _, err = core.DefaultRopstenGenesisBlock().ToBlock(true)
	if err != nil {
		t.Errorf("error: %w", err)
	}
	if block.Hash() != params.RopstenGenesisHash {
		t.Errorf("wrong ropsten genesis hash, got %v, want %v", block.Hash(), params.RopstenGenesisHash)
	}
}

func TestSetupGenesis(t *testing.T) {
	var (
		customghash = common.HexToHash("0x89c99d90b79719238d2645c7642f2c9295246e80775b38cfd162b696817fbd50")
		customg     = core.Genesis{
			Config: &params.ChainConfig{HomesteadBlock: big.NewInt(3)},
			Alloc: core.GenesisAlloc{
				{1}: {Balance: big.NewInt(1), Storage: map[common.Hash]common.Hash{{1}: {1}}},
			},
		}
		oldcustomg = customg
	)
	oldcustomg.Config = &params.ChainConfig{HomesteadBlock: big.NewInt(2)}

	fmt.Printf("config-new %p; config-old %p\n", customg.Config, oldcustomg.Config)

	tests := []struct {
		name       string
		fn         func(*ethdb.ObjectDatabase) (*params.ChainConfig, common.Hash, error)
		wantConfig *params.ChainConfig
		wantHash   common.Hash
		wantErr    error
	}{
		{
			name: "genesis without ChainConfig",
			fn: func(db *ethdb.ObjectDatabase) (*params.ChainConfig, common.Hash, error) {
				return core.SetupGenesisBlock(db, new(core.Genesis), true /* history */, false /* overwrite */)
			},
			wantErr:    core.ErrGenesisNoConfig,
			wantConfig: params.AllEthashProtocolChanges,
		},
		{
			name: "no block in DB, genesis == nil",
			fn: func(db *ethdb.ObjectDatabase) (*params.ChainConfig, common.Hash, error) {
				return core.SetupGenesisBlock(db, nil, true /* history */, false /* overwrite */)
			},
			wantHash:   params.MainnetGenesisHash,
			wantConfig: params.MainnetChainConfig,
		},
		{
			name: "mainnet block in DB, genesis == nil",
			fn: func(db *ethdb.ObjectDatabase) (*params.ChainConfig, common.Hash, error) {
				return core.SetupGenesisBlock(db, nil, true /* history */, false /* overwrite */)
			},
			wantHash:   params.MainnetGenesisHash,
			wantConfig: params.MainnetChainConfig,
		},
		{
			name: "custom block in DB, genesis == nil",
			fn: func(db *ethdb.ObjectDatabase) (*params.ChainConfig, common.Hash, error) {
				customg.MustCommit(db)
				return core.SetupGenesisBlock(db, nil, true /* history */, false /* overwrite */)
			},
			wantHash:   customghash,
			wantConfig: customg.Config,
		},
		{
			name: "custom block in DB, genesis == ropsten",
			fn: func(db *ethdb.ObjectDatabase) (*params.ChainConfig, common.Hash, error) {
				customg.MustCommit(db)
				return core.SetupGenesisBlock(db, core.DefaultRopstenGenesisBlock(), true /* history */, false /* overwrite */)
			},
			wantErr:    &core.GenesisMismatchError{Stored: customghash, New: params.RopstenGenesisHash},
			wantHash:   params.RopstenGenesisHash,
			wantConfig: params.RopstenChainConfig,
		},
		{
			name: "compatible config in DB",
			fn: func(db *ethdb.ObjectDatabase) (*params.ChainConfig, common.Hash, error) {
				oldcustomg.MustCommit(db)
				return core.SetupGenesisBlock(db, &customg, true /* history */, false /* overwrite */)
			},
			wantHash:   customghash,
			wantConfig: customg.Config,
		},
		{
			name: "incompatible config in DB",
			fn: func(db *ethdb.ObjectDatabase) (*params.ChainConfig, common.Hash, error) {
				// Commit the 'old' genesis block with Homestead transition at #2.
				// Advance to block #4, past the homestead transition block of customg.
				genesis := oldcustomg.MustCommit(db)

				blocks, _, err := core.GenerateChain(oldcustomg.Config, genesis, ethash.NewFaker(), db, 4, nil, false /* intermediateHashes */)
				if err != nil {
					return nil, common.Hash{}, err
				}
<<<<<<< HEAD
				exit := make(chan struct{})
				cons := ethash.NewFaker()
				eng := process.NewConsensusProcess(cons, oldcustomg.Config, exit, 1)
				defer common.SafeClose(exit)
				if _, err = stagedsync.InsertBlocksInStages(db, ethdb.DefaultStorageMode, oldcustomg.Config, &vm.Config{}, cons, eng, blocks, true /* checkRoot */); err != nil {
					return nil, common.Hash{}, nil, err
=======
				if _, err = stagedsync.InsertBlocksInStages(db, ethdb.DefaultStorageMode, oldcustomg.Config, &vm.Config{}, ethash.NewFullFaker(), blocks, true /* checkRoot */); err != nil {
					return nil, common.Hash{}, err
>>>>>>> 2f9bf300
				}
				// This should return a compatibility error.
				conf, hash, state, err := core.SetupGenesisBlock(db, &customg, true /* history */, false /* overwrite */)
				return conf, hash, state, err
			},
			wantHash:   customghash,
			wantConfig: customg.Config,
			wantErr: &params.ConfigCompatError{
				What:         "Homestead fork block",
				StoredConfig: big.NewInt(2),
				NewConfig:    big.NewInt(3),
				RewindTo:     1,
			},
		},
	}

	for _, test := range tests {
		test := test
		t.Run(test.name, func(t *testing.T) {
			db := ethdb.NewMemDatabase()
			defer db.Close()
			config, hash, err := test.fn(db)
			// Check the return values.
			if !reflect.DeepEqual(err, test.wantErr) {
				spew := spew.ConfigState{DisablePointerAddresses: true, DisableCapacities: true}
				t.Errorf("%s: returned error %#v, want %#v", test.name, spew.NewFormatter(err), spew.NewFormatter(test.wantErr))
			}
			if !reflect.DeepEqual(config, test.wantConfig) {
				t.Errorf("%s:\nreturned %v\nwant     %v", test.name, config, test.wantConfig)
			}
			if hash != test.wantHash {
				t.Errorf("%s: returned hash %s, want %s", test.name, hash.Hex(), test.wantHash.Hex())
			} else if err == nil {
				// Check database content.
				stored := rawdb.ReadBlock(db, test.wantHash, 0)
				if stored.Hash() != test.wantHash {
					t.Errorf("%s: block in DB has hash %s, want %s", test.name, stored.Hash(), test.wantHash)
				}
			}
		})
	}
}<|MERGE_RESOLUTION|>--- conflicted
+++ resolved
@@ -138,17 +138,12 @@
 				if err != nil {
 					return nil, common.Hash{}, err
 				}
-<<<<<<< HEAD
 				exit := make(chan struct{})
-				cons := ethash.NewFaker()
+				cons := ethash.NewFullFaker()
 				eng := process.NewConsensusProcess(cons, oldcustomg.Config, exit, 1)
 				defer common.SafeClose(exit)
 				if _, err = stagedsync.InsertBlocksInStages(db, ethdb.DefaultStorageMode, oldcustomg.Config, &vm.Config{}, cons, eng, blocks, true /* checkRoot */); err != nil {
 					return nil, common.Hash{}, nil, err
-=======
-				if _, err = stagedsync.InsertBlocksInStages(db, ethdb.DefaultStorageMode, oldcustomg.Config, &vm.Config{}, ethash.NewFullFaker(), blocks, true /* checkRoot */); err != nil {
-					return nil, common.Hash{}, err
->>>>>>> 2f9bf300
 				}
 				// This should return a compatibility error.
 				conf, hash, state, err := core.SetupGenesisBlock(db, &customg, true /* history */, false /* overwrite */)
