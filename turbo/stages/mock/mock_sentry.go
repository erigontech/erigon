--- conflicted
+++ resolved
@@ -364,11 +364,7 @@
 	}
 
 	// Committed genesis will be shared between download and mock sentry
-<<<<<<< HEAD
-	_, mock.Genesis, err = core.CommitGenesisBlock(mock.DB, gspec, "", mock.Log, nil)
-=======
 	_, mock.Genesis, err = core.CommitGenesisBlock(mock.DB, gspec, datadir.New(tmpdir), mock.Log)
->>>>>>> ba6d1c23
 	if _, ok := err.(*chain.ConfigCompatError); err != nil && !ok {
 		if tb != nil {
 			tb.Fatal(err)
@@ -554,13 +550,8 @@
 
 	cfg.Genesis = gspec
 	pipelineStages := stages2.NewPipelineStages(mock.Ctx, db, &cfg, p2p.Config{}, mock.sentriesClient, mock.Notifications,
-<<<<<<< HEAD
 		snapDownloader, mock.BlockReader, blockRetire, mock.agg, nil, forkValidator, logger, nil, checkStateRoot)
-	mock.posStagedSync = stagedsync.New(cfg.Sync, pipelineStages, stagedsync.PipelineUnwindOrder, stagedsync.PipelinePruneOrder, logger)
-=======
-		snapDownloader, mock.BlockReader, blockRetire, mock.agg, nil, forkValidator, logger, checkStateRoot)
 	mock.posStagedSync = stagedsync.New(cfg.Sync, pipelineStages, stagedsync.PipelineUnwindOrder, stagedsync.PipelinePruneOrder, logger, stages.ModeApplyingBlocks)
->>>>>>> ba6d1c23
 
 	mock.Eth1ExecutionService = eth1.NewEthereumExecutionModule(mock.BlockReader, mock.DB, mock.posStagedSync, forkValidator, mock.ChainConfig, assembleBlockPOS, nil, mock.Notifications.Accumulator, mock.Notifications.StateChangesConsumer, logger, engine, cfg.Sync, ctx)
 
