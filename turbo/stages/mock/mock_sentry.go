// Copyright 2024 The Erigon Authors
// This file is part of Erigon.
//
// Erigon is free software: you can redistribute it and/or modify
// it under the terms of the GNU Lesser General Public License as published by
// the Free Software Foundation, either version 3 of the License, or
// (at your option) any later version.
//
// Erigon is distributed in the hope that it will be useful,
// but WITHOUT ANY WARRANTY; without even the implied warranty of
// MERCHANTABILITY or FITNESS FOR A PARTICULAR PURPOSE. See the
// GNU Lesser General Public License for more details.
//
// You should have received a copy of the GNU Lesser General Public License
// along with Erigon. If not, see <http://www.gnu.org/licenses/>.

package mock

import (
	"context"
	"crypto/ecdsa"
	"errors"
	"fmt"
	"math/big"
	"os"
	"sync"
	"testing"
	"time"

	"github.com/c2h5oh/datasize"
	lru "github.com/hashicorp/golang-lru/arc/v2"
	"github.com/stretchr/testify/require"
	"go.uber.org/mock/gomock"
	"golang.org/x/sync/errgroup"
	"golang.org/x/sync/semaphore"
	"google.golang.org/protobuf/types/known/emptypb"

	"github.com/erigontech/erigon-lib/chain"
	libcommon "github.com/erigontech/erigon-lib/common"
	"github.com/erigontech/erigon-lib/common/datadir"
	"github.com/erigontech/erigon-lib/common/dbg"
	"github.com/erigontech/erigon-lib/crypto"
	"github.com/erigontech/erigon-lib/direct"
	"github.com/erigontech/erigon-lib/gointerfaces"
	proto_downloader "github.com/erigontech/erigon-lib/gointerfaces/downloaderproto"
	execution "github.com/erigontech/erigon-lib/gointerfaces/executionproto"
	proto_sentry "github.com/erigontech/erigon-lib/gointerfaces/sentryproto"
	"github.com/erigontech/erigon-lib/gointerfaces/txpoolproto"
	ptypes "github.com/erigontech/erigon-lib/gointerfaces/typesproto"
	"github.com/erigontech/erigon-lib/kv"
	"github.com/erigontech/erigon-lib/kv/kvcache"
	"github.com/erigontech/erigon-lib/kv/memdb"
	"github.com/erigontech/erigon-lib/kv/rawdbv3"
	"github.com/erigontech/erigon-lib/kv/remotedbserver"
	"github.com/erigontech/erigon-lib/kv/temporal/temporaltest"
	"github.com/erigontech/erigon-lib/log/v3"
	"github.com/erigontech/erigon-lib/rlp"
	libstate "github.com/erigontech/erigon-lib/state"
	"github.com/erigontech/erigon-lib/wrap"
	"github.com/erigontech/erigon/consensus"
	"github.com/erigontech/erigon/consensus/ethash"
	"github.com/erigontech/erigon/core"
	"github.com/erigontech/erigon/core/rawdb"
	"github.com/erigontech/erigon/core/rawdb/blockio"
	"github.com/erigontech/erigon/core/state"
	"github.com/erigontech/erigon/core/types"
	"github.com/erigontech/erigon/core/vm"
	"github.com/erigontech/erigon/eth/consensuschain"
	"github.com/erigontech/erigon/eth/ethconfig"
	"github.com/erigontech/erigon/eth/ethconsensusconfig"
	"github.com/erigontech/erigon/eth/protocols/eth"
	"github.com/erigontech/erigon/eth/stagedsync"
	"github.com/erigontech/erigon/eth/stagedsync/stages"
	"github.com/erigontech/erigon/ethdb/prune"
	"github.com/erigontech/erigon/p2p"
	"github.com/erigontech/erigon/p2p/sentry"
	"github.com/erigontech/erigon/p2p/sentry/sentry_multi_client"
	"github.com/erigontech/erigon/params"
	"github.com/erigontech/erigon/polygon/bor"
	"github.com/erigontech/erigon/polygon/bridge"
	"github.com/erigontech/erigon/polygon/heimdall"
	"github.com/erigontech/erigon/turbo/builder"
	"github.com/erigontech/erigon/turbo/engineapi/engine_helpers"
	"github.com/erigontech/erigon/turbo/execution/eth1"
	"github.com/erigontech/erigon/turbo/execution/eth1/eth1_chain_reader"
	"github.com/erigontech/erigon/turbo/jsonrpc/receipts"
	"github.com/erigontech/erigon/turbo/rpchelper"
	"github.com/erigontech/erigon/turbo/services"
	"github.com/erigontech/erigon/turbo/shards"
	"github.com/erigontech/erigon/turbo/snapshotsync/freezeblocks"
	stages2 "github.com/erigontech/erigon/turbo/stages"
	"github.com/erigontech/erigon/turbo/stages/bodydownload"
	"github.com/erigontech/erigon/turbo/stages/headerdownload"
	"github.com/erigontech/erigon/txnprovider/txpool"
	"github.com/erigontech/erigon/txnprovider/txpool/txpoolcfg"
)

const MockInsertAsInitialCycle = false

type MockSentry struct {
	proto_sentry.UnimplementedSentryServer
	Ctx                  context.Context
	Log                  log.Logger
	tb                   testing.TB
	Cancel               context.CancelFunc
	EthConfig            *ethconfig.Config
	DB                   kv.TemporalRwDB
	Dirs                 datadir.Dirs
	Engine               consensus.Engine
	gspec                *types.Genesis
	ChainConfig          *chain.Config
	Sync                 *stagedsync.Sync
	MiningSync           *stagedsync.Sync
	PendingBlocks        chan *types.Block
	MinedBlocks          chan *types.BlockWithReceipts
	sentriesClient       *sentry_multi_client.MultiClient
	Key                  *ecdsa.PrivateKey
	Genesis              *types.Block
	SentryClient         direct.SentryClient
	PeerId               *ptypes.H512
	streams              map[proto_sentry.MessageId][]proto_sentry.Sentry_MessagesServer
	sentMessages         []*proto_sentry.OutboundMessageData
	StreamWg             sync.WaitGroup
	ReceiveWg            sync.WaitGroup
	Address              libcommon.Address
	Eth1ExecutionService *eth1.EthereumExecutionModule
	RemoteKvServer       *remotedbserver.KvServer

	Notifications *shards.Notifications

	// TxPool
	TxPool           *txpool.TxPool
	TxPoolGrpcServer txpoolproto.TxpoolServer

	HistoryV3      bool
	agg            *libstate.Aggregator
	BlockSnapshots *freezeblocks.RoSnapshots
	BlockReader    services.FullBlockReader
	ReceiptsReader *receipts.Generator
	posStagedSync  *stagedsync.Sync
	bgComponentsEg errgroup.Group
}

func (ms *MockSentry) Close() {
<<<<<<< HEAD
	ms.Cancel()
	if ms.txPoolDB != nil {
		ms.txPoolDB.Close()
	}
=======
	ms.cancel()
>>>>>>> 2cea51f6
	if ms.Engine != nil {
		ms.Engine.Close()
	}
	if ms.BlockSnapshots != nil {
		ms.BlockSnapshots.Close()
	}
	if ms.agg != nil {
		ms.agg.Close()
	}
	if ms.DB != nil {
		ms.DB.Close()
	}
	if err := ms.bgComponentsEg.Wait(); err != nil {
		require.Equal(ms.tb, context.Canceled, err) // upon waiting for clean exit we should get ctx cancelled
	}
}

// Stream returns stream, waiting if necessary
func (ms *MockSentry) Send(req *proto_sentry.InboundMessage) (errs []error) {
	ms.StreamWg.Wait()
	for _, stream := range ms.streams[req.Id] {
		if err := stream.Send(req); err != nil {
			errs = append(errs, err)
		}
	}
	return errs
}

func (ms *MockSentry) SetStatus(context.Context, *proto_sentry.StatusData) (*proto_sentry.SetStatusReply, error) {
	return &proto_sentry.SetStatusReply{}, nil
}

func (ms *MockSentry) PenalizePeer(context.Context, *proto_sentry.PenalizePeerRequest) (*emptypb.Empty, error) {
	return nil, nil
}
func (ms *MockSentry) PeerMinBlock(context.Context, *proto_sentry.PeerMinBlockRequest) (*emptypb.Empty, error) {
	return nil, nil
}

func (ms *MockSentry) HandShake(ctx context.Context, in *emptypb.Empty) (*proto_sentry.HandShakeReply, error) {
	return &proto_sentry.HandShakeReply{Protocol: proto_sentry.Protocol_ETH68}, nil
}
func (ms *MockSentry) SendMessageByMinBlock(_ context.Context, r *proto_sentry.SendMessageByMinBlockRequest) (*proto_sentry.SentPeers, error) {
	ms.sentMessages = append(ms.sentMessages, r.Data)
	return nil, nil
}
func (ms *MockSentry) SendMessageById(_ context.Context, r *proto_sentry.SendMessageByIdRequest) (*proto_sentry.SentPeers, error) {
	ms.sentMessages = append(ms.sentMessages, r.Data)
	return nil, nil
}
func (ms *MockSentry) SendMessageToRandomPeers(_ context.Context, r *proto_sentry.SendMessageToRandomPeersRequest) (*proto_sentry.SentPeers, error) {
	ms.sentMessages = append(ms.sentMessages, r.Data)
	return nil, nil
}
func (ms *MockSentry) SendMessageToAll(_ context.Context, r *proto_sentry.OutboundMessageData) (*proto_sentry.SentPeers, error) {
	ms.sentMessages = append(ms.sentMessages, r)
	return nil, nil
}
func (ms *MockSentry) SentMessage(i int) *proto_sentry.OutboundMessageData {
	return ms.sentMessages[i]
}

func (ms *MockSentry) Messages(req *proto_sentry.MessagesRequest, stream proto_sentry.Sentry_MessagesServer) error {
	if ms.streams == nil {
		ms.streams = map[proto_sentry.MessageId][]proto_sentry.Sentry_MessagesServer{}
	}

	for _, id := range req.Ids {
		ms.streams[id] = append(ms.streams[id], stream)
	}
	ms.StreamWg.Done()
	select {
	case <-ms.Ctx.Done():
		return nil
	case <-stream.Context().Done():
		return nil
	}
}

func (ms *MockSentry) Peers(context.Context, *emptypb.Empty) (*proto_sentry.PeersReply, error) {
	return &proto_sentry.PeersReply{}, nil
}
func (ms *MockSentry) PeerCount(context.Context, *proto_sentry.PeerCountRequest) (*proto_sentry.PeerCountReply, error) {
	return &proto_sentry.PeerCountReply{Count: 0}, nil
}
func (ms *MockSentry) PeerById(context.Context, *proto_sentry.PeerByIdRequest) (*proto_sentry.PeerByIdReply, error) {
	return &proto_sentry.PeerByIdReply{}, nil
}
func (ms *MockSentry) PeerEvents(req *proto_sentry.PeerEventsRequest, server proto_sentry.Sentry_PeerEventsServer) error {
	return nil
}

func (ms *MockSentry) NodeInfo(context.Context, *emptypb.Empty) (*ptypes.NodeInfoReply, error) {
	return nil, nil
}

const blockBufferSize = 128

func MockWithGenesis(tb testing.TB, gspec *types.Genesis, key *ecdsa.PrivateKey, withPosDownloader bool) *MockSentry {
	return MockWithGenesisPruneMode(tb, gspec, key, blockBufferSize, prune.DefaultMode, withPosDownloader)
}

func MockWithGenesisEngine(tb testing.TB, gspec *types.Genesis, engine consensus.Engine, withPosDownloader, checkStateRoot bool) *MockSentry {
	key, _ := crypto.HexToECDSA("b71c71a67e1177ad4e901695e1b4b9ee17ae16c6668d313eac2f96dbcda3f291")
	return MockWithEverything(tb, gspec, key, prune.DefaultMode, engine, blockBufferSize, false, withPosDownloader, checkStateRoot)
}

func MockWithGenesisPruneMode(tb testing.TB, gspec *types.Genesis, key *ecdsa.PrivateKey, blockBufferSize int, prune prune.Mode, withPosDownloader bool) *MockSentry {
	var engine consensus.Engine

	switch {
	case gspec.Config.Bor != nil:
		engine = bor.NewFaker()
	default:
		engine = ethash.NewFaker()
	}

	checkStateRoot := true
	return MockWithEverything(tb, gspec, key, prune, engine, blockBufferSize, false, withPosDownloader, checkStateRoot)
}

func MockWithEverything(tb testing.TB, gspec *types.Genesis, key *ecdsa.PrivateKey, prune prune.Mode,
	engine consensus.Engine, blockBufferSize int, withTxPool, withPosDownloader, checkStateRoot bool,
) *MockSentry {
	tmpdir := os.TempDir()
	if tb != nil {
		tmpdir = tb.TempDir()
	}
	ctrl := gomock.NewController(tb)
	dirs := datadir.New(tmpdir)
	var err error

	cfg := ethconfig.Defaults
	cfg.StateStream = true
	cfg.BatchSize = 1 * datasize.MB
	cfg.Sync.BodyDownloadTimeoutSeconds = 10
	cfg.TxPool.Disable = !withTxPool
	cfg.Dirs = dirs
	cfg.AlwaysGenerateChangesets = true
	cfg.ChaosMonkey = false
	cfg.Snapshot.ChainName = gspec.Config.ChainName

	logger := log.Root()
	logger.SetHandler(log.LvlFilterHandler(log.LvlInfo, log.StdoutHandler))

	ctx, ctxCancel := context.WithCancel(context.Background())
	db, agg := temporaltest.NewTestDB(tb, dirs)

	allSnapshots := freezeblocks.NewRoSnapshots(cfg.Snapshot, dirs.Snap, 0, logger)
	allBorSnapshots := heimdall.NewRoSnapshots(cfg.Snapshot, dirs.Snap, 0, logger)
	erigonGrpcServer := remotedbserver.NewKvServer(ctx, db, allSnapshots, allBorSnapshots, agg, logger)

	bridgeStore := bridge.NewSnapshotStore(bridge.NewDbStore(db), allBorSnapshots, gspec.Config.Bor)
	heimdallStore := heimdall.NewSnapshotStore(heimdall.NewDbStore(db), allBorSnapshots)

	br := freezeblocks.NewBlockReader(allSnapshots, allBorSnapshots, heimdallStore, bridgeStore)

	mock := &MockSentry{
		Ctx: ctx, Cancel: ctxCancel, DB: db, agg: agg,
		EthConfig:      &cfg,
		tb:             tb,
		Log:            logger,
		Dirs:           dirs,
		Engine:         engine,
		gspec:          gspec,
		ChainConfig:    gspec.Config,
		Key:            key,
		Notifications:  shards.NewNotifications(erigonGrpcServer),
		PeerId:         gointerfaces.ConvertHashToH512([64]byte{0x12, 0x34, 0x50}), // "12345"
		BlockSnapshots: allSnapshots,
		BlockReader:    br,
		ReceiptsReader: receipts.NewGenerator(br, engine),
		HistoryV3:      true,
		RemoteKvServer: erigonGrpcServer,
	}

	if tb != nil {
		tb.Cleanup(mock.Close)
	}

	// Committed genesis will be shared between download and mock sentry
	_, mock.Genesis, err = core.CommitGenesisBlock(mock.DB, gspec, datadir.New(tmpdir), mock.Log)
	if _, ok := err.(*chain.ConfigCompatError); err != nil && !ok {
		if tb != nil {
			tb.Fatal(err)
		} else {
			panic(err)
		}
	}

	blockWriter := blockio.NewBlockWriter()

	mock.Address = crypto.PubkeyToAddress(mock.Key.PublicKey)

	sendHeaderRequest := func(_ context.Context, r *headerdownload.HeaderRequest) ([64]byte, bool) { return [64]byte{}, false }
	propagateNewBlockHashes := func(context.Context, []headerdownload.Announce) {}
	penalize := func(context.Context, []headerdownload.PenaltyItem) {}

	mock.SentryClient = direct.NewSentryClientDirect(direct.ETH68, mock)
	sentries := []proto_sentry.SentryClient{mock.SentryClient}

	sendBodyRequest := func(context.Context, *bodydownload.BodyRequest) ([64]byte, bool) { return [64]byte{}, false }
	blockPropagator := func(Ctx context.Context, header *types.Header, body *types.RawBody, td *big.Int) {}
	if !cfg.TxPool.Disable {
		poolCfg := txpoolcfg.DefaultConfig
		stateChangesClient := direct.NewStateDiffClientDirect(erigonGrpcServeer)
		mock.TxPool, mock.TxPoolGrpcServer, err = txpool.Assemble(
			ctx,
			poolCfg,
			mock.DB,
			kvcache.NewDummy(),
			sentries,
			stateChangesClient,
			func() {}, /* builderNotifyNewTxns */
			logger,
			txpool.WithP2PFetcherWg(&mock.ReceiveWg),
			txpool.WithP2PSenderWg(nil),
			txpool.WithFeeCalculator(nil),
			txpool.WithPoolDBInitializer(func(_ context.Context, _ txpoolcfg.Config, _ log.Logger) (kv.RwDB, error) {
				return memdb.NewWithLabel(tmpdir, kv.TxPoolDB), nil
			}),
		)
		if err != nil {
			tb.Fatal(err)
		}

<<<<<<< HEAD
		stateChangesClient := direct.NewStateDiffClientDirect(erigonGrpcServer)

		mock.TxPoolFetch = txpool.NewFetch(mock.Ctx, sentries, mock.TxPool, stateChangesClient, mock.DB, mock.txPoolDB, *chainID, logger)
		mock.TxPoolFetch.SetWaitGroup(&mock.ReceiveWg)
		mock.TxPoolSend = txpool.NewSend(mock.Ctx, sentries, mock.TxPool, logger)
		mock.TxPoolGrpcServer = txpool.NewGrpcServer(mock.Ctx, mock.TxPool, mock.txPoolDB, *chainID, logger)

		mock.TxPoolFetch.ConnectCore()
=======
>>>>>>> 2cea51f6
		mock.StreamWg.Add(1)
		mock.bgComponentsEg.Go(func() error { return mock.TxPool.Run(ctx) })
		mock.StreamWg.Wait()
	}

	latestBlockBuiltStore := builder.NewLatestBlockBuiltStore()
	inMemoryExecution := func(txc wrap.TxContainer, header *types.Header, body *types.RawBody, unwindPoint uint64, headersChain []*types.Header, bodiesChain []*types.RawBody,
		notifications *shards.Notifications) error {
		terseLogger := log.New()
		terseLogger.SetHandler(log.LvlFilterHandler(log.LvlWarn, log.StderrHandler))
		// Needs its own notifications to not update RPC daemon and txpool about pending blocks
		stateSync := stages2.NewInMemoryExecution(mock.Ctx, mock.DB, &cfg, mock.sentriesClient,
			dirs, notifications, mock.BlockReader, blockWriter, nil, terseLogger)
		chainReader := consensuschain.NewReader(mock.ChainConfig, txc.Tx, mock.BlockReader, logger)
		// We start the mining step
		if err := stages2.StateStep(ctx, chainReader, mock.Engine, txc, stateSync, header, body, unwindPoint, headersChain, bodiesChain, true); err != nil {
			logger.Warn("Could not validate block", "err", err)
			return errors.Join(consensus.ErrInvalidBlock, err)
		}
		var progress uint64
		progress, err = stages.GetStageProgress(txc.Tx, stages.Execution)
		if err != nil {
			return err
		}
		if progress < header.Number.Uint64() {
			return fmt.Errorf("unsuccessful execution, progress %d < expected %d", progress, header.Number.Uint64())
		}
		return nil
	}
	forkValidator := engine_helpers.NewForkValidator(ctx, 1, inMemoryExecution, dirs.Tmp, mock.BlockReader)

	statusDataProvider := sentry.NewStatusDataProvider(
		db,
		mock.ChainConfig,
		mock.Genesis,
		mock.ChainConfig.ChainID.Uint64(),
		logger,
	)

	maxBlockBroadcastPeers := func(header *types.Header) uint { return 0 }

	mock.sentriesClient, err = sentry_multi_client.NewMultiClient(
		mock.DB,
		mock.ChainConfig,
		mock.Engine,
		sentries,
		cfg.Sync,
		mock.BlockReader,
		blockBufferSize,
		statusDataProvider,
		false,
		maxBlockBroadcastPeers,
		false, /* disableBlockDownload */
		logger,
	)
	if err != nil {
		if tb != nil {
			tb.Fatal(err)
		} else {
			panic(err)
		}
	}
	mock.sentriesClient.IsMock = true

	var (
		snapDb         kv.RwDB
		snapDownloader = proto_downloader.NewMockDownloaderClient(ctrl)

		recents    *lru.ARCCache[libcommon.Hash, *bor.Snapshot]
		signatures *lru.ARCCache[libcommon.Hash, libcommon.Address]
	)

	snapDownloader.EXPECT().
		Add(gomock.Any(), gomock.Any(), gomock.Any()).
		Return(&emptypb.Empty{}, nil).
		AnyTimes()
	snapDownloader.EXPECT().
		ProhibitNewDownloads(gomock.Any(), gomock.Any()).
		Return(&emptypb.Empty{}, nil).
		AnyTimes()
	snapDownloader.EXPECT().
		SetLogPrefix(gomock.Any(), gomock.Any()).
		Return(&emptypb.Empty{}, nil).
		AnyTimes()
	snapDownloader.EXPECT().
		Completed(gomock.Any(), gomock.Any()).
		Return(&proto_downloader.CompletedReply{Completed: true}, nil).
		AnyTimes()

	if bor, ok := engine.(*bor.Bor); ok {
		snapDb = bor.DB
		recents = bor.Recents
		signatures = bor.Signatures
	}
	miningConfig := cfg.Miner
	miningConfig.Enabled = true
	miningConfig.Noverify = false
	miningConfig.Etherbase = mock.Address
	miningConfig.SigKey = mock.Key
	miningCancel := make(chan struct{})
	go func() {
		<-mock.Ctx.Done()
		close(miningCancel)
	}()

	miner := stagedsync.NewMiningState(&miningConfig)
	mock.PendingBlocks = miner.PendingResultCh
	mock.MinedBlocks = miner.MiningResultCh
	// proof-of-stake mining
	assembleBlockPOS := func(param *core.BlockBuilderParameters, interrupt *int32) (*types.BlockWithReceipts, error) {
		miningStatePos := stagedsync.NewMiningState(&cfg.Miner)
		miningStatePos.MiningConfig.Etherbase = param.SuggestedFeeRecipient
		proposingSync := stagedsync.New(
			cfg.Sync,
			stagedsync.MiningStages(mock.Ctx,
				stagedsync.StageMiningCreateBlockCfg(mock.DB, miner, *mock.ChainConfig, mock.Engine, nil, dirs.Tmp, mock.BlockReader),
				stagedsync.StageBorHeimdallCfg(mock.DB, snapDb, miningStatePos, *mock.ChainConfig, nil, nil, nil, mock.BlockReader, nil, nil, recents, signatures, false, nil),
				stagedsync.StageExecuteBlocksCfg(
					mock.DB,
					prune,
					cfg.BatchSize,
					mock.ChainConfig,
					mock.Engine,
					&vm.Config{},
					mock.Notifications,
					cfg.StateStream,
					/*stateStream=*/ false,
					dirs,
					mock.BlockReader,
					mock.sentriesClient.Hd,
					mock.gspec,
					cfg.Sync,
					nil,
				),
				stagedsync.StageSendersCfg(mock.DB, mock.ChainConfig, cfg.Sync, false, dirs.Tmp, prune, mock.BlockReader, mock.sentriesClient.Hd),
				stagedsync.StageMiningExecCfg(mock.DB, miner, nil, *mock.ChainConfig, mock.Engine, &vm.Config{}, dirs.Tmp, nil, 0, mock.TxPool, mock.BlockReader),
				stagedsync.StageMiningFinishCfg(mock.DB, *mock.ChainConfig, mock.Engine, miner, miningCancel, mock.BlockReader, latestBlockBuiltStore),
			), stagedsync.MiningUnwindOrder, stagedsync.MiningPruneOrder,
			logger, stages.ModeBlockProduction)
		// We start the mining step
		if err := stages2.MiningStep(ctx, mock.DB, proposingSync, tmpdir, logger); err != nil {
			return nil, err
		}
		block := <-miningStatePos.MiningResultCh
		return block, nil
	}

	blockSnapBuildSema := semaphore.NewWeighted(int64(dbg.BuildSnapshotAllowance))
	agg.SetSnapshotBuildSema(blockSnapBuildSema)

	blockRetire := freezeblocks.NewBlockRetire(1, dirs, mock.BlockReader, blockWriter, mock.DB, nil, nil, mock.ChainConfig, &cfg, mock.Notifications.Events, blockSnapBuildSema, logger)
	mock.agg.SetProduceMod(mock.BlockReader.FreezingCfg().ProduceE3)
	mock.Sync = stagedsync.New(
		cfg.Sync,
		stagedsync.DefaultStages(mock.Ctx, stagedsync.StageSnapshotsCfg(mock.DB, *mock.ChainConfig, cfg.Sync, dirs, blockRetire, snapDownloader, mock.BlockReader, mock.Notifications, false, false, false, nil, prune), stagedsync.StageHeadersCfg(mock.DB, mock.sentriesClient.Hd, mock.sentriesClient.Bd, *mock.ChainConfig, cfg.Sync, sendHeaderRequest, propagateNewBlockHashes, penalize, cfg.BatchSize, false, mock.BlockReader, blockWriter, dirs.Tmp, mock.Notifications), stagedsync.StageBorHeimdallCfg(mock.DB, snapDb, stagedsync.MiningState{}, *mock.ChainConfig, nil, nil, nil, mock.BlockReader, nil, nil, recents, signatures, false, nil), stagedsync.StageBlockHashesCfg(mock.DB, mock.Dirs.Tmp, mock.ChainConfig, blockWriter), stagedsync.StageBodiesCfg(mock.DB, mock.sentriesClient.Bd, sendBodyRequest, penalize, blockPropagator, cfg.Sync.BodyDownloadTimeoutSeconds, *mock.ChainConfig, mock.BlockReader, blockWriter), stagedsync.StageSendersCfg(mock.DB, mock.ChainConfig, cfg.Sync, false, dirs.Tmp, prune, mock.BlockReader, mock.sentriesClient.Hd), stagedsync.StageExecuteBlocksCfg(
			mock.DB,
			prune,
			cfg.BatchSize,
			mock.ChainConfig,
			mock.Engine,
			&vm.Config{},
			mock.Notifications,
			cfg.StateStream,
			/*stateStream=*/ false,
			dirs,
			mock.BlockReader,
			mock.sentriesClient.Hd,
			mock.gspec,
			cfg.Sync,
			nil,
		), stagedsync.StageTxLookupCfg(mock.DB, prune, dirs.Tmp, mock.ChainConfig.Bor, mock.BlockReader), stagedsync.StageFinishCfg(mock.DB, dirs.Tmp, forkValidator), !withPosDownloader),
		stagedsync.DefaultUnwindOrder,
		stagedsync.DefaultPruneOrder,
		logger, stages.ModeApplyingBlocks,
	)

	cfg.Genesis = gspec
	pipelineStages := stages2.NewPipelineStages(mock.Ctx, db, &cfg, p2p.Config{}, mock.sentriesClient, mock.Notifications,
		snapDownloader, mock.BlockReader, blockRetire, nil, forkValidator, logger, checkStateRoot)
	mock.posStagedSync = stagedsync.New(cfg.Sync, pipelineStages, stagedsync.PipelineUnwindOrder, stagedsync.PipelinePruneOrder, logger, stages.ModeApplyingBlocks)

	mock.Eth1ExecutionService = eth1.NewEthereumExecutionModule(mock.BlockReader, mock.DB, mock.posStagedSync, forkValidator, mock.ChainConfig, assembleBlockPOS, nil, mock.Notifications.Accumulator, mock.Notifications.StateChangesConsumer, logger, engine, cfg.Sync, ctx)

	mock.sentriesClient.Hd.StartPoSDownloader(mock.Ctx, sendHeaderRequest, penalize)

	mock.MiningSync = stagedsync.New(
		cfg.Sync,
		stagedsync.MiningStages(mock.Ctx,
			stagedsync.StageMiningCreateBlockCfg(mock.DB, miner, *mock.ChainConfig, mock.Engine, nil, dirs.Tmp, mock.BlockReader),
			stagedsync.StageBorHeimdallCfg(mock.DB, snapDb, miner, *mock.ChainConfig, nil, nil, nil, mock.BlockReader, nil, nil, recents, signatures, false, nil),
			stagedsync.StageExecuteBlocksCfg(
				mock.DB,
				prune,
				cfg.BatchSize,
				mock.ChainConfig,
				mock.Engine,
				&vm.Config{},
				mock.Notifications,
				cfg.StateStream,
				/*stateStream=*/ false,
				dirs,
				mock.BlockReader,
				mock.sentriesClient.Hd,
				mock.gspec,
				cfg.Sync,
				nil,
			),
			stagedsync.StageSendersCfg(mock.DB, mock.ChainConfig, cfg.Sync, false, dirs.Tmp, prune, mock.BlockReader, mock.sentriesClient.Hd),
			stagedsync.StageMiningExecCfg(mock.DB, miner, nil, *mock.ChainConfig, mock.Engine, &vm.Config{}, dirs.Tmp, nil, 0, mock.TxPool, mock.BlockReader),
			stagedsync.StageMiningFinishCfg(mock.DB, *mock.ChainConfig, mock.Engine, miner, miningCancel, mock.BlockReader, latestBlockBuiltStore),
		),
		stagedsync.MiningUnwindOrder,
		stagedsync.MiningPruneOrder,
		logger, stages.ModeBlockProduction,
	)

	cfg.Genesis = gspec

	mock.StreamWg.Add(1)
	go mock.sentriesClient.RecvMessageLoop(mock.Ctx, mock.SentryClient, &mock.ReceiveWg)
	mock.StreamWg.Wait()
	mock.StreamWg.Add(1)
	go mock.sentriesClient.RecvUploadMessageLoop(mock.Ctx, mock.SentryClient, &mock.ReceiveWg)
	mock.StreamWg.Wait()
	mock.StreamWg.Add(1)
	go mock.sentriesClient.RecvUploadHeadersMessageLoop(mock.Ctx, mock.SentryClient, &mock.ReceiveWg)
	mock.StreamWg.Wait()

	//app expecting that genesis will always be in db
	c := &core.ChainPack{
		Headers:  []*types.Header{mock.Genesis.HeaderNoCopy()},
		Blocks:   []*types.Block{mock.Genesis},
		TopBlock: mock.Genesis,
	}
	if err = mock.InsertChain(c); err != nil {
		tb.Fatal(err)
	}

	return mock
}

// Mock is convenience function to create a mock with some pre-set values
func Mock(tb testing.TB) *MockSentry {
	funds := big.NewInt(1 * params.Ether)
	key, _ := crypto.HexToECDSA("b71c71a67e1177ad4e901695e1b4b9ee17ae16c6668d313eac2f96dbcda3f291")
	address := crypto.PubkeyToAddress(key.PublicKey)
	chainConfig := params.TestChainConfig
	gspec := &types.Genesis{
		Config: chainConfig,
		Alloc: types.GenesisAlloc{
			address: {Balance: funds},
		},
	}
	return MockWithGenesis(tb, gspec, key, false)
}

func MockWithTxPool(t *testing.T) *MockSentry {
	funds := big.NewInt(1 * params.Ether)
	key, _ := crypto.HexToECDSA("b71c71a67e1177ad4e901695e1b4b9ee17ae16c6668d313eac2f96dbcda3f291")
	address := crypto.PubkeyToAddress(key.PublicKey)
	chainConfig := params.TestChainConfig
	gspec := &types.Genesis{
		Config: chainConfig,
		Alloc: types.GenesisAlloc{
			address: {Balance: funds},
		},
	}

	checkStateRoot := true
	return MockWithEverything(t, gspec, key, prune.DefaultMode, ethash.NewFaker(), blockBufferSize, true, false, checkStateRoot)
}

func MockWithZeroTTD(t *testing.T, withPosDownloader bool) *MockSentry {
	funds := big.NewInt(1 * params.Ether)
	key, _ := crypto.HexToECDSA("b71c71a67e1177ad4e901695e1b4b9ee17ae16c6668d313eac2f96dbcda3f291")
	address := crypto.PubkeyToAddress(key.PublicKey)
	chainConfig := params.AllProtocolChanges
	chainConfig.TerminalTotalDifficulty = libcommon.Big0
	gspec := &types.Genesis{
		Config: chainConfig,
		Alloc: types.GenesisAlloc{
			address: {Balance: funds},
		},
	}
	return MockWithGenesis(t, gspec, key, withPosDownloader)
}

func MockWithZeroTTDGnosis(t *testing.T, withPosDownloader bool) *MockSentry {
	funds := big.NewInt(1 * params.Ether)
	key, _ := crypto.HexToECDSA("b71c71a67e1177ad4e901695e1b4b9ee17ae16c6668d313eac2f96dbcda3f291")
	address := crypto.PubkeyToAddress(key.PublicKey)
	chainConfig := params.TestChainAuraConfig
	chainConfig.TerminalTotalDifficulty = libcommon.Big0
	chainConfig.TerminalTotalDifficultyPassed = true
	gspec := &types.Genesis{
		Config: chainConfig,
		Alloc: types.GenesisAlloc{
			address: {Balance: funds},
		},
	}
	engine := ethconsensusconfig.CreateConsensusEngineBareBones(context.Background(), chainConfig, log.New())
	checkStateRoot := true
	return MockWithGenesisEngine(t, gspec, engine, withPosDownloader, checkStateRoot)
}

func (ms *MockSentry) EnableLogs() {
	ms.Log.SetHandler(log.LvlFilterHandler(log.LvlInfo, log.StderrHandler))
}

func (ms *MockSentry) numberOfPoWBlocks(chain *core.ChainPack) int {
	if ms.ChainConfig.TerminalTotalDifficulty == nil {
		return chain.Length()
	}
	return chain.NumberOfPoWBlocks()
}

func (ms *MockSentry) insertPoWBlocks(chain *core.ChainPack) error {
	n := ms.numberOfPoWBlocks(chain)
	if n == 0 {
		// No Proof-of-Work blocks
		return nil
	}
	for i := 0; i < chain.Length(); i++ {
		if err := chain.Blocks[i].HashCheck(false); err != nil {
			return err
		}
	}

	// Send NewBlock message
	b, err := rlp.EncodeToBytes(&eth.NewBlockPacket{
		Block: chain.Blocks[n-1],
		TD:    big.NewInt(1), // This is ignored anyway
	})
	if err != nil {
		return err
	}
	ms.ReceiveWg.Add(1)
	for _, err = range ms.Send(&proto_sentry.InboundMessage{Id: proto_sentry.MessageId_NEW_BLOCK_66, Data: b, PeerId: ms.PeerId}) {
		if err != nil {
			return err
		}
	}

	// Send all the headers
	b, err = rlp.EncodeToBytes(&eth.BlockHeadersPacket66{
		RequestId:          1,
		BlockHeadersPacket: chain.Headers[0:n],
	})
	if err != nil {
		return err
	}
	ms.ReceiveWg.Add(1)
	for _, err = range ms.Send(&proto_sentry.InboundMessage{Id: proto_sentry.MessageId_BLOCK_HEADERS_66, Data: b, PeerId: ms.PeerId}) {
		if err != nil {
			return err
		}
	}

	// Send all the bodies
	packet := make(eth.BlockBodiesPacket, n)
	for i, block := range chain.Blocks[0:n] {
		packet[i] = block.Body()
	}
	b, err = rlp.EncodeToBytes(&eth.BlockBodiesPacket66{
		RequestId:         1,
		BlockBodiesPacket: packet,
	})
	if err != nil {
		return err
	}
	ms.ReceiveWg.Add(1)
	for _, err = range ms.Send(&proto_sentry.InboundMessage{Id: proto_sentry.MessageId_BLOCK_BODIES_66, Data: b, PeerId: ms.PeerId}) {
		if err != nil {
			return err
		}
	}
	ms.ReceiveWg.Wait() // Wait for all messages to be processed before we proceed

	if ms.TxPool != nil {
		ms.ReceiveWg.Add(1)
	}
	initialCycle, firstCycle := MockInsertAsInitialCycle, false
	hook := stages2.NewHook(ms.Ctx, ms.DB, ms.Notifications, ms.Sync, ms.BlockReader, ms.ChainConfig, ms.Log, nil)

	if err = stages2.StageLoopIteration(ms.Ctx, ms.DB, wrap.TxContainer{}, ms.Sync, initialCycle, firstCycle, ms.Log, ms.BlockReader, hook); err != nil {
		return err
	}
	if ms.TxPool != nil {
		ms.ReceiveWg.Wait() // Wait for TxPool notification
	}
	return nil
}

func (ms *MockSentry) insertPoSBlocks(chain *core.ChainPack) error {
	n := ms.numberOfPoWBlocks(chain)
	if n >= chain.Length() {
		return nil
	}

	wr := eth1_chain_reader.NewChainReaderEth1(ms.ChainConfig, direct.NewExecutionClientDirect(ms.Eth1ExecutionService), uint64(time.Hour))

	ctx := context.Background()
	for i := n; i < chain.Length(); i++ {
		if err := chain.Blocks[i].HashCheck(false); err != nil {
			return err
		}
	}
	if err := wr.InsertBlocksAndWait(ctx, chain.Blocks); err != nil {
		return err
	}

	tipHash := chain.TopBlock.Hash()

	status, _, lvh, err := wr.UpdateForkChoice(ctx, tipHash, tipHash, tipHash)

	if err != nil {
		return err
	}
	if err := ms.DB.UpdateNosync(ms.Ctx, func(tx kv.RwTx) error {
		rawdb.WriteHeadBlockHash(tx, lvh)
		return nil
	}); err != nil {
		return err
	}
	if status != execution.ExecutionStatus_Success {
		return fmt.Errorf("insertion failed for block %d, code: %s", chain.Blocks[chain.Length()-1].NumberU64(), status.String())
	}

	return nil
}

func (ms *MockSentry) InsertChain(chain *core.ChainPack) error {

	if err := ms.insertPoWBlocks(chain); err != nil {
		return err
	}
	if err := ms.insertPoSBlocks(chain); err != nil {
		return err
	}

	roTx, err := ms.DB.BeginRo(ms.Ctx)
	if err != nil {
		return err
	}
	defer roTx.Rollback()
	// Check if the latest header was imported or rolled back
	if rawdb.ReadHeader(roTx, chain.TopBlock.Hash(), chain.TopBlock.NumberU64()) == nil {
		return fmt.Errorf("did not import block %d %x", chain.TopBlock.NumberU64(), chain.TopBlock.Hash())
	}
	execAt, err := stages.GetStageProgress(roTx, stages.Execution)
	if err != nil {
		return err
	}

	if execAt < chain.TopBlock.NumberU64() {
		return fmt.Errorf("sentryMock.InsertChain end up with Execution stage progress: %d < %d", execAt, chain.TopBlock.NumberU64())
	}

	if ms.sentriesClient.Hd.IsBadHeader(chain.TopBlock.Hash()) {
		fmt.Printf("a3\n")
		return fmt.Errorf("block %d %x was invalid", chain.TopBlock.NumberU64(), chain.TopBlock.Hash())
	}
	//if ms.HistoryV3 {
	//if err := ms.agg.BuildFiles(ms.Ctx, ms.DB); err != nil {
	//	return err
	//}
	//if err := ms.DB.UpdateNosync(ms.Ctx, func(tx kv.RwTx) error {
	//	ms.agg.SetTx(tx)
	//	if err := ms.agg.Prune(ms.Ctx, math.MaxUint64); err != nil {
	//		return err
	//	}
	//	return nil
	//}); err != nil {
	//	return err
	//}
	//}

	return nil
}

func (ms *MockSentry) HeaderDownload() *headerdownload.HeaderDownload {
	return ms.sentriesClient.Hd
}

func (ms *MockSentry) NewHistoryStateReader(blockNum uint64, tx kv.TemporalTx) state.StateReader {
	r, err := rpchelper.CreateHistoryStateReader(tx, rawdbv3.TxNums.WithCustomReadTxNumFunc(freezeblocks.ReadTxNumFuncFromBlockReader(ms.Ctx, ms.BlockReader)),
		blockNum, 0, ms.ChainConfig.ChainName)
	if err != nil {
		panic(err)
	}
	return r
}

func (ms *MockSentry) NewStateReader(tx kv.Tx) state.StateReader {
	return state.NewReaderV3(tx.(kv.TemporalGetter))
}
func (ms *MockSentry) HistoryV3Components() *libstate.Aggregator {
	return ms.agg
}

func (ms *MockSentry) BlocksIO() (services.FullBlockReader, *blockio.BlockWriter) {
	return ms.BlockReader, blockio.NewBlockWriter()
}<|MERGE_RESOLUTION|>--- conflicted
+++ resolved
@@ -142,14 +142,7 @@
 }
 
 func (ms *MockSentry) Close() {
-<<<<<<< HEAD
-	ms.Cancel()
-	if ms.txPoolDB != nil {
-		ms.txPoolDB.Close()
-	}
-=======
 	ms.cancel()
->>>>>>> 2cea51f6
 	if ms.Engine != nil {
 		ms.Engine.Close()
 	}
@@ -376,17 +369,6 @@
 			tb.Fatal(err)
 		}
 
-<<<<<<< HEAD
-		stateChangesClient := direct.NewStateDiffClientDirect(erigonGrpcServer)
-
-		mock.TxPoolFetch = txpool.NewFetch(mock.Ctx, sentries, mock.TxPool, stateChangesClient, mock.DB, mock.txPoolDB, *chainID, logger)
-		mock.TxPoolFetch.SetWaitGroup(&mock.ReceiveWg)
-		mock.TxPoolSend = txpool.NewSend(mock.Ctx, sentries, mock.TxPool, logger)
-		mock.TxPoolGrpcServer = txpool.NewGrpcServer(mock.Ctx, mock.TxPool, mock.txPoolDB, *chainID, logger)
-
-		mock.TxPoolFetch.ConnectCore()
-=======
->>>>>>> 2cea51f6
 		mock.StreamWg.Add(1)
 		mock.bgComponentsEg.Go(func() error { return mock.TxPool.Run(ctx) })
 		mock.StreamWg.Wait()
