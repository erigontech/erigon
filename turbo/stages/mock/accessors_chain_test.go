// Copyright 2018 The go-ethereum Authors
// (original work)
// Copyright 2024 The Erigon Authors
// (modifications)
// This file is part of Erigon.
//
// Erigon is free software: you can redistribute it and/or modify
// it under the terms of the GNU Lesser General Public License as published by
// the Free Software Foundation, either version 3 of the License, or
// (at your option) any later version.
//
// Erigon is distributed in the hope that it will be useful,
// but WITHOUT ANY WARRANTY; without even the implied warranty of
// MERCHANTABILITY or FITNESS FOR A PARTICULAR PURPOSE. See the
// GNU Lesser General Public License for more details.
//
// You should have received a copy of the GNU Lesser General Public License
// along with Erigon. If not, see <http://www.gnu.org/licenses/>.

package mock_test

import (
	"bytes"
	"context"
	"encoding/hex"
	"fmt"
	"math/big"
	"testing"

	"github.com/erigontech/erigon-lib/common/empty"
	"github.com/stretchr/testify/require"
	"golang.org/x/crypto/sha3"

	"github.com/erigontech/erigon-db/rawdb"
	"github.com/erigontech/erigon-lib/common"
	"github.com/erigontech/erigon-lib/common/u256"
	"github.com/erigontech/erigon-lib/crypto"
	"github.com/erigontech/erigon-lib/kv"
	"github.com/erigontech/erigon-lib/kv/memdb"
	"github.com/erigontech/erigon-lib/kv/rawdbv3"
	"github.com/erigontech/erigon-lib/log/v3"
	"github.com/erigontech/erigon-lib/rlp"
	"github.com/erigontech/erigon-lib/state"
	"github.com/erigontech/erigon-lib/types"
	"github.com/erigontech/erigon/params"
	"github.com/erigontech/erigon/turbo/snapshotsync/freezeblocks"
	"github.com/erigontech/erigon/turbo/stages/mock"
)

// Tests block header storage and retrieval operations.
func TestHeaderStorage(t *testing.T) {
	t.Parallel()
	m := mock.Mock(t)
	tx, err := m.DB.BeginRw(m.Ctx)
	require.NoError(t, err)
	defer tx.Rollback()
	ctx := m.Ctx
	br := m.BlockReader

	// Create a test header to move around the database and make sure it's really new
	header := &types.Header{Number: big.NewInt(42), Extra: []byte("test header")}
	entry, err := br.Header(ctx, tx, header.Hash(), header.Number.Uint64())
	require.NoError(t, err)
	if entry != nil {
		t.Fatalf("Non existent header returned: %v", entry)
	}
	// Write and verify the header in the database
	rawdb.WriteHeader(tx, header)
	if entry, _ := br.Header(ctx, tx, header.Hash(), header.Number.Uint64()); entry == nil {
		t.Fatalf("Stored header not found")
	} else if entry.Hash() != header.Hash() {
		t.Fatalf("Retrieved header mismatch: have %v, want %v", entry, header)
	}
	if entry := rawdb.ReadHeaderRLP(tx, header.Hash(), header.Number.Uint64()); entry == nil {
		t.Fatalf("Stored header RLP not found")
	} else {
		hasher := sha3.NewLegacyKeccak256()
		hasher.Write(entry)

		if hash := common.BytesToHash(hasher.Sum(nil)); hash != header.Hash() {
			t.Fatalf("Retrieved RLP header mismatch: have %v, want %v", entry, header)
		}
	}
	// Delete the header and verify the execution
	rawdb.DeleteHeader(tx, header.Hash(), header.Number.Uint64())
	if entry, _ := br.Header(ctx, tx, header.Hash(), header.Number.Uint64()); entry != nil {
		t.Fatalf("Deleted header returned: %v", entry)
	}
}

// Tests block body storage and retrieval operations.
func TestBodyStorage(t *testing.T) {
	t.Parallel()
	m := mock.Mock(t)
	tx, err := m.DB.BeginRw(m.Ctx)
	require.NoError(t, err)
	defer tx.Rollback()
	ctx := m.Ctx
	br := m.BlockReader
	require := require.New(t)

	var testKey, _ = crypto.HexToECDSA("b71c71a67e1177ad4e901695e1b4b9ee17ae16c6668d313eac2f96dbcda3f291")
	testAddr := crypto.PubkeyToAddress(testKey.PublicKey)

	mustSign := func(tx types.Transaction, s types.Signer) types.Transaction {
		r, err := types.SignTx(tx, s, testKey)
		require.NoError(err)
		return r
	}

	// prepare db so it works with our test
	signer1 := types.MakeSigner(params.MainnetChainConfig, 1, 0)
	body := &types.Body{
		Transactions: []types.Transaction{
			mustSign(types.NewTransaction(1, testAddr, u256.Num1, 1, u256.Num1, nil), *signer1),
			mustSign(types.NewTransaction(2, testAddr, u256.Num1, 2, u256.Num1, nil), *signer1),
		},
		Uncles: []*types.Header{{Extra: []byte("test header")}},
	}

	// Create a test body to move around the database and make sure it's really new
	hasher := sha3.NewLegacyKeccak256()
	_ = rlp.Encode(hasher, body)
	hash := common.BytesToHash(hasher.Sum(nil))
	header := &types.Header{Number: common.Big1}

	if entry, _ := br.BodyWithTransactions(ctx, tx, header.Hash(), 1); entry != nil {
		t.Fatalf("Non existent body returned: %v", entry)
	}
	require.NoError(rawdb.WriteCanonicalHash(tx, header.Hash(), 1))
	require.NoError(rawdb.WriteHeader(tx, header))
	require.NoError(rawdb.WriteBody(tx, header.Hash(), 1, body))
	if entry, _ := br.BodyWithTransactions(ctx, tx, header.Hash(), 1); entry == nil {
		t.Fatalf("Stored body not found")
	} else if types.DeriveSha(types.Transactions(entry.Transactions)) != types.DeriveSha(types.Transactions(body.Transactions)) || types.CalcUncleHash(entry.Uncles) != types.CalcUncleHash(body.Uncles) {
		t.Fatalf("Retrieved body mismatch: have %v, want %v", entry, body)
	}
	if entry := rawdb.ReadBodyRLP(tx, header.Hash(), 1); entry == nil {
		//if entry, _ := br.BodyWithTransactions(ctx, tx, hash, 0); entry == nil {
		t.Fatalf("Stored body RLP not found")
	} else {
		bodyRlp, err := rlp.EncodeToBytes(entry)
		if err != nil {
			log.Error("ReadBodyRLP failed", "err", err)
		}
		hasher := sha3.NewLegacyKeccak256()
		hasher.Write(bodyRlp)

		if calc := common.BytesToHash(hasher.Sum(nil)); calc != hash {
			t.Fatalf("Retrieved RLP body mismatch: have %v, want %v", entry, body)
		}
	}
	// Delete the body and verify the execution
	rawdb.DeleteBody(tx, hash, 1)
	if entry, _ := br.BodyWithTransactions(ctx, tx, hash, 1); entry != nil {
		t.Fatalf("Deleted body returned: %v", entry)
	}
}

// Tests block storage and retrieval operations.
func TestBlockStorage(t *testing.T) {
	t.Parallel()
	m := mock.Mock(t)
	require := require.New(t)
	tx, err := m.DB.BeginRw(m.Ctx)
	require.NoError(err)
	defer tx.Rollback()
	ctx := m.Ctx
	br, bw := m.BlocksIO()

	// Create a test block to move around the database and make sure it's really new
	block := types.NewBlockWithHeader(&types.Header{
		Number:      big.NewInt(1),
		Extra:       []byte("test block"),
		UncleHash:   empty.UncleHash,
		TxHash:      empty.RootHash,
		ReceiptHash: empty.RootHash,
	})
	if entry, _, _ := br.BlockWithSenders(ctx, tx, block.Hash(), block.NumberU64()); entry != nil {
		t.Fatalf("Non existent block returned: %v", entry)
	}
	if entry, _ := br.Header(ctx, tx, block.Hash(), block.NumberU64()); entry != nil {
		t.Fatalf("Non existent header returned: %v", entry)
	}
	if entry, _ := br.BodyWithTransactions(ctx, tx, block.Hash(), block.NumberU64()); entry != nil {
		t.Fatalf("Non existent body returned: %v", entry)
	}

	// Write and verify the block in the database
	err = rawdb.WriteBlock(tx, block)
	if err != nil {
		t.Fatalf("Could not write block: %v", err)
	}
	if entry, _, _ := br.BlockWithSenders(ctx, tx, block.Hash(), block.NumberU64()); entry == nil {
		t.Fatalf("Stored block not found")
	} else if entry.Hash() != block.Hash() {
		t.Fatalf("Retrieved block mismatch: have %v, want %v", entry, block)
	}
	if entry, _ := br.Header(ctx, tx, block.Hash(), block.NumberU64()); entry == nil {
		t.Fatalf("Stored header not found")
	} else if entry.Hash() != block.Hash() {
		t.Fatalf("Retrieved header mismatch: have %v, want %v", entry, block.Header())
	}
	if err := rawdb.TruncateBlocks(context.Background(), tx, 2); err != nil {
		t.Fatal(err)
	}
	if entry, _ := br.BodyWithTransactions(ctx, tx, block.Hash(), block.NumberU64()); entry == nil {
		t.Fatalf("Stored body not found")
	} else if types.DeriveSha(types.Transactions(entry.Transactions)) != types.DeriveSha(block.Transactions()) || types.CalcUncleHash(entry.Uncles) != types.CalcUncleHash(block.Uncles()) {
		t.Fatalf("Retrieved body mismatch: have %v, want %v", entry, block.Body())
	}
	// Delete the block and verify the execution
	if err := rawdb.TruncateBlocks(context.Background(), tx, block.NumberU64()); err != nil {
		t.Fatal(err)
	}
	//if err := DeleteBlock(tx, block.Hash(), block.NumberU64()); err != nil {
	//	t.Fatalf("Could not delete block: %v", err)
	//}
	if entry, _, _ := br.BlockWithSenders(ctx, tx, block.Hash(), block.NumberU64()); entry != nil {
		t.Fatalf("Deleted block returned: %v", entry)
	}
	if entry, _ := br.Header(ctx, tx, block.Hash(), block.NumberU64()); entry != nil {
		t.Fatalf("Deleted header returned: %v", entry)
	}
	if entry, _ := br.BodyWithTransactions(ctx, tx, block.Hash(), block.NumberU64()); entry != nil {
		t.Fatalf("Deleted body returned: %v", entry)
	}

	// write again and delete it as old one
	require.NoError(rawdb.WriteBlock(tx, block))

	{
		// mark chain as bad
		//  - it must be not available by hash
		//  - but available by hash+num - if read num from kv.BadHeaderNumber table
		//  - prune blocks: must delete Canonical/NonCanonical/BadBlocks also
		foundBn, _ := br.BadHeaderNumber(ctx, tx, block.Hash())
		require.Nil(foundBn)
		found, _ := br.BlockByHash(ctx, tx, block.Hash())
		require.NotNil(found)

		err = rawdb.WriteCanonicalHash(tx, block.Hash(), block.NumberU64())
		require.NoError(err)
		err = rawdb.TruncateCanonicalHash(tx, block.NumberU64(), true)
		require.NoError(err)
		foundBlock, _ := br.BlockByHash(ctx, tx, block.Hash())
		require.Nil(foundBlock)

		foundBn = rawdb.ReadHeaderNumber(tx, block.Hash())
		require.Nil(foundBn)
		foundBn, _ = br.BadHeaderNumber(ctx, tx, block.Hash())
		require.NotNil(foundBn)
		foundBlock, _ = br.BlockByNumber(ctx, tx, *foundBn)
		require.Nil(foundBlock)
		foundBlock, _, _ = br.BlockWithSenders(ctx, tx, block.Hash(), *foundBn)
		require.NotNil(foundBlock)
	}

	// prune: [1: N)
	var deleted int
	deleted, err = bw.PruneBlocks(ctx, tx, 0, 1)
	require.NoError(err)
	require.Equal(0, deleted)
	entry, _ := br.BodyWithTransactions(ctx, tx, block.Hash(), block.NumberU64())
	require.NotNil(entry)
	deleted, err = bw.PruneBlocks(ctx, tx, 1, 1)
	require.NoError(err)
	require.Equal(0, deleted)
	entry, _ = br.BodyWithTransactions(ctx, tx, block.Hash(), block.NumberU64())
	require.NotNil(entry)
	deleted, err = bw.PruneBlocks(ctx, tx, 2, 1)
	require.NoError(err)
	require.Equal(1, deleted)
	entry, _ = br.BodyWithTransactions(ctx, tx, block.Hash(), block.NumberU64())
	require.Nil(entry)
}

// Tests that partial block contents don't get reassembled into full blocks.
func TestPartialBlockStorage(t *testing.T) {
	t.Parallel()
	m := mock.Mock(t)
	tx, err := m.DB.BeginRw(m.Ctx)
	require.NoError(t, err)
	defer tx.Rollback()
	ctx := m.Ctx
	br := m.BlockReader

	block := types.NewBlockWithHeader(&types.Header{
		Extra:       []byte("test block"),
		UncleHash:   empty.UncleHash,
		TxHash:      empty.RootHash,
		ReceiptHash: empty.RootHash,
	})
	header := block.Header() // Not identical to struct literal above, due to other fields

	// Store a header and check that it's not recognized as a block
	rawdb.WriteHeader(tx, header)
	if entry, _, _ := br.BlockWithSenders(ctx, tx, block.Hash(), block.NumberU64()); entry != nil {
		t.Fatalf("Non existent block returned: %v", entry)
	}
	rawdb.DeleteHeader(tx, block.Hash(), block.NumberU64())

	// Store a body and check that it's not recognized as a block
	if err := rawdb.WriteBody(tx, block.Hash(), block.NumberU64(), block.Body()); err != nil {
		t.Fatal(err)
	}
	if entry, _, _ := br.BlockWithSenders(ctx, tx, block.Hash(), block.NumberU64()); entry != nil {
		t.Fatalf("Non existent block returned: %v", entry)
	}
	rawdb.DeleteBody(tx, block.Hash(), block.NumberU64())

	// Store a header and a body separately and check reassembly
	rawdb.WriteHeader(tx, header)
	if err := rawdb.WriteBody(tx, block.Hash(), block.NumberU64(), block.Body()); err != nil {
		t.Fatal(err)
	}

	if entry, _, _ := br.BlockWithSenders(ctx, tx, block.Hash(), block.NumberU64()); entry == nil {
		t.Fatalf("Stored block not found")
	} else if entry.Hash() != block.Hash() {
		t.Fatalf("Retrieved block mismatch: have %v, want %v", entry, block)
	}
}

// Tests block total difficulty storage and retrieval operations.
func TestTdStorage(t *testing.T) {
	t.Parallel()
	m := mock.Mock(t)
	tx, err := m.DB.BeginRw(m.Ctx)
	require.NoError(t, err)
	defer tx.Rollback()

	// Create a test TD to move around the database and make sure it's really new
	hash, td := common.Hash{}, big.NewInt(314)
	entry, err := rawdb.ReadTd(tx, hash, 0)
	if err != nil {
		t.Fatalf("ReadTd failed: %v", err)
	}
	if entry != nil {
		t.Fatalf("Non existent TD returned: %v", entry)
	}
	// Write and verify the TD in the database
	err = rawdb.WriteTd(tx, hash, 0, td)
	if err != nil {
		t.Fatalf("WriteTd failed: %v", err)
	}
	entry, err = rawdb.ReadTd(tx, hash, 0)
	if err != nil {
		t.Fatalf("ReadTd failed: %v", err)
	}
	if entry == nil {
		t.Fatalf("Stored TD not found")
	} else if entry.Cmp(td) != 0 {
		t.Fatalf("Retrieved TD mismatch: have %v, want %v", entry, td)
	}
	// Delete the TD and verify the execution
	err = rawdb.TruncateTd(tx, 0)
	if err != nil {
		t.Fatalf("DeleteTd failed: %v", err)
	}
	entry, err = rawdb.ReadTd(tx, hash, 0)
	if err != nil {
		t.Fatalf("ReadTd failed: %v", err)
	}
	if entry != nil {
		t.Fatalf("Deleted TD returned: %v", entry)
	}
}

// Tests that canonical numbers can be mapped to hashes and retrieved.
func TestCanonicalMappingStorage(t *testing.T) {
	t.Parallel()
	m := mock.Mock(t)
	tx, err := m.DB.BeginRw(m.Ctx)
	require.NoError(t, err)
	defer tx.Rollback()
	br := m.BlockReader

	// Create a test canonical number and assinged hash to move around
	hash, number := common.Hash{0: 0xff}, uint64(314)
	entry, _, err := br.CanonicalHash(m.Ctx, tx, number)
	if err != nil {
		t.Fatalf("ReadCanonicalHash failed: %v", err)
	}
	if entry != (common.Hash{}) {
		t.Fatalf("Non existent canonical mapping returned: %v", entry)
	}
	// Write and verify the TD in the database
	err = rawdb.WriteCanonicalHash(tx, hash, number)
	if err != nil {
		t.Fatalf("WriteCanoncalHash failed: %v", err)
	}
	entry, _, err = br.CanonicalHash(m.Ctx, tx, number)
	if err != nil {
		t.Fatalf("ReadCanonicalHash failed: %v", err)
	}
	if entry == (common.Hash{}) {
		t.Fatalf("Stored canonical mapping not found")
	} else if entry != hash {
		t.Fatalf("Retrieved canonical mapping mismatch: have %v, want %v", entry, hash)
	}
	// Delete the TD and verify the execution
	err = rawdb.TruncateCanonicalHash(tx, number, false)
	if err != nil {
		t.Fatalf("DeleteCanonicalHash failed: %v", err)
	}
	entry, _, err = br.CanonicalHash(m.Ctx, tx, number)
	if err != nil {
		t.Error(err)
	}
	if entry != (common.Hash{}) {
		t.Fatalf("Deleted canonical mapping returned: %v", entry)
	}
}

// Tests that head headers and head blocks can be assigned, individually.
func TestHeadStorage2(t *testing.T) {
	t.Parallel()
	_, db := memdb.NewTestTx(t)

	blockHead := types.NewBlockWithHeader(&types.Header{Extra: []byte("test block header")})
	blockFull := types.NewBlockWithHeader(&types.Header{Extra: []byte("test block full")})

	// Check that no head entries are in a pristine database
	if entry := rawdb.ReadHeadHeaderHash(db); entry != (common.Hash{}) {
		t.Fatalf("Non head header entry returned: %v", entry)
	}
	if entry := rawdb.ReadHeadBlockHash(db); entry != (common.Hash{}) {
		t.Fatalf("Non head block entry returned: %v", entry)
	}
	// Assign separate entries for the head header and block
	rawdb.WriteHeadHeaderHash(db, blockHead.Hash())
	rawdb.WriteHeadBlockHash(db, blockFull.Hash())

	// Check that both heads are present, and different (i.e. two heads maintained)
	if entry := rawdb.ReadHeadHeaderHash(db); entry != blockHead.Hash() {
		t.Fatalf("Head header hash mismatch: have %v, want %v", entry, blockHead.Hash())
	}
	if entry := rawdb.ReadHeadBlockHash(db); entry != blockFull.Hash() {
		t.Fatalf("Head block hash mismatch: have %v, want %v", entry, blockFull.Hash())
	}
}

// Tests that head headers and head blocks can be assigned, individually.
func TestHeadStorage(t *testing.T) {
	t.Parallel()
	m := mock.Mock(t)
	tx, err := m.DB.BeginRw(m.Ctx)
	require.NoError(t, err)
	defer tx.Rollback()

	blockHead := types.NewBlockWithHeader(&types.Header{Extra: []byte("test block header"), Number: common.Big1})
	blockFull := types.NewBlockWithHeader(&types.Header{Extra: []byte("test block full"), Number: common.Big1})

	// Assign separate entries for the head header and block
	rawdb.WriteHeadHeaderHash(tx, blockHead.Hash())
	rawdb.WriteHeadBlockHash(tx, blockFull.Hash())

	// Check that both heads are present, and different (i.e. two heads maintained)
	if entry := rawdb.ReadHeadHeaderHash(tx); entry != blockHead.Hash() {
		t.Fatalf("Head header hash mismatch: have %v, want %v", entry, blockHead.Hash())
	}
	if entry := rawdb.ReadHeadBlockHash(tx); entry != blockFull.Hash() {
		t.Fatalf("Head block hash mismatch: have %v, want %v", entry, blockFull.Hash())
	}
}

// Tests that receipts associated with a single block can be stored and retrieved.
func TestBlockReceiptStorage(t *testing.T) {
	t.Parallel()
	m := mock.Mock(t)
	m.DB.(state.HasAgg).Agg().(*state.Aggregator).EnableDomain(kv.RCacheDomain)
	tx, err := m.DB.BeginTemporalRw(m.Ctx)
	require.NoError(t, err)
	defer tx.Rollback()
	br := m.BlockReader
	txNumReader := rawdbv3.TxNums.WithCustomReadTxNumFunc(freezeblocks.ReadTxNumFuncFromBlockReader(context.Background(), br))
	require := require.New(t)
	ctx := m.Ctx

	// Create a live block since we need metadata to reconstruct the receipt
	tx1 := types.NewTransaction(1, common.HexToAddress("0x1"), u256.Num1, 1, u256.Num1, nil)
	tx2 := types.NewTransaction(2, common.HexToAddress("0x2"), u256.Num2, 2, u256.Num2, nil)

	header := &types.Header{Number: big.NewInt(1)}
	body := &types.Body{Transactions: types.Transactions{tx1, tx2}}

	// Create the two receipts to manage afterwards
	receipt1 := &types.Receipt{
		Status:            types.ReceiptStatusFailed,
		CumulativeGasUsed: 1,
		Logs: []*types.Log{
			{Address: common.BytesToAddress([]byte{0x11})},
			{Address: common.BytesToAddress([]byte{0x01, 0x11})},
		},
		TxHash:          tx1.Hash(),
		ContractAddress: common.BytesToAddress([]byte{0x01, 0x11, 0x11}),
		GasUsed:         111111,
		BlockNumber:     header.Number,
		BlockHash:       header.Hash(),

		TransactionIndex: 0,
	}
	//receipt1.Bloom = types.CreateBloom(types.Receipts{receipt1})

	receipt2 := &types.Receipt{
		PostState:         common.Hash{2}.Bytes(),
		CumulativeGasUsed: 2,
		Logs: []*types.Log{
			{Address: common.BytesToAddress([]byte{0x22})},
			{Address: common.BytesToAddress([]byte{0x02, 0x22})},
		},
		TxHash:           tx2.Hash(),
		ContractAddress:  common.BytesToAddress([]byte{0x02, 0x22, 0x22}),
		GasUsed:          222222,
		BlockNumber:      header.Number,
		BlockHash:        header.Hash(),
		TransactionIndex: 1,
	}
	//receipt2.Bloom = types.CreateBloom(types.Receipts{receipt2})
	receipts := types.Receipts{receipt1, receipt2}

	// Check that no receipt entries are in a pristine database
	hash := header.Hash() //common.BytesToHash([]byte{0x03, 0x14})

	require.NoError(rawdb.WriteCanonicalHash(tx, header.Hash(), header.Number.Uint64()))
	require.NoError(rawdb.WriteHeader(tx, header))
	// Insert the body that corresponds to the receipts
	require.NoError(rawdb.WriteBody(tx, hash, 1, body))
	require.NoError(rawdb.WriteSenders(tx, hash, 1, body.SendersFromTxs()))

	{
		sd, err := state.NewSharedDomains(tx, log.New())
		require.NoError(err)
		defer sd.Close()
		base, err := txNumReader.Min(tx, 1)
		require.NoError(err)
		// Insert the receipt slice into the database and check presence
		sd.SetTxNum(base)
<<<<<<< HEAD
		require.NoError(rawdb.WriteReceiptCacheV2(sd.AsPutDel(tx), nil))
		for i, r := range receipts {
			sd.SetTxNum(base + 1 + uint64(i))
			require.NoError(rawdb.WriteReceiptCacheV2(sd.AsPutDel(tx), r))
		}
		sd.SetTxNum(base + uint64(len(receipts)) + 1)
		require.NoError(rawdb.WriteReceiptCacheV2(sd.AsPutDel(tx), nil))
		require.NoError(sd.Flush(ctx, tx, 0))
=======
		require.NoError(rawdb.WriteReceiptCacheV2(sd.AsPutDel(tx), nil, base))
		for i, r := range receipts {
			sd.SetTxNum(base + 1 + uint64(i))
			require.NoError(rawdb.WriteReceiptCacheV2(sd.AsPutDel(tx), r, base+1+uint64(i)))
		}
		sd.SetTxNum(base + uint64(len(receipts)) + 1)
		require.NoError(rawdb.WriteReceiptCacheV2(sd.AsPutDel(tx), nil, base+uint64(len(receipts))+1))
		require.NoError(sd.Flush(ctx, tx))
>>>>>>> 731fc8d4
	}

	b, _, err := br.BlockWithSenders(ctx, tx, hash, 1)
	require.NoError(err)
	require.NotNil(b)
	rs, err := rawdb.ReadReceiptsCacheV2(tx, b, txNumReader)
	require.NoError(err)
	require.NotEmpty(rs)
	require.NoError(checkReceiptsRLP(rs, receipts))

	// Ensure that receipts without metadata can be returned without the block body too
	rFromDB, err := rawdb.ReadReceiptsCacheV2(tx, b, txNumReader)
	require.NoError(err)
	require.NoError(checkReceiptsRLP(rFromDB, receipts))

	require.NoError(rawdb.WriteHeader(tx, header))
	// Sanity check that body alone without the receipt is a full purge
	require.NoError(rawdb.WriteBody(tx, hash, 1, body))
	b, _, err = br.BlockWithSenders(ctx, tx, hash, 1)
	require.NoError(err)
	require.NotNil(b)
}

// Tests block storage and retrieval operations with withdrawals.
func TestBlockWithdrawalsStorage(t *testing.T) {
	t.Parallel()
	m := mock.Mock(t)
	require := require.New(t)
	tx, err := m.DB.BeginRw(m.Ctx)
	require.NoError(err)
	defer tx.Rollback()
	br, bw := m.BlocksIO()
	ctx := context.Background()

	// create fake withdrawals
	w := types.Withdrawal{
		Index:     uint64(15),
		Validator: uint64(5500),
		Address:   common.Address{0: 0xff},
		Amount:    1000,
	}

	w2 := types.Withdrawal{
		Index:     uint64(16),
		Validator: uint64(5501),
		Address:   common.Address{0: 0xff},
		Amount:    1001,
	}

	withdrawals := make([]*types.Withdrawal, 0)
	withdrawals = append(withdrawals, &w)
	withdrawals = append(withdrawals, &w2)

	// Create a test block to move around the database and make sure it's really new
	block := types.NewBlockWithHeader(&types.Header{
		Number:      big.NewInt(1),
		Extra:       []byte("test block"),
		UncleHash:   empty.UncleHash,
		TxHash:      empty.RootHash,
		ReceiptHash: empty.RootHash,
	})
	if entry, _, _ := br.BlockWithSenders(ctx, tx, block.Hash(), block.NumberU64()); entry != nil {
		t.Fatalf("Non existent block returned: %v", entry)
	}
	if entry, _ := br.Header(ctx, tx, block.Hash(), block.NumberU64()); entry != nil {
		t.Fatalf("Non existent header returned: %v", entry)
	}
	if entry, _ := br.BodyWithTransactions(ctx, tx, block.Hash(), block.NumberU64()); entry != nil {
		t.Fatalf("Non existent body returned: %v", entry)
	}

	// Write withdrawals to block
	wBlock := types.NewBlockFromStorage(block.Hash(), block.Header(), block.Transactions(), block.Uncles(), withdrawals)
	if err := rawdb.WriteHeader(tx, wBlock.HeaderNoCopy()); err != nil {
		t.Fatalf("Could not write body: %v", err)
	}
	if err := rawdb.WriteBody(tx, wBlock.Hash(), wBlock.NumberU64(), wBlock.Body()); err != nil {
		t.Fatalf("Could not write body: %v", err)
	}

	// Write and verify the block in the database
	err = rawdb.WriteBlock(tx, wBlock)
	if err != nil {
		t.Fatalf("Could not write block: %v", err)
	}
	if entry, _, _ := br.BlockWithSenders(ctx, tx, block.Hash(), block.NumberU64()); entry == nil {
		t.Fatalf("Stored block not found")
	} else if entry.Hash() != block.Hash() {
		t.Fatalf("Retrieved block mismatch: have %v, want %v", entry, block)
	}
	if entry, _ := br.Header(ctx, tx, block.Hash(), block.NumberU64()); entry == nil {
		t.Fatalf("Stored header not found")
	} else if entry.Hash() != block.Hash() {
		t.Fatalf("Retrieved header mismatch: have %v, want %v", entry, block.Header())
	}
	if err := rawdb.TruncateBlocks(context.Background(), tx, 2); err != nil {
		t.Fatal(err)
	}
	entry, _ := br.BodyWithTransactions(ctx, tx, block.Hash(), block.NumberU64())
	if entry == nil {
		t.Fatalf("Stored body not found")
	} else if types.DeriveSha(types.Transactions(entry.Transactions)) != types.DeriveSha(block.Transactions()) || types.CalcUncleHash(entry.Uncles) != types.CalcUncleHash(block.Uncles()) {
		t.Fatalf("Retrieved body mismatch: have %v, want %v", entry, block.Body())
	}

	// Verify withdrawals on block
	readWithdrawals := entry.Withdrawals
	if len(readWithdrawals) != len(withdrawals) {
		t.Fatalf("Retrieved withdrawals mismatch: have %v, want %v", readWithdrawals, withdrawals)
	}

	rw := readWithdrawals[0]
	rw2 := readWithdrawals[1]

	require.NotNil(rw)
	require.Equal(uint64(15), rw.Index)
	require.Equal(uint64(5500), rw.Validator)
	require.Equal(common.Address{0: 0xff}, rw.Address)
	require.Equal(uint64(1000), rw.Amount)

	require.NotNil(rw2)
	require.Equal(uint64(16), rw2.Index)
	require.Equal(uint64(5501), rw2.Validator)
	require.Equal(common.Address{0: 0xff}, rw2.Address)
	require.Equal(uint64(1001), rw2.Amount)

	// Delete the block and verify the execution
	if err := rawdb.TruncateBlocks(context.Background(), tx, block.NumberU64()); err != nil {
		t.Fatal(err)
	}
	//if err := DeleteBlock(tx, block.Hash(), block.NumberU64()); err != nil {
	//	t.Fatalf("Could not delete block: %v", err)
	//}
	if entry, _, _ := br.BlockWithSenders(ctx, tx, block.Hash(), block.NumberU64()); entry != nil {
		t.Fatalf("Deleted block returned: %v", entry)
	}
	if entry, _ := br.Header(ctx, tx, block.Hash(), block.NumberU64()); entry != nil {
		t.Fatalf("Deleted header returned: %v", entry)
	}
	if entry, _ := br.BodyWithTransactions(ctx, tx, block.Hash(), block.NumberU64()); entry != nil {
		t.Fatalf("Deleted body returned: %v", entry)
	}

	// write again and delete it as old one
	if err := rawdb.WriteBlock(tx, block); err != nil {
		t.Fatalf("Could not write block: %v", err)
	}
	// prune: [1: N)
	var deleted int
	deleted, err = bw.PruneBlocks(ctx, tx, 0, 1)
	require.NoError(err)
	require.Equal(0, deleted)
	entry, _ = br.BodyWithTransactions(ctx, tx, block.Hash(), block.NumberU64())
	require.NotNil(entry)
	deleted, err = bw.PruneBlocks(ctx, tx, 1, 1)
	require.NoError(err)
	require.Equal(0, deleted)
	entry, _ = br.BodyWithTransactions(ctx, tx, block.Hash(), block.NumberU64())
	require.NotNil(entry)
	deleted, err = bw.PruneBlocks(ctx, tx, 2, 1)
	require.NoError(err)
	require.Equal(1, deleted)
	entry, _ = br.BodyWithTransactions(ctx, tx, block.Hash(), block.NumberU64())
	require.Nil(entry)
}

// Tests pre-shanghai body to make sure withdrawals doesn't panic
func TestPreShanghaiBodyNoPanicOnWithdrawals(t *testing.T) {
	t.Parallel()
	require := require.New(t)

	const bodyRlp = "f902bef8bef85d0101019471562b71999873db5b286df957af199ec94617f701801ca023f4aad9a71341d2990012a732366c3bc8a4ce9ff54c05546a9487445ac67692a0290d3a1411c2a675a4c12c98af60e34ea4d689f0ddfe0250a9e09c0819dfe3bff85d0201029471562b71999873db5b286df957af199ec94617f701801ca0f824d7edc241758aca948ff34d3797e4e31003f76cc9e05fb9c19e967fc48113a070e1389f0fa23fe765a04b23e98f98db6d630e3a035c1c7c968142ababb85a1df901fbf901f8a00000000000000000000000000000000000000000000000000000000000000000a00000000000000000000000000000000000000000000000000000000000000000940000000000000000000000000000000000000000a00000000000000000000000000000000000000000000000000000000000000000a00000000000000000000000000000000000000000000000000000000000000000a00000000000000000000000000000000000000000000000000000000000000000b901000000000000000000000000000000000000000000000000000000000000000000000000000000000000000000000000000000000000000000000000000000000000000000000000000000000000000000000000000000000000000000000000000000000000000000000000000000000000000000000000000000000000000000000000000000000000000000000000000000000000000000000000000000000000000000000000000000000000000000000000000000000000000000000000000000000000000000000000000000000000000000000000000000000000000000000000000000000000000000000000000000000000000000000000000000000080808080808b7465737420686561646572a00000000000000000000000000000000000000000000000000000000000000000880000000000000000"
	bstring, _ := hex.DecodeString(bodyRlp)

	body := new(types.Body)
	rlp.DecodeBytes(bstring, body)

	require.Nil(body.Withdrawals)
	require.Len(body.Transactions, 2)
}

// Tests pre-shanghai bodyForStorage to make sure withdrawals doesn't panic
func TestPreShanghaiBodyForStorageNoPanicOnWithdrawals(t *testing.T) {
	t.Parallel()
	require := require.New(t)

	const bodyForStorageRlp = "c38002c0"
	bstring, _ := hex.DecodeString(bodyForStorageRlp)

	body := new(types.BodyForStorage)
	rlp.DecodeBytes(bstring, body)

	require.Nil(body.Withdrawals)
	require.Equal(uint32(2), body.TxCount)
}

// Tests shanghai bodyForStorage to make sure withdrawals are present
func TestShanghaiBodyForStorageHasWithdrawals(t *testing.T) {
	t.Parallel()
	require := require.New(t)

	const bodyForStorageRlp = "f83f8002c0f83adc0f82157c94ff000000000000000000000000000000000000008203e8dc1082157d94ff000000000000000000000000000000000000008203e9"
	bstring, _ := hex.DecodeString(bodyForStorageRlp)

	body := new(types.BodyForStorage)
	rlp.DecodeBytes(bstring, body)

	require.NotNil(body.Withdrawals)
	require.Len(body.Withdrawals, 2)
	require.Equal(uint32(2), body.TxCount)
}

// Tests shanghai bodyForStorage to make sure when no withdrawals the slice is empty (not nil)
func TestShanghaiBodyForStorageNoWithdrawals(t *testing.T) {
	t.Parallel()
	require := require.New(t)

	const bodyForStorageRlp = "c48002c0c0c0"
	bstring, _ := hex.DecodeString(bodyForStorageRlp)

	body := new(types.BodyForStorage)
	rlp.DecodeBytes(bstring, body)

	require.NotNil(body.Withdrawals)
	require.Empty(body.Withdrawals)
	require.Equal(uint32(2), body.TxCount)
}

func TestBadBlocks(t *testing.T) {
	t.Parallel()
	m := mock.Mock(t)
	tx, err := m.DB.BeginRw(m.Ctx)
	require.NoError(t, err)
	defer tx.Rollback()

	require := require.New(t)
	var testKey, _ = crypto.HexToECDSA("b71c71a67e1177ad4e901695e1b4b9ee17ae16c6668d313eac2f96dbcda3f291")
	testAddr := crypto.PubkeyToAddress(testKey.PublicKey)

	mustSign := func(tx types.Transaction, s types.Signer) types.Transaction {
		r, err := types.SignTx(tx, s, testKey)
		require.NoError(err)
		return r
	}

	putBlock := func(number uint64) common.Hash {
		// prepare db so it works with our test
		signer1 := types.MakeSigner(params.MainnetChainConfig, number, number-1)
		body := &types.Body{
			Transactions: []types.Transaction{
				mustSign(types.NewTransaction(number, testAddr, u256.Num1, 1, u256.Num1, nil), *signer1),
				mustSign(types.NewTransaction(number+1, testAddr, u256.Num1, 2, u256.Num1, nil), *signer1),
			},
			Uncles: []*types.Header{{Extra: []byte("test header")}},
		}

		header := &types.Header{Number: big.NewInt(int64(number))}
		require.NoError(rawdb.WriteCanonicalHash(tx, header.Hash(), number))
		require.NoError(rawdb.WriteHeader(tx, header))
		require.NoError(rawdb.WriteBody(tx, header.Hash(), number, body))

		return header.Hash()
	}
	rawdb.ResetBadBlockCache(tx, 4)

	// put some blocks
	for i := 1; i <= 6; i++ {
		putBlock(uint64(i))
	}
	hash1 := putBlock(7)
	hash2 := putBlock(8)
	hash3 := putBlock(9)
	hash4 := putBlock(10)

	// mark some blocks as bad
	require.NoError(rawdb.TruncateCanonicalHash(tx, 7, true))
	badBlks, err := rawdb.GetLatestBadBlocks(tx)
	require.NoError(err)
	require.Len(badBlks, 4)

	require.Equal(badBlks[0].Hash(), hash4)
	require.Equal(badBlks[1].Hash(), hash3)
	require.Equal(badBlks[2].Hash(), hash2)
	require.Equal(badBlks[3].Hash(), hash1)

	// testing the "limit"
	rawdb.ResetBadBlockCache(tx, 2)
	badBlks, err = rawdb.GetLatestBadBlocks(tx)
	require.NoError(err)
	require.Len(badBlks, 2)
	require.Equal(badBlks[0].Hash(), hash4)
	require.Equal(badBlks[1].Hash(), hash3)
}

func checkReceiptsRLP(have, want types.Receipts) error {
	if len(have) != len(want) {
		return fmt.Errorf("receipts sizes mismatch: have %d, want %d", len(have), len(want))
	}
	for i := 0; i < len(want); i++ {
		rlpHave, err := rlp.EncodeToBytes(have[i])
		if err != nil {
			return err
		}
		rlpWant, err := rlp.EncodeToBytes(want[i])
		if err != nil {
			return err
		}
		if !bytes.Equal(rlpHave, rlpWant) {
			return fmt.Errorf("receipt #%d: receipt mismatch: have %s, want %s", i, hex.EncodeToString(rlpHave), hex.EncodeToString(rlpWant))
		}
	}
	return nil
}<|MERGE_RESOLUTION|>--- conflicted
+++ resolved
@@ -537,16 +537,6 @@
 		require.NoError(err)
 		// Insert the receipt slice into the database and check presence
 		sd.SetTxNum(base)
-<<<<<<< HEAD
-		require.NoError(rawdb.WriteReceiptCacheV2(sd.AsPutDel(tx), nil))
-		for i, r := range receipts {
-			sd.SetTxNum(base + 1 + uint64(i))
-			require.NoError(rawdb.WriteReceiptCacheV2(sd.AsPutDel(tx), r))
-		}
-		sd.SetTxNum(base + uint64(len(receipts)) + 1)
-		require.NoError(rawdb.WriteReceiptCacheV2(sd.AsPutDel(tx), nil))
-		require.NoError(sd.Flush(ctx, tx, 0))
-=======
 		require.NoError(rawdb.WriteReceiptCacheV2(sd.AsPutDel(tx), nil, base))
 		for i, r := range receipts {
 			sd.SetTxNum(base + 1 + uint64(i))
@@ -555,7 +545,6 @@
 		sd.SetTxNum(base + uint64(len(receipts)) + 1)
 		require.NoError(rawdb.WriteReceiptCacheV2(sd.AsPutDel(tx), nil, base+uint64(len(receipts))+1))
 		require.NoError(sd.Flush(ctx, tx))
->>>>>>> 731fc8d4
 	}
 
 	b, _, err := br.BlockWithSenders(ctx, tx, hash, 1)
