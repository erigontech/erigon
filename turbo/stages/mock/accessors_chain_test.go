--- conflicted
+++ resolved
@@ -537,23 +537,13 @@
 		require.NoError(err)
 		// Insert the receipt slice into the database and check presence
 		sd.SetTxNum(base)
-<<<<<<< HEAD
-		require.NoError(rawdb.WriteReceiptCacheV2(sd.AsPutDel(tx), nil))
+		require.NoError(rawdb.WriteReceiptCacheV2(sd.AsPutDel(tx), nil, base))
 		for i, r := range receipts {
 			sd.SetTxNum(base + 1 + uint64(i))
-			require.NoError(rawdb.WriteReceiptCacheV2(sd.AsPutDel(tx), r))
+			require.NoError(rawdb.WriteReceiptCacheV2(sd.AsPutDel(tx), r, base+1+uint64(i)))
 		}
 		sd.SetTxNum(base + uint64(len(receipts)) + 1)
-		require.NoError(rawdb.WriteReceiptCacheV2(sd.AsPutDel(tx), nil))
-=======
-		require.NoError(rawdb.WriteReceiptCacheV2(sd, nil, base))
-		for i, r := range receipts {
-			sd.SetTxNum(base + 1 + uint64(i))
-			require.NoError(rawdb.WriteReceiptCacheV2(sd, r, base+1+uint64(i)))
-		}
-		sd.SetTxNum(base + uint64(len(receipts)) + 1)
-		require.NoError(rawdb.WriteReceiptCacheV2(sd, nil, base+uint64(len(receipts))+1))
->>>>>>> 43082dbe
+		require.NoError(rawdb.WriteReceiptCacheV2(sd.AsPutDel(tx), nil, base+uint64(len(receipts))+1))
 		require.NoError(sd.Flush(ctx, tx))
 	}
 
