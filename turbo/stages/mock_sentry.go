package stages

import (
	"context"
	"crypto/ecdsa"
	"fmt"
	"math/big"
	"os"
	"sync"
	"testing"

	"github.com/c2h5oh/datasize"
	"github.com/holiman/uint256"
	"github.com/ledgerwatch/erigon-lib/direct"
	"github.com/ledgerwatch/erigon-lib/gointerfaces"
	proto_sentry "github.com/ledgerwatch/erigon-lib/gointerfaces/sentry"
	ptypes "github.com/ledgerwatch/erigon-lib/gointerfaces/types"
	"github.com/ledgerwatch/erigon-lib/kv"
	"github.com/ledgerwatch/erigon-lib/kv/kvcache"
	"github.com/ledgerwatch/erigon-lib/kv/memdb"
	"github.com/ledgerwatch/erigon-lib/kv/remotedbserver"
	"github.com/ledgerwatch/erigon-lib/txpool"
	"github.com/ledgerwatch/erigon/cmd/sentry/download"
	"github.com/ledgerwatch/erigon/common"
	"github.com/ledgerwatch/erigon/consensus"
	"github.com/ledgerwatch/erigon/consensus/ethash"
	"github.com/ledgerwatch/erigon/core"
	"github.com/ledgerwatch/erigon/core/rawdb"
	"github.com/ledgerwatch/erigon/core/types"
	"github.com/ledgerwatch/erigon/core/vm"
	"github.com/ledgerwatch/erigon/crypto"
	"github.com/ledgerwatch/erigon/eth/ethconfig"
	"github.com/ledgerwatch/erigon/eth/protocols/eth"
	"github.com/ledgerwatch/erigon/eth/stagedsync"
	"github.com/ledgerwatch/erigon/eth/stagedsync/stages"
	"github.com/ledgerwatch/erigon/ethdb/privateapi"
	"github.com/ledgerwatch/erigon/ethdb/prune"
	"github.com/ledgerwatch/erigon/p2p/enode"
	"github.com/ledgerwatch/erigon/params"
	"github.com/ledgerwatch/erigon/rlp"
	"github.com/ledgerwatch/erigon/turbo/shards"
	"github.com/ledgerwatch/erigon/turbo/snapshotsync"
	"github.com/ledgerwatch/erigon/turbo/stages/bodydownload"
	"github.com/ledgerwatch/erigon/turbo/stages/headerdownload"
	"github.com/ledgerwatch/log/v3"
	"google.golang.org/protobuf/types/known/emptypb"
)

type MockSentry struct {
	proto_sentry.UnimplementedSentryServer
	Ctx           context.Context
	Log           log.Logger
	t             *testing.T
	cancel        context.CancelFunc
	DB            kv.RwDB
	tmpdir        string
	Engine        consensus.Engine
	ChainConfig   *params.ChainConfig
	Sync          *stagedsync.Sync
	MiningSync    *stagedsync.Sync
	PendingBlocks chan *types.Block
	MinedBlocks   chan *types.Block
	downloader    *download.ControlServerImpl
	Key           *ecdsa.PrivateKey
	Genesis       *types.Block
	SentryClient  direct.SentryClient
	PeerId        *ptypes.H256
	UpdateHead    func(Ctx context.Context, head uint64, hash common.Hash, td *uint256.Int)
	streams       map[proto_sentry.MessageId][]proto_sentry.Sentry_MessagesServer
	sentMessages  []*proto_sentry.OutboundMessageData
	StreamWg      sync.WaitGroup
	ReceiveWg     sync.WaitGroup
	Address       common.Address

	Notifications *stagedsync.Notifications

	// TxPool
	TxPoolFetch      *txpool.Fetch
	TxPoolSend       *txpool.Send
	TxPoolGrpcServer *txpool.GrpcServer
	TxPool           *txpool.TxPool
	txPoolDB         kv.RwDB
}

func (ms *MockSentry) Close() {
	ms.cancel()
	if ms.txPoolDB != nil {
		ms.txPoolDB.Close()
	}
	ms.DB.Close()
}

// Stream returns stream, waiting if necessary
func (ms *MockSentry) Send(req *proto_sentry.InboundMessage) (errs []error) {
	ms.StreamWg.Wait()
	for _, stream := range ms.streams[req.Id] {
		if err := stream.Send(req); err != nil {
			errs = append(errs, err)
		}
	}
	return errs
}

func (ms *MockSentry) PenalizePeer(context.Context, *proto_sentry.PenalizePeerRequest) (*emptypb.Empty, error) {
	return nil, nil
}
func (ms *MockSentry) PeerMinBlock(context.Context, *proto_sentry.PeerMinBlockRequest) (*emptypb.Empty, error) {
	return nil, nil
}
func (ms *MockSentry) SendMessageByMinBlock(_ context.Context, r *proto_sentry.SendMessageByMinBlockRequest) (*proto_sentry.SentPeers, error) {
	ms.sentMessages = append(ms.sentMessages, r.Data)
	return nil, nil
}
func (ms *MockSentry) Peers(req *proto_sentry.PeersRequest, server proto_sentry.Sentry_PeersServer) error {
	return nil
}
func (ms *MockSentry) SendMessageById(_ context.Context, r *proto_sentry.SendMessageByIdRequest) (*proto_sentry.SentPeers, error) {
	ms.sentMessages = append(ms.sentMessages, r.Data)
	return nil, nil
}
func (ms *MockSentry) SendMessageToRandomPeers(_ context.Context, r *proto_sentry.SendMessageToRandomPeersRequest) (*proto_sentry.SentPeers, error) {
	ms.sentMessages = append(ms.sentMessages, r.Data)
	return nil, nil
}
func (ms *MockSentry) SendMessageToAll(_ context.Context, r *proto_sentry.OutboundMessageData) (*proto_sentry.SentPeers, error) {
	ms.sentMessages = append(ms.sentMessages, r)
	return nil, nil
}
func (ms *MockSentry) SentMessage(i int) *proto_sentry.OutboundMessageData {
	return ms.sentMessages[i]
}
func (ms *MockSentry) HandShake(ctx context.Context, in *emptypb.Empty) (*proto_sentry.HandShakeReply, error) {
	return &proto_sentry.HandShakeReply{Protocol: proto_sentry.Protocol_ETH66}, nil
}
func (ms *MockSentry) SetStatus(context.Context, *proto_sentry.StatusData) (*proto_sentry.SetStatusReply, error) {
	return &proto_sentry.SetStatusReply{}, nil
}
func (ms *MockSentry) Messages(req *proto_sentry.MessagesRequest, stream proto_sentry.Sentry_MessagesServer) error {
	if ms.streams == nil {
		ms.streams = map[proto_sentry.MessageId][]proto_sentry.Sentry_MessagesServer{}
	}

	for _, id := range req.Ids {
		ms.streams[id] = append(ms.streams[id], stream)
	}
	ms.StreamWg.Done()
	select {
	case <-ms.Ctx.Done():
		return nil
	case <-stream.Context().Done():
		return nil
	}
}

func MockWithGenesis(t *testing.T, gspec *core.Genesis, key *ecdsa.PrivateKey) *MockSentry {
	return MockWithGenesisPruneMode(t, gspec, key, prune.DefaultMode)
}

func MockWithGenesisEngine(t *testing.T, gspec *core.Genesis, engine consensus.Engine) *MockSentry {
	key, _ := crypto.HexToECDSA("b71c71a67e1177ad4e901695e1b4b9ee17ae16c6668d313eac2f96dbcda3f291")
	return MockWithEverything(t, gspec, key, prune.DefaultMode, engine, false)
}

func MockWithGenesisPruneMode(t *testing.T, gspec *core.Genesis, key *ecdsa.PrivateKey, prune prune.Mode) *MockSentry {
	return MockWithEverything(t, gspec, key, prune, ethash.NewFaker(), false)
}

func MockWithEverything(t *testing.T, gspec *core.Genesis, key *ecdsa.PrivateKey, prune prune.Mode, engine consensus.Engine, withTxPool bool) *MockSentry {
	var tmpdir string
	if t != nil {
		tmpdir = t.TempDir()
	} else {
		tmpdir = os.TempDir()
	}

	db := memdb.New()
	ctx, ctxCancel := context.WithCancel(context.Background())

	erigonGrpcServeer := remotedbserver.NewKvServer(ctx, db)
	mock := &MockSentry{
		Ctx: ctx, cancel: ctxCancel, DB: db,
		t:           t,
		Log:         log.New(),
		tmpdir:      tmpdir,
		Engine:      engine,
		ChainConfig: gspec.Config,
		Key:         key,
		Notifications: &stagedsync.Notifications{
			Events:               privateapi.NewEvents(),
			Accumulator:          shards.NewAccumulator(gspec.Config),
			StateChangesConsumer: erigonGrpcServeer,
		},
		UpdateHead: func(Ctx context.Context, head uint64, hash common.Hash, td *uint256.Int) {
		},
		PeerId: gointerfaces.ConvertHashToH256([32]byte{0x12, 0x34, 0x50}), // "12345"
	}
	if t != nil {
		t.Cleanup(mock.Close)
	}

	mock.Address = crypto.PubkeyToAddress(mock.Key.PublicKey)
	var err error

	sendHeaderRequest := func(_ context.Context, r *headerdownload.HeaderRequest) (enode.ID, bool) { return enode.ID{}, false }
	propagateNewBlockHashes := func(context.Context, []headerdownload.Announce) {}
	penalize := func(context.Context, []headerdownload.PenaltyItem) {}
	cfg := ethconfig.Defaults
	cfg.StateStream = true
	cfg.BatchSize = 1 * datasize.MB
	cfg.BodyDownloadTimeoutSeconds = 10
	cfg.TxPool.Disable = !withTxPool
	cfg.TxPool.Journal = ""
	cfg.TxPool.StartOnInit = true

	mock.SentryClient = direct.NewSentryClientDirect(eth.ETH66, mock)
	sentries := []direct.SentryClient{mock.SentryClient}

	sendBodyRequest := func(context.Context, *bodydownload.BodyRequest) (enode.ID, bool) { return enode.ID{}, false }
	blockPropagator := func(Ctx context.Context, block *types.Block, td *big.Int) {}

	if !cfg.TxPool.Disable {
		poolCfg := txpool.DefaultConfig
		newTxs := make(chan txpool.Hashes, 1024)
		if t != nil {
			t.Cleanup(func() {
				close(newTxs)
			})
		}
		chainID, _ := uint256.FromBig(mock.ChainConfig.ChainID)
		mock.TxPool, err = txpool.New(newTxs, mock.DB, poolCfg, kvcache.NewDummy(), *chainID)
		if err != nil {
			t.Fatal(err)
		}
		mock.txPoolDB = memdb.NewPoolDB()

		stateChangesClient := direct.NewStateDiffClientDirect(erigonGrpcServeer)

		mock.TxPoolFetch = txpool.NewFetch(mock.Ctx, sentries, mock.TxPool, stateChangesClient, mock.DB, mock.txPoolDB, *chainID)
		mock.TxPoolFetch.SetWaitGroup(&mock.ReceiveWg)
		mock.TxPoolSend = txpool.NewSend(mock.Ctx, sentries, mock.TxPool)
		mock.TxPoolGrpcServer = txpool.NewGrpcServer(mock.Ctx, mock.TxPool, mock.txPoolDB, *chainID)

		mock.TxPoolFetch.ConnectCore()
		mock.StreamWg.Add(1)
		mock.TxPoolFetch.ConnectSentries()
		mock.StreamWg.Wait()

		go txpool.MainLoop(mock.Ctx, mock.txPoolDB, mock.DB, mock.TxPool, newTxs, mock.TxPoolSend, mock.TxPoolGrpcServer.NewSlotsStreams, func() {})
	}

	// Committed genesis will be shared between download and mock sentry
	_, mock.Genesis, err = core.CommitGenesisBlock(mock.DB, gspec)
	if _, ok := err.(*params.ConfigCompatError); err != nil && !ok {
		if t != nil {
			t.Fatal(err)
		} else {
			panic(err)
		}
	}

	blockDownloaderWindow := 65536
	networkID := uint64(1)
	mock.downloader, err = download.NewControlServer(mock.DB, "mock", mock.ChainConfig, mock.Genesis.Hash(), mock.Engine, networkID, sentries, blockDownloaderWindow)
	if err != nil {
		if t != nil {
			t.Fatal(err)
		} else {
			panic(err)
		}
	}

	blockReader := snapshotsync.NewBlockReader()
	var allSnapshots *snapshotsync.AllSnapshots
	mock.Sync = stagedsync.New(
		stagedsync.DefaultStages(mock.Ctx, prune, stagedsync.StageHeadersCfg(
			mock.DB,
			mock.downloader.Hd,
			*mock.ChainConfig,
			sendHeaderRequest,
			propagateNewBlockHashes,
			penalize,
			cfg.BatchSize,
			false,
<<<<<<< HEAD
			allSnapshots,
			blockReader,
		), stagedsync.StageBlockHashesCfg(mock.DB, mock.tmpdir, mock.ChainConfig), stagedsync.StageBodiesCfg(
=======
			nil,
			nil,
		), stagedsync.StageBlockHashesCfg(mock.DB, mock.tmpdir), stagedsync.StageBodiesCfg(
>>>>>>> bcc25385
			mock.DB,
			mock.downloader.Bd,
			sendBodyRequest,
			penalize,
			blockPropagator,
			cfg.BodyDownloadTimeoutSeconds,
			*mock.ChainConfig,
			cfg.BatchSize,
			allSnapshots,
			blockReader,
		), stagedsync.StageDifficultyCfg(mock.DB, mock.tmpdir, nil, blockReader),
			stagedsync.StageSendersCfg(mock.DB, mock.ChainConfig, mock.tmpdir, prune, allSnapshots),
			stagedsync.StageExecuteBlocksCfg(
				mock.DB,
				prune,
				cfg.BatchSize,
				nil,
				mock.ChainConfig,
				mock.Engine,
				&vm.Config{},
				mock.Notifications.Accumulator,
				cfg.StateStream,
				mock.tmpdir,
				blockReader,
			), stagedsync.StageTranspileCfg(
				mock.DB,
				cfg.BatchSize,
				mock.ChainConfig,
			), stagedsync.StageHashStateCfg(mock.DB, mock.tmpdir), stagedsync.StageTrieCfg(mock.DB, true, true, mock.tmpdir, blockReader), stagedsync.StageHistoryCfg(mock.DB, prune, mock.tmpdir), stagedsync.StageLogIndexCfg(mock.DB, prune, mock.tmpdir), stagedsync.StageCallTracesCfg(mock.DB, prune, 0, mock.tmpdir), stagedsync.StageTxLookupCfg(mock.DB, prune, mock.tmpdir, allSnapshots), stagedsync.StageFinishCfg(mock.DB, mock.tmpdir, mock.Log), true),
		stagedsync.DefaultUnwindOrder,
		stagedsync.DefaultPruneOrder,
	)

	miningConfig := cfg.Miner
	miningConfig.Enabled = true
	miningConfig.Noverify = false
	miningConfig.Etherbase = mock.Address
	miningConfig.SigKey = mock.Key

	miner := stagedsync.NewMiningState(&miningConfig)
	mock.PendingBlocks = miner.PendingResultCh
	mock.MinedBlocks = miner.MiningResultCh

	mock.MiningSync = stagedsync.New(
		stagedsync.MiningStages(mock.Ctx,
			stagedsync.StageMiningCreateBlockCfg(mock.DB, miner, *mock.ChainConfig, mock.Engine, mock.TxPool, nil, mock.tmpdir),
			stagedsync.StageMiningExecCfg(mock.DB, miner, nil, *mock.ChainConfig, mock.Engine, &vm.Config{}, mock.tmpdir),
			stagedsync.StageHashStateCfg(mock.DB, mock.tmpdir),
			stagedsync.StageTrieCfg(mock.DB, false, true, mock.tmpdir, blockReader),
			stagedsync.StageMiningFinishCfg(mock.DB, *mock.ChainConfig, mock.Engine, miner, mock.Ctx.Done()),
		),
		stagedsync.MiningUnwindOrder,
		stagedsync.MiningPruneOrder,
	)

	mock.StreamWg.Add(1)
	go download.RecvMessageLoop(mock.Ctx, mock.SentryClient, mock.downloader, &mock.ReceiveWg)
	mock.StreamWg.Wait()
	mock.StreamWg.Add(1)
	go download.RecvUploadMessageLoop(mock.Ctx, mock.SentryClient, mock.downloader, &mock.ReceiveWg)
	mock.StreamWg.Wait()
	mock.StreamWg.Add(1)
	go download.RecvUploadHeadersMessageLoop(mock.Ctx, mock.SentryClient, mock.downloader, &mock.ReceiveWg)
	mock.StreamWg.Wait()

	return mock
}

// Mock is conviniece function to create a mock with some pre-set values
func Mock(t *testing.T) *MockSentry {
	funds := big.NewInt(1 * params.Ether)
	key, _ := crypto.HexToECDSA("b71c71a67e1177ad4e901695e1b4b9ee17ae16c6668d313eac2f96dbcda3f291")
	address := crypto.PubkeyToAddress(key.PublicKey)
	chainConfig := params.AllEthashProtocolChanges
	gspec := &core.Genesis{
		Config: chainConfig,
		Alloc: core.GenesisAlloc{
			address: {Balance: funds},
		},
	}
	return MockWithGenesis(t, gspec, key)
}

func MockWithTxPool(t *testing.T) *MockSentry {
	funds := big.NewInt(1 * params.Ether)
	key, _ := crypto.HexToECDSA("b71c71a67e1177ad4e901695e1b4b9ee17ae16c6668d313eac2f96dbcda3f291")
	address := crypto.PubkeyToAddress(key.PublicKey)
	chainConfig := params.AllEthashProtocolChanges
	gspec := &core.Genesis{
		Config: chainConfig,
		Alloc: core.GenesisAlloc{
			address: {Balance: funds},
		},
	}

	return MockWithEverything(t, gspec, key, prune.DefaultMode, ethash.NewFaker(), true)
}

func (ms *MockSentry) EnableLogs() {
	log.Root().SetHandler(log.LvlFilterHandler(log.LvlInfo, log.StderrHandler))
	ms.t.Cleanup(func() {
		log.Root().SetHandler(log.Root().GetHandler())
	})
}

func (ms *MockSentry) InsertChain(chain *core.ChainPack) error {
	// Send NewBlock message
	b, err := rlp.EncodeToBytes(&eth.NewBlockPacket{
		Block: chain.TopBlock,
		TD:    big.NewInt(1), // This is ignored anyway
	})
	if err != nil {
		return err
	}
	ms.ReceiveWg.Add(1)
	for _, err = range ms.Send(&proto_sentry.InboundMessage{Id: proto_sentry.MessageId_NEW_BLOCK_66, Data: b, PeerId: ms.PeerId}) {
		if err != nil {
			return err
		}
	}
	// Send all the headers
	b, err = rlp.EncodeToBytes(&eth.BlockHeadersPacket66{
		RequestId:          1,
		BlockHeadersPacket: chain.Headers,
	})
	if err != nil {
		return err
	}
	ms.ReceiveWg.Add(1)
	for _, err = range ms.Send(&proto_sentry.InboundMessage{Id: proto_sentry.MessageId_BLOCK_HEADERS_66, Data: b, PeerId: ms.PeerId}) {
		if err != nil {
			return err
		}
	}
	// Send all the bodies
	packet := make(eth.BlockBodiesPacket, chain.Length)
	for i, block := range chain.Blocks {
		packet[i] = (*eth.BlockBody)(block.Body())
	}
	b, err = rlp.EncodeToBytes(&eth.BlockBodiesPacket66{
		RequestId:         1,
		BlockBodiesPacket: packet,
	})
	if err != nil {
		return err
	}
	ms.ReceiveWg.Add(1)
	for _, err = range ms.Send(&proto_sentry.InboundMessage{Id: proto_sentry.MessageId_BLOCK_BODIES_66, Data: b, PeerId: ms.PeerId}) {
		if err != nil {
			return err
		}
	}
	ms.ReceiveWg.Wait() // Wait for all messages to be processed before we proceeed
	initialCycle := false
	highestSeenHeader := chain.TopBlock.NumberU64()
	if ms.TxPool != nil {
		ms.ReceiveWg.Add(1)
	}
	if err := StageLoopStep(ms.Ctx, ms.DB, ms.Sync, highestSeenHeader, ms.Notifications, initialCycle, ms.UpdateHead, nil); err != nil {
		return err
	}
	if ms.TxPool != nil {
		ms.ReceiveWg.Wait() // Wait for TxPool notification
	}
	// Check if the latest header was imported or rolled back
	if err = ms.DB.View(ms.Ctx, func(tx kv.Tx) error {
		if rawdb.ReadHeader(tx, chain.TopBlock.Hash(), chain.TopBlock.NumberU64()) == nil {
			return fmt.Errorf("did not import block %d %x", chain.TopBlock.NumberU64(), chain.TopBlock.Hash())
		}
		execAt, err := stages.GetStageProgress(tx, stages.Execution)
		if err != nil {
			return err
		}
		if execAt == 0 {
			return fmt.Errorf("sentryMock.InsertChain end up with Execution stage progress = 0")
		}
		return nil
	}); err != nil {
		return err
	}
	if ms.downloader.Hd.IsBadHeader(chain.TopBlock.Hash()) {
		return fmt.Errorf("block %d %x was invalid", chain.TopBlock.NumberU64(), chain.TopBlock.Hash())
	}
	return nil
}<|MERGE_RESOLUTION|>--- conflicted
+++ resolved
@@ -281,15 +281,11 @@
 			penalize,
 			cfg.BatchSize,
 			false,
-<<<<<<< HEAD
+			nil,
+			nil,
 			allSnapshots,
 			blockReader,
 		), stagedsync.StageBlockHashesCfg(mock.DB, mock.tmpdir, mock.ChainConfig), stagedsync.StageBodiesCfg(
-=======
-			nil,
-			nil,
-		), stagedsync.StageBlockHashesCfg(mock.DB, mock.tmpdir), stagedsync.StageBodiesCfg(
->>>>>>> bcc25385
 			mock.DB,
 			mock.downloader.Bd,
 			sendBodyRequest,
