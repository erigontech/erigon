--- conflicted
+++ resolved
@@ -425,11 +425,7 @@
 	ms.ReceiveWg.Wait() // Wait for all messages to be processed before we proceeed
 	initialCycle := false
 	highestSeenHeader := chain.TopBlock.NumberU64()
-<<<<<<< HEAD
-	if err := StageLoopStep(ms.Ctx, ms.Log, ms.DB, ms.Sync, highestSeenHeader, ms.Notifications, initialCycle, ms.UpdateHead, nil, ms.SnapshotEpochSize); err != nil {
-=======
-	if err := StageLoopStep(ms.Ctx, ms.DB, ms.Sync, highestSeenHeader, ms.Notifications, initialCycle, ms.UpdateHead, nil); err != nil {
->>>>>>> ced5965e
+	if err := StageLoopStep(ms.Ctx, ms.DB, ms.Sync, highestSeenHeader, ms.Notifications, initialCycle, ms.UpdateHead, nil, ms.SnapshotEpochSize); err != nil {
 		return err
 	}
 	// Check if the latest header was imported or rolled back
