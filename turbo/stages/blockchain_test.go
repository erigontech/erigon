--- conflicted
+++ resolved
@@ -2332,11 +2332,7 @@
 			return err
 		}
 		actual = *new(uint256.Int).Sub(funds, &balance)
-<<<<<<< HEAD
-		expected = new(uint256.Int).SetUint64(block.GasUsed() * (effectiveTip + block.BaseFee().Uint64()))
-=======
 		expected = new(uint256.Int).SetUint64(block.GasUsed() * (effectiveTip + baseFee.Uint64()))
->>>>>>> 7c81a1d4
 		if actual.Cmp(expected) != 0 {
 			t.Fatalf("sender balance incorrect: expected %d, got %d", expected, actual)
 		}
