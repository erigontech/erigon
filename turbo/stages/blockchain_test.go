--- conflicted
+++ resolved
@@ -49,10 +49,7 @@
 	"github.com/erigontech/erigon/core/state"
 	"github.com/erigontech/erigon/core/types"
 	"github.com/erigontech/erigon/core/vm"
-<<<<<<< HEAD
-=======
 	"github.com/erigontech/erigon/erigon-db/rawdb"
->>>>>>> 5729b000
 	"github.com/erigontech/erigon/execution/consensus/ethash"
 	"github.com/erigontech/erigon/p2p/protocols/eth"
 	"github.com/erigontech/erigon/p2p/sentry/sentry_multi_client"
@@ -468,11 +465,7 @@
 		addr2   = crypto.PubkeyToAddress(key2.PublicKey)
 		addr3   = crypto.PubkeyToAddress(key3.PublicKey)
 		gspec   = &types.Genesis{
-<<<<<<< HEAD
-			Config:   params2.TestChainConfig,
-=======
 			Config:   libchain.TestChainConfig,
->>>>>>> 5729b000
 			GasLimit: 3141592,
 			Alloc: types.GenesisAlloc{
 				addr1: {Balance: big.NewInt(1000000)},
@@ -1092,11 +1085,7 @@
 		input       = hexutil.MustDecode("0xadbd8465")
 		kill        = hexutil.MustDecode("0x41c0e1b5")
 		gspec       = &types.Genesis{
-<<<<<<< HEAD
-			Config: params2.TestChainConfig,
-=======
 			Config: libchain.TestChainConfig,
->>>>>>> 5729b000
 			Alloc:  types.GenesisAlloc{bankAddress: {Balance: bankFunds}},
 		}
 	)
@@ -1389,11 +1378,7 @@
 		address = crypto.PubkeyToAddress(key.PublicKey)
 		funds   = big.NewInt(1000000000)
 		gspec   = &types.Genesis{
-<<<<<<< HEAD
-			Config: params2.TestChainConfig,
-=======
 			Config: libchain.TestChainConfig,
->>>>>>> 5729b000
 			Alloc: types.GenesisAlloc{
 				address: {Balance: funds},
 				// The address 0xAAAAA selfdestructs if called
@@ -1510,11 +1495,7 @@
 	t.Logf("Destination address: %x\n", aa)
 
 	gspec := &types.Genesis{
-<<<<<<< HEAD
-		Config: params2.TestChainConfig,
-=======
 		Config: libchain.TestChainConfig,
->>>>>>> 5729b000
 		Alloc: types.GenesisAlloc{
 			address: {Balance: funds},
 			// The address 0xAAAAA selfdestructs if called
@@ -1631,11 +1612,7 @@
 		} // Code for CALLER
 	)
 	gspec := &types.Genesis{
-<<<<<<< HEAD
-		Config: params2.TestChainConfig,
-=======
 		Config: libchain.TestChainConfig,
->>>>>>> 5729b000
 		Alloc: types.GenesisAlloc{
 			address: {Balance: funds},
 			// The address 0xAAAAA selfdestructs if called
@@ -1713,11 +1690,7 @@
 	aaStorage[libcommon.HexToHash("02")] = libcommon.HexToHash("02")
 
 	gspec := &types.Genesis{
-<<<<<<< HEAD
-		Config: params2.TestChainConfig,
-=======
 		Config: libchain.TestChainConfig,
->>>>>>> 5729b000
 		Alloc: types.GenesisAlloc{
 			address: {Balance: funds},
 			// The address 0xAAAAA selfdestructs if called
@@ -1843,11 +1816,7 @@
 	aa := crypto.CreateAddress2(bb, [32]byte{}, initHash[:])
 	t.Logf("Destination address: %x\n", aa)
 	gspec := &types.Genesis{
-<<<<<<< HEAD
-		Config: params2.TestChainConfig,
-=======
 		Config: libchain.TestChainConfig,
->>>>>>> 5729b000
 		Alloc: types.GenesisAlloc{
 			address: {Balance: funds},
 			// The address 0xAAAAA selfdestructs if called
@@ -2051,11 +2020,7 @@
 	t.Logf("Destination address: %x\n", aa)
 
 	gspec := &types.Genesis{
-<<<<<<< HEAD
-		Config: params2.TestChainConfig,
-=======
 		Config: libchain.TestChainConfig,
->>>>>>> 5729b000
 		Alloc: types.GenesisAlloc{
 			address: {Balance: funds},
 			// The address aa has some funds
@@ -2136,11 +2101,7 @@
 		address = crypto.PubkeyToAddress(key.PublicKey)
 		funds   = big.NewInt(1000000000)
 		gspec   = &types.Genesis{
-<<<<<<< HEAD
-			Config: params2.TestChainConfig,
-=======
 			Config: libchain.TestChainConfig,
->>>>>>> 5729b000
 			Alloc: types.GenesisAlloc{
 				address: {Balance: funds},
 				// The address 0xAAAA sloads 0x00 and 0x01
@@ -2232,11 +2193,7 @@
 		key2, _ = crypto.HexToECDSA("8a1f9a8f95be41cd7ccb6168179afb4504aefe388d1e14474d32c45c72ce7b7a")
 		addr1   = crypto.PubkeyToAddress(key1.PublicKey)
 		addr2   = crypto.PubkeyToAddress(key2.PublicKey)
-<<<<<<< HEAD
-		funds   = new(uint256.Int).Mul(u256.Num1, new(uint256.Int).SetUint64(params2.Ether))
-=======
 		funds   = new(uint256.Int).Mul(u256.Num1, new(uint256.Int).SetUint64(libcommon.Ether))
->>>>>>> 5729b000
 		gspec   = &types.Genesis{
 			Config: params2.SepoliaChainConfig,
 			Alloc: types.GenesisAlloc{
@@ -2282,11 +2239,7 @@
 					Data:     []byte{},
 				},
 				ChainID:    &chainID,
-<<<<<<< HEAD
-				FeeCap:     new(uint256.Int).Mul(new(uint256.Int).SetUint64(5), new(uint256.Int).SetUint64(params2.GWei)),
-=======
 				FeeCap:     new(uint256.Int).Mul(new(uint256.Int).SetUint64(5), new(uint256.Int).SetUint64(libcommon.GWei)),
->>>>>>> 5729b000
 				TipCap:     u256.Num2,
 				AccessList: accesses,
 			}
@@ -2346,11 +2299,7 @@
 	chain, err = core.GenerateChain(m.ChainConfig, block, m.Engine, m.DB, 1, func(i int, b *core.BlockGen) {
 		b.SetCoinbase(libcommon.Address{2})
 
-<<<<<<< HEAD
-		var txn types.Transaction = types.NewTransaction(0, aa, u256.Num0, 30000, new(uint256.Int).Mul(new(uint256.Int).SetUint64(5), new(uint256.Int).SetUint64(params2.GWei)), nil)
-=======
 		var txn types.Transaction = types.NewTransaction(0, aa, u256.Num0, 30000, new(uint256.Int).Mul(new(uint256.Int).SetUint64(5), new(uint256.Int).SetUint64(libcommon.GWei)), nil)
->>>>>>> 5729b000
 		txn, _ = types.SignTx(txn, *signer, key2)
 
 		b.AddTx(txn)
