// Copyright 2014 The go-ethereum Authors
// (original work)
// Copyright 2024 The Erigon Authors
// (modifications)
// This file is part of Erigon.
//
// Erigon is free software: you can redistribute it and/or modify
// it under the terms of the GNU Lesser General Public License as published by
// the Free Software Foundation, either version 3 of the License, or
// (at your option) any later version.
//
// Erigon is distributed in the hope that it will be useful,
// but WITHOUT ANY WARRANTY; without even the implied warranty of
// MERCHANTABILITY or FITNESS FOR A PARTICULAR PURPOSE. See the
// GNU Lesser General Public License for more details.
//
// You should have received a copy of the GNU Lesser General Public License
// along with Erigon. If not, see <http://www.gnu.org/licenses/>.

package stages_test

import (
	"context"
	"encoding/binary"
	"errors"
	"fmt"
	"math"
	"math/big"
	"testing"

	"github.com/holiman/uint256"
	"github.com/stretchr/testify/assert"
	"github.com/stretchr/testify/require"

	libchain "github.com/erigontech/erigon-lib/chain"
	libcommon "github.com/erigontech/erigon-lib/common"
	"github.com/erigontech/erigon-lib/common/hexutil"
	"github.com/erigontech/erigon-lib/common/length"
	"github.com/erigontech/erigon-lib/common/u256"
	"github.com/erigontech/erigon-lib/crypto"
	protosentry "github.com/erigontech/erigon-lib/gointerfaces/sentryproto"
	"github.com/erigontech/erigon-lib/kv"
	"github.com/erigontech/erigon-lib/kv/bitmapdb"
	"github.com/erigontech/erigon-lib/log/v3"
	"github.com/erigontech/erigon-lib/rlp"
	"github.com/erigontech/erigon/consensus/ethash"
	"github.com/erigontech/erigon/core"
	"github.com/erigontech/erigon/core/rawdb"
	"github.com/erigontech/erigon/core/state"
	"github.com/erigontech/erigon/core/types"
	"github.com/erigontech/erigon/core/vm"
	"github.com/erigontech/erigon/eth/protocols/eth"
	"github.com/erigontech/erigon/ethdb/prune"
	"github.com/erigontech/erigon/p2p/sentry/sentry_multi_client"
	"github.com/erigontech/erigon/params"
	"github.com/erigontech/erigon/turbo/stages/mock"
)

// So we can deterministically seed different blockchains
var (
	canonicalSeed = 1
	forkSeed      = 2
)

// makeBlockChain creates a deterministic chain of blocks rooted at parent.
func makeBlockChain(parent *types.Block, n int, m *mock.MockSentry, seed int) *core.ChainPack {
	chain, _ := core.GenerateChain(m.ChainConfig, parent, m.Engine, m.DB, n, func(i int, b *core.BlockGen) {
		b.SetCoinbase(libcommon.Address{0: byte(seed), 19: byte(i)})
	})
	return chain
}

// newCanonical creates a chain database, and injects a deterministic canonical
// chain. Depending on the full flag, if creates either a full block chain or a
// header only chain.
func newCanonical(t *testing.T, n int) *mock.MockSentry {
	m := mock.Mock(t)

	// Create and inject the requested chain
	if n == 0 {
		return m
	}

	// Full block-chain requested
	chain := makeBlockChain(m.Genesis, n, m, canonicalSeed)
	if err := m.InsertChain(chain); err != nil {
		t.Fatal(err)
	}
	return m
}

// Test fork of length N starting from block i
func testFork(t *testing.T, m *mock.MockSentry, i, n int, comparator func(td1, td2 *big.Int)) {
	// Copy old chain up to #i into a new db
	canonicalMock := newCanonical(t, i)
	var err error
	ctx := context.Background()

	// Assert the chains have the same header/block at #i
	var hash1, hash2 libcommon.Hash
	err = m.DB.View(m.Ctx, func(tx kv.Tx) error {
		if hash1, _, err = m.BlockReader.CanonicalHash(m.Ctx, tx, uint64(i)); err != nil {
			t.Fatalf("Failed to read canonical hash: %v", err)
		}
		if block1, _, _ := m.BlockReader.BlockWithSenders(ctx, tx, hash1, uint64(i)); block1 == nil {
			t.Fatalf("Did not find canonical block")
		}
		return nil
	})
	require.NoError(t, err)

	canonicalMock.DB.View(ctx, func(tx kv.Tx) error {
		if hash2, _, err = m.BlockReader.CanonicalHash(m.Ctx, tx, uint64(i)); err != nil {
			t.Fatalf("Failed to read canonical hash: %v", err)
		}
		if block2, _, _ := m.BlockReader.BlockWithSenders(ctx, tx, hash2, uint64(i)); block2 == nil {
			t.Fatalf("Did not find canonical block 2")
		}
		return nil
	})
	require.NoError(t, err)

	if hash1 != hash2 {
		t.Errorf("chain content mismatch at %d: have hash %v, want hash %v", i, hash2, hash1)
	}
	// Extend the newly created chain
	var blockChainB *core.ChainPack
	var tdPre, tdPost *big.Int
	var currentBlockB *types.Block

	err = canonicalMock.DB.View(context.Background(), func(tx kv.Tx) error {
		currentBlockB, err = m.BlockReader.CurrentBlock(tx)
		return err
	})
	require.NoError(t, err)

	blockChainB = makeBlockChain(currentBlockB, n, canonicalMock, forkSeed)

	err = m.DB.View(context.Background(), func(tx kv.Tx) error {
		currentBlock, err := m.BlockReader.CurrentBlock(tx)
		if err != nil {
			return err
		}
		tdPre, err = rawdb.ReadTd(tx, currentBlock.Hash(), currentBlock.NumberU64())
		if err != nil {
			t.Fatalf("Failed to read TD for current block: %v", err)
		}
		return nil
	})
	require.NoError(t, err)

	if err = m.InsertChain(blockChainB); err != nil {
		t.Fatalf("failed to insert forking chain: %v", err)
	}
	currentBlockHash := blockChainB.TopBlock.Hash()
	err = m.DB.View(context.Background(), func(tx kv.Tx) error {
		number, err := m.BlockReader.HeaderNumber(context.Background(), tx, currentBlockHash)
		if err != nil {
			return err
		}
		currentBlock, _, _ := m.BlockReader.BlockWithSenders(ctx, tx, currentBlockHash, *number)
		tdPost, err = rawdb.ReadTd(tx, currentBlockHash, currentBlock.NumberU64())
		if err != nil {
			t.Fatalf("Failed to read TD for current header: %v", err)
		}
		return nil
	})
	require.NoError(t, err)

	// Sanity check that the forked chain can be imported into the original
	if err := canonicalMock.InsertChain(blockChainB); err != nil {
		t.Fatalf("failed to import forked block chain: %v", err)
	}
	// Compare the total difficulties of the chains
	comparator(tdPre, tdPost)
}

func TestLastBlock(t *testing.T) {
	t.Parallel()
	m := newCanonical(t, 0)
	var err error

	chain := makeBlockChain(current(m, nil), 1, m, 0)
	if err = m.InsertChain(chain); err != nil {
		t.Fatalf("Failed to insert block: %v", err)
	}

	tx, err := m.DB.BeginRo(context.Background())
	require.NoError(t, err)
	defer tx.Rollback()

	if chain.TopBlock.Hash() != rawdb.ReadHeadBlockHash(tx) {
		t.Fatalf("Write/Get HeadBlockHash failed")
	}
}

// Tests that given a starting canonical chain of a given size, it can be extended
// with various length chains.
func TestExtendCanonicalBlocks(t *testing.T) { testExtendCanonical(t) }

func testExtendCanonical(t *testing.T) {
	t.Parallel()
	length := 5

	// Make first chain starting from genesis
	m := newCanonical(t, length)

	// Define the difficulty comparator
	better := func(td1, td2 *big.Int) {
		if td2.Cmp(td1) <= 0 {
			t.Errorf("total difficulty mismatch: have %v, expected more than %v", td2, td1)
		}
	}
	// Start fork from current height
	testFork(t, m, length, 1, better)
	testFork(t, m, length, 2, better)
	testFork(t, m, length, 5, better)
	testFork(t, m, length, 10, better)
}

// Tests that given a starting canonical chain of a given size, creating shorter
// forks do not take canonical ownership.
func TestShorterForkBlocks(t *testing.T) {
	t.Parallel()
	t.Skip("Erigon does not insert shorter forks")
	testShorterFork(t)
}

func testShorterFork(t *testing.T) {
	t.Parallel()
	length := 10

	// Make first chain starting from genesis
	m := newCanonical(t, length)

	// Define the difficulty comparator
	worse := func(td1, td2 *big.Int) {
		if td2.Cmp(td1) >= 0 {
			t.Errorf("total difficulty mismatch: have %v, expected less than %v", td2, td1)
		}
	}
	// Sum of numbers must be less than `length` for this to be a shorter fork
	testFork(t, m, 0, 3, worse)
	testFork(t, m, 0, 7, worse)
	testFork(t, m, 1, 1, worse)
	testFork(t, m, 1, 7, worse)
	testFork(t, m, 5, 3, worse)
	testFork(t, m, 5, 4, worse)
}

// Tests that given a starting canonical chain of a given size, creating longer
// forks do take canonical ownership.
func TestLongerForkHeaders(t *testing.T) { testLongerFork(t, false) }
func TestLongerForkBlocks(t *testing.T)  { testLongerFork(t, true) }

func testLongerFork(t *testing.T, full bool) {
	length := 10

	// Make first chain starting from genesis
	m := newCanonical(t, length)

	// Define the difficulty comparator
	better := func(td1, td2 *big.Int) {
		if td2.Cmp(td1) <= 0 {
			t.Errorf("total difficulty mismatch: have %v, expected more than %v", td2, td1)
		}
	}
	// Sum of numbers must be greater than `length` for this to be a longer fork
	testFork(t, m, 5, 6, better)
	testFork(t, m, 5, 8, better)
	testFork(t, m, 1, 13, better)
	testFork(t, m, 1, 14, better)
	testFork(t, m, 0, 16, better)
	testFork(t, m, 0, 17, better)
}

// Tests that chains missing links do not get accepted by the processor.
func TestBrokenBlockChain(t *testing.T) { testBrokenChain(t) }

func testBrokenChain(t *testing.T) {
	t.Parallel()
	// Make chain starting from genesis
	m := newCanonical(t, 10)

	// Create a forked chain, and try to insert with a missing link
	chain := makeBlockChain(current(m, nil), 5, m, forkSeed)
	brokenChain := chain.Slice(1, chain.Length())

	if err := m.InsertChain(brokenChain); err == nil {
		t.Errorf("broken block chain not reported")
	}
}

// Tests that reorganising a long difficult chain after a short easy one
// overwrites the canonical numbers and links in the database.
func TestReorgLongBlocks(t *testing.T) { testReorgLong(t) }

func testReorgLong(t *testing.T) {
	t.Parallel()
	testReorg(t, []int64{0, 0, -9}, []int64{0, 0, 0, -9}, 393280)
}

// Tests that reorganising a short difficult chain after a long easy one
// overwrites the canonical numbers and links in the database.
func TestReorgShortBlocks(t *testing.T) { testReorgShort(t) }

func testReorgShort(t *testing.T) {
	t.Parallel()
	// Create a long easy chain vs. a short heavy one. Due to difficulty adjustment
	// we need a fairly long chain of blocks with different difficulties for a short
	// one to become heavier than a long one. The 96 is an empirical value.
	easy := make([]int64, 96)
	for i := 0; i < len(easy); i++ {
		easy[i] = 60
	}
	diff := make([]int64, len(easy)-1)
	for i := 0; i < len(diff); i++ {
		diff[i] = -9
	}
	testReorg(t, easy, diff, 12615120)
}

func testReorg(t *testing.T, first, second []int64, td int64) {
	require := require.New(t)
	// Create a pristine chain and database
	m := newCanonical(t, 0)
	// Insert an easy and a difficult chain afterwards
	easyChain, err := core.GenerateChain(m.ChainConfig, current(m, nil), m.Engine, m.DB, len(first), func(i int, b *core.BlockGen) {
		b.OffsetTime(first[i])
	})
	if err != nil {
		t.Fatalf("generate chain: %v", err)
	}
	diffChain, err := core.GenerateChain(m.ChainConfig, current(m, nil), m.Engine, m.DB, len(second), func(i int, b *core.BlockGen) {
		b.OffsetTime(second[i])
	})
	if err != nil {
		t.Fatalf("generate chain: %v", err)
	}

	if err = m.InsertChain(easyChain); err != nil {
		t.Fatalf("failed to insert easy chain: %v", err)
	}
	if err = m.InsertChain(diffChain); err != nil {
		t.Fatalf("failed to insert difficult chain: %v", err)
	}
	tx, err := m.DB.BeginRw(m.Ctx)
	if err != nil {
		fmt.Printf("beginro error: %v\n", err)
		return
	}
	defer tx.Rollback()
	// Check that the chain is valid number and link wise
	prev, err := m.BlockReader.CurrentBlock(tx)
	require.NoError(err)
	block, err := m.BlockReader.BlockByNumber(m.Ctx, tx, rawdb.ReadCurrentHeader(tx).Number.Uint64()-1)
	if err != nil {
		t.Fatal(err)
	}

	hashPacket := make([]libcommon.Hash, 0)
	queryNum := 0

	for block.NumberU64() != 0 {
		hashPacket = append(hashPacket, block.Hash())
		queryNum++
		if prev.ParentHash() != block.Hash() {
			t.Errorf("parent block hash mismatch: have %x, want %x", prev.ParentHash(), block.Hash())
		}
		prev = block
		block, err = m.BlockReader.BlockByNumber(m.Ctx, tx, block.NumberU64()-1)
		if err != nil {
			t.Fatal(err)
		}
	}

	if sentry_multi_client.EnableP2PReceipts {
		b, err := rlp.EncodeToBytes(&eth.GetReceiptsPacket66{
			RequestId:         1,
			GetReceiptsPacket: hashPacket,
		})
		if err != nil {
			t.Fatal(err)
		}

		m.ReceiveWg.Add(1)
		for _, err = range m.Send(&protosentry.InboundMessage{Id: protosentry.MessageId_GET_RECEIPTS_66, Data: b, PeerId: m.PeerId}) {
			if err != nil {
				t.Fatal(err)
			}
		}

		m.ReceiveWg.Wait()

		msg := m.SentMessage(0)

		require.Equal(protosentry.MessageId_RECEIPTS_66, msg.Id)

		encoded, err := rlp.EncodeToBytes(types.Receipts{})
		require.NoError(err)

		res := make([]rlp.RawValue, 0, queryNum)
		for i := 0; i < queryNum; i++ {
			res = append(res, encoded)
		}

		b, err = rlp.EncodeToBytes(&eth.ReceiptsRLPPacket66{
			RequestId:         1,
			ReceiptsRLPPacket: res,
		})
		require.NoError(err)
		require.Equal(b, msg.GetData())

		// Make sure the chain total difficulty is the correct one
		want := new(big.Int).Add(m.Genesis.Difficulty(), big.NewInt(td))
		have, err := rawdb.ReadTdByHash(tx, rawdb.ReadCurrentHeader(tx).Hash())
		require.NoError(err)
		if have.Cmp(want) != 0 {
			t.Errorf("total difficulty mismatch: have %v, want %v", have, want)
		}
	}
}

// Tests that the insertion functions detect banned hashes.
func TestBadBlockHashes(t *testing.T) { testBadHashes(t) }

func testBadHashes(t *testing.T) {
	t.Parallel()
	t.Skip("to support this error in Erigon")
	// Create a pristine chain and database
	m := newCanonical(t, 0)
	var err error

	// Create a chain, ban a hash and try to import
	chain := makeBlockChain(current(m, nil), 3, m, 10)

	core.BadHashes[chain.Headers[2].Hash()] = true
	defer func() { delete(core.BadHashes, chain.Headers[2].Hash()) }()

	err = m.InsertChain(chain)
	if !errors.Is(err, core.ErrBlacklistedHash) {
		t.Errorf("error mismatch: have: %v, want: %v", err, core.ErrBlacklistedHash)
	}
}

// Tests that chain reorganisations handle transaction removals and reinsertions.
func TestChainTxReorgs(t *testing.T) {
	t.Parallel()
	var (
		key1, _ = crypto.HexToECDSA("b71c71a67e1177ad4e901695e1b4b9ee17ae16c6668d313eac2f96dbcda3f291")
		key2, _ = crypto.HexToECDSA("8a1f9a8f95be41cd7ccb6168179afb4504aefe388d1e14474d32c45c72ce7b7a")
		key3, _ = crypto.HexToECDSA("49a7b37aa6f6645917e7b807e9d1c00d4fa71f18343b0d4122a4d2df64dd6fee")
		addr1   = crypto.PubkeyToAddress(key1.PublicKey)
		addr2   = crypto.PubkeyToAddress(key2.PublicKey)
		addr3   = crypto.PubkeyToAddress(key3.PublicKey)
		gspec   = &types.Genesis{
			Config:   params.TestChainConfig,
			GasLimit: 3141592,
			Alloc: types.GenesisAlloc{
				addr1: {Balance: big.NewInt(1000000)},
				addr2: {Balance: big.NewInt(1000000)},
				addr3: {Balance: big.NewInt(1000000)},
			},
		}
		signer = types.LatestSigner(gspec.Config)
	)

	m := mock.MockWithGenesis(t, gspec, key1, false)
	m2 := mock.MockWithGenesis(t, gspec, key1, false)
	defer m2.DB.Close()

	// Create two transactions shared between the chains:
	//  - postponed: transaction included at a later block in the forked chain
	//  - swapped: transaction included at the same block number in the forked chain
	postponed, _ := types.SignTx(types.NewTransaction(0, addr1, uint256.NewInt(1000), params.TxGas, nil, nil), *signer, key1)
	swapped, _ := types.SignTx(types.NewTransaction(1, addr1, uint256.NewInt(1000), params.TxGas, nil, nil), *signer, key1)

	// Create two transactions that will be dropped by the forked chain:
	//  - pastDrop: transaction dropped retroactively from a past block
	//  - freshDrop: transaction dropped exactly at the block where the reorg is detected
	var pastDrop, freshDrop types.Transaction

	// Create three transactions that will be added in the forked chain:
	//  - pastAdd:   transaction added before the reorganization is detected
	//  - freshAdd:  transaction added at the exact block the reorg is detected
	//  - futureAdd: transaction added after the reorg has already finished
	var pastAdd, freshAdd, futureAdd types.Transaction

	chain, err := core.GenerateChain(m.ChainConfig, m.Genesis, m.Engine, m.DB, 3, func(i int, gen *core.BlockGen) {
		switch i {
		case 0:
			pastDrop, _ = types.SignTx(types.NewTransaction(gen.TxNonce(addr2), addr2, uint256.NewInt(1000), params.TxGas, nil, nil), *signer, key2)

			gen.AddTx(pastDrop)  // This transaction will be dropped in the fork from below the split point
			gen.AddTx(postponed) // This transaction will be postponed till block #3 in the fork

		case 2:
			freshDrop, _ = types.SignTx(types.NewTransaction(gen.TxNonce(addr2), addr2, uint256.NewInt(1000), params.TxGas, nil, nil), *signer, key2)

			gen.AddTx(freshDrop) // This transaction will be dropped in the fork from exactly at the split point
			gen.AddTx(swapped)   // This transaction will be swapped out at the exact height

			gen.OffsetTime(9) // Lower the block difficulty to simulate a weaker chain
		}
	})
	if err != nil {
		t.Fatalf("generate chain: %v", err)
	}
	// Import the chain. This runs all block validation rules.
	if err1 := m.InsertChain(chain); err1 != nil {
		t.Fatalf("failed to insert original chain: %v", err1)
	}

	// overwrite the old chain
	chain, err = core.GenerateChain(m2.ChainConfig, m2.Genesis, m2.Engine, m2.DB, 5, func(i int, gen *core.BlockGen) {
		switch i {
		case 0:
			pastAdd, _ = types.SignTx(types.NewTransaction(gen.TxNonce(addr3), addr3, uint256.NewInt(1000), params.TxGas, nil, nil), *signer, key3)
			gen.AddTx(pastAdd) // This transaction needs to be injected during reorg

		case 2:
			gen.AddTx(postponed) // This transaction was postponed from block #1 in the original chain
			gen.AddTx(swapped)   // This transaction was swapped from the exact current spot in the original chain

			freshAdd, _ = types.SignTx(types.NewTransaction(gen.TxNonce(addr3), addr3, uint256.NewInt(1000), params.TxGas, nil, nil), *signer, key3)
			gen.AddTx(freshAdd) // This transaction will be added exactly at reorg time

		case 3:
			futureAdd, _ = types.SignTx(types.NewTransaction(gen.TxNonce(addr3), addr3, uint256.NewInt(1000), params.TxGas, nil, nil), *signer, key3)
			gen.AddTx(futureAdd) // This transaction will be added after a full reorg
		}
	})
	if err != nil {
		t.Fatalf("generate chain: %v", err)
	}

	if err := m.InsertChain(chain); err != nil {
		t.Fatalf("failed to insert forked chain: %v", err)
	}
	tx, err := m.DB.BeginTemporalRo(context.Background())
	require.NoError(t, err)
	defer tx.Rollback()

	// removed tx
	txs := types.Transactions{pastDrop, freshDrop}
	for i, txn := range txs {
		if bn, _, _ := rawdb.ReadTxLookupEntry(tx, txn.Hash()); bn != nil {
			t.Errorf("drop %d: tx %v found while shouldn't have been", i, txn)
		}
		if rcpt, _, _, _, _ := readReceipt(tx, txn.Hash(), m); rcpt != nil {
			t.Errorf("drop %d: receipt %v found while shouldn't have been", i, rcpt)
		}
	}

	// added tx
	txs = types.Transactions{pastAdd, freshAdd, futureAdd}
	for i, txn := range txs {
		_, _, found, err := m.BlockReader.TxnLookup(m.Ctx, tx, txn.Hash())
		require.NoError(t, err)
		require.True(t, found)

		if rcpt, _, _, _, err := readReceipt(tx, txn.Hash(), m); rcpt == nil {
			t.Errorf("add %d: expected receipt to be found, err %v", i, err)
		}
	}
	// shared tx
	txs = types.Transactions{postponed, swapped}
	for i, txn := range txs {
		if bn, _, _ := rawdb.ReadTxLookupEntry(tx, txn.Hash()); bn == nil {
			t.Errorf("drop %d: tx %v found while shouldn't have been", i, txn)
		}

		if rcpt, _, _, _, _ := readReceipt(tx, txn.Hash(), m); rcpt == nil {
			t.Errorf("share %d: expected receipt to be found", i)
		}
	}
}

func readReceipt(db kv.TemporalTx, txHash libcommon.Hash, m *mock.MockSentry) (*types.Receipt, libcommon.Hash, uint64, uint64, error) {
	// Retrieve the context of the receipt based on the transaction hash
	blockNumber, _, err := rawdb.ReadTxLookupEntry(db, txHash)
	if err != nil {
		return nil, libcommon.Hash{}, 0, 0, err
	}
	if blockNumber == nil {
		return nil, libcommon.Hash{}, 0, 0, nil
	}
	blockHash, _, err := m.BlockReader.CanonicalHash(context.Background(), db, *blockNumber)
	if err != nil {
		return nil, libcommon.Hash{}, 0, 0, err
	}
	if blockHash == (libcommon.Hash{}) {
		return nil, libcommon.Hash{}, 0, 0, nil
	}
	b, _, err := m.BlockReader.BlockWithSenders(context.Background(), db, blockHash, *blockNumber)
	if err != nil {
		return nil, libcommon.Hash{}, 0, 0, err
	}

	// Read all the receipts from the block and return the one with the matching hash
	receipts, err := m.ReceiptsReader.GetReceipts(context.Background(), m.ChainConfig, db, b)
	if err != nil {
		return nil, libcommon.Hash{}, 0, 0, err
	}
	for receiptIndex, receipt := range receipts {
		if receipt.TxHash == txHash {
			return receipt, blockHash, *blockNumber, uint64(receiptIndex), nil
		}
	}
	log.Error("Receipt not found", "number", blockNumber, "hash", blockHash, "txhash", txHash)
	return nil, libcommon.Hash{}, 0, 0, nil
}

// Tests if the canonical block can be fetched from the database during chain insertion.
func TestCanonicalBlockRetrieval(t *testing.T) {
	t.Parallel()
	m := newCanonical(t, 0)

	chain, err2 := core.GenerateChain(m.ChainConfig, m.Genesis, m.Engine, m.DB, 10, func(i int, gen *core.BlockGen) {})
	if err2 != nil {
		t.Fatalf("generate chain: %v", err2)
	}
	err := m.InsertChain(chain)
	require.NoError(t, err)

	tx, err := m.DB.BeginRo(m.Ctx)
	require.NoError(t, err)
	defer tx.Rollback()

	for _, block := range chain.Blocks {
		// try to retrieve a block by its canonical hash and see if the block data can be retrieved.
		ch, _, err := m.BlockReader.CanonicalHash(m.Ctx, tx, block.NumberU64())
		require.NoError(t, err)
		if err != nil {
			panic(err)
		}
		if ch == (libcommon.Hash{}) {
			continue // busy wait for canonical hash to be written
		}
		if ch != block.Hash() {
			t.Errorf("unknown canonical hash, want %s, got %s", block.Hash().Hex(), ch.Hex())
			return
		}
		fb, _ := m.BlockReader.Header(m.Ctx, tx, ch, block.NumberU64())
		if fb == nil {
			t.Errorf("unable to retrieve block %d for canonical hash: %s", block.NumberU64(), ch.Hex())
			return
		}
		if fb.Hash() != block.Hash() {
			t.Errorf("invalid block hash for block %d, want %s, got %s", block.NumberU64(), block.Hash().Hex(), fb.Hash().Hex())
			return
		}
	}
}

func TestEIP155Transition(t *testing.T) {
	t.Parallel()
	// Configure and generate a sample block chai

	var (
		key, _     = crypto.HexToECDSA("b71c71a67e1177ad4e901695e1b4b9ee17ae16c6668d313eac2f96dbcda3f291")
		address    = crypto.PubkeyToAddress(key.PublicKey)
		funds      = big.NewInt(1000000000)
		deleteAddr = libcommon.Address{1}
		gspec      = &types.Genesis{
			Config: &libchain.Config{ChainID: big.NewInt(1), TangerineWhistleBlock: big.NewInt(0), SpuriousDragonBlock: big.NewInt(2), HomesteadBlock: new(big.Int)},
			Alloc:  types.GenesisAlloc{address: {Balance: funds}, deleteAddr: {Balance: new(big.Int)}},
		}
	)
	m := mock.MockWithGenesis(t, gspec, key, false)

	chain, chainErr := core.GenerateChain(m.ChainConfig, m.Genesis, m.Engine, m.DB, 4, func(i int, block *core.BlockGen) {
		var (
			tx      types.Transaction
			err     error
			basicTx = func(signer types.Signer) (types.Transaction, error) {
				return types.SignTx(types.NewTransaction(block.TxNonce(address), libcommon.Address{}, new(uint256.Int), 21000, new(uint256.Int), nil), signer, key)
			}
		)
		switch i {
		case 0:
			tx, err = basicTx(*types.LatestSignerForChainID(nil))
			if err != nil {
				t.Fatal(err)
			}
			block.AddTx(tx)
		case 2:
			tx, err = basicTx(*types.LatestSignerForChainID(nil))
			if err != nil {
				t.Fatal(err)
			}
			block.AddTx(tx)

			tx, err = basicTx(*types.LatestSigner(gspec.Config))
			if err != nil {
				t.Fatal(err)
			}
			block.AddTx(tx)
		case 3:
			tx, err = basicTx(*types.LatestSignerForChainID(nil))
			if err != nil {
				t.Fatal(err)
			}
			block.AddTx(tx)

			tx, err = basicTx(*types.LatestSigner(gspec.Config))
			if err != nil {
				t.Fatal(err)
			}
			block.AddTx(tx)
		}
	})
	if chainErr != nil {
		t.Fatalf("generate chain: %v", chainErr)
	}

	if chainErr = m.InsertChain(chain); chainErr != nil {
		t.Fatal(chainErr)
	}
	if err := m.DB.View(context.Background(), func(tx kv.Tx) error {
		block, _ := m.BlockReader.BlockByNumber(m.Ctx, tx, 1)
		if block.Transactions()[0].Protected() {
			t.Error("Expected block[0].txs[0] to not be replay protected")
		}

		block, _ = m.BlockReader.BlockByNumber(m.Ctx, tx, 3)
		if block.Transactions()[0].Protected() {
			t.Error("Expected block[3].txs[0] to not be replay protected")
		}
		if !block.Transactions()[1].Protected() {
			t.Error("Expected block[3].txs[1] to be replay protected")
		}
		return nil
	}); err != nil {
		t.Fatal(err)
	}

	// generate an invalid chain id transaction
	config := &libchain.Config{ChainID: big.NewInt(2), TangerineWhistleBlock: big.NewInt(0), SpuriousDragonBlock: big.NewInt(2), HomesteadBlock: new(big.Int)}
	chain, chainErr = core.GenerateChain(config, chain.TopBlock, m.Engine, m.DB, 4, func(i int, block *core.BlockGen) {
		var (
			basicTx = func(signer types.Signer) (types.Transaction, error) {
				return types.SignTx(types.NewTransaction(block.TxNonce(address), libcommon.Address{}, new(uint256.Int), 21000, new(uint256.Int), nil), signer, key)
			}
		)
		if i == 0 {
			tx, txErr := basicTx(*types.LatestSigner(config))
			if txErr != nil {
				t.Fatal(txErr)
			}
			block.AddTx(tx)
		}
	})
	if chainErr != nil {
		t.Fatalf("generate blocks: %v", chainErr)
	}
	if err := m.InsertChain(chain); err == nil {
		t.Errorf("expected error")
	}
}

func TestModes(t *testing.T) {
	t.Parallel()
	// run test on all combination of flags
	runWithModesPermuations(
		t,
		doModesTest,
	)
}

func doModesTest(t *testing.T, pm prune.Mode) error {
	fmt.Printf("h=%v\n", pm.History.Enabled())
	require := require.New(t)
	// Configure and generate a sample block chain
	var (
		key, _     = crypto.HexToECDSA("b71c71a67e1177ad4e901695e1b4b9ee17ae16c6668d313eac2f96dbcda3f291")
		address    = crypto.PubkeyToAddress(key.PublicKey)
		funds      = big.NewInt(1000000000)
		deleteAddr = libcommon.Address{1}
		gspec      = &types.Genesis{
			Config: &libchain.Config{ChainID: big.NewInt(1), TangerineWhistleBlock: big.NewInt(0), SpuriousDragonBlock: big.NewInt(2), HomesteadBlock: new(big.Int)},
			Alloc:  types.GenesisAlloc{address: {Balance: funds}, deleteAddr: {Balance: new(big.Int)}},
		}
	)
	m := mock.MockWithGenesisPruneMode(t, gspec, key, 128, pm, false)

	head := uint64(4)
	chain, err := core.GenerateChain(m.ChainConfig, m.Genesis, m.Engine, m.DB, int(head), func(i int, block *core.BlockGen) {
		var (
			tx      types.Transaction
			err     error
			basicTx = func(signer types.Signer) (types.Transaction, error) {
				return types.SignTx(types.NewTransaction(block.TxNonce(address), libcommon.Address{}, new(uint256.Int), 21000, new(uint256.Int), nil), signer, key)
			}
		)
		switch i {
		case 0:
			tx, err = basicTx(*types.LatestSignerForChainID(nil))
			if err != nil {
				panic(err)
			}
			block.AddTx(tx)
		case 2:
			tx, err = basicTx(*types.LatestSignerForChainID(nil))
			if err != nil {
				panic(err)
			}
			block.AddTx(tx)

			tx, err = basicTx(*types.LatestSignerForChainID(gspec.Config.ChainID))
			if err != nil {
				panic(err)
			}
			block.AddTx(tx)
		case 3:
			tx, err = basicTx(*types.LatestSignerForChainID(nil))
			if err != nil {
				panic(err)
			}
			block.AddTx(tx)

			tx, err = basicTx(*types.LatestSignerForChainID(gspec.Config.ChainID))
			if err != nil {
				panic(err)
			}
			block.AddTx(tx)
		}
	})
	if err != nil {
		return fmt.Errorf("generate blocks: %w", err)
	}

	if err = m.InsertChain(chain); err != nil {
		return err
	}

	tx, err := m.DB.BeginRo(context.Background())
	require.NoError(err)
	defer tx.Rollback()

	if m.HistoryV3 {
		//TODO: e3 not implemented Prune feature yet
		/*
			if pm.History.Enabled() {
				it, err := tx.(kv.TemporalTx).HistoryRange(temporal.AccountsHistory, 0, int(pm.History.PruneTo(head)), order.Asc, -1)
				require.NoError(err)
				count, err := iter.CountKV(it)
				require.NoError(err)
				require.Zero(count)

				it, err = tx.(kv.TemporalTx).HistoryRange(temporal.AccountsHistory, int(pm.History.PruneTo(head)), -1, order.Asc, -1)
				require.NoError(err)
				count, err = iter.CountKV(it)
				require.NoError(err)
				require.Equal(3, count)
			} else {
				it, err := tx.(kv.TemporalTx).HistoryRange(temporal.AccountsHistory, 0, -1, order.Asc, -1)
				require.NoError(err)
				count, err := iter.CountKV(it)
				require.NoError(err)
				require.Equal(3, count)
			}
		*/
	} else {
		if pm.History.Enabled() {
			afterPrune := uint64(0)
			err := tx.ForEach(kv.E2AccountsHistory, nil, func(k, _ []byte) error {
				n := binary.BigEndian.Uint64(k[length.Addr:])
				require.Greater(n, pm.History.PruneTo(head))
				afterPrune++
				return nil
			})
			require.Greater(afterPrune, uint64(0))
			assert.NoError(t, err)
		} else {
			found, err := bitmapdb.Get64(tx, kv.E2AccountsHistory, address[:], 0, 1024)
			require.NoError(err)
			require.Equal(uint64(0), found.Minimum())
		}
	}

	if pm.History.Enabled() {
		b, err := m.BlockReader.BlockByNumber(m.Ctx, tx, 1)
		require.NoError(err)
		for _, txn := range b.Transactions() {
			found, _, err := rawdb.ReadTxLookupEntry(tx, txn.Hash())
			require.NoError(err)
			require.Nil(found)
		}
	} else {
		b, err := m.BlockReader.BlockByNumber(m.Ctx, tx, 1)
		require.NoError(err)
		for _, txn := range b.Transactions() {
			foundBlockNum, _, found, err := m.BlockReader.TxnLookup(context.Background(), tx, txn.Hash())
			require.NoError(err)
			require.True(found)
			require.Equal(uint64(1), foundBlockNum)
		}
	}
	/*
		for bucketName, shouldBeEmpty := range map[string]bool{
			//dbutils.AccountsHistory: pm.History.Enabled(),
			dbutils.Receipts: pm.Receipts.Enabled(),
			//dbutils.TxLookup: pm.TxIndex.Enabled(),
		} {
			numberOfEntries := 0

			err := tx.ForEach(bucketName, nil, func(k, v []byte) error {
				// we ignore empty account history
				//nolint:scopelint
				if bucketName == dbutils.AccountsHistory && len(v) == 0 {
					return nil
				}

				numberOfEntries++
				return nil
			})
			if err != nil {
				return err
			}

			if bucketName == dbutils.Receipts {
				// we will always have a receipt for genesis
				numberOfEntries--
			}

			if (shouldBeEmpty && numberOfEntries > 0) || (!shouldBeEmpty && numberOfEntries == 0) {
				return fmt.Errorf("bucket '%s' should be empty? %v (actually %d entries)", bucketName, shouldBeEmpty, numberOfEntries)
			}
			}
	*/
	return nil
}

func runWithModesPermuations(t *testing.T, testFunc func(*testing.T, prune.Mode) error) {
	err := runPermutation(t, testFunc, 0, prune.DefaultMode)
	if err != nil {
		t.Errorf("error while testing stuff: %v", err)
	}
}

func runPermutation(t *testing.T, testFunc func(*testing.T, prune.Mode) error, current int, pm prune.Mode) error {
	if current == 1 {
		return testFunc(t, pm)
	}
	if err := runPermutation(t, testFunc, current+1, pm); err != nil {
		return err
	}
	invert := func(a prune.BlockAmount) prune.Distance {
		if a.Enabled() {
			return math.MaxUint64
		}
		return 2
	}
	switch current {
	case 0:
		pm.History = invert(pm.History)
	default:
		panic("unexpected current item")
	}

	return runPermutation(t, testFunc, current+1, pm)
}

func TestEIP161AccountRemoval(t *testing.T) {
	t.Parallel()
	// Configure and generate a sample block chain
	var (
		key, _  = crypto.HexToECDSA("b71c71a67e1177ad4e901695e1b4b9ee17ae16c6668d313eac2f96dbcda3f291")
		address = crypto.PubkeyToAddress(key.PublicKey)
		funds   = big.NewInt(1000000000)
		theAddr = libcommon.Address{1}
		gspec   = &types.Genesis{
			Config: &libchain.Config{
				ChainID:               big.NewInt(1),
				HomesteadBlock:        new(big.Int),
				TangerineWhistleBlock: new(big.Int),
				SpuriousDragonBlock:   big.NewInt(2),
			},
			Alloc: types.GenesisAlloc{address: {Balance: funds}},
		}
	)
	m := mock.MockWithGenesis(t, gspec, key, false)

	chain, err := core.GenerateChain(m.ChainConfig, m.Genesis, m.Engine, m.DB, 3, func(i int, block *core.BlockGen) {
		var (
			txn    types.Transaction
			err    error
			signer = types.MakeFrontierSigner()
		)
		switch i {
		case 0:
			txn, err = types.SignTx(types.NewTransaction(block.TxNonce(address), theAddr, new(uint256.Int), 21000, new(uint256.Int), nil), *signer, key)
		case 1:
			txn, err = types.SignTx(types.NewTransaction(block.TxNonce(address), theAddr, new(uint256.Int), 21000, new(uint256.Int), nil), *signer, key)
		case 2:
			txn, err = types.SignTx(types.NewTransaction(block.TxNonce(address), theAddr, new(uint256.Int), 21000, new(uint256.Int), nil), *signer, key)
		}
		if err != nil {
			t.Fatal(err)
		}
		block.AddTx(txn)
	})
	if err != nil {
		t.Fatalf("generate blocks: %v", err)
	}

	// account must exist pre eip 161
	if err = m.InsertChain(chain.Slice(0, 1)); err != nil {
		t.Fatal(err)
	}
	tx, err := m.DB.BeginRw(m.Ctx)
	if err != nil {
		fmt.Printf("beginro error: %v\n", err)
		return
	}
	defer tx.Rollback()
	exist, err := state.New(m.NewStateReader(tx)).Exist(theAddr)
	if err != nil {
		t.Fatal(err)
	}
	if !exist {
		t.Error("expected account to exist")
	}
	tx.Rollback()

	// account needs to be deleted post eip 161
	if err = m.InsertChain(chain.Slice(1, 2)); err != nil {
		t.Fatal(err)
	}
	if err = m.DB.View(m.Ctx, func(tx kv.Tx) error {
		exist, err := state.New(m.NewStateReader(tx)).Exist(theAddr)
		if err != nil {
			return err
		}
		if exist {
			t.Error("account should not exist")
		}
		return nil
	}); err != nil {
		panic(err)
	}

	// account mustn't be created post eip 161
	if err = m.InsertChain(chain.Slice(2, 3)); err != nil {
		t.Fatal(err)
	}
	if err = m.DB.View(m.Ctx, func(tx kv.Tx) error {
		exist, err := state.New(m.NewStateReader(tx)).Exist(theAddr)
		if err != nil {
			return err
		}
		if exist {
			t.Error("account should not exist")
		}
		return nil
	}); err != nil {
		panic(err)
	}
}

func TestDoubleAccountRemoval(t *testing.T) {
	t.Parallel()
	var (
		signer      = types.LatestSignerForChainID(nil)
		bankKey, _  = crypto.HexToECDSA("b71c71a67e1177ad4e901695e1b4b9ee17ae16c6668d313eac2f96dbcda3f291")
		bankAddress = crypto.PubkeyToAddress(bankKey.PublicKey)
		bankFunds   = big.NewInt(1e9)
		contract    = hexutil.MustDecode("0x60606040526040516102eb3803806102eb8339016040526060805160600190602001505b33600060006101000a81548173ffffffffffffffffffffffffffffffffffffffff02191690830217905550806001600050908051906020019082805482825590600052602060002090601f01602090048101928215609c579182015b82811115609b578251826000505591602001919060010190607f565b5b50905060c3919060a7565b8082111560bf576000818150600090555060010160a7565b5090565b50505b50610215806100d66000396000f30060606040526000357c01000000000000000000000000000000000000000000000000000000009004806341c0e1b51461004f578063adbd84651461005c578063cfae32171461007d5761004d565b005b61005a6004506100f6565b005b610067600450610208565b6040518082815260200191505060405180910390f35b61008860045061018a565b60405180806020018281038252838181518152602001915080519060200190808383829060006004602084601f0104600302600f01f150905090810190601f1680156100e85780820380516001836020036101000a031916815260200191505b509250505060405180910390f35b600060009054906101000a900473ffffffffffffffffffffffffffffffffffffffff1673ffffffffffffffffffffffffffffffffffffffff163373ffffffffffffffffffffffffffffffffffffffff16141561018757600060009054906101000a900473ffffffffffffffffffffffffffffffffffffffff1673ffffffffffffffffffffffffffffffffffffffff16ff5b5b565b60206040519081016040528060008152602001506001600050805480601f016020809104026020016040519081016040528092919081815260200182805480156101f957820191906000526020600020905b8154815290600101906020018083116101dc57829003601f168201915b50505050509050610205565b90565b6000439050610212565b90560000000000000000000000000000000000000000000000000000000000000020000000000000000000000000000000000000000000000000000000000000000d5468697320697320437972757300000000000000000000000000000000000000")
		input       = hexutil.MustDecode("0xadbd8465")
		kill        = hexutil.MustDecode("0x41c0e1b5")
		gspec       = &types.Genesis{
			Config: params.TestChainConfig,
			Alloc:  types.GenesisAlloc{bankAddress: {Balance: bankFunds}},
		}
	)
	m := mock.MockWithGenesis(t, gspec, bankKey, false)

	var theAddr libcommon.Address

	chain, err := core.GenerateChain(m.ChainConfig, m.Genesis, m.Engine, m.DB, 3, func(i int, block *core.BlockGen) {
		nonce := block.TxNonce(bankAddress)
		switch i {
		case 0:
			tx, err := types.SignTx(types.NewContractCreation(nonce, new(uint256.Int), 1e6, new(uint256.Int), contract), *signer, bankKey)
			assert.NoError(t, err)
			block.AddTx(tx)
			theAddr = crypto.CreateAddress(bankAddress, nonce)
		case 1:
			txn, err := types.SignTx(types.NewTransaction(nonce, theAddr, new(uint256.Int), 90000, new(uint256.Int), input), *signer, bankKey)
			assert.NoError(t, err)
			block.AddTx(txn)
		case 2:
			txn, err := types.SignTx(types.NewTransaction(nonce, theAddr, new(uint256.Int), 90000, new(uint256.Int), kill), *signer, bankKey)
			assert.NoError(t, err)
			block.AddTx(txn)

			// sending kill messsage to an already suicided account
			txn, err = types.SignTx(types.NewTransaction(nonce+1, theAddr, new(uint256.Int), 90000, new(uint256.Int), kill), *signer, bankKey)
			assert.NoError(t, err)
			block.AddTx(txn)
		}
	})
	if err != nil {
		t.Fatalf("generate blocks: %v", err)
	}

	err = m.InsertChain(chain)
	assert.NoError(t, err)
	tx, err := m.DB.BeginTemporalRw(m.Ctx)
	if err != nil {
		fmt.Printf("beginro error: %v\n", err)
		return
	}
	defer tx.Rollback()

	st := state.New(m.NewStateReader(tx))
	assert.NoError(t, err)
	exist, err := st.Exist(theAddr)
	assert.NoError(t, err)
	assert.False(t, exist, "Contract should've been removed")

	st = state.New(m.NewHistoryStateReader(1, tx))
	assert.NoError(t, err)
	exist, err = st.Exist(theAddr)
	assert.NoError(t, err)
	assert.False(t, exist, "Contract should not exist at block #0")

	st = state.New(m.NewHistoryStateReader(2, tx))
	assert.NoError(t, err)
	exist, err = st.Exist(theAddr)
	assert.NoError(t, err)
	assert.True(t, exist, "Contract should exist at block #1")

	st = state.New(m.NewHistoryStateReader(3, tx))
	assert.NoError(t, err)
	exist, err = st.Exist(theAddr)
	assert.NoError(t, err)
	assert.True(t, exist, "Contract should exist at block #2")
}

// This is a regression test (i.e. as weird as it is, don't delete it ever), which
// tests that under weird reorg conditions the blockchain and its internal header-
// chain return the same latest block/header.
//
// https://github.com/ethereum/go-ethereum/pull/15941
func TestBlockchainHeaderchainReorgConsistency(t *testing.T) {
	t.Parallel()
	// Generate a canonical chain to act as the main dataset
	m, m2 := mock.Mock(t), mock.Mock(t)

	chain, err := core.GenerateChain(m.ChainConfig, m.Genesis, m.Engine, m.DB, 64, func(i int, b *core.BlockGen) { b.SetCoinbase(libcommon.Address{1}) })
	if err != nil {
		t.Fatalf("generate blocks: %v", err)
	}

	// Generate a bunch of fork blocks, each side forking from the canonical chain
	forks := make([]*core.ChainPack, chain.Length())
	for i := 0; i < len(forks); i++ {
		fork, err := core.GenerateChain(m.ChainConfig, m.Genesis, m.Engine, m.DB, i+1, func(j int, b *core.BlockGen) {
			//nolint:scopelint
			if j == i {
				b.SetCoinbase(libcommon.Address{2})
				b.OffsetTime(-2) // By reducing time, we increase difficulty of the fork, so that it can overwrite the canonical chain
			} else {
				b.SetCoinbase(libcommon.Address{1})
			}
		})
		if err != nil {
			t.Fatalf("generate fork %d: %v", i, err)
		}
		forks[i] = fork.Slice(i, i+1)
	}
	// Import the canonical and fork chain side by side, verifying the current block
	// and current header consistency
	for i := 0; i < chain.Length(); i++ {
		if err := m2.InsertChain(chain.Slice(i, i+1)); err != nil {
			t.Fatalf("block %d: failed to insert into chain: %v", i, err)
		}

		if err := m2.DB.View(m2.Ctx, func(tx kv.Tx) error {
			b, err := m.BlockReader.CurrentBlock(tx)
			if err != nil {
				return err
			}
			h := rawdb.ReadCurrentHeader(tx)
			if b.Hash() != h.Hash() {
				t.Errorf("block %d: current block/header mismatch: block #%d [%x…], header #%d [%x…]", i, b.Number(), b.Hash().Bytes()[:4], h.Number, h.Hash().Bytes()[:4])
			}
			if err := m2.InsertChain(forks[i]); err != nil {
				t.Fatalf(" fork %d: failed to insert into chain: %v", i, err)
			}
			b, err = m.BlockReader.CurrentBlock(tx)
			if err != nil {
				return err
			}
			h = rawdb.ReadCurrentHeader(tx)
			if b.Hash() != h.Hash() {
				t.Errorf(" fork %d: current block/header mismatch: block #%d [%x…], header #%d [%x…]", i, b.Number(), b.Hash().Bytes()[:4], h.Number, h.Hash().Bytes()[:4])
			}
			return nil
		}); err != nil {
			t.Fatal(err)
		}
	}
}

// Tests that doing large reorgs works even if the state associated with the
// forking point is not available any more.
func TestLargeReorgTrieGC(t *testing.T) {
	t.Parallel()
	// Generate the original common chain segment and the two competing forks

	m, m2 := mock.Mock(t), mock.Mock(t)

	shared, err := core.GenerateChain(m.ChainConfig, m.Genesis, m.Engine, m.DB, 64, func(i int, b *core.BlockGen) {
		b.SetCoinbase(libcommon.Address{1})
	})
	if err != nil {
		t.Fatalf("generate shared chain: %v", err)
	}
	original, err := core.GenerateChain(m.ChainConfig, m.Genesis, m.Engine, m.DB, 64+2*core.TriesInMemory, func(i int, b *core.BlockGen) {
		if i < 64 {
			b.SetCoinbase(libcommon.Address{1})
		} else {
			b.SetCoinbase(libcommon.Address{2})
		}
	})
	if err != nil {
		t.Fatalf("generate original chain: %v", err)
	}
	competitor, err := core.GenerateChain(m.ChainConfig, m.Genesis, m.Engine, m.DB, 64+2*core.TriesInMemory+1, func(i int, b *core.BlockGen) {
		if i < 64 {
			b.SetCoinbase(libcommon.Address{1})
		} else {
			b.SetCoinbase(libcommon.Address{3})
			b.OffsetTime(-2)
		}
	})
	if err != nil {
		t.Fatalf("generate competitor chain: %v", err)
	}

	// Import the shared chain and the original canonical one
	if err := m2.InsertChain(shared); err != nil {
		t.Fatalf("failed to insert shared chain: %v", err)
	}
	if err := m2.InsertChain(original); err != nil {
		t.Fatalf("failed to insert original chain: %v", err)
	}
	// Import the competitor chain without exceeding the canonical's TD and ensure
	// we have not processed any of the blocks (protection against malicious blocks)
	if err := m2.InsertChain(competitor.Slice(0, competitor.Length()-2)); err != nil {
		t.Fatalf("failed to insert competitor chain: %v", err)
	}
	// Import the head of the competitor chain, triggering the reorg and ensure we
	// successfully reprocess all the stashed away blocks.
	if err := m2.InsertChain(competitor.Slice(competitor.Length()-2, competitor.Length())); err != nil {
		t.Fatalf("failed to finalize competitor chain: %v", err)
	}
}

// Tests that importing a very large side fork, which is larger than the canon chain,
// but where the difficulty per block is kept low: this means that it will not
// overtake the 'canon' chain until after it's passed canon by about 200 blocks.
//
// Details at:
//   - https://github.com/ethereum/go-ethereum/issues/18977
//   - https://github.com/ethereum/go-ethereum/pull/18988
func TestLowDiffLongChain(t *testing.T) {
	t.Parallel()
	// Generate a canonical chain to act as the main dataset
	m := mock.Mock(t)

	// We must use a pretty long chain to ensure that the fork doesn't overtake us
	// until after at least 128 blocks post tip
	chain, err := core.GenerateChain(m.ChainConfig, m.Genesis, m.Engine, m.DB, 6*core.TriesInMemory, func(i int, b *core.BlockGen) {
		b.SetCoinbase(libcommon.Address{1})
		b.OffsetTime(-9)
	})
	if err != nil {
		t.Fatalf("generate blocks: %v", err)
	}
	// Generate fork chain, starting from an early block
	fork, err := core.GenerateChain(m.ChainConfig, m.Genesis, m.Engine, m.DB, 11+8*core.TriesInMemory, func(i int, b *core.BlockGen) {
		if i < 11 {
			b.SetCoinbase(libcommon.Address{1})
			b.OffsetTime(-9)
		} else {
			b.SetCoinbase(libcommon.Address{2})
		}
	})
	if err != nil {
		t.Fatalf("generate fork: %v", err)
	}

	// Import the canonical chain
	m2 := mock.Mock(t)

	if err := m2.InsertChain(chain); err != nil {
		t.Fatalf("failed to insert into chain: %v", err)
	}

	// And now import the fork
	if err := m2.InsertChain(fork); err != nil {
		t.Fatalf("failed to insert into chain: %v", err)
	}

	if err := m2.DB.View(context.Background(), func(tx kv.Tx) error {
		head, err := m.BlockReader.CurrentBlock(tx)
		if err != nil {
			return err
		}
		if got := fork.TopBlock.Hash(); got != head.Hash() {
			t.Fatalf("head wrong, expected %x got %x", head.Hash(), got)
		}

		// Sanity check that all the canonical numbers are present
		header := rawdb.ReadCurrentHeader(tx)
		for number := head.NumberU64(); number > 0; number-- {
			hh, _ := m.BlockReader.HeaderByNumber(m.Ctx, tx, number)
			if hash := hh.Hash(); hash != header.Hash() {
				t.Fatalf("header %d: canonical hash mismatch: have %x, want %x", number, hash, header.Hash())
			}

			header, _ = m.BlockReader.Header(m.Ctx, tx, header.ParentHash, number-1)
		}
		return nil
	}); err != nil {
		t.Fatal(err)
	}
}

// TestDeleteCreateRevert tests a weird state transition corner case that we hit
// while changing the internals of statedb. The workflow is that a contract is
// self destructed, then in a followup transaction (but same block) it's created
// again and the transaction reverted.
//
// The original statedb implementation flushed dirty objects to the tries after
// each transaction, so this works ok. The rework accumulated writes in memory
// first, but the journal wiped the entire state object on create-revert.
func TestDeleteCreateRevert(t *testing.T) {
	t.Parallel()
	var (
		aa = libcommon.HexToAddress("0x000000000000000000000000000000000000aaaa")
		bb = libcommon.HexToAddress("0x000000000000000000000000000000000000bbbb")
		// Generate a canonical chain to act as the main dataset

		// A sender who makes transactions, has some funds
		key, _  = crypto.HexToECDSA("b71c71a67e1177ad4e901695e1b4b9ee17ae16c6668d313eac2f96dbcda3f291")
		address = crypto.PubkeyToAddress(key.PublicKey)
		funds   = big.NewInt(1000000000)
		gspec   = &types.Genesis{
			Config: params.TestChainConfig,
			Alloc: types.GenesisAlloc{
				address: {Balance: funds},
				// The address 0xAAAAA selfdestructs if called
				aa: {
					// Code needs to just selfdestruct
					Code:    []byte{byte(vm.PC), byte(vm.SELFDESTRUCT)},
					Nonce:   1,
					Balance: big.NewInt(0),
				},
				// The address 0xBBBB send 1 wei to 0xAAAA, then reverts
				bb: {
					Code: []byte{
						byte(vm.PC),          // [0]
						byte(vm.DUP1),        // [0,0]
						byte(vm.DUP1),        // [0,0,0]
						byte(vm.DUP1),        // [0,0,0,0]
						byte(vm.PUSH1), 0x01, // [0,0,0,0,1] (value)
						byte(vm.PUSH2), 0xaa, 0xaa, // [0,0,0,0,1, 0xaaaa]
						byte(vm.GAS),
						byte(vm.CALL),
						byte(vm.REVERT),
					},
					Balance: big.NewInt(1),
				},
			},
		}
	)
	m := mock.MockWithGenesis(t, gspec, key, false)

	chain, err := core.GenerateChain(m.ChainConfig, m.Genesis, m.Engine, m.DB, 1, func(i int, b *core.BlockGen) {
		b.SetCoinbase(libcommon.Address{1})
		// One transaction to AAAA
		tx, _ := types.SignTx(types.NewTransaction(0, aa,
			u256.Num0, 50000, u256.Num1, nil), *types.LatestSignerForChainID(nil), key)
		b.AddTx(tx)
		// One transaction to BBBB
		tx, _ = types.SignTx(types.NewTransaction(1, bb,
			u256.Num0, 100000, u256.Num1, nil), *types.LatestSignerForChainID(nil), key)
		b.AddTx(tx)
	})
	if err != nil {
		t.Fatalf("generate blocks: %v", err)
	}

	if err := m.InsertChain(chain); err != nil {
		t.Fatalf("failed to insert into chain: %v", err)
	}
}

// TestDeleteRecreateSlots tests a state-transition that contains both deletion
// and recreation of contract state.
// Contract A exists, has slots 1 and 2 set
// txn 1: Selfdestruct A
// txn 2: Re-create A, set slots 3 and 4
// Expected outcome is that _all_ slots are cleared from A, due to the selfdestruct,
// and then the new slots exist
func TestDeleteRecreateSlots(t *testing.T) {
	t.Parallel()
	var (
		// Generate a canonical chain to act as the main dataset
		// A sender who makes transactions, has some funds
		key, _    = crypto.HexToECDSA("b71c71a67e1177ad4e901695e1b4b9ee17ae16c6668d313eac2f96dbcda3f291")
		address   = crypto.PubkeyToAddress(key.PublicKey)
		funds     = big.NewInt(1000000000)
		bb        = libcommon.HexToAddress("0x000000000000000000000000000000000000bbbb")
		aaStorage = make(map[libcommon.Hash]libcommon.Hash)    // Initial storage in AA
		aaCode    = []byte{byte(vm.PC), byte(vm.SELFDESTRUCT)} // Code for AA (simple selfdestruct)
	)
	// Populate two slots
	aaStorage[libcommon.HexToHash("01")] = libcommon.HexToHash("01")
	aaStorage[libcommon.HexToHash("02")] = libcommon.HexToHash("02")

	// The bb-code needs to CREATE2 the aa contract. It consists of
	// both initcode and deployment code
	// initcode:
	// 1. Set slots 3=3, 4=4,
	// 2. Return aaCode

	initCode := []byte{
		byte(vm.PUSH1), 0x3, // value
		byte(vm.PUSH1), 0x3, // location
		byte(vm.SSTORE),     // Set slot[3] = 3
		byte(vm.PUSH1), 0x4, // value
		byte(vm.PUSH1), 0x4, // location
		byte(vm.SSTORE), // Set slot[4] = 4
		// Slots are set, now return the code
		byte(vm.PUSH2), byte(vm.PC), byte(vm.SELFDESTRUCT), // Push code on stack
		byte(vm.PUSH1), 0x0, // memory start on stack
		byte(vm.MSTORE),
		// Code is now in memory.
		byte(vm.PUSH1), 0x2, // size
		byte(vm.PUSH1), byte(32 - 2), // offset
		byte(vm.RETURN),
	}
	if l := len(initCode); l > 32 {
		t.Fatalf("init code is too long for a pushx, need a more elaborate deployer")
	}
	bbCode := []byte{
		// Push initcode onto stack
		byte(vm.PUSH1) + byte(len(initCode)-1)}
	bbCode = append(bbCode, initCode...)
	bbCode = append(bbCode, []byte{
		byte(vm.PUSH1), 0x0, // memory start on stack
		byte(vm.MSTORE),
		byte(vm.PUSH1), 0x00, // salt
		byte(vm.PUSH1), byte(len(initCode)), // size
		byte(vm.PUSH1), byte(32 - len(initCode)), // offset
		byte(vm.PUSH1), 0x00, // endowment
		byte(vm.CREATE2),
	}...)

	initHash := crypto.Keccak256Hash(initCode)
	aa := crypto.CreateAddress2(bb, [32]byte{}, initHash[:])
	t.Logf("Destination address: %x\n", aa)

	gspec := &types.Genesis{
		Config: params.TestChainConfig,
		Alloc: types.GenesisAlloc{
			address: {Balance: funds},
			// The address 0xAAAAA selfdestructs if called
			aa: {
				// Code needs to just selfdestruct
				Code:    aaCode,
				Nonce:   1,
				Balance: big.NewInt(0),
				Storage: aaStorage,
			},
			// The contract BB recreates AA
			bb: {
				Code:    bbCode,
				Balance: big.NewInt(1),
			},
		},
	}
	m := mock.MockWithGenesis(t, gspec, key, false)
	chain, err := core.GenerateChain(m.ChainConfig, m.Genesis, m.Engine, m.DB, 1, func(i int, b *core.BlockGen) {
		b.SetCoinbase(libcommon.Address{1})
		// One transaction to AA, to kill it
		tx, _ := types.SignTx(types.NewTransaction(0, aa,
			u256.Num0, 50000, u256.Num1, nil), *types.LatestSignerForChainID(nil), key)
		b.AddTx(tx)
		// One transaction to BB, to recreate AA
		tx, _ = types.SignTx(types.NewTransaction(1, bb,
			u256.Num0, 100000, u256.Num1, nil), *types.LatestSignerForChainID(nil), key)
		b.AddTx(tx)
	})
	if err != nil {
		t.Fatalf("generate blocks: %v", err)
	}
	// Import the canonical chain
	if err := m.InsertChain(chain); err != nil {
		t.Fatalf("failed to insert into chain: %v", err)
	}
	tx, err := m.DB.BeginTemporalRo(m.Ctx)
	require.NoError(t, err)
	defer tx.Rollback()

<<<<<<< HEAD
		// If all is correct, then slot 1 and 2 are zero
		key1 := libcommon.HexToHash("01")
		var got uint256.Int
		statedb.GetState(aa, key1, &got)
		if !got.IsZero() {
			t.Errorf("got %d exp %d", got.Uint64(), 0)
		}
		key2 := libcommon.HexToHash("02")
		statedb.GetState(aa, key2, &got)
		if !got.IsZero() {
			t.Errorf("got %d exp %d", got.Uint64(), 0)
		}
		// Also, 3 and 4 should be set
		key3 := libcommon.HexToHash("03")
		statedb.GetState(aa, key3, &got)
		if got.Uint64() != 3 {
			t.Errorf("got %d exp %d", got.Uint64(), 3)
		}
		key4 := libcommon.HexToHash("04")
		statedb.GetState(aa, key4, &got)
		if got.Uint64() != 4 {
			t.Errorf("got %d exp %d", got.Uint64(), 4)
		}
		return nil
	})
=======
	statedb := state.New(m.NewHistoryStateReader(2, tx))

	// If all is correct, then slot 1 and 2 are zero
	key1 := libcommon.HexToHash("01")
	var got uint256.Int
	statedb.GetState(aa, &key1, &got)
	if !got.IsZero() {
		t.Errorf("got %d exp %d", got.Uint64(), 0)
	}
	key2 := libcommon.HexToHash("02")
	statedb.GetState(aa, &key2, &got)
	if !got.IsZero() {
		t.Errorf("got %d exp %d", got.Uint64(), 0)
	}
	// Also, 3 and 4 should be set
	key3 := libcommon.HexToHash("03")
	statedb.GetState(aa, &key3, &got)
	if got.Uint64() != 3 {
		t.Errorf("got %d exp %d", got.Uint64(), 3)
	}
	key4 := libcommon.HexToHash("04")
	statedb.GetState(aa, &key4, &got)
	if got.Uint64() != 4 {
		t.Errorf("got %d exp %d", got.Uint64(), 4)
	}
>>>>>>> ffd8607a
	require.NoError(t, err)
}

func TestCVE2020_26265(t *testing.T) {
	t.Parallel()
	var (
		// Generate a canonical chain to act as the main dataset
		// A sender who makes transactions, has some funds
		key, _  = crypto.HexToECDSA("b71c71a67e1177ad4e901695e1b4b9ee17ae16c6668d313eac2f96dbcda3f291")
		address = crypto.PubkeyToAddress(key.PublicKey)
		funds   = big.NewInt(1000000000)

		aa        = libcommon.HexToAddress("0x000000000000000000000000000000000000aaaa")
		aaStorage = make(map[libcommon.Hash]libcommon.Hash) // Initial storage in AA
		aaCode    = []byte{
			byte(vm.CALLVALUE),
			byte(vm.PUSH1), 0x06, // Destination for JUMPI
			byte(vm.JUMPI),
			byte(vm.ADDRESS),
			byte(vm.SELFDESTRUCT),
			byte(vm.JUMPDEST),
			byte(vm.SELFBALANCE),
			byte(vm.PUSH1), 0x00,
			byte(vm.SSTORE),
		} // Code for AAAA (selfdestruct to itself, but only when CALLVALUE is 0)

		caller        = libcommon.HexToAddress("0x000000000000000000000000000000000000bbbb")
		callerStorage = make(map[libcommon.Hash]libcommon.Hash) // Initial storage in CALLER
		callerCode    = []byte{
			byte(vm.PC),          // [0]
			byte(vm.DUP1),        // [0,0]
			byte(vm.DUP1),        // [0,0,0]
			byte(vm.DUP1),        // [0,0,0,0]
			byte(vm.PUSH1), 0x00, // [0,0,0,0,1] (value)
			byte(vm.PUSH2), 0xaa, 0xaa, // [0,0,0,0,1, 0xaaaa]
			byte(vm.GAS),
			byte(vm.CALL), // Cause self-destruct of aa

			byte(vm.PC),          // [0]
			byte(vm.DUP1),        // [0,0]
			byte(vm.DUP1),        // [0,0,0]
			byte(vm.DUP1),        // [0,0,0,0]
			byte(vm.PUSH1), 0x01, // [0,0,0,0,1] (value)
			byte(vm.PUSH2), 0xaa, 0xaa, // [0,0,0,0,1, 0xaaaa]
			byte(vm.GAS),
			byte(vm.CALL), // Send 1 wei to add

			byte(vm.RETURN),
		} // Code for CALLER
	)
	gspec := &types.Genesis{
		Config: params.TestChainConfig,
		Alloc: types.GenesisAlloc{
			address: {Balance: funds},
			// The address 0xAAAAA selfdestructs if called
			aa: {
				// Code needs to just selfdestruct
				Code:    aaCode,
				Nonce:   1,
				Balance: big.NewInt(3),
				Storage: aaStorage,
			},
			caller: {
				// Code needs to just selfdestruct
				Code:    callerCode,
				Nonce:   1,
				Balance: big.NewInt(10),
				Storage: callerStorage,
			},
		},
	}
	m := mock.MockWithGenesis(t, gspec, key, false)

	chain, err := core.GenerateChain(m.ChainConfig, m.Genesis, m.Engine, m.DB, 1, func(i int, b *core.BlockGen) {
		b.SetCoinbase(libcommon.Address{1})
		// One transaction to AA, to kill it
		tx, _ := types.SignTx(types.NewTransaction(0, caller,
			u256.Num0, 100000, u256.Num1, nil), *types.LatestSignerForChainID(nil), key)
		b.AddTx(tx)
		// One transaction to AA, to recreate it (but without storage
		tx, _ = types.SignTx(types.NewTransaction(1, aa,
			new(uint256.Int).SetUint64(5), 100000, u256.Num1, nil), *types.LatestSignerForChainID(nil), key)
		b.AddTx(tx)
	})
	if err != nil {
		t.Fatalf("generate blocks: %v", err)
	}
	// Import the canonical chain
	if err := m.InsertChain(chain); err != nil {
		t.Fatalf("failed to insert into chain: %v", err)
	}
	err = m.DB.ViewTemporal(m.Ctx, func(tx kv.TemporalTx) error {
		reader := m.NewHistoryStateReader(2, tx)
		statedb := state.New(reader)

		got, err := statedb.GetBalance(aa)
		if err != nil {
			t.Fatal(err)
		}
		if !got.Eq(new(uint256.Int).SetUint64(5)) {
			t.Errorf("got %x exp %x", got, 5)
		}
		return nil
	})
	require.NoError(t, err)
}

// TestDeleteRecreateAccount tests a state-transition that contains deletion of a
// contract with storage, and a recreate of the same contract via a
// regular value-transfer
// Expected outcome is that _all_ slots are cleared from A
func TestDeleteRecreateAccount(t *testing.T) {
	t.Parallel()
	var (
		// Generate a canonical chain to act as the main dataset
		// A sender who makes transactions, has some funds
		key, _  = crypto.HexToECDSA("b71c71a67e1177ad4e901695e1b4b9ee17ae16c6668d313eac2f96dbcda3f291")
		address = crypto.PubkeyToAddress(key.PublicKey)
		funds   = big.NewInt(1000000000)

		aa        = libcommon.HexToAddress("0x7217d81b76bdd8707601e959454e3d776aee5f43")
		aaStorage = make(map[libcommon.Hash]libcommon.Hash)    // Initial storage in AA
		aaCode    = []byte{byte(vm.PC), byte(vm.SELFDESTRUCT)} // Code for AA (simple selfdestruct)
	)
	// Populate two slots
	aaStorage[libcommon.HexToHash("01")] = libcommon.HexToHash("01")
	aaStorage[libcommon.HexToHash("02")] = libcommon.HexToHash("02")

	gspec := &types.Genesis{
		Config: params.TestChainConfig,
		Alloc: types.GenesisAlloc{
			address: {Balance: funds},
			// The address 0xAAAAA selfdestructs if called
			aa: {
				// Code needs to just selfdestruct
				Code:    aaCode,
				Nonce:   1,
				Balance: big.NewInt(0),
				Storage: aaStorage,
			},
		},
	}
	m := mock.MockWithGenesis(t, gspec, key, false)

	chain, err := core.GenerateChain(m.ChainConfig, m.Genesis, m.Engine, m.DB, 1, func(i int, b *core.BlockGen) {
		b.SetCoinbase(libcommon.Address{1})
		// One transaction to AA, to kill it
		tx, _ := types.SignTx(types.NewTransaction(0, aa,
			u256.Num0, 50000, u256.Num1, nil), *types.LatestSignerForChainID(nil), key)
		b.AddTx(tx)
		// One transaction to AA, to recreate it (but without storage
		tx, _ = types.SignTx(types.NewTransaction(1, aa,
			u256.Num1, 100000, u256.Num1, nil), *types.LatestSignerForChainID(nil), key)
		b.AddTx(tx)
	})
	if err != nil {
		t.Fatalf("generate blocks: %v", err)
	}
	// Import the canonical chain
	if err := m.InsertChain(chain); err != nil {
		t.Fatalf("failed to insert into chain: %v", err)
	}
	err = m.DB.ViewTemporal(m.Ctx, func(tx kv.TemporalTx) error {
		statedb := state.New(m.NewHistoryStateReader(2, tx))

		// If all is correct, then both slots are zero
		key1 := libcommon.HexToHash("01")
		var got uint256.Int
		statedb.GetState(aa, key1, &got)
		if !got.IsZero() {
			t.Errorf("got %x exp %x", got, 0)
		}
		key2 := libcommon.HexToHash("02")
		statedb.GetState(aa, key2, &got)
		if !got.IsZero() {
			t.Errorf("got %x exp %x", got, 0)
		}
		return nil
	})
	require.NoError(t, err)
}

// TestDeleteRecreateSlotsAcrossManyBlocks tests multiple state-transition that contains both deletion
// and recreation of contract state.
// Contract A exists, has slots 1 and 2 set
// txn 1: Selfdestruct A
// txn 2: Re-create A, set slots 3 and 4
// Expected outcome is that _all_ slots are cleared from A, due to the selfdestruct,
// and then the new slots exist
func TestDeleteRecreateSlotsAcrossManyBlocks(t *testing.T) {
	t.Parallel()
	var (
		// Generate a canonical chain to act as the main dataset
		// A sender who makes transactions, has some funds
		key, _    = crypto.HexToECDSA("b71c71a67e1177ad4e901695e1b4b9ee17ae16c6668d313eac2f96dbcda3f291")
		address   = crypto.PubkeyToAddress(key.PublicKey)
		funds     = big.NewInt(1000000000)
		bb        = libcommon.HexToAddress("0x000000000000000000000000000000000000bbbb")
		aaStorage = make(map[libcommon.Hash]libcommon.Hash)    // Initial storage in AA
		aaCode    = []byte{byte(vm.PC), byte(vm.SELFDESTRUCT)} // Code for AA (simple selfdestruct)
	)

	// Populate two slots
	aaStorage[libcommon.HexToHash("01")] = libcommon.HexToHash("01")
	aaStorage[libcommon.HexToHash("02")] = libcommon.HexToHash("02")

	// The bb-code needs to CREATE2 the aa contract. It consists of
	// both initcode and deployment code
	// initcode:
	// 1. Set slots 3=blocknum+1, 4=4,
	// 2. Return aaCode

	initCode := []byte{
		byte(vm.PUSH1), 0x1, //
		byte(vm.NUMBER),     // value = number + 1
		byte(vm.ADD),        //
		byte(vm.PUSH1), 0x3, // location
		byte(vm.SSTORE),     // Set slot[3] = number + 1
		byte(vm.PUSH1), 0x4, // value
		byte(vm.PUSH1), 0x4, // location
		byte(vm.SSTORE), // Set slot[4] = 4
		// Slots are set, now return the code
		byte(vm.PUSH2), byte(vm.PC), byte(vm.SELFDESTRUCT), // Push code on stack
		byte(vm.PUSH1), 0x0, // memory start on stack
		byte(vm.MSTORE),
		// Code is now in memory.
		byte(vm.PUSH1), 0x2, // size
		byte(vm.PUSH1), byte(32 - 2), // offset
		byte(vm.RETURN),
	}
	if l := len(initCode); l > 32 {
		t.Fatalf("init code is too long for a pushx, need a more elaborate deployer")
	}
	bbCode := []byte{
		// Push initcode onto stack
		byte(vm.PUSH1) + byte(len(initCode)-1)}
	bbCode = append(bbCode, initCode...)
	bbCode = append(bbCode, []byte{
		byte(vm.PUSH1), 0x0, // memory start on stack
		byte(vm.MSTORE),
		byte(vm.PUSH1), 0x00, // salt
		byte(vm.PUSH1), byte(len(initCode)), // size
		byte(vm.PUSH1), byte(32 - len(initCode)), // offset
		byte(vm.PUSH1), 0x00, // endowment
		byte(vm.CREATE2),
	}...)

	initHash := crypto.Keccak256Hash(initCode)
	aa := crypto.CreateAddress2(bb, [32]byte{}, initHash[:])
	t.Logf("Destination address: %x\n", aa)
	gspec := &types.Genesis{
		Config: params.TestChainConfig,
		Alloc: types.GenesisAlloc{
			address: {Balance: funds},
			// The address 0xAAAAA selfdestructs if called
			aa: {
				// Code needs to just selfdestruct
				Code:    aaCode,
				Nonce:   1,
				Balance: big.NewInt(0),
				Storage: aaStorage,
			},
			// The contract BB recreates AA
			bb: {
				Code:    bbCode,
				Balance: big.NewInt(1),
			},
		},
	}
	m := mock.MockWithGenesis(t, gspec, key, false)
	var nonce uint64

	type expectation struct {
		values   map[int]int
		exist    bool
		blocknum int
	}
	var current = &expectation{
		exist:    true, // exists in genesis
		blocknum: 0,
		values:   map[int]int{1: 1, 2: 2},
	}
	var expectations []*expectation
	var newDestruct = func(e *expectation) types.Transaction {
		tx, _ := types.SignTx(types.NewTransaction(nonce, aa,
			u256.Num0, 50000, u256.Num1, nil), *types.LatestSignerForChainID(nil), key)
		nonce++
		if e.exist {
			e.exist = false
			e.values = nil
		}
		//t.Logf("block %d; adding destruct\n", e.blocknum)
		return tx
	}
	var newResurrect = func(e *expectation) types.Transaction {
		tx, _ := types.SignTx(types.NewTransaction(nonce, bb,
			u256.Num0, 100000, u256.Num1, nil), *types.LatestSignerForChainID(nil), key)
		nonce++
		if !e.exist {
			e.exist = true
			e.values = map[int]int{3: e.blocknum + 1, 4: 4}
		}
		//t.Logf("block %d; adding resurrect\n", e.blocknum)
		return tx
	}

	chain, err := core.GenerateChain(m.ChainConfig, m.Genesis, m.Engine, m.DB, 150, func(i int, b *core.BlockGen) {
		var exp = new(expectation)
		exp.blocknum = i + 1
		exp.values = make(map[int]int)
		for k, v := range current.values {
			exp.values[k] = v
		}
		exp.exist = current.exist

		b.SetCoinbase(libcommon.Address{1})
		if i%2 == 0 {
			b.AddTx(newDestruct(exp))
		}
		if i%3 == 0 {
			b.AddTx(newResurrect(exp))
		}
		if i%5 == 0 {
			b.AddTx(newDestruct(exp))
		}
		if i%7 == 0 {
			b.AddTx(newResurrect(exp))
		}
		expectations = append(expectations, exp)
		current = exp
	})
	if err != nil {
		t.Fatalf("generate blocks: %v", err)
	}
	// Import the canonical chain
	var asHash = func(num int) libcommon.Hash {
		return libcommon.BytesToHash([]byte{byte(num)})
	}
	for i := range chain.Blocks {
		blockNum := i + 1
		if err := m.InsertChain(chain.Slice(i, i+1)); err != nil {
			t.Fatalf("block %d: failed to insert into chain: %v", i, err)
		}
		err = m.DB.View(m.Ctx, func(tx kv.Tx) error {

			statedb := state.New(m.NewStateReader(tx))
			// If all is correct, then slot 1 and 2 are zero
			key1 := libcommon.HexToHash("01")
			var got uint256.Int
			statedb.GetState(aa, key1, &got)
			if !got.IsZero() {
				t.Errorf("block %d, got %x exp %x", blockNum, got, 0)
			}
			key2 := libcommon.HexToHash("02")
			statedb.GetState(aa, key2, &got)
			if !got.IsZero() {
				t.Errorf("block %d, got %x exp %x", blockNum, got, 0)
			}
			exp := expectations[i]
			if exp.exist {
				exist, err := statedb.Exist(aa)
				if err != nil {
					t.Fatal(err)
				}
				if !exist {
					t.Fatalf("block %d, expected %x to exist, it did not", blockNum, aa)
				}
				for slot, val := range exp.values {
					key := asHash(slot)
					var gotValue uint256.Int
					statedb.GetState(aa, key, &gotValue)
					if gotValue.Uint64() != uint64(val) {
						t.Fatalf("block %d, slot %d, got %x exp %x", blockNum, slot, gotValue, val)
					}
				}
			} else {
				exist, err := statedb.Exist(aa)
				if err != nil {
					t.Fatal(err)
				}
				if exist {
					t.Fatalf("block %d, expected %x to not exist, it did", blockNum, aa)
				}
			}
			return nil
		})
		require.NoError(t, err)
	}
}

// TestInitThenFailCreateContract tests a pretty notorious case that happened
// on mainnet over blocks 7338108, 7338110 and 7338115.
//   - Block 7338108: address e771789f5cccac282f23bb7add5690e1f6ca467c is initiated
//     with 0.001 ether (thus created but no code)
//   - Block 7338110: a CREATE2 is attempted. The CREATE2 would deploy code on
//     the same address e771789f5cccac282f23bb7add5690e1f6ca467c. However, the
//     deployment fails due to OOG during initcode execution
//   - Block 7338115: another txn checks the balance of
//     e771789f5cccac282f23bb7add5690e1f6ca467c, and the snapshotter returned it as
//     zero.
//
// The problem being that the snapshotter maintains a destructset, and adds items
// to the destructset in case something is created "onto" an existing item.
// We need to either roll back the snapDestructs, or not place it into snapDestructs
// in the first place.
func TestInitThenFailCreateContract(t *testing.T) {
	t.Parallel()
	var (
		// Generate a canonical chain to act as the main dataset
		// A sender who makes transactions, has some funds
		key, _  = crypto.HexToECDSA("b71c71a67e1177ad4e901695e1b4b9ee17ae16c6668d313eac2f96dbcda3f291")
		address = crypto.PubkeyToAddress(key.PublicKey)
		funds   = big.NewInt(1000000000)
		bb      = libcommon.HexToAddress("0x000000000000000000000000000000000000bbbb")
	)

	// The bb-code needs to CREATE2 the aa contract. It consists of
	// both initcode and deployment code
	// initcode:
	// 1. If blocknum < 1, error out (e.g invalid opcode)
	// 2. else, return a snippet of code
	initCode := []byte{
		byte(vm.PUSH1), 0x1, // y (2)
		byte(vm.NUMBER), // x (number)
		byte(vm.GT),     // x > y?
		byte(vm.PUSH1), byte(0x8),
		byte(vm.JUMPI), // jump to label if number > 2
		byte(0xFE),     // illegal opcode
		byte(vm.JUMPDEST),
		byte(vm.PUSH1), 0x2, // size
		byte(vm.PUSH1), 0x0, // offset
		byte(vm.RETURN), // return 2 bytes of zero-code
	}
	if l := len(initCode); l > 32 {
		t.Fatalf("init code is too long for a pushx, need a more elaborate deployer")
	}
	bbCode := []byte{
		// Push initcode onto stack
		byte(vm.PUSH1) + byte(len(initCode)-1)}
	bbCode = append(bbCode, initCode...)
	bbCode = append(bbCode, []byte{
		byte(vm.PUSH1), 0x0, // memory start on stack
		byte(vm.MSTORE),
		byte(vm.PUSH1), 0x00, // salt
		byte(vm.PUSH1), byte(len(initCode)), // size
		byte(vm.PUSH1), byte(32 - len(initCode)), // offset
		byte(vm.PUSH1), 0x00, // endowment
		byte(vm.CREATE2),
	}...)

	initHash := crypto.Keccak256Hash(initCode)
	aa := crypto.CreateAddress2(bb, [32]byte{}, initHash[:])
	t.Logf("Destination address: %x\n", aa)

	gspec := &types.Genesis{
		Config: params.TestChainConfig,
		Alloc: types.GenesisAlloc{
			address: {Balance: funds},
			// The address aa has some funds
			aa: {Balance: big.NewInt(100000)},
			// The contract BB tries to create code onto AA
			bb: {
				Code:    bbCode,
				Balance: big.NewInt(1),
			},
		},
	}
	m := mock.MockWithGenesis(t, gspec, key, false)
	nonce := uint64(0)

	chain, err := core.GenerateChain(m.ChainConfig, m.Genesis, m.Engine, m.DB, 4, func(i int, b *core.BlockGen) {
		b.SetCoinbase(libcommon.Address{1})
		// One transaction to BB
		tx, _ := types.SignTx(types.NewTransaction(nonce, bb,
			u256.Num0, 100000, u256.Num1, nil), *types.LatestSignerForChainID(nil), key)
		b.AddTx(tx)
		nonce++
	})
	if err != nil {
		t.Fatalf("generate blocks: %v", err)
	}

	err = m.DB.ViewTemporal(m.Ctx, func(tx kv.TemporalTx) error {

		// Import the canonical chain
		statedb := state.New(m.NewHistoryStateReader(2, tx))
		got, err := statedb.GetBalance(aa)
		if err != nil {
			return err
		}
		if exp := uint64(100000); got.Uint64() != exp {
			t.Fatalf("Genesis err, got %v exp %v", got, exp)
		}
		// First block tries to create, but fails
		{
			block := chain.Blocks[0]
			if err := m.InsertChain(chain.Slice(0, 1)); err != nil {
				t.Fatalf("block %d: failed to insert into chain: %v", block.NumberU64(), err)
			}
			statedb = state.New(m.NewHistoryStateReader(1, tx))
			got, err := statedb.GetBalance(aa)
			if err != nil {
				return err
			}
			if exp := uint64(100000); got.Uint64() != exp {
				t.Fatalf("block %d: got %v exp %v", block.NumberU64(), got, exp)
			}
		}
		// Import the rest of the blocks
		for i, block := range chain.Blocks[1:] {
			if err := m.InsertChain(chain.Slice(1+i, 2+i)); err != nil {
				t.Fatalf("block %d: failed to insert into chain: %v", block.NumberU64(), err)
			}
		}
		return nil
	})
	require.NoError(t, err)
}

// TestEIP2718Transition tests that an EIP-2718 transaction will be accepted
// after the fork block has passed. This is verified by sending an EIP-2930
// access list transaction, which specifies a single slot access, and then
// checking that the gas usage of a hot SLOAD and a cold SLOAD are calculated
// correctly.
func TestEIP2718Transition(t *testing.T) {
	t.Parallel()
	var (
		aa = libcommon.HexToAddress("0x000000000000000000000000000000000000aaaa")

		// Generate a canonical chain to act as the main dataset

		// A sender who makes transactions, has some funds
		key, _  = crypto.HexToECDSA("b71c71a67e1177ad4e901695e1b4b9ee17ae16c6668d313eac2f96dbcda3f291")
		address = crypto.PubkeyToAddress(key.PublicKey)
		funds   = big.NewInt(1000000000)
		gspec   = &types.Genesis{
			Config: params.TestChainConfig,
			Alloc: types.GenesisAlloc{
				address: {Balance: funds},
				// The address 0xAAAA sloads 0x00 and 0x01
				aa: {
					Code: []byte{
						byte(vm.PC),
						byte(vm.PC),
						byte(vm.SLOAD),
						byte(vm.SLOAD),
					},
					Nonce:   0,
					Balance: big.NewInt(0),
				},
			},
		}
	)
	m := mock.MockWithGenesis(t, gspec, key, false)

	chain, err := core.GenerateChain(m.ChainConfig, m.Genesis, m.Engine, m.DB, 1, func(i int, b *core.BlockGen) {
		b.SetCoinbase(libcommon.Address{1})
		gasPrice, _ := uint256.FromBig(big.NewInt(1))
		chainID, _ := uint256.FromBig(gspec.Config.ChainID)

		// One transaction to 0xAAAA
		signer := types.LatestSigner(gspec.Config)
		tx, _ := types.SignNewTx(key, *signer, &types.AccessListTx{
			ChainID: chainID,
			LegacyTx: types.LegacyTx{
				CommonTx: types.CommonTx{
					Nonce: 0,
					To:    &aa,
					Gas:   30000,
				},
				GasPrice: gasPrice,
			},
			AccessList: types.AccessList{{
				Address:     aa,
				StorageKeys: []libcommon.Hash{{0}},
			}},
		})
		b.AddTx(tx)
	})
	if err != nil {
		t.Fatalf("generate chain: %v", err)
	}

	// Import the canonical chain

	if err = m.InsertChain(chain); err != nil {
		t.Fatalf("failed to insert into chain: %v", err)
	}

	tx, err := m.DB.BeginRo(m.Ctx)
	if err != nil {
		t.Fatal(err)
	}
	defer tx.Rollback()

	block, _ := m.BlockReader.BlockByNumber(m.Ctx, tx, 1)

	// Expected gas is intrinsic + 2 * pc + hot load + cold load, since only one load is in the access list
	expected := params.TxGas + params.TxAccessListAddressGas + params.TxAccessListStorageKeyGas +
		vm.GasQuickStep*2 + params.WarmStorageReadCostEIP2929 + params.ColdSloadCostEIP2929
	if block.GasUsed() != expected {
		t.Fatalf("incorrect amount of gas spent: expected %d, got %d", expected, block.GasUsed())

	}
}

// TestEIP1559Transition tests the following:
//
//  1. A transaction whose feeCap is greater than the baseFee is valid.
//  2. Gas accounting for access lists on EIP-1559 transactions is correct.
//  3. Only the transaction's tip will be received by the coinbase.
//  4. The transaction sender pays for both the tip and baseFee.
//  5. The coinbase receives only the partially realized tip when
//     feeCap - tip < baseFee.
//  6. Legacy transaction behave as expected (e.g. gasPrice = feeCap = tip).
func TestEIP1559Transition(t *testing.T) {
	t.Parallel()
	t.Skip("needs fixing")
	var (
		aa = libcommon.HexToAddress("0x000000000000000000000000000000000000aaaa")

		// Generate a canonical chain to act as the main dataset

		// A sender who makes transactions, has some funds
		key1, _ = crypto.HexToECDSA("b71c71a67e1177ad4e901695e1b4b9ee17ae16c6668d313eac2f96dbcda3f291")
		key2, _ = crypto.HexToECDSA("8a1f9a8f95be41cd7ccb6168179afb4504aefe388d1e14474d32c45c72ce7b7a")
		addr1   = crypto.PubkeyToAddress(key1.PublicKey)
		addr2   = crypto.PubkeyToAddress(key2.PublicKey)
		funds   = new(uint256.Int).Mul(u256.Num1, new(uint256.Int).SetUint64(params.Ether))
		gspec   = &types.Genesis{
			Config: params.SepoliaChainConfig,
			Alloc: types.GenesisAlloc{
				addr1: {Balance: funds.ToBig()},
				addr2: {Balance: funds.ToBig()},
				// The address 0xAAAA sloads 0x00 and 0x01
				aa: {
					Code: []byte{
						byte(vm.PC),
						byte(vm.PC),
						byte(vm.SLOAD),
						byte(vm.SLOAD),
					},
					Nonce:   0,
					Balance: big.NewInt(0),
				},
			},
		}
		signer = types.LatestSigner(gspec.Config)
	)
	m := mock.MockWithGenesis(t, gspec, key1, false)

	chain, err := core.GenerateChain(m.ChainConfig, m.Genesis, m.Engine, m.DB, 501, func(i int, b *core.BlockGen) {
		if i == 500 {
			b.SetCoinbase(libcommon.Address{1})
		} else {
			b.SetCoinbase(libcommon.Address{0})
		}
		if i == 500 {
			// One transaction to 0xAAAA
			accesses := types.AccessList{types.AccessTuple{
				Address:     aa,
				StorageKeys: []libcommon.Hash{{0}},
			}}

			var chainID uint256.Int
			chainID.SetFromBig(gspec.Config.ChainID)
			var txn types.Transaction = &types.DynamicFeeTransaction{
				CommonTx: types.CommonTx{
					Nonce: 0,
					To:    &aa,
					Gas:   30000,
					Data:  []byte{},
				},
				ChainID:    &chainID,
				FeeCap:     new(uint256.Int).Mul(new(uint256.Int).SetUint64(5), new(uint256.Int).SetUint64(params.GWei)),
				Tip:        u256.Num2,
				AccessList: accesses,
			}
			txn, _ = types.SignTx(txn, *signer, key1)

			b.AddTx(txn)
		}
	})
	if err != nil {
		t.Fatalf("generate blocks: %v", err)
	}
	// Import the canonical chain

	if err = m.InsertChain(chain); err != nil {
		t.Fatalf("failed to insert into chain: %v", err)
	}

	block := chain.Blocks[500]

	// 1+2: Ensure EIP-1559 access lists are accounted for via gas usage.
	expectedGas := params.TxGas + params.TxAccessListAddressGas + params.TxAccessListStorageKeyGas + vm.GasQuickStep*2 + params.WarmStorageReadCostEIP2929 + params.ColdSloadCostEIP2929
	if block.GasUsed() != expectedGas {
		t.Fatalf("incorrect amount of gas spent: expected %d, got %d", expectedGas, block.GasUsed())
	}

	err = m.DB.ViewTemporal(m.Ctx, func(tx kv.TemporalTx) error {
		statedb := state.New(m.NewHistoryStateReader(1, tx))

		// 3: Ensure that miner received only the tx's tip.
		actual, err := statedb.GetBalance(block.Coinbase())
		if err != nil {
			return err
		}
		expected := new(uint256.Int).Add(
			new(uint256.Int).SetUint64(block.GasUsed()*block.Transactions()[0].GetPrice().Uint64()),
			ethash.ConstantinopleBlockReward,
		)
		if actual.Cmp(expected) != 0 {
			t.Fatalf("miner balance incorrect: expected %d, got %d", expected, actual)
		}

		// 4: Ensure the txn sender paid for the gasUsed * (tip + block baseFee).
		balance, err := statedb.GetBalance(addr1)
		if err != nil {
			return err
		}
		actual = new(uint256.Int).Sub(funds, balance)
		expected = new(uint256.Int).SetUint64(block.GasUsed() * (block.Transactions()[0].GetPrice().Uint64() + block.BaseFee().Uint64()))
		if actual.Cmp(expected) != 0 {
			t.Fatalf("sender expenditure incorrect: expected %d, got %d", expected, actual)
		}

		return nil
	})
	require.NoError(t, err)

	chain, err = core.GenerateChain(m.ChainConfig, block, m.Engine, m.DB, 1, func(i int, b *core.BlockGen) {
		b.SetCoinbase(libcommon.Address{2})

		var txn types.Transaction = types.NewTransaction(0, aa, u256.Num0, 30000, new(uint256.Int).Mul(new(uint256.Int).SetUint64(5), new(uint256.Int).SetUint64(params.GWei)), nil)
		txn, _ = types.SignTx(txn, *signer, key2)

		b.AddTx(txn)
	})
	if err != nil {
		t.Fatalf("generate chain: %v", err)
	}

	if err = m.InsertChain(chain); err != nil {
		t.Fatalf("failed to insert into chain: %v", err)
	}

	block = chain.Blocks[0]
	err = m.DB.ViewTemporal(m.Ctx, func(tx kv.TemporalTx) error {
		statedb := state.New(m.NewHistoryStateReader(1, tx))
		effectiveTip := block.Transactions()[0].GetPrice().Uint64() - block.BaseFee().Uint64()

		// 6+5: Ensure that miner received only the tx's effective tip.
		actual, err := statedb.GetBalance(block.Coinbase())
		if err != nil {
			return err
		}
		expected := new(uint256.Int).Add(
			new(uint256.Int).SetUint64(block.GasUsed()*effectiveTip),
			ethash.ConstantinopleBlockReward,
		)
		if actual.Cmp(expected) != 0 {
			t.Fatalf("miner balance incorrect: expected %d, got %d", expected, actual)
		}

		// 4: Ensure the txn sender paid for the gasUsed * (effectiveTip + block baseFee).
		balance, err := statedb.GetBalance(addr2)
		if err != nil {
			return err
		}
		actual = new(uint256.Int).Sub(funds, balance)
		expected = new(uint256.Int).SetUint64(block.GasUsed() * (effectiveTip + block.BaseFee().Uint64()))
		if actual.Cmp(expected) != 0 {
			t.Fatalf("sender balance incorrect: expected %d, got %d", expected, actual)
		}
		return nil
	})
	require.NoError(t, err)
}

func current(m *mock.MockSentry, tx kv.Tx) *types.Block {
	if tx != nil {
		b, err := m.BlockReader.CurrentBlock(tx)
		if err != nil {
			panic(err)
		}
		return b
	}
	tx, err := m.DB.BeginRo(context.Background())
	if err != nil {
		panic(err)
	}
	defer tx.Rollback()
	b, err := m.BlockReader.CurrentBlock(tx)
	if err != nil {
		panic(err)
	}
	return b
}<|MERGE_RESOLUTION|>--- conflicted
+++ resolved
@@ -1509,33 +1509,6 @@
 	require.NoError(t, err)
 	defer tx.Rollback()
 
-<<<<<<< HEAD
-		// If all is correct, then slot 1 and 2 are zero
-		key1 := libcommon.HexToHash("01")
-		var got uint256.Int
-		statedb.GetState(aa, key1, &got)
-		if !got.IsZero() {
-			t.Errorf("got %d exp %d", got.Uint64(), 0)
-		}
-		key2 := libcommon.HexToHash("02")
-		statedb.GetState(aa, key2, &got)
-		if !got.IsZero() {
-			t.Errorf("got %d exp %d", got.Uint64(), 0)
-		}
-		// Also, 3 and 4 should be set
-		key3 := libcommon.HexToHash("03")
-		statedb.GetState(aa, key3, &got)
-		if got.Uint64() != 3 {
-			t.Errorf("got %d exp %d", got.Uint64(), 3)
-		}
-		key4 := libcommon.HexToHash("04")
-		statedb.GetState(aa, key4, &got)
-		if got.Uint64() != 4 {
-			t.Errorf("got %d exp %d", got.Uint64(), 4)
-		}
-		return nil
-	})
-=======
 	statedb := state.New(m.NewHistoryStateReader(2, tx))
 
 	// If all is correct, then slot 1 and 2 are zero
@@ -1561,7 +1534,6 @@
 	if got.Uint64() != 4 {
 		t.Errorf("got %d exp %d", got.Uint64(), 4)
 	}
->>>>>>> ffd8607a
 	require.NoError(t, err)
 }
 
