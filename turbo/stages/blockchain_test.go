// Copyright 2014 The go-ethereum Authors
// (original work)
// Copyright 2024 The Erigon Authors
// (modifications)
// This file is part of Erigon.
//
// Erigon is free software: you can redistribute it and/or modify
// it under the terms of the GNU Lesser General Public License as published by
// the Free Software Foundation, either version 3 of the License, or
// (at your option) any later version.
//
// Erigon is distributed in the hope that it will be useful,
// but WITHOUT ANY WARRANTY; without even the implied warranty of
// MERCHANTABILITY or FITNESS FOR A PARTICULAR PURPOSE. See the
// GNU Lesser General Public License for more details.
//
// You should have received a copy of the GNU Lesser General Public License
// along with Erigon. If not, see <http://www.gnu.org/licenses/>.

package stages_test

import (
	"context"
	"encoding/binary"
	"errors"
	"fmt"
	"math"
	"math/big"
	"testing"

	"github.com/holiman/uint256"
	"github.com/stretchr/testify/assert"
	"github.com/stretchr/testify/require"

	"github.com/erigontech/erigon-db/rawdb"
	libchain "github.com/erigontech/erigon-lib/chain"
	"github.com/erigontech/erigon-lib/chain/params"
	"github.com/erigontech/erigon-lib/common"
	"github.com/erigontech/erigon-lib/common/hexutil"
	"github.com/erigontech/erigon-lib/common/length"
	"github.com/erigontech/erigon-lib/common/u256"
	"github.com/erigontech/erigon-lib/crypto"
	protosentry "github.com/erigontech/erigon-lib/gointerfaces/sentryproto"
	"github.com/erigontech/erigon-lib/kv"
	"github.com/erigontech/erigon-lib/kv/bitmapdb"
	"github.com/erigontech/erigon-lib/kv/prune"
	"github.com/erigontech/erigon-lib/log/v3"
	"github.com/erigontech/erigon-lib/rlp"
	"github.com/erigontech/erigon-lib/types"
	"github.com/erigontech/erigon/core"
	"github.com/erigontech/erigon/core/state"
	"github.com/erigontech/erigon/core/vm"
	"github.com/erigontech/erigon/execution/consensus/ethash"
	"github.com/erigontech/erigon/p2p/protocols/eth"
	params2 "github.com/erigontech/erigon/params"
	"github.com/erigontech/erigon/turbo/stages/mock"
)

// So we can deterministically seed different blockchains
var (
	canonicalSeed = 1
	forkSeed      = 2
)

// makeBlockChain creates a deterministic chain of blocks rooted at parent.
func makeBlockChain(parent *types.Block, n int, m *mock.MockSentry, seed int) *core.ChainPack {
	chain, _ := core.GenerateChain(m.ChainConfig, parent, m.Engine, m.DB, n, func(i int, b *core.BlockGen) {
		b.SetCoinbase(common.Address{0: byte(seed), 19: byte(i)})
	})
	return chain
}

// newCanonical creates a chain database, and injects a deterministic canonical
// chain. Depending on the full flag, if creates either a full block chain or a
// header only chain.
func newCanonical(t *testing.T, n int) *mock.MockSentry {
	m := mock.Mock(t)

	// Create and inject the requested chain
	if n == 0 {
		return m
	}

	// Full block-chain requested
	chain := makeBlockChain(m.Genesis, n, m, canonicalSeed)
	if err := m.InsertChain(chain); err != nil {
		t.Fatal(err)
	}
	return m
}

// Test fork of length N starting from block i
func testFork(t *testing.T, m *mock.MockSentry, i, n int, comparator func(td1, td2 *big.Int)) {
	// Copy old chain up to #i into a new db
	canonicalMock := newCanonical(t, i)
	var err error
	ctx := context.Background()

	// Assert the chains have the same header/block at #i
	var hash1, hash2 common.Hash
	err = m.DB.View(m.Ctx, func(tx kv.Tx) error {
		if hash1, _, err = m.BlockReader.CanonicalHash(m.Ctx, tx, uint64(i)); err != nil {
			t.Fatalf("Failed to read canonical hash: %v", err)
		}
		if block1, _, _ := m.BlockReader.BlockWithSenders(ctx, tx, hash1, uint64(i)); block1 == nil {
			t.Fatalf("Did not find canonical block")
		}
		return nil
	})
	require.NoError(t, err)

	canonicalMock.DB.View(ctx, func(tx kv.Tx) error {
		if hash2, _, err = m.BlockReader.CanonicalHash(m.Ctx, tx, uint64(i)); err != nil {
			t.Fatalf("Failed to read canonical hash: %v", err)
		}
		if block2, _, _ := m.BlockReader.BlockWithSenders(ctx, tx, hash2, uint64(i)); block2 == nil {
			t.Fatalf("Did not find canonical block 2")
		}
		return nil
	})
	require.NoError(t, err)

	if hash1 != hash2 {
		t.Errorf("chain content mismatch at %d: have hash %v, want hash %v", i, hash2, hash1)
	}
	// Extend the newly created chain
	var blockChainB *core.ChainPack
	var tdPre, tdPost *big.Int
	var currentBlockB *types.Block

	err = canonicalMock.DB.View(context.Background(), func(tx kv.Tx) error {
		currentBlockB, err = m.BlockReader.CurrentBlock(tx)
		return err
	})
	require.NoError(t, err)

	blockChainB = makeBlockChain(currentBlockB, n, canonicalMock, forkSeed)

	err = m.DB.View(context.Background(), func(tx kv.Tx) error {
		currentBlock, err := m.BlockReader.CurrentBlock(tx)
		if err != nil {
			return err
		}
		tdPre, err = rawdb.ReadTd(tx, currentBlock.Hash(), currentBlock.NumberU64())
		if err != nil {
			t.Fatalf("Failed to read TD for current block: %v", err)
		}
		return nil
	})
	require.NoError(t, err)

	if err = m.InsertChain(blockChainB); err != nil {
		t.Fatalf("failed to insert forking chain: %v", err)
	}
	currentBlockHash := blockChainB.TopBlock.Hash()
	err = m.DB.View(context.Background(), func(tx kv.Tx) error {
		number, err := m.BlockReader.HeaderNumber(context.Background(), tx, currentBlockHash)
		if err != nil {
			return err
		}
		currentBlock, _, _ := m.BlockReader.BlockWithSenders(ctx, tx, currentBlockHash, *number)
		tdPost, err = rawdb.ReadTd(tx, currentBlockHash, currentBlock.NumberU64())
		if err != nil {
			t.Fatalf("Failed to read TD for current header: %v", err)
		}
		return nil
	})
	require.NoError(t, err)

	// Sanity check that the forked chain can be imported into the original
	if err := canonicalMock.InsertChain(blockChainB); err != nil {
		t.Fatalf("failed to import forked block chain: %v", err)
	}
	// Compare the total difficulties of the chains
	comparator(tdPre, tdPost)
}

func TestLastBlock(t *testing.T) {
	t.Parallel()
	m := newCanonical(t, 0)
	var err error

	chain := makeBlockChain(current(m, nil), 1, m, 0)
	if err = m.InsertChain(chain); err != nil {
		t.Fatalf("Failed to insert block: %v", err)
	}

	tx, err := m.DB.BeginRo(context.Background())
	require.NoError(t, err)
	defer tx.Rollback()

	if chain.TopBlock.Hash() != rawdb.ReadHeadBlockHash(tx) {
		t.Fatalf("Write/Get HeadBlockHash failed")
	}
}

// Tests that given a starting canonical chain of a given size, it can be extended
// with various length chains.
func TestExtendCanonicalBlocks(t *testing.T) {
	if testing.Short() {
		t.Skip()
	}

	t.Parallel()
	length := 5

	// Make first chain starting from genesis
	m := newCanonical(t, length)

	// Define the difficulty comparator
	better := func(td1, td2 *big.Int) {
		if td2.Cmp(td1) <= 0 {
			t.Errorf("total difficulty mismatch: have %v, expected more than %v", td2, td1)
		}
	}
	// Start fork from current height
	testFork(t, m, length, 1, better)
	testFork(t, m, length, 2, better)
	testFork(t, m, length, 5, better)
	testFork(t, m, length, 10, better)
}

// Tests that given a starting canonical chain of a given size, creating shorter
// forks do not take canonical ownership.
func TestShorterForkBlocks(t *testing.T) {
	t.Parallel()
	t.Skip("Erigon does not insert shorter forks")
	testShorterFork(t)
}

func testShorterFork(t *testing.T) {
	t.Parallel()
	length := 10

	// Make first chain starting from genesis
	m := newCanonical(t, length)

	// Define the difficulty comparator
	worse := func(td1, td2 *big.Int) {
		if td2.Cmp(td1) >= 0 {
			t.Errorf("total difficulty mismatch: have %v, expected less than %v", td2, td1)
		}
	}
	// Sum of numbers must be less than `length` for this to be a shorter fork
	testFork(t, m, 0, 3, worse)
	testFork(t, m, 0, 7, worse)
	testFork(t, m, 1, 1, worse)
	testFork(t, m, 1, 7, worse)
	testFork(t, m, 5, 3, worse)
	testFork(t, m, 5, 4, worse)
}

// Tests that given a starting canonical chain of a given size, creating longer
// forks do take canonical ownership.
func TestLongerForkHeaders(t *testing.T) { testLongerFork(t, false) }
func TestLongerForkBlocks(t *testing.T)  { testLongerFork(t, true) }

func testLongerFork(t *testing.T, full bool) {
	if testing.Short() {
		t.Skip()
	}

	length := 10

	// Make first chain starting from genesis
	m := newCanonical(t, length)

	// Define the difficulty comparator
	better := func(td1, td2 *big.Int) {
		if td2.Cmp(td1) <= 0 {
			t.Errorf("total difficulty mismatch: have %v, expected more than %v", td2, td1)
		}
	}
	// Sum of numbers must be greater than `length` for this to be a longer fork
	testFork(t, m, 5, 6, better)
	testFork(t, m, 5, 8, better)
	testFork(t, m, 1, 13, better)
	testFork(t, m, 1, 14, better)
	testFork(t, m, 0, 16, better)
	testFork(t, m, 0, 17, better)
}

// Tests that chains missing links do not get accepted by the processor.
func TestBrokenBlockChain(t *testing.T) { testBrokenChain(t) }

func testBrokenChain(t *testing.T) {
	t.Parallel()
	// Make chain starting from genesis
	m := newCanonical(t, 10)

	// Create a forked chain, and try to insert with a missing link
	chain := makeBlockChain(current(m, nil), 5, m, forkSeed)
	brokenChain := chain.Slice(1, chain.Length())

	if err := m.InsertChain(brokenChain); err == nil {
		t.Errorf("broken block chain not reported")
	}
}

// Tests that reorganising a long difficult chain after a short easy one
// overwrites the canonical numbers and links in the database.
func TestReorgLongBlocks(t *testing.T) { testReorgLong(t) }

func testReorgLong(t *testing.T) {
	t.Parallel()
	testReorg(t, []int64{0, 0, -9}, []int64{0, 0, 0, -9}, 393280)
}

// Tests that reorganising a short difficult chain after a long easy one
// overwrites the canonical numbers and links in the database.
func TestReorgShortBlocks(t *testing.T) { testReorgShort(t) }

func testReorgShort(t *testing.T) {
	t.Parallel()
	// Create a long easy chain vs. a short heavy one. Due to difficulty adjustment
	// we need a fairly long chain of blocks with different difficulties for a short
	// one to become heavier than a long one. The 96 is an empirical value.
	easy := make([]int64, 96)
	for i := 0; i < len(easy); i++ {
		easy[i] = 60
	}
	diff := make([]int64, len(easy)-1)
	for i := 0; i < len(diff); i++ {
		diff[i] = -9
	}
	testReorg(t, easy, diff, 12615120)
}

func testReorg(t *testing.T, first, second []int64, td int64) {
	require := require.New(t)
	// Create a pristine chain and database
	m := newCanonical(t, 0)
	// Insert an easy and a difficult chain afterwards
	easyChain, err := core.GenerateChain(m.ChainConfig, current(m, nil), m.Engine, m.DB, len(first), func(i int, b *core.BlockGen) {
		b.OffsetTime(first[i])
	})
	if err != nil {
		t.Fatalf("generate chain: %v", err)
	}
	diffChain, err := core.GenerateChain(m.ChainConfig, current(m, nil), m.Engine, m.DB, len(second), func(i int, b *core.BlockGen) {
		b.OffsetTime(second[i])
	})
	if err != nil {
		t.Fatalf("generate chain: %v", err)
	}

	if err = m.InsertChain(easyChain); err != nil {
		t.Fatalf("failed to insert easy chain: %v", err)
	}
	if err = m.InsertChain(diffChain); err != nil {
		t.Fatalf("failed to insert difficult chain: %v", err)
	}
	tx, err := m.DB.BeginRw(m.Ctx)
	if err != nil {
		fmt.Printf("beginro error: %v\n", err)
		return
	}
	defer tx.Rollback()
	// Check that the chain is valid number and link wise
	prev, err := m.BlockReader.CurrentBlock(tx)
	require.NoError(err)
	block, err := m.BlockReader.BlockByNumber(m.Ctx, tx, rawdb.ReadCurrentHeader(tx).Number.Uint64()-1)
	if err != nil {
		t.Fatal(err)
	}

	hashPacket := make([]common.Hash, 0)
	queryNum := 0

	for block.NumberU64() != 0 {
		hashPacket = append(hashPacket, block.Hash())
		queryNum++
		if prev.ParentHash() != block.Hash() {
			t.Errorf("parent block hash mismatch: have %x, want %x", prev.ParentHash(), block.Hash())
		}
		prev = block
		block, err = m.BlockReader.BlockByNumber(m.Ctx, tx, block.NumberU64()-1)
		if err != nil {
			t.Fatal(err)
		}
	}

	b, err := rlp.EncodeToBytes(&eth.GetReceiptsPacket66{
		RequestId:         1,
		GetReceiptsPacket: hashPacket,
	})
	if err != nil {
		t.Fatal(err)
	}

	m.ReceiveWg.Add(1)
	for _, err = range m.Send(&protosentry.InboundMessage{Id: protosentry.MessageId_GET_RECEIPTS_66, Data: b, PeerId: m.PeerId}) {
		if err != nil {
			t.Fatal(err)
		}
	}

	m.ReceiveWg.Wait()

	msg := m.SentMessage(0)

	require.Equal(protosentry.MessageId_RECEIPTS_66, msg.Id)

	encoded, err := rlp.EncodeToBytes(types.Receipts{})
	require.NoError(err)

	res := make([]rlp.RawValue, 0, queryNum)
	for i := 0; i < queryNum; i++ {
		res = append(res, encoded)
	}

	b, err = rlp.EncodeToBytes(&eth.ReceiptsRLPPacket66{
		RequestId:         1,
		ReceiptsRLPPacket: res,
	})
	require.NoError(err)
	require.Equal(b, msg.GetData())

	// Make sure the chain total difficulty is the correct one
	want := new(big.Int).Add(m.Genesis.Difficulty(), big.NewInt(td))
	have, err := rawdb.ReadTdByHash(tx, rawdb.ReadCurrentHeader(tx).Hash())
	require.NoError(err)
	if have.Cmp(want) != 0 {
		t.Errorf("total difficulty mismatch: have %v, want %v", have, want)
	}
}

// Tests that the insertion functions detect banned hashes.
func TestBadBlockHashes(t *testing.T) { testBadHashes(t) }

func testBadHashes(t *testing.T) {
	t.Parallel()
	t.Skip("to support this error in Erigon")
	// Create a pristine chain and database
	m := newCanonical(t, 0)
	var err error

	// Create a chain, ban a hash and try to import
	chain := makeBlockChain(current(m, nil), 3, m, 10)

	core.BadHashes[chain.Headers[2].Hash()] = true
	defer func() { delete(core.BadHashes, chain.Headers[2].Hash()) }()

	err = m.InsertChain(chain)
	if !errors.Is(err, core.ErrBlacklistedHash) {
		t.Errorf("error mismatch: have: %v, want: %v", err, core.ErrBlacklistedHash)
	}
}

// Tests that chain reorganisations handle transaction removals and reinsertions.
func TestChainTxReorgs(t *testing.T) {
	if testing.Short() {
		t.Skip()
	}

	t.Parallel()
	var (
		key1, _ = crypto.HexToECDSA("b71c71a67e1177ad4e901695e1b4b9ee17ae16c6668d313eac2f96dbcda3f291")
		key2, _ = crypto.HexToECDSA("8a1f9a8f95be41cd7ccb6168179afb4504aefe388d1e14474d32c45c72ce7b7a")
		key3, _ = crypto.HexToECDSA("49a7b37aa6f6645917e7b807e9d1c00d4fa71f18343b0d4122a4d2df64dd6fee")
		addr1   = crypto.PubkeyToAddress(key1.PublicKey)
		addr2   = crypto.PubkeyToAddress(key2.PublicKey)
		addr3   = crypto.PubkeyToAddress(key3.PublicKey)
		gspec   = &types.Genesis{
			Config:   libchain.TestChainConfig,
			GasLimit: 3141592,
			Alloc: types.GenesisAlloc{
				addr1: {Balance: big.NewInt(1000000)},
				addr2: {Balance: big.NewInt(1000000)},
				addr3: {Balance: big.NewInt(1000000)},
			},
		}
		signer = types.LatestSigner(gspec.Config)
	)

	m := mock.MockWithGenesis(t, gspec, key1, false)
	m2 := mock.MockWithGenesis(t, gspec, key1, false)
	defer m2.DB.Close()

	// Create two transactions shared between the chains:
	//  - postponed: transaction included at a later block in the forked chain
	//  - swapped: transaction included at the same block number in the forked chain
	postponed, _ := types.SignTx(types.NewTransaction(0, addr1, uint256.NewInt(1000), params.TxGas, nil, nil), *signer, key1)
	swapped, _ := types.SignTx(types.NewTransaction(1, addr1, uint256.NewInt(1000), params.TxGas, nil, nil), *signer, key1)

	// Create two transactions that will be dropped by the forked chain:
	//  - pastDrop: transaction dropped retroactively from a past block
	//  - freshDrop: transaction dropped exactly at the block where the reorg is detected
	var pastDrop, freshDrop types.Transaction

	// Create three transactions that will be added in the forked chain:
	//  - pastAdd:   transaction added before the reorganization is detected
	//  - freshAdd:  transaction added at the exact block the reorg is detected
	//  - futureAdd: transaction added after the reorg has already finished
	var pastAdd, freshAdd, futureAdd types.Transaction

	chain, err := core.GenerateChain(m.ChainConfig, m.Genesis, m.Engine, m.DB, 3, func(i int, gen *core.BlockGen) {
		switch i {
		case 0:
			pastDrop, _ = types.SignTx(types.NewTransaction(gen.TxNonce(addr2), addr2, uint256.NewInt(1000), params.TxGas, nil, nil), *signer, key2)

			gen.AddTx(pastDrop)  // This transaction will be dropped in the fork from below the split point
			gen.AddTx(postponed) // This transaction will be postponed till block #3 in the fork

		case 2:
			freshDrop, _ = types.SignTx(types.NewTransaction(gen.TxNonce(addr2), addr2, uint256.NewInt(1000), params.TxGas, nil, nil), *signer, key2)

			gen.AddTx(freshDrop) // This transaction will be dropped in the fork from exactly at the split point
			gen.AddTx(swapped)   // This transaction will be swapped out at the exact height

			gen.OffsetTime(9) // Lower the block difficulty to simulate a weaker chain
		}
	})
	if err != nil {
		t.Fatalf("generate chain: %v", err)
	}
	// Import the chain. This runs all block validation rules.
	if err1 := m.InsertChain(chain); err1 != nil {
		t.Fatalf("failed to insert original chain: %v", err1)
	}

	// overwrite the old chain
	chain, err = core.GenerateChain(m2.ChainConfig, m2.Genesis, m2.Engine, m2.DB, 5, func(i int, gen *core.BlockGen) {
		switch i {
		case 0:
			pastAdd, _ = types.SignTx(types.NewTransaction(gen.TxNonce(addr3), addr3, uint256.NewInt(1000), params.TxGas, nil, nil), *signer, key3)
			gen.AddTx(pastAdd) // This transaction needs to be injected during reorg

		case 2:
			gen.AddTx(postponed) // This transaction was postponed from block #1 in the original chain
			gen.AddTx(swapped)   // This transaction was swapped from the exact current spot in the original chain

			freshAdd, _ = types.SignTx(types.NewTransaction(gen.TxNonce(addr3), addr3, uint256.NewInt(1000), params.TxGas, nil, nil), *signer, key3)
			gen.AddTx(freshAdd) // This transaction will be added exactly at reorg time

		case 3:
			futureAdd, _ = types.SignTx(types.NewTransaction(gen.TxNonce(addr3), addr3, uint256.NewInt(1000), params.TxGas, nil, nil), *signer, key3)
			gen.AddTx(futureAdd) // This transaction will be added after a full reorg
		}
	})
	if err != nil {
		t.Fatalf("generate chain: %v", err)
	}

	if err := m.InsertChain(chain); err != nil {
		t.Fatalf("failed to insert forked chain: %v", err)
	}
	tx, err := m.DB.BeginTemporalRo(context.Background())
	require.NoError(t, err)
	defer tx.Rollback()

	// removed tx
	txs := types.Transactions{pastDrop, freshDrop}
	for i, txn := range txs {
		if bn, _, _ := rawdb.ReadTxLookupEntry(tx, txn.Hash()); bn != nil {
			t.Errorf("drop %d: tx %v found while shouldn't have been", i, txn)
		}
		if rcpt, _, _, _, _ := readReceipt(tx, txn.Hash(), m); rcpt != nil {
			t.Errorf("drop %d: receipt %v found while shouldn't have been", i, rcpt)
		}
	}

	// added tx
	txs = types.Transactions{pastAdd, freshAdd, futureAdd}
	for i, txn := range txs {
		_, _, found, err := m.BlockReader.TxnLookup(m.Ctx, tx, txn.Hash())
		require.NoError(t, err)
		require.True(t, found)

		if rcpt, _, _, _, err := readReceipt(tx, txn.Hash(), m); rcpt == nil {
			t.Errorf("add %d: expected receipt to be found, err %v", i, err)
		}
	}
	// shared tx
	txs = types.Transactions{postponed, swapped}
	for i, txn := range txs {
		if bn, _, _ := rawdb.ReadTxLookupEntry(tx, txn.Hash()); bn == nil {
			t.Errorf("drop %d: tx %v found while shouldn't have been", i, txn)
		}

		if rcpt, _, _, _, _ := readReceipt(tx, txn.Hash(), m); rcpt == nil {
			t.Errorf("share %d: expected receipt to be found", i)
		}
	}
}

func readReceipt(db kv.TemporalTx, txHash common.Hash, m *mock.MockSentry) (*types.Receipt, common.Hash, uint64, uint64, error) {
	// Retrieve the context of the receipt based on the transaction hash
	blockNumber, _, err := rawdb.ReadTxLookupEntry(db, txHash)
	if err != nil {
		return nil, common.Hash{}, 0, 0, err
	}
	if blockNumber == nil {
		return nil, common.Hash{}, 0, 0, nil
	}
	blockHash, _, err := m.BlockReader.CanonicalHash(context.Background(), db, *blockNumber)
	if err != nil {
		return nil, common.Hash{}, 0, 0, err
	}
	if blockHash == (common.Hash{}) {
		return nil, common.Hash{}, 0, 0, nil
	}
	b, _, err := m.BlockReader.BlockWithSenders(context.Background(), db, blockHash, *blockNumber)
	if err != nil {
		return nil, common.Hash{}, 0, 0, err
	}

	// Read all the receipts from the block and return the one with the matching hash
	receipts, err := m.ReceiptsReader.GetReceipts(context.Background(), m.ChainConfig, db, b)
	if err != nil {
		return nil, common.Hash{}, 0, 0, err
	}
	for receiptIndex, receipt := range receipts {
		if receipt.TxHash == txHash {
			return receipt, blockHash, *blockNumber, uint64(receiptIndex), nil
		}
	}
	log.Error("Receipt not found", "number", blockNumber, "hash", blockHash, "txhash", txHash)
	return nil, common.Hash{}, 0, 0, nil
}

// Tests if the canonical block can be fetched from the database during chain insertion.
func TestCanonicalBlockRetrieval(t *testing.T) {
	t.Parallel()
	m := newCanonical(t, 0)

	chain, err2 := core.GenerateChain(m.ChainConfig, m.Genesis, m.Engine, m.DB, 10, func(i int, gen *core.BlockGen) {})
	if err2 != nil {
		t.Fatalf("generate chain: %v", err2)
	}
	err := m.InsertChain(chain)
	require.NoError(t, err)

	tx, err := m.DB.BeginRo(m.Ctx)
	require.NoError(t, err)
	defer tx.Rollback()

	for _, block := range chain.Blocks {
		// try to retrieve a block by its canonical hash and see if the block data can be retrieved.
		ch, _, err := m.BlockReader.CanonicalHash(m.Ctx, tx, block.NumberU64())
		require.NoError(t, err)
		if err != nil {
			panic(err)
		}
		if ch == (common.Hash{}) {
			continue // busy wait for canonical hash to be written
		}
		if ch != block.Hash() {
			t.Errorf("unknown canonical hash, want %s, got %s", block.Hash().Hex(), ch.Hex())
			return
		}
		fb, _ := m.BlockReader.Header(m.Ctx, tx, ch, block.NumberU64())
		if fb == nil {
			t.Errorf("unable to retrieve block %d for canonical hash: %s", block.NumberU64(), ch.Hex())
			return
		}
		if fb.Hash() != block.Hash() {
			t.Errorf("invalid block hash for block %d, want %s, got %s", block.NumberU64(), block.Hash().Hex(), fb.Hash().Hex())
			return
		}
	}
}

func TestEIP155Transition(t *testing.T) {
	t.Parallel()
	// Configure and generate a sample block chai

	var (
		key, _     = crypto.HexToECDSA("b71c71a67e1177ad4e901695e1b4b9ee17ae16c6668d313eac2f96dbcda3f291")
		address    = crypto.PubkeyToAddress(key.PublicKey)
		funds      = big.NewInt(1000000000)
		deleteAddr = common.Address{1}
		gspec      = &types.Genesis{
			Config: &libchain.Config{ChainID: big.NewInt(1), TangerineWhistleBlock: big.NewInt(0), SpuriousDragonBlock: big.NewInt(2), HomesteadBlock: new(big.Int)},
			Alloc:  types.GenesisAlloc{address: {Balance: funds}, deleteAddr: {Balance: new(big.Int)}},
		}
	)
	m := mock.MockWithGenesis(t, gspec, key, false)

	chain, chainErr := core.GenerateChain(m.ChainConfig, m.Genesis, m.Engine, m.DB, 4, func(i int, block *core.BlockGen) {
		var (
			tx      types.Transaction
			err     error
			basicTx = func(signer types.Signer) (types.Transaction, error) {
				return types.SignTx(types.NewTransaction(block.TxNonce(address), common.Address{}, new(uint256.Int), 21000, new(uint256.Int), nil), signer, key)
			}
		)
		switch i {
		case 0:
			tx, err = basicTx(*types.LatestSignerForChainID(nil))
			if err != nil {
				t.Fatal(err)
			}
			block.AddTx(tx)
		case 2:
			tx, err = basicTx(*types.LatestSignerForChainID(nil))
			if err != nil {
				t.Fatal(err)
			}
			block.AddTx(tx)

			tx, err = basicTx(*types.LatestSigner(gspec.Config))
			if err != nil {
				t.Fatal(err)
			}
			block.AddTx(tx)
		case 3:
			tx, err = basicTx(*types.LatestSignerForChainID(nil))
			if err != nil {
				t.Fatal(err)
			}
			block.AddTx(tx)

			tx, err = basicTx(*types.LatestSigner(gspec.Config))
			if err != nil {
				t.Fatal(err)
			}
			block.AddTx(tx)
		}
	})
	if chainErr != nil {
		t.Fatalf("generate chain: %v", chainErr)
	}

	if chainErr = m.InsertChain(chain); chainErr != nil {
		t.Fatal(chainErr)
	}
	if err := m.DB.View(context.Background(), func(tx kv.Tx) error {
		block, _ := m.BlockReader.BlockByNumber(m.Ctx, tx, 1)
		if block.Transactions()[0].Protected() {
			t.Error("Expected block[0].txs[0] to not be replay protected")
		}

		block, _ = m.BlockReader.BlockByNumber(m.Ctx, tx, 3)
		if block.Transactions()[0].Protected() {
			t.Error("Expected block[3].txs[0] to not be replay protected")
		}
		if !block.Transactions()[1].Protected() {
			t.Error("Expected block[3].txs[1] to be replay protected")
		}
		return nil
	}); err != nil {
		t.Fatal(err)
	}

	// generate an invalid chain id transaction
	config := &libchain.Config{ChainID: big.NewInt(2), TangerineWhistleBlock: big.NewInt(0), SpuriousDragonBlock: big.NewInt(2), HomesteadBlock: new(big.Int)}
	chain, chainErr = core.GenerateChain(config, chain.TopBlock, m.Engine, m.DB, 4, func(i int, block *core.BlockGen) {
		var (
			basicTx = func(signer types.Signer) (types.Transaction, error) {
				return types.SignTx(types.NewTransaction(block.TxNonce(address), common.Address{}, new(uint256.Int), 21000, new(uint256.Int), nil), signer, key)
			}
		)
		if i == 0 {
			tx, txErr := basicTx(*types.LatestSigner(config))
			if txErr != nil {
				t.Fatal(txErr)
			}
			block.AddTx(tx)
		}
	})
	if chainErr != nil {
		t.Fatalf("generate blocks: %v", chainErr)
	}
	if err := m.InsertChain(chain); err == nil {
		t.Errorf("expected error")
	}
}

func TestModes(t *testing.T) {
	if testing.Short() {
		t.Skip()
	}

	t.Parallel()
	// run test on all combination of flags
	runWithModesPermuations(
		t,
		doModesTest,
	)
}

func doModesTest(t *testing.T, pm prune.Mode) error {
	fmt.Printf("h=%v\n", pm.History.Enabled())
	require := require.New(t)
	// Configure and generate a sample block chain
	var (
		key, _     = crypto.HexToECDSA("b71c71a67e1177ad4e901695e1b4b9ee17ae16c6668d313eac2f96dbcda3f291")
		address    = crypto.PubkeyToAddress(key.PublicKey)
		funds      = big.NewInt(1000000000)
		deleteAddr = common.Address{1}
		gspec      = &types.Genesis{
			Config: &libchain.Config{ChainID: big.NewInt(1), TangerineWhistleBlock: big.NewInt(0), SpuriousDragonBlock: big.NewInt(2), HomesteadBlock: new(big.Int)},
			Alloc:  types.GenesisAlloc{address: {Balance: funds}, deleteAddr: {Balance: new(big.Int)}},
		}
	)
	m := mock.MockWithGenesisPruneMode(t, gspec, key, 128, pm, false)

	head := uint64(4)
	chain, err := core.GenerateChain(m.ChainConfig, m.Genesis, m.Engine, m.DB, int(head), func(i int, block *core.BlockGen) {
		var (
			tx      types.Transaction
			err     error
			basicTx = func(signer types.Signer) (types.Transaction, error) {
				return types.SignTx(types.NewTransaction(block.TxNonce(address), common.Address{}, new(uint256.Int), 21000, new(uint256.Int), nil), signer, key)
			}
		)
		switch i {
		case 0:
			tx, err = basicTx(*types.LatestSignerForChainID(nil))
			if err != nil {
				panic(err)
			}
			block.AddTx(tx)
		case 2:
			tx, err = basicTx(*types.LatestSignerForChainID(nil))
			if err != nil {
				panic(err)
			}
			block.AddTx(tx)

			tx, err = basicTx(*types.LatestSignerForChainID(gspec.Config.ChainID))
			if err != nil {
				panic(err)
			}
			block.AddTx(tx)
		case 3:
			tx, err = basicTx(*types.LatestSignerForChainID(nil))
			if err != nil {
				panic(err)
			}
			block.AddTx(tx)

			tx, err = basicTx(*types.LatestSignerForChainID(gspec.Config.ChainID))
			if err != nil {
				panic(err)
			}
			block.AddTx(tx)
		}
	})
	if err != nil {
		return fmt.Errorf("generate blocks: %w", err)
	}

	if err = m.InsertChain(chain); err != nil {
		return err
	}

	tx, err := m.DB.BeginRo(context.Background())
	require.NoError(err)
	defer tx.Rollback()

	if m.HistoryV3 {
		//TODO: e3 not implemented Prune feature yet
		/*
			if pm.History.Enabled() {
				it, err := tx.(kv.TemporalTx).HistoryRange(temporal.AccountsHistory, 0, int(pm.History.PruneTo(head)), order.Asc, -1)
				require.NoError(err)
				count, err := iter.CountKV(it)
				require.NoError(err)
				require.Zero(count)

				it, err = tx.(kv.TemporalTx).HistoryRange(temporal.AccountsHistory, int(pm.History.PruneTo(head)), -1, order.Asc, -1)
				require.NoError(err)
				count, err = iter.CountKV(it)
				require.NoError(err)
				require.Equal(3, count)
			} else {
				it, err := tx.(kv.TemporalTx).HistoryRange(temporal.AccountsHistory, 0, -1, order.Asc, -1)
				require.NoError(err)
				count, err := iter.CountKV(it)
				require.NoError(err)
				require.Equal(3, count)
			}
		*/
	} else {
		if pm.History.Enabled() {
			afterPrune := uint64(0)
			err := tx.ForEach(kv.E2AccountsHistory, nil, func(k, _ []byte) error {
				n := binary.BigEndian.Uint64(k[length.Addr:])
				require.Greater(n, pm.History.PruneTo(head))
				afterPrune++
				return nil
			})
			require.Positive(afterPrune)
			require.NoError(err)
		} else {
			found, err := bitmapdb.Get64(tx, kv.E2AccountsHistory, address[:], 0, 1024)
			require.NoError(err)
			require.Equal(uint64(0), found.Minimum())
		}
	}

	if pm.History.Enabled() {
		b, err := m.BlockReader.BlockByNumber(m.Ctx, tx, 1)
		require.NoError(err)
		for _, txn := range b.Transactions() {
			found, _, err := rawdb.ReadTxLookupEntry(tx, txn.Hash())
			require.NoError(err)
			require.Nil(found)
		}
	} else {
		b, err := m.BlockReader.BlockByNumber(m.Ctx, tx, 1)
		require.NoError(err)
		for _, txn := range b.Transactions() {
			foundBlockNum, _, found, err := m.BlockReader.TxnLookup(context.Background(), tx, txn.Hash())
			require.NoError(err)
			require.True(found)
			require.Equal(uint64(1), foundBlockNum)
		}
	}
	/*
		for bucketName, shouldBeEmpty := range map[string]bool{
			//dbutils.AccountsHistory: pm.History.Enabled(),
			dbutils.Receipts: pm.Receipts.Enabled(),
			//dbutils.TxLookup: pm.TxIndex.Enabled(),
		} {
			numberOfEntries := 0

			err := tx.ForEach(bucketName, nil, func(k, v []byte) error {
				// we ignore empty account history
				if bucketName == dbutils.AccountsHistory && len(v) == 0 {
					return nil
				}

				numberOfEntries++
				return nil
			})
			if err != nil {
				return err
			}

			if bucketName == dbutils.Receipts {
				// we will always have a receipt for genesis
				numberOfEntries--
			}

			if (shouldBeEmpty && numberOfEntries > 0) || (!shouldBeEmpty && numberOfEntries == 0) {
				return fmt.Errorf("bucket '%s' should be empty? %v (actually %d entries)", bucketName, shouldBeEmpty, numberOfEntries)
			}
			}
	*/
	return nil
}

func runWithModesPermuations(t *testing.T, testFunc func(*testing.T, prune.Mode) error) {
	err := runPermutation(t, testFunc, 0, prune.DefaultMode)
	if err != nil {
		t.Errorf("error while testing stuff: %v", err)
	}
}

func runPermutation(t *testing.T, testFunc func(*testing.T, prune.Mode) error, current int, pm prune.Mode) error {
	if current == 1 {
		return testFunc(t, pm)
	}
	if err := runPermutation(t, testFunc, current+1, pm); err != nil {
		return err
	}
	invert := func(a prune.BlockAmount) prune.Distance {
		if a.Enabled() {
			return math.MaxUint64
		}
		return 2
	}
	switch current {
	case 0:
		pm.History = invert(pm.History)
	default:
		panic("unexpected current item")
	}

	return runPermutation(t, testFunc, current+1, pm)
}

func TestEIP161AccountRemoval(t *testing.T) {
	t.Parallel()
	// Configure and generate a sample block chain
	var (
		key, _  = crypto.HexToECDSA("b71c71a67e1177ad4e901695e1b4b9ee17ae16c6668d313eac2f96dbcda3f291")
		address = crypto.PubkeyToAddress(key.PublicKey)
		funds   = big.NewInt(1000000000)
		theAddr = common.Address{1}
		gspec   = &types.Genesis{
			Config: &libchain.Config{
				ChainID:               big.NewInt(1),
				HomesteadBlock:        new(big.Int),
				TangerineWhistleBlock: new(big.Int),
				SpuriousDragonBlock:   big.NewInt(2),
			},
			Alloc: types.GenesisAlloc{address: {Balance: funds}},
		}
	)
	m := mock.MockWithGenesis(t, gspec, key, false)

	chain, err := core.GenerateChain(m.ChainConfig, m.Genesis, m.Engine, m.DB, 3, func(i int, block *core.BlockGen) {
		var (
			txn    types.Transaction
			err    error
			signer = types.MakeFrontierSigner()
		)
		switch i {
		case 0:
			txn, err = types.SignTx(types.NewTransaction(block.TxNonce(address), theAddr, new(uint256.Int), 21000, new(uint256.Int), nil), *signer, key)
		case 1:
			txn, err = types.SignTx(types.NewTransaction(block.TxNonce(address), theAddr, new(uint256.Int), 21000, new(uint256.Int), nil), *signer, key)
		case 2:
			txn, err = types.SignTx(types.NewTransaction(block.TxNonce(address), theAddr, new(uint256.Int), 21000, new(uint256.Int), nil), *signer, key)
		}
		if err != nil {
			t.Fatal(err)
		}
		block.AddTx(txn)
	})
	if err != nil {
		t.Fatalf("generate blocks: %v", err)
	}

	// account must exist pre eip 161
	if err = m.InsertChain(chain.Slice(0, 1)); err != nil {
		t.Fatal(err)
	}
	tx, err := m.DB.BeginRw(m.Ctx)
	if err != nil {
		fmt.Printf("beginro error: %v\n", err)
		return
	}
	defer tx.Rollback()
	exist, err := state.New(m.NewStateReader(tx)).Exist(theAddr)
	if err != nil {
		t.Fatal(err)
	}
	if !exist {
		t.Error("expected account to exist")
	}
	tx.Rollback()

	// account needs to be deleted post eip 161
	if err = m.InsertChain(chain.Slice(1, 2)); err != nil {
		t.Fatal(err)
	}
	if err = m.DB.View(m.Ctx, func(tx kv.Tx) error {
		exist, err := state.New(m.NewStateReader(tx)).Exist(theAddr)
		if err != nil {
			return err
		}
		if exist {
			t.Error("account should not exist")
		}
		return nil
	}); err != nil {
		panic(err)
	}

	// account mustn't be created post eip 161
	if err = m.InsertChain(chain.Slice(2, 3)); err != nil {
		t.Fatal(err)
	}
	if err = m.DB.View(m.Ctx, func(tx kv.Tx) error {
		exist, err := state.New(m.NewStateReader(tx)).Exist(theAddr)
		if err != nil {
			return err
		}
		if exist {
			t.Error("account should not exist")
		}
		return nil
	}); err != nil {
		panic(err)
	}
}

func TestDoubleAccountRemoval(t *testing.T) {
	t.Parallel()
	var (
		signer      = types.LatestSignerForChainID(nil)
		bankKey, _  = crypto.HexToECDSA("b71c71a67e1177ad4e901695e1b4b9ee17ae16c6668d313eac2f96dbcda3f291")
		bankAddress = crypto.PubkeyToAddress(bankKey.PublicKey)
		bankFunds   = big.NewInt(1e9)
		contract    = hexutil.MustDecode("0x60606040526040516102eb3803806102eb8339016040526060805160600190602001505b33600060006101000a81548173ffffffffffffffffffffffffffffffffffffffff02191690830217905550806001600050908051906020019082805482825590600052602060002090601f01602090048101928215609c579182015b82811115609b578251826000505591602001919060010190607f565b5b50905060c3919060a7565b8082111560bf576000818150600090555060010160a7565b5090565b50505b50610215806100d66000396000f30060606040526000357c01000000000000000000000000000000000000000000000000000000009004806341c0e1b51461004f578063adbd84651461005c578063cfae32171461007d5761004d565b005b61005a6004506100f6565b005b610067600450610208565b6040518082815260200191505060405180910390f35b61008860045061018a565b60405180806020018281038252838181518152602001915080519060200190808383829060006004602084601f0104600302600f01f150905090810190601f1680156100e85780820380516001836020036101000a031916815260200191505b509250505060405180910390f35b600060009054906101000a900473ffffffffffffffffffffffffffffffffffffffff1673ffffffffffffffffffffffffffffffffffffffff163373ffffffffffffffffffffffffffffffffffffffff16141561018757600060009054906101000a900473ffffffffffffffffffffffffffffffffffffffff1673ffffffffffffffffffffffffffffffffffffffff16ff5b5b565b60206040519081016040528060008152602001506001600050805480601f016020809104026020016040519081016040528092919081815260200182805480156101f957820191906000526020600020905b8154815290600101906020018083116101dc57829003601f168201915b50505050509050610205565b90565b6000439050610212565b90560000000000000000000000000000000000000000000000000000000000000020000000000000000000000000000000000000000000000000000000000000000d5468697320697320437972757300000000000000000000000000000000000000")
		input       = hexutil.MustDecode("0xadbd8465")
		kill        = hexutil.MustDecode("0x41c0e1b5")
		gspec       = &types.Genesis{
			Config: libchain.TestChainConfig,
			Alloc:  types.GenesisAlloc{bankAddress: {Balance: bankFunds}},
		}
	)
	m := mock.MockWithGenesis(t, gspec, bankKey, false)

	var theAddr common.Address

	chain, err := core.GenerateChain(m.ChainConfig, m.Genesis, m.Engine, m.DB, 3, func(i int, block *core.BlockGen) {
		nonce := block.TxNonce(bankAddress)
		switch i {
		case 0:
			tx, err := types.SignTx(types.NewContractCreation(nonce, new(uint256.Int), 1e6, new(uint256.Int), contract), *signer, bankKey)
			require.NoError(t, err)
			block.AddTx(tx)
			theAddr = crypto.CreateAddress(bankAddress, nonce)
		case 1:
			txn, err := types.SignTx(types.NewTransaction(nonce, theAddr, new(uint256.Int), 90000, new(uint256.Int), input), *signer, bankKey)
			require.NoError(t, err)
			block.AddTx(txn)
		case 2:
			txn, err := types.SignTx(types.NewTransaction(nonce, theAddr, new(uint256.Int), 90000, new(uint256.Int), kill), *signer, bankKey)
			require.NoError(t, err)
			block.AddTx(txn)

			// sending kill messsage to an already suicided account
			txn, err = types.SignTx(types.NewTransaction(nonce+1, theAddr, new(uint256.Int), 90000, new(uint256.Int), kill), *signer, bankKey)
			require.NoError(t, err)
			block.AddTx(txn)
		}
	})
	if err != nil {
		t.Fatalf("generate blocks: %v", err)
	}

	err = m.InsertChain(chain)
	require.NoError(t, err)
	tx, err := m.DB.BeginTemporalRw(m.Ctx)
	if err != nil {
		fmt.Printf("beginro error: %v\n", err)
		return
	}
	defer tx.Rollback()

	st := state.New(m.NewStateReader(tx))
	require.NoError(t, err)
	exist, err := st.Exist(theAddr)
	require.NoError(t, err)
	assert.False(t, exist, "Contract should've been removed")

	st = state.New(m.NewHistoryStateReader(1, tx))
	require.NoError(t, err)
	exist, err = st.Exist(theAddr)
	require.NoError(t, err)
	assert.False(t, exist, "Contract should not exist at block #0")

	st = state.New(m.NewHistoryStateReader(2, tx))
	require.NoError(t, err)
	exist, err = st.Exist(theAddr)
	require.NoError(t, err)
	assert.True(t, exist, "Contract should exist at block #1")

	st = state.New(m.NewHistoryStateReader(3, tx))
	require.NoError(t, err)
	exist, err = st.Exist(theAddr)
	require.NoError(t, err)
	assert.True(t, exist, "Contract should exist at block #2")
}

// This is a regression test (i.e. as weird as it is, don't delete it ever), which
// tests that under weird reorg conditions the blockchain and its internal header-
// chain return the same latest block/header.
//
// https://github.com/ethereum/go-ethereum/pull/15941
func TestBlockchainHeaderchainReorgConsistency(t *testing.T) {
	if testing.Short() {
		t.Skip()
	}

	t.Parallel()
	// Generate a canonical chain to act as the main dataset
	m, m2 := mock.Mock(t), mock.Mock(t)

	chain, err := core.GenerateChain(m.ChainConfig, m.Genesis, m.Engine, m.DB, 64, func(i int, b *core.BlockGen) { b.SetCoinbase(common.Address{1}) })
	if err != nil {
		t.Fatalf("generate blocks: %v", err)
	}

	// Generate a bunch of fork blocks, each side forking from the canonical chain
	forks := make([]*core.ChainPack, chain.Length())
	for i := 0; i < len(forks); i++ {
		fork, err := core.GenerateChain(m.ChainConfig, m.Genesis, m.Engine, m.DB, i+1, func(j int, b *core.BlockGen) {
			if j == i {
				b.SetCoinbase(common.Address{2})
				b.OffsetTime(-2) // By reducing time, we increase difficulty of the fork, so that it can overwrite the canonical chain
			} else {
				b.SetCoinbase(common.Address{1})
			}
		})
		if err != nil {
			t.Fatalf("generate fork %d: %v", i, err)
		}
		forks[i] = fork.Slice(i, i+1)
	}
	// Import the canonical and fork chain side by side, verifying the current block
	// and current header consistency
	for i := 0; i < chain.Length(); i++ {
		if err := m2.InsertChain(chain.Slice(i, i+1)); err != nil {
			t.Fatalf("block %d: failed to insert into chain: %v", i, err)
		}

		if err := m2.DB.View(m2.Ctx, func(tx kv.Tx) error {
			b, err := m.BlockReader.CurrentBlock(tx)
			if err != nil {
				return err
			}
			h := rawdb.ReadCurrentHeader(tx)
			if b.Hash() != h.Hash() {
				t.Errorf("block %d: current block/header mismatch: block #%d [%x…], header #%d [%x…]", i, b.Number(), b.Hash().Bytes()[:4], h.Number, h.Hash().Bytes()[:4])
			}
			if err := m2.InsertChain(forks[i]); err != nil {
				t.Fatalf(" fork %d: failed to insert into chain: %v", i, err)
			}
			b, err = m.BlockReader.CurrentBlock(tx)
			if err != nil {
				return err
			}
			h = rawdb.ReadCurrentHeader(tx)
			if b.Hash() != h.Hash() {
				t.Errorf(" fork %d: current block/header mismatch: block #%d [%x…], header #%d [%x…]", i, b.Number(), b.Hash().Bytes()[:4], h.Number, h.Hash().Bytes()[:4])
			}
			return nil
		}); err != nil {
			t.Fatal(err)
		}
	}
}

// Tests that doing large reorgs works even if the state associated with the
// forking point is not available any more.
func TestLargeReorgTrieGC(t *testing.T) {
	if testing.Short() {
		t.Skip()
	}

	t.Parallel()
	// Generate the original common chain segment and the two competing forks

	m, m2 := mock.Mock(t), mock.Mock(t)

	shared, err := core.GenerateChain(m.ChainConfig, m.Genesis, m.Engine, m.DB, 64, func(i int, b *core.BlockGen) {
		b.SetCoinbase(common.Address{1})
	})
	if err != nil {
		t.Fatalf("generate shared chain: %v", err)
	}
	original, err := core.GenerateChain(m.ChainConfig, m.Genesis, m.Engine, m.DB, 64+2*core.TriesInMemory, func(i int, b *core.BlockGen) {
		if i < 64 {
			b.SetCoinbase(common.Address{1})
		} else {
			b.SetCoinbase(common.Address{2})
		}
	})
	if err != nil {
		t.Fatalf("generate original chain: %v", err)
	}
	competitor, err := core.GenerateChain(m.ChainConfig, m.Genesis, m.Engine, m.DB, 64+2*core.TriesInMemory+1, func(i int, b *core.BlockGen) {
		if i < 64 {
			b.SetCoinbase(common.Address{1})
		} else {
			b.SetCoinbase(common.Address{3})
			b.OffsetTime(-2)
		}
	})
	if err != nil {
		t.Fatalf("generate competitor chain: %v", err)
	}

	// Import the shared chain and the original canonical one
	if err := m2.InsertChain(shared); err != nil {
		t.Fatalf("failed to insert shared chain: %v", err)
	}
	if err := m2.InsertChain(original); err != nil {
		t.Fatalf("failed to insert original chain: %v", err)
	}
	// Import the competitor chain without exceeding the canonical's TD and ensure
	// we have not processed any of the blocks (protection against malicious blocks)
	if err := m2.InsertChain(competitor.Slice(0, competitor.Length()-2)); err != nil {
		t.Fatalf("failed to insert competitor chain: %v", err)
	}
	// Import the head of the competitor chain, triggering the reorg and ensure we
	// successfully reprocess all the stashed away blocks.
	if err := m2.InsertChain(competitor.Slice(competitor.Length()-2, competitor.Length())); err != nil {
		t.Fatalf("failed to finalize competitor chain: %v", err)
	}
}

// Tests that importing a very large side fork, which is larger than the canon chain,
// but where the difficulty per block is kept low: this means that it will not
// overtake the 'canon' chain until after it's passed canon by about 200 blocks.
//
// Details at:
//   - https://github.com/ethereum/go-ethereum/issues/18977
//   - https://github.com/ethereum/go-ethereum/pull/18988
func TestLowDiffLongChain(t *testing.T) {
	if testing.Short() {
		t.Skip()
	}

	t.Parallel()
	// Generate a canonical chain to act as the main dataset
	m := mock.Mock(t)

	// We must use a pretty long chain to ensure that the fork doesn't overtake us
	// until after at least 128 blocks post tip
	chain, err := core.GenerateChain(m.ChainConfig, m.Genesis, m.Engine, m.DB, 6*core.TriesInMemory, func(i int, b *core.BlockGen) {
		b.SetCoinbase(common.Address{1})
		b.OffsetTime(-9)
	})
	if err != nil {
		t.Fatalf("generate blocks: %v", err)
	}
	// Generate fork chain, starting from an early block
	fork, err := core.GenerateChain(m.ChainConfig, m.Genesis, m.Engine, m.DB, 11+8*core.TriesInMemory, func(i int, b *core.BlockGen) {
		if i < 11 {
			b.SetCoinbase(common.Address{1})
			b.OffsetTime(-9)
		} else {
			b.SetCoinbase(common.Address{2})
		}
	})
	if err != nil {
		t.Fatalf("generate fork: %v", err)
	}

	// Import the canonical chain
	m2 := mock.Mock(t)

	if err := m2.InsertChain(chain); err != nil {
		t.Fatalf("failed to insert into chain: %v", err)
	}

	// And now import the fork
	if err := m2.InsertChain(fork); err != nil {
		t.Fatalf("failed to insert into chain: %v", err)
	}

	if err := m2.DB.View(context.Background(), func(tx kv.Tx) error {
		head, err := m.BlockReader.CurrentBlock(tx)
		if err != nil {
			return err
		}
		if got := fork.TopBlock.Hash(); got != head.Hash() {
			t.Fatalf("head wrong, expected %x got %x", head.Hash(), got)
		}

		// Sanity check that all the canonical numbers are present
		header := rawdb.ReadCurrentHeader(tx)
		for number := head.NumberU64(); number > 0; number-- {
			hh, _ := m.BlockReader.HeaderByNumber(m.Ctx, tx, number)
			if hash := hh.Hash(); hash != header.Hash() {
				t.Fatalf("header %d: canonical hash mismatch: have %x, want %x", number, hash, header.Hash())
			}

			header, _ = m.BlockReader.Header(m.Ctx, tx, header.ParentHash, number-1)
		}
		return nil
	}); err != nil {
		t.Fatal(err)
	}
}

// TestDeleteCreateRevert tests a weird state transition corner case that we hit
// while changing the internals of statedb. The workflow is that a contract is
// self destructed, then in a followup transaction (but same block) it's created
// again and the transaction reverted.
//
// The original statedb implementation flushed dirty objects to the tries after
// each transaction, so this works ok. The rework accumulated writes in memory
// first, but the journal wiped the entire state object on create-revert.
func TestDeleteCreateRevert(t *testing.T) {
	t.Parallel()
	var (
		aa = common.HexToAddress("0x000000000000000000000000000000000000aaaa")
		bb = common.HexToAddress("0x000000000000000000000000000000000000bbbb")
		// Generate a canonical chain to act as the main dataset

		// A sender who makes transactions, has some funds
		key, _  = crypto.HexToECDSA("b71c71a67e1177ad4e901695e1b4b9ee17ae16c6668d313eac2f96dbcda3f291")
		address = crypto.PubkeyToAddress(key.PublicKey)
		funds   = big.NewInt(1000000000)
		gspec   = &types.Genesis{
			Config: libchain.TestChainConfig,
			Alloc: types.GenesisAlloc{
				address: {Balance: funds},
				// The address 0xAAAAA selfdestructs if called
				aa: {
					// Code needs to just selfdestruct
					Code:    []byte{byte(vm.PC), byte(vm.SELFDESTRUCT)},
					Nonce:   1,
					Balance: big.NewInt(0),
				},
				// The address 0xBBBB send 1 wei to 0xAAAA, then reverts
				bb: {
					Code: []byte{
						byte(vm.PC),          // [0]
						byte(vm.DUP1),        // [0,0]
						byte(vm.DUP1),        // [0,0,0]
						byte(vm.DUP1),        // [0,0,0,0]
						byte(vm.PUSH1), 0x01, // [0,0,0,0,1] (value)
						byte(vm.PUSH2), 0xaa, 0xaa, // [0,0,0,0,1, 0xaaaa]
						byte(vm.GAS),
						byte(vm.CALL),
						byte(vm.REVERT),
					},
					Balance: big.NewInt(1),
				},
			},
		}
	)
	m := mock.MockWithGenesis(t, gspec, key, false)

	chain, err := core.GenerateChain(m.ChainConfig, m.Genesis, m.Engine, m.DB, 1, func(i int, b *core.BlockGen) {
		b.SetCoinbase(common.Address{1})
		// One transaction to AAAA
		tx, _ := types.SignTx(types.NewTransaction(0, aa,
			u256.Num0, 50000, u256.Num1, nil), *types.LatestSignerForChainID(nil), key)
		b.AddTx(tx)
		// One transaction to BBBB
		tx, _ = types.SignTx(types.NewTransaction(1, bb,
			u256.Num0, 100000, u256.Num1, nil), *types.LatestSignerForChainID(nil), key)
		b.AddTx(tx)
	})
	if err != nil {
		t.Fatalf("generate blocks: %v", err)
	}

	if err := m.InsertChain(chain); err != nil {
		t.Fatalf("failed to insert into chain: %v", err)
	}
}

// TestDeleteRecreateSlots tests a state-transition that contains both deletion
// and recreation of contract state.
// Contract A exists, has slots 1 and 2 set
// txn 1: Selfdestruct A
// txn 2: Re-create A, set slots 3 and 4
// Expected outcome is that _all_ slots are cleared from A, due to the selfdestruct,
// and then the new slots exist
func TestDeleteRecreateSlots(t *testing.T) {
	t.Parallel()
	var (
		// Generate a canonical chain to act as the main dataset
		// A sender who makes transactions, has some funds
		key, _    = crypto.HexToECDSA("b71c71a67e1177ad4e901695e1b4b9ee17ae16c6668d313eac2f96dbcda3f291")
		address   = crypto.PubkeyToAddress(key.PublicKey)
		funds     = big.NewInt(1000000000)
		bb        = common.HexToAddress("0x000000000000000000000000000000000000bbbb")
		aaStorage = make(map[common.Hash]common.Hash)          // Initial storage in AA
		aaCode    = []byte{byte(vm.PC), byte(vm.SELFDESTRUCT)} // Code for AA (simple selfdestruct)
	)
	// Populate two slots
	aaStorage[common.HexToHash("01")] = common.HexToHash("01")
	aaStorage[common.HexToHash("02")] = common.HexToHash("02")

	// The bb-code needs to CREATE2 the aa contract. It consists of
	// both initcode and deployment code
	// initcode:
	// 1. Set slots 3=3, 4=4,
	// 2. Return aaCode

	initCode := []byte{
		byte(vm.PUSH1), 0x3, // value
		byte(vm.PUSH1), 0x3, // location
		byte(vm.SSTORE),     // Set slot[3] = 3
		byte(vm.PUSH1), 0x4, // value
		byte(vm.PUSH1), 0x4, // location
		byte(vm.SSTORE), // Set slot[4] = 4
		// Slots are set, now return the code
		byte(vm.PUSH2), byte(vm.PC), byte(vm.SELFDESTRUCT), // Push code on stack
		byte(vm.PUSH1), 0x0, // memory start on stack
		byte(vm.MSTORE),
		// Code is now in memory.
		byte(vm.PUSH1), 0x2, // size
		byte(vm.PUSH1), byte(32 - 2), // offset
		byte(vm.RETURN),
	}
	if l := len(initCode); l > 32 {
		t.Fatalf("init code is too long for a pushx, need a more elaborate deployer")
	}
	bbCode := []byte{
		// Push initcode onto stack
		byte(vm.PUSH1) + byte(len(initCode)-1)}
	bbCode = append(bbCode, initCode...)
	bbCode = append(bbCode, []byte{
		byte(vm.PUSH1), 0x0, // memory start on stack
		byte(vm.MSTORE),
		byte(vm.PUSH1), 0x00, // salt
		byte(vm.PUSH1), byte(len(initCode)), // size
		byte(vm.PUSH1), byte(32 - len(initCode)), // offset
		byte(vm.PUSH1), 0x00, // endowment
		byte(vm.CREATE2),
	}...)

	initHash := crypto.Keccak256Hash(initCode)
	aa := crypto.CreateAddress2(bb, [32]byte{}, initHash[:])
	t.Logf("Destination address: %x\n", aa)

	gspec := &types.Genesis{
		Config: libchain.TestChainConfig,
		Alloc: types.GenesisAlloc{
			address: {Balance: funds},
			// The address 0xAAAAA selfdestructs if called
			aa: {
				// Code needs to just selfdestruct
				Code:    aaCode,
				Nonce:   1,
				Balance: big.NewInt(0),
				Storage: aaStorage,
			},
			// The contract BB recreates AA
			bb: {
				Code:    bbCode,
				Balance: big.NewInt(1),
			},
		},
	}
	m := mock.MockWithGenesis(t, gspec, key, false)
	chain, err := core.GenerateChain(m.ChainConfig, m.Genesis, m.Engine, m.DB, 1, func(i int, b *core.BlockGen) {
		b.SetCoinbase(common.Address{1})
		// One transaction to AA, to kill it
		tx, _ := types.SignTx(types.NewTransaction(0, aa,
			u256.Num0, 50000, u256.Num1, nil), *types.LatestSignerForChainID(nil), key)
		b.AddTx(tx)
		// One transaction to BB, to recreate AA
		tx, _ = types.SignTx(types.NewTransaction(1, bb,
			u256.Num0, 100000, u256.Num1, nil), *types.LatestSignerForChainID(nil), key)
		b.AddTx(tx)
	})
	if err != nil {
		t.Fatalf("generate blocks: %v", err)
	}
	// Import the canonical chain
	if err := m.InsertChain(chain); err != nil {
		t.Fatalf("failed to insert into chain: %v", err)
	}
	tx, err := m.DB.BeginTemporalRo(m.Ctx)
	require.NoError(t, err)
	defer tx.Rollback()

	statedb := state.New(m.NewHistoryStateReader(2, tx))

	// If all is correct, then slot 1 and 2 are zero
	key1 := common.HexToHash("01")
	var got uint256.Int
	statedb.GetState(aa, key1, &got)
	if !got.IsZero() {
		t.Errorf("got %d exp %d", got.Uint64(), 0)
	}
<<<<<<< HEAD
	key2 := libcommon.HexToHash("02")
	statedb.GetState(aa, key2, &got)
=======
	key2 := common.HexToHash("02")
	statedb.GetState(aa, &key2, &got)
>>>>>>> facffd54
	if !got.IsZero() {
		t.Errorf("got %d exp %d", got.Uint64(), 0)
	}
	// Also, 3 and 4 should be set
<<<<<<< HEAD
	key3 := libcommon.HexToHash("03")
	statedb.GetState(aa, key3, &got)
	if got.Uint64() != 3 {
		t.Errorf("got %d exp %d", got.Uint64(), 3)
	}
	key4 := libcommon.HexToHash("04")
	statedb.GetState(aa, key4, &got)
=======
	key3 := common.HexToHash("03")
	statedb.GetState(aa, &key3, &got)
	if got.Uint64() != 3 {
		t.Errorf("got %d exp %d", got.Uint64(), 3)
	}
	key4 := common.HexToHash("04")
	statedb.GetState(aa, &key4, &got)
>>>>>>> facffd54
	if got.Uint64() != 4 {
		t.Errorf("got %d exp %d", got.Uint64(), 4)
	}
	require.NoError(t, err)
}

func TestCVE2020_26265(t *testing.T) {
	t.Parallel()
	var (
		// Generate a canonical chain to act as the main dataset
		// A sender who makes transactions, has some funds
		key, _  = crypto.HexToECDSA("b71c71a67e1177ad4e901695e1b4b9ee17ae16c6668d313eac2f96dbcda3f291")
		address = crypto.PubkeyToAddress(key.PublicKey)
		funds   = big.NewInt(1000000000)

		aa        = common.HexToAddress("0x000000000000000000000000000000000000aaaa")
		aaStorage = make(map[common.Hash]common.Hash) // Initial storage in AA
		aaCode    = []byte{
			byte(vm.CALLVALUE),
			byte(vm.PUSH1), 0x06, // Destination for JUMPI
			byte(vm.JUMPI),
			byte(vm.ADDRESS),
			byte(vm.SELFDESTRUCT),
			byte(vm.JUMPDEST),
			byte(vm.SELFBALANCE),
			byte(vm.PUSH1), 0x00,
			byte(vm.SSTORE),
		} // Code for AAAA (selfdestruct to itself, but only when CALLVALUE is 0)

		caller        = common.HexToAddress("0x000000000000000000000000000000000000bbbb")
		callerStorage = make(map[common.Hash]common.Hash) // Initial storage in CALLER
		callerCode    = []byte{
			byte(vm.PC),          // [0]
			byte(vm.DUP1),        // [0,0]
			byte(vm.DUP1),        // [0,0,0]
			byte(vm.DUP1),        // [0,0,0,0]
			byte(vm.PUSH1), 0x00, // [0,0,0,0,1] (value)
			byte(vm.PUSH2), 0xaa, 0xaa, // [0,0,0,0,1, 0xaaaa]
			byte(vm.GAS),
			byte(vm.CALL), // Cause self-destruct of aa

			byte(vm.PC),          // [0]
			byte(vm.DUP1),        // [0,0]
			byte(vm.DUP1),        // [0,0,0]
			byte(vm.DUP1),        // [0,0,0,0]
			byte(vm.PUSH1), 0x01, // [0,0,0,0,1] (value)
			byte(vm.PUSH2), 0xaa, 0xaa, // [0,0,0,0,1, 0xaaaa]
			byte(vm.GAS),
			byte(vm.CALL), // Send 1 wei to add

			byte(vm.RETURN),
		} // Code for CALLER
	)
	gspec := &types.Genesis{
		Config: libchain.TestChainConfig,
		Alloc: types.GenesisAlloc{
			address: {Balance: funds},
			// The address 0xAAAAA selfdestructs if called
			aa: {
				// Code needs to just selfdestruct
				Code:    aaCode,
				Nonce:   1,
				Balance: big.NewInt(3),
				Storage: aaStorage,
			},
			caller: {
				// Code needs to just selfdestruct
				Code:    callerCode,
				Nonce:   1,
				Balance: big.NewInt(10),
				Storage: callerStorage,
			},
		},
	}
	m := mock.MockWithGenesis(t, gspec, key, false)

	chain, err := core.GenerateChain(m.ChainConfig, m.Genesis, m.Engine, m.DB, 1, func(i int, b *core.BlockGen) {
		b.SetCoinbase(common.Address{1})
		// One transaction to AA, to kill it
		tx, _ := types.SignTx(types.NewTransaction(0, caller,
			u256.Num0, 100000, u256.Num1, nil), *types.LatestSignerForChainID(nil), key)
		b.AddTx(tx)
		// One transaction to AA, to recreate it (but without storage
		tx, _ = types.SignTx(types.NewTransaction(1, aa,
			new(uint256.Int).SetUint64(5), 100000, u256.Num1, nil), *types.LatestSignerForChainID(nil), key)
		b.AddTx(tx)
	})
	if err != nil {
		t.Fatalf("generate blocks: %v", err)
	}
	// Import the canonical chain
	if err := m.InsertChain(chain); err != nil {
		t.Fatalf("failed to insert into chain: %v", err)
	}
	err = m.DB.ViewTemporal(m.Ctx, func(tx kv.TemporalTx) error {
		reader := m.NewHistoryStateReader(2, tx)
		statedb := state.New(reader)

		got, err := statedb.GetBalance(aa)
		if err != nil {
			t.Fatal(err)
		}
		if !got.Eq(new(uint256.Int).SetUint64(5)) {
			t.Errorf("got %x exp %x", got, 5)
		}
		return nil
	})
	require.NoError(t, err)
}

// TestDeleteRecreateAccount tests a state-transition that contains deletion of a
// contract with storage, and a recreate of the same contract via a
// regular value-transfer
// Expected outcome is that _all_ slots are cleared from A
func TestDeleteRecreateAccount(t *testing.T) {
	t.Parallel()
	var (
		// Generate a canonical chain to act as the main dataset
		// A sender who makes transactions, has some funds
		key, _  = crypto.HexToECDSA("b71c71a67e1177ad4e901695e1b4b9ee17ae16c6668d313eac2f96dbcda3f291")
		address = crypto.PubkeyToAddress(key.PublicKey)
		funds   = big.NewInt(1000000000)

		aa        = common.HexToAddress("0x7217d81b76bdd8707601e959454e3d776aee5f43")
		aaStorage = make(map[common.Hash]common.Hash)          // Initial storage in AA
		aaCode    = []byte{byte(vm.PC), byte(vm.SELFDESTRUCT)} // Code for AA (simple selfdestruct)
	)
	// Populate two slots
	aaStorage[common.HexToHash("01")] = common.HexToHash("01")
	aaStorage[common.HexToHash("02")] = common.HexToHash("02")

	gspec := &types.Genesis{
		Config: libchain.TestChainConfig,
		Alloc: types.GenesisAlloc{
			address: {Balance: funds},
			// The address 0xAAAAA selfdestructs if called
			aa: {
				// Code needs to just selfdestruct
				Code:    aaCode,
				Nonce:   1,
				Balance: big.NewInt(0),
				Storage: aaStorage,
			},
		},
	}
	m := mock.MockWithGenesis(t, gspec, key, false)

	chain, err := core.GenerateChain(m.ChainConfig, m.Genesis, m.Engine, m.DB, 1, func(i int, b *core.BlockGen) {
		b.SetCoinbase(common.Address{1})
		// One transaction to AA, to kill it
		tx, _ := types.SignTx(types.NewTransaction(0, aa,
			u256.Num0, 50000, u256.Num1, nil), *types.LatestSignerForChainID(nil), key)
		b.AddTx(tx)
		// One transaction to AA, to recreate it (but without storage
		tx, _ = types.SignTx(types.NewTransaction(1, aa,
			u256.Num1, 100000, u256.Num1, nil), *types.LatestSignerForChainID(nil), key)
		b.AddTx(tx)
	})
	if err != nil {
		t.Fatalf("generate blocks: %v", err)
	}
	// Import the canonical chain
	if err := m.InsertChain(chain); err != nil {
		t.Fatalf("failed to insert into chain: %v", err)
	}
	err = m.DB.ViewTemporal(m.Ctx, func(tx kv.TemporalTx) error {
		statedb := state.New(m.NewHistoryStateReader(2, tx))

		// If all is correct, then both slots are zero
		key1 := common.HexToHash("01")
		var got uint256.Int
		statedb.GetState(aa, key1, &got)
		if !got.IsZero() {
			t.Errorf("got %x exp %x", got, 0)
		}
<<<<<<< HEAD
		key2 := libcommon.HexToHash("02")
		statedb.GetState(aa, key2, &got)
=======
		key2 := common.HexToHash("02")
		statedb.GetState(aa, &key2, &got)
>>>>>>> facffd54
		if !got.IsZero() {
			t.Errorf("got %x exp %x", got, 0)
		}
		return nil
	})
	require.NoError(t, err)
}

// TestDeleteRecreateSlotsAcrossManyBlocks tests multiple state-transition that contains both deletion
// and recreation of contract state.
// Contract A exists, has slots 1 and 2 set
// txn 1: Selfdestruct A
// txn 2: Re-create A, set slots 3 and 4
// Expected outcome is that _all_ slots are cleared from A, due to the selfdestruct,
// and then the new slots exist
func TestDeleteRecreateSlotsAcrossManyBlocks(t *testing.T) {
	if testing.Short() {
		t.Skip()
	}

	t.Parallel()
	var (
		// Generate a canonical chain to act as the main dataset
		// A sender who makes transactions, has some funds
		key, _    = crypto.HexToECDSA("b71c71a67e1177ad4e901695e1b4b9ee17ae16c6668d313eac2f96dbcda3f291")
		address   = crypto.PubkeyToAddress(key.PublicKey)
		funds     = big.NewInt(1000000000)
		bb        = common.HexToAddress("0x000000000000000000000000000000000000bbbb")
		aaStorage = make(map[common.Hash]common.Hash)          // Initial storage in AA
		aaCode    = []byte{byte(vm.PC), byte(vm.SELFDESTRUCT)} // Code for AA (simple selfdestruct)
	)

	// Populate two slots
	aaStorage[common.HexToHash("01")] = common.HexToHash("01")
	aaStorage[common.HexToHash("02")] = common.HexToHash("02")

	// The bb-code needs to CREATE2 the aa contract. It consists of
	// both initcode and deployment code
	// initcode:
	// 1. Set slots 3=blocknum+1, 4=4,
	// 2. Return aaCode

	initCode := []byte{
		byte(vm.PUSH1), 0x1, //
		byte(vm.NUMBER),     // value = number + 1
		byte(vm.ADD),        //
		byte(vm.PUSH1), 0x3, // location
		byte(vm.SSTORE),     // Set slot[3] = number + 1
		byte(vm.PUSH1), 0x4, // value
		byte(vm.PUSH1), 0x4, // location
		byte(vm.SSTORE), // Set slot[4] = 4
		// Slots are set, now return the code
		byte(vm.PUSH2), byte(vm.PC), byte(vm.SELFDESTRUCT), // Push code on stack
		byte(vm.PUSH1), 0x0, // memory start on stack
		byte(vm.MSTORE),
		// Code is now in memory.
		byte(vm.PUSH1), 0x2, // size
		byte(vm.PUSH1), byte(32 - 2), // offset
		byte(vm.RETURN),
	}
	if l := len(initCode); l > 32 {
		t.Fatalf("init code is too long for a pushx, need a more elaborate deployer")
	}
	bbCode := []byte{
		// Push initcode onto stack
		byte(vm.PUSH1) + byte(len(initCode)-1)}
	bbCode = append(bbCode, initCode...)
	bbCode = append(bbCode, []byte{
		byte(vm.PUSH1), 0x0, // memory start on stack
		byte(vm.MSTORE),
		byte(vm.PUSH1), 0x00, // salt
		byte(vm.PUSH1), byte(len(initCode)), // size
		byte(vm.PUSH1), byte(32 - len(initCode)), // offset
		byte(vm.PUSH1), 0x00, // endowment
		byte(vm.CREATE2),
	}...)

	initHash := crypto.Keccak256Hash(initCode)
	aa := crypto.CreateAddress2(bb, [32]byte{}, initHash[:])
	t.Logf("Destination address: %x\n", aa)
	gspec := &types.Genesis{
		Config: libchain.TestChainConfig,
		Alloc: types.GenesisAlloc{
			address: {Balance: funds},
			// The address 0xAAAAA selfdestructs if called
			aa: {
				// Code needs to just selfdestruct
				Code:    aaCode,
				Nonce:   1,
				Balance: big.NewInt(0),
				Storage: aaStorage,
			},
			// The contract BB recreates AA
			bb: {
				Code:    bbCode,
				Balance: big.NewInt(1),
			},
		},
	}
	m := mock.MockWithGenesis(t, gspec, key, false)
	var nonce uint64

	type expectation struct {
		values   map[int]int
		exist    bool
		blocknum int
	}
	var current = &expectation{
		exist:    true, // exists in genesis
		blocknum: 0,
		values:   map[int]int{1: 1, 2: 2},
	}
	var expectations []*expectation
	var newDestruct = func(e *expectation) types.Transaction {
		tx, _ := types.SignTx(types.NewTransaction(nonce, aa,
			u256.Num0, 50000, u256.Num1, nil), *types.LatestSignerForChainID(nil), key)
		nonce++
		if e.exist {
			e.exist = false
			e.values = nil
		}
		//t.Logf("block %d; adding destruct\n", e.blocknum)
		return tx
	}
	var newResurrect = func(e *expectation) types.Transaction {
		tx, _ := types.SignTx(types.NewTransaction(nonce, bb,
			u256.Num0, 100000, u256.Num1, nil), *types.LatestSignerForChainID(nil), key)
		nonce++
		if !e.exist {
			e.exist = true
			e.values = map[int]int{3: e.blocknum + 1, 4: 4}
		}
		//t.Logf("block %d; adding resurrect\n", e.blocknum)
		return tx
	}

	chain, err := core.GenerateChain(m.ChainConfig, m.Genesis, m.Engine, m.DB, 150, func(i int, b *core.BlockGen) {
		var exp = new(expectation)
		exp.blocknum = i + 1
		exp.values = make(map[int]int)
		for k, v := range current.values {
			exp.values[k] = v
		}
		exp.exist = current.exist

		b.SetCoinbase(common.Address{1})
		if i%2 == 0 {
			b.AddTx(newDestruct(exp))
		}
		if i%3 == 0 {
			b.AddTx(newResurrect(exp))
		}
		if i%5 == 0 {
			b.AddTx(newDestruct(exp))
		}
		if i%7 == 0 {
			b.AddTx(newResurrect(exp))
		}
		expectations = append(expectations, exp)
		current = exp
	})
	if err != nil {
		t.Fatalf("generate blocks: %v", err)
	}
	// Import the canonical chain
	var asHash = func(num int) common.Hash {
		return common.BytesToHash([]byte{byte(num)})
	}
	for i := range chain.Blocks {
		blockNum := i + 1
		if err := m.InsertChain(chain.Slice(i, i+1)); err != nil {
			t.Fatalf("block %d: failed to insert into chain: %v", i, err)
		}
		err = m.DB.View(m.Ctx, func(tx kv.Tx) error {

			statedb := state.New(m.NewStateReader(tx))
			// If all is correct, then slot 1 and 2 are zero
			key1 := common.HexToHash("01")
			var got uint256.Int
			statedb.GetState(aa, key1, &got)
			if !got.IsZero() {
				t.Errorf("block %d, got %x exp %x", blockNum, got, 0)
			}
<<<<<<< HEAD
			key2 := libcommon.HexToHash("02")
			statedb.GetState(aa, key2, &got)
=======
			key2 := common.HexToHash("02")
			statedb.GetState(aa, &key2, &got)
>>>>>>> facffd54
			if !got.IsZero() {
				t.Errorf("block %d, got %x exp %x", blockNum, got, 0)
			}
			exp := expectations[i]
			if exp.exist {
				exist, err := statedb.Exist(aa)
				if err != nil {
					t.Fatal(err)
				}
				if !exist {
					t.Fatalf("block %d, expected %x to exist, it did not", blockNum, aa)
				}
				for slot, val := range exp.values {
					key := asHash(slot)
					var gotValue uint256.Int
					statedb.GetState(aa, key, &gotValue)
					if gotValue.Uint64() != uint64(val) {
						t.Fatalf("block %d, slot %d, got %x exp %x", blockNum, slot, gotValue, val)
					}
				}
			} else {
				exist, err := statedb.Exist(aa)
				if err != nil {
					t.Fatal(err)
				}
				if exist {
					t.Fatalf("block %d, expected %x to not exist, it did", blockNum, aa)
				}
			}
			return nil
		})
		require.NoError(t, err)
	}
}

// TestInitThenFailCreateContract tests a pretty notorious case that happened
// on mainnet over blocks 7338108, 7338110 and 7338115.
//   - Block 7338108: address e771789f5cccac282f23bb7add5690e1f6ca467c is initiated
//     with 0.001 ether (thus created but no code)
//   - Block 7338110: a CREATE2 is attempted. The CREATE2 would deploy code on
//     the same address e771789f5cccac282f23bb7add5690e1f6ca467c. However, the
//     deployment fails due to OOG during initcode execution
//   - Block 7338115: another txn checks the balance of
//     e771789f5cccac282f23bb7add5690e1f6ca467c, and the snapshotter returned it as
//     zero.
//
// The problem being that the snapshotter maintains a destructset, and adds items
// to the destructset in case something is created "onto" an existing item.
// We need to either roll back the snapDestructs, or not place it into snapDestructs
// in the first place.
func TestInitThenFailCreateContract(t *testing.T) {
	t.Parallel()
	var (
		// Generate a canonical chain to act as the main dataset
		// A sender who makes transactions, has some funds
		key, _  = crypto.HexToECDSA("b71c71a67e1177ad4e901695e1b4b9ee17ae16c6668d313eac2f96dbcda3f291")
		address = crypto.PubkeyToAddress(key.PublicKey)
		funds   = big.NewInt(1000000000)
		bb      = common.HexToAddress("0x000000000000000000000000000000000000bbbb")
	)

	// The bb-code needs to CREATE2 the aa contract. It consists of
	// both initcode and deployment code
	// initcode:
	// 1. If blocknum < 1, error out (e.g invalid opcode)
	// 2. else, return a snippet of code
	initCode := []byte{
		byte(vm.PUSH1), 0x1, // y (2)
		byte(vm.NUMBER), // x (number)
		byte(vm.GT),     // x > y?
		byte(vm.PUSH1), byte(0x8),
		byte(vm.JUMPI), // jump to label if number > 2
		byte(0xFE),     // illegal opcode
		byte(vm.JUMPDEST),
		byte(vm.PUSH1), 0x2, // size
		byte(vm.PUSH1), 0x0, // offset
		byte(vm.RETURN), // return 2 bytes of zero-code
	}
	if l := len(initCode); l > 32 {
		t.Fatalf("init code is too long for a pushx, need a more elaborate deployer")
	}
	bbCode := []byte{
		// Push initcode onto stack
		byte(vm.PUSH1) + byte(len(initCode)-1)}
	bbCode = append(bbCode, initCode...)
	bbCode = append(bbCode, []byte{
		byte(vm.PUSH1), 0x0, // memory start on stack
		byte(vm.MSTORE),
		byte(vm.PUSH1), 0x00, // salt
		byte(vm.PUSH1), byte(len(initCode)), // size
		byte(vm.PUSH1), byte(32 - len(initCode)), // offset
		byte(vm.PUSH1), 0x00, // endowment
		byte(vm.CREATE2),
	}...)

	initHash := crypto.Keccak256Hash(initCode)
	aa := crypto.CreateAddress2(bb, [32]byte{}, initHash[:])
	t.Logf("Destination address: %x\n", aa)

	gspec := &types.Genesis{
		Config: libchain.TestChainConfig,
		Alloc: types.GenesisAlloc{
			address: {Balance: funds},
			// The address aa has some funds
			aa: {Balance: big.NewInt(100000)},
			// The contract BB tries to create code onto AA
			bb: {
				Code:    bbCode,
				Balance: big.NewInt(1),
			},
		},
	}
	m := mock.MockWithGenesis(t, gspec, key, false)
	nonce := uint64(0)

	chain, err := core.GenerateChain(m.ChainConfig, m.Genesis, m.Engine, m.DB, 4, func(i int, b *core.BlockGen) {
		b.SetCoinbase(common.Address{1})
		// One transaction to BB
		tx, _ := types.SignTx(types.NewTransaction(nonce, bb,
			u256.Num0, 100000, u256.Num1, nil), *types.LatestSignerForChainID(nil), key)
		b.AddTx(tx)
		nonce++
	})
	if err != nil {
		t.Fatalf("generate blocks: %v", err)
	}

	err = m.DB.ViewTemporal(m.Ctx, func(tx kv.TemporalTx) error {

		// Import the canonical chain
		statedb := state.New(m.NewHistoryStateReader(2, tx))
		got, err := statedb.GetBalance(aa)
		if err != nil {
			return err
		}
		if exp := uint64(100000); got.Uint64() != exp {
			t.Fatalf("Genesis err, got %v exp %v", got, exp)
		}
		// First block tries to create, but fails
		{
			block := chain.Blocks[0]
			if err := m.InsertChain(chain.Slice(0, 1)); err != nil {
				t.Fatalf("block %d: failed to insert into chain: %v", block.NumberU64(), err)
			}
			statedb = state.New(m.NewHistoryStateReader(1, tx))
			got, err := statedb.GetBalance(aa)
			if err != nil {
				return err
			}
			if exp := uint64(100000); got.Uint64() != exp {
				t.Fatalf("block %d: got %v exp %v", block.NumberU64(), got, exp)
			}
		}
		// Import the rest of the blocks
		for i, block := range chain.Blocks[1:] {
			if err := m.InsertChain(chain.Slice(1+i, 2+i)); err != nil {
				t.Fatalf("block %d: failed to insert into chain: %v", block.NumberU64(), err)
			}
		}
		return nil
	})
	require.NoError(t, err)
}

// TestEIP2718Transition tests that an EIP-2718 transaction will be accepted
// after the fork block has passed. This is verified by sending an EIP-2930
// access list transaction, which specifies a single slot access, and then
// checking that the gas usage of a hot SLOAD and a cold SLOAD are calculated
// correctly.
func TestEIP2718Transition(t *testing.T) {
	t.Parallel()
	var (
		aa = common.HexToAddress("0x000000000000000000000000000000000000aaaa")

		// Generate a canonical chain to act as the main dataset

		// A sender who makes transactions, has some funds
		key, _  = crypto.HexToECDSA("b71c71a67e1177ad4e901695e1b4b9ee17ae16c6668d313eac2f96dbcda3f291")
		address = crypto.PubkeyToAddress(key.PublicKey)
		funds   = big.NewInt(1000000000)
		gspec   = &types.Genesis{
			Config: libchain.TestChainConfig,
			Alloc: types.GenesisAlloc{
				address: {Balance: funds},
				// The address 0xAAAA sloads 0x00 and 0x01
				aa: {
					Code: []byte{
						byte(vm.PC),
						byte(vm.PC),
						byte(vm.SLOAD),
						byte(vm.SLOAD),
					},
					Nonce:   0,
					Balance: big.NewInt(0),
				},
			},
		}
	)
	m := mock.MockWithGenesis(t, gspec, key, false)

	chain, err := core.GenerateChain(m.ChainConfig, m.Genesis, m.Engine, m.DB, 1, func(i int, b *core.BlockGen) {
		b.SetCoinbase(common.Address{1})
		gasPrice, _ := uint256.FromBig(big.NewInt(1))
		chainID, _ := uint256.FromBig(gspec.Config.ChainID)

		// One transaction to 0xAAAA
		signer := types.LatestSigner(gspec.Config)
		tx, _ := types.SignNewTx(key, *signer, &types.AccessListTx{
			ChainID: chainID,
			LegacyTx: types.LegacyTx{
				CommonTx: types.CommonTx{
					Nonce:    0,
					To:       &aa,
					GasLimit: 30000,
				},
				GasPrice: gasPrice,
			},
			AccessList: types.AccessList{{
				Address:     aa,
				StorageKeys: []common.Hash{{0}},
			}},
		})
		b.AddTx(tx)
	})
	if err != nil {
		t.Fatalf("generate chain: %v", err)
	}

	// Import the canonical chain

	if err = m.InsertChain(chain); err != nil {
		t.Fatalf("failed to insert into chain: %v", err)
	}

	tx, err := m.DB.BeginRo(m.Ctx)
	if err != nil {
		t.Fatal(err)
	}
	defer tx.Rollback()

	block, _ := m.BlockReader.BlockByNumber(m.Ctx, tx, 1)

	// Expected gas is intrinsic + 2 * pc + hot load + cold load, since only one load is in the access list
	expected := params.TxGas + params.TxAccessListAddressGas + params.TxAccessListStorageKeyGas +
		vm.GasQuickStep*2 + params.WarmStorageReadCostEIP2929 + params.ColdSloadCostEIP2929
	if block.GasUsed() != expected {
		t.Fatalf("incorrect amount of gas spent: expected %d, got %d", expected, block.GasUsed())

	}
}

// TestEIP1559Transition tests the following:
//
//  1. A transaction whose feeCap is greater than the baseFee is valid.
//  2. Gas accounting for access lists on EIP-1559 transactions is correct.
//  3. Only the transaction's tip will be received by the coinbase.
//  4. The transaction sender pays for both the tip and baseFee.
//  5. The coinbase receives only the partially realized tip when
//     feeCap - tip < baseFee.
//  6. Legacy transaction behave as expected (e.g. gasPrice = feeCap = tip).
func TestEIP1559Transition(t *testing.T) {
	t.Parallel()
	t.Skip("needs fixing")
	var (
		aa = common.HexToAddress("0x000000000000000000000000000000000000aaaa")

		// Generate a canonical chain to act as the main dataset

		// A sender who makes transactions, has some funds
		key1, _ = crypto.HexToECDSA("b71c71a67e1177ad4e901695e1b4b9ee17ae16c6668d313eac2f96dbcda3f291")
		key2, _ = crypto.HexToECDSA("8a1f9a8f95be41cd7ccb6168179afb4504aefe388d1e14474d32c45c72ce7b7a")
		addr1   = crypto.PubkeyToAddress(key1.PublicKey)
		addr2   = crypto.PubkeyToAddress(key2.PublicKey)
		funds   = new(uint256.Int).Mul(u256.Num1, new(uint256.Int).SetUint64(common.Ether))
		gspec   = &types.Genesis{
			Config: params2.SepoliaChainConfig,
			Alloc: types.GenesisAlloc{
				addr1: {Balance: funds.ToBig()},
				addr2: {Balance: funds.ToBig()},
				// The address 0xAAAA sloads 0x00 and 0x01
				aa: {
					Code: []byte{
						byte(vm.PC),
						byte(vm.PC),
						byte(vm.SLOAD),
						byte(vm.SLOAD),
					},
					Nonce:   0,
					Balance: big.NewInt(0),
				},
			},
		}
		signer = types.LatestSigner(gspec.Config)
	)
	m := mock.MockWithGenesis(t, gspec, key1, false)

	chain, err := core.GenerateChain(m.ChainConfig, m.Genesis, m.Engine, m.DB, 501, func(i int, b *core.BlockGen) {
		if i == 500 {
			b.SetCoinbase(common.Address{1})
		} else {
			b.SetCoinbase(common.Address{0})
		}
		if i == 500 {
			// One transaction to 0xAAAA
			accesses := types.AccessList{types.AccessTuple{
				Address:     aa,
				StorageKeys: []common.Hash{{0}},
			}}

			var chainID uint256.Int
			chainID.SetFromBig(gspec.Config.ChainID)
			var txn types.Transaction = &types.DynamicFeeTransaction{
				CommonTx: types.CommonTx{
					Nonce:    0,
					To:       &aa,
					GasLimit: 30000,
					Data:     []byte{},
				},
				ChainID:    &chainID,
				FeeCap:     new(uint256.Int).Mul(new(uint256.Int).SetUint64(5), new(uint256.Int).SetUint64(common.GWei)),
				TipCap:     u256.Num2,
				AccessList: accesses,
			}
			txn, _ = types.SignTx(txn, *signer, key1)

			b.AddTx(txn)
		}
	})
	if err != nil {
		t.Fatalf("generate blocks: %v", err)
	}
	// Import the canonical chain

	if err = m.InsertChain(chain); err != nil {
		t.Fatalf("failed to insert into chain: %v", err)
	}

	block := chain.Blocks[500]

	// 1+2: Ensure EIP-1559 access lists are accounted for via gas usage.
	expectedGas := params.TxGas + params.TxAccessListAddressGas + params.TxAccessListStorageKeyGas + vm.GasQuickStep*2 + params.WarmStorageReadCostEIP2929 + params.ColdSloadCostEIP2929
	if block.GasUsed() != expectedGas {
		t.Fatalf("incorrect amount of gas spent: expected %d, got %d", expectedGas, block.GasUsed())
	}

	err = m.DB.ViewTemporal(m.Ctx, func(tx kv.TemporalTx) error {
		statedb := state.New(m.NewHistoryStateReader(1, tx))

		// 3: Ensure that miner received only the tx's tip.
		actual, err := statedb.GetBalance(block.Coinbase())
		if err != nil {
			return err
		}
		expected := new(uint256.Int).Add(
			new(uint256.Int).SetUint64(block.GasUsed()*block.Transactions()[0].GetTipCap().Uint64()),
			ethash.ConstantinopleBlockReward,
		)
		if actual.Cmp(expected) != 0 {
			t.Fatalf("miner balance incorrect: expected %d, got %d", expected, actual)
		}

		// 4: Ensure the txn sender paid for the gasUsed * (tip + block baseFee).
		balance, err := statedb.GetBalance(addr1)
		if err != nil {
			return err
		}
<<<<<<< HEAD
		actual = *new(uint256.Int).Sub(funds, &balance)
		expected = new(uint256.Int).SetUint64(block.GasUsed() * (block.Transactions()[0].GetPrice().Uint64() + block.BaseFee().Uint64()))
=======
		actual = new(uint256.Int).Sub(funds, balance)
		expected = new(uint256.Int).SetUint64(block.GasUsed() * (block.Transactions()[0].GetTipCap().Uint64() + block.BaseFee().Uint64()))
>>>>>>> facffd54
		if actual.Cmp(expected) != 0 {
			t.Fatalf("sender expenditure incorrect: expected %d, got %d", expected, actual)
		}

		return nil
	})
	require.NoError(t, err)

	chain, err = core.GenerateChain(m.ChainConfig, block, m.Engine, m.DB, 1, func(i int, b *core.BlockGen) {
		b.SetCoinbase(common.Address{2})

		var txn types.Transaction = types.NewTransaction(0, aa, u256.Num0, 30000, new(uint256.Int).Mul(new(uint256.Int).SetUint64(5), new(uint256.Int).SetUint64(common.GWei)), nil)
		txn, _ = types.SignTx(txn, *signer, key2)

		b.AddTx(txn)
	})
	if err != nil {
		t.Fatalf("generate chain: %v", err)
	}

	if err = m.InsertChain(chain); err != nil {
		t.Fatalf("failed to insert into chain: %v", err)
	}

	block = chain.Blocks[0]
	err = m.DB.ViewTemporal(m.Ctx, func(tx kv.TemporalTx) error {
		statedb := state.New(m.NewHistoryStateReader(1, tx))
		baseFee := uint256.MustFromBig(block.BaseFee())
		effectiveTip := block.Transactions()[0].GetEffectiveGasTip(baseFee).Uint64()

		// 6+5: Ensure that miner received only the tx's effective tip.
		actual, err := statedb.GetBalance(block.Coinbase())
		if err != nil {
			return err
		}
		expected := new(uint256.Int).Add(
			new(uint256.Int).SetUint64(block.GasUsed()*effectiveTip),
			ethash.ConstantinopleBlockReward,
		)
		if actual.Cmp(expected) != 0 {
			t.Fatalf("miner balance incorrect: expected %d, got %d", expected, actual)
		}

		// 4: Ensure the txn sender paid for the gasUsed * (effectiveTip + block baseFee).
		balance, err := statedb.GetBalance(addr2)
		if err != nil {
			return err
		}
<<<<<<< HEAD
		actual = *new(uint256.Int).Sub(funds, &balance)
		expected = new(uint256.Int).SetUint64(block.GasUsed() * (effectiveTip + block.BaseFee().Uint64()))
=======
		actual = new(uint256.Int).Sub(funds, balance)
		expected = new(uint256.Int).SetUint64(block.GasUsed() * (effectiveTip + baseFee.Uint64()))
>>>>>>> facffd54
		if actual.Cmp(expected) != 0 {
			t.Fatalf("sender balance incorrect: expected %d, got %d", expected, actual)
		}
		return nil
	})
	require.NoError(t, err)
}

func current(m *mock.MockSentry, tx kv.Tx) *types.Block {
	if tx != nil {
		b, err := m.BlockReader.CurrentBlock(tx)
		if err != nil {
			panic(err)
		}
		return b
	}
	tx, err := m.DB.BeginRo(context.Background())
	if err != nil {
		panic(err)
	}
	defer tx.Rollback()
	b, err := m.BlockReader.CurrentBlock(tx)
	if err != nil {
		panic(err)
	}
	return b
}<|MERGE_RESOLUTION|>--- conflicted
+++ resolved
@@ -1540,18 +1540,12 @@
 	if !got.IsZero() {
 		t.Errorf("got %d exp %d", got.Uint64(), 0)
 	}
-<<<<<<< HEAD
 	key2 := libcommon.HexToHash("02")
 	statedb.GetState(aa, key2, &got)
-=======
-	key2 := common.HexToHash("02")
-	statedb.GetState(aa, &key2, &got)
->>>>>>> facffd54
 	if !got.IsZero() {
 		t.Errorf("got %d exp %d", got.Uint64(), 0)
 	}
 	// Also, 3 and 4 should be set
-<<<<<<< HEAD
 	key3 := libcommon.HexToHash("03")
 	statedb.GetState(aa, key3, &got)
 	if got.Uint64() != 3 {
@@ -1559,15 +1553,6 @@
 	}
 	key4 := libcommon.HexToHash("04")
 	statedb.GetState(aa, key4, &got)
-=======
-	key3 := common.HexToHash("03")
-	statedb.GetState(aa, &key3, &got)
-	if got.Uint64() != 3 {
-		t.Errorf("got %d exp %d", got.Uint64(), 3)
-	}
-	key4 := common.HexToHash("04")
-	statedb.GetState(aa, &key4, &got)
->>>>>>> facffd54
 	if got.Uint64() != 4 {
 		t.Errorf("got %d exp %d", got.Uint64(), 4)
 	}
@@ -1743,13 +1728,8 @@
 		if !got.IsZero() {
 			t.Errorf("got %x exp %x", got, 0)
 		}
-<<<<<<< HEAD
 		key2 := libcommon.HexToHash("02")
 		statedb.GetState(aa, key2, &got)
-=======
-		key2 := common.HexToHash("02")
-		statedb.GetState(aa, &key2, &got)
->>>>>>> facffd54
 		if !got.IsZero() {
 			t.Errorf("got %x exp %x", got, 0)
 		}
@@ -1933,13 +1913,8 @@
 			if !got.IsZero() {
 				t.Errorf("block %d, got %x exp %x", blockNum, got, 0)
 			}
-<<<<<<< HEAD
 			key2 := libcommon.HexToHash("02")
 			statedb.GetState(aa, key2, &got)
-=======
-			key2 := common.HexToHash("02")
-			statedb.GetState(aa, &key2, &got)
->>>>>>> facffd54
 			if !got.IsZero() {
 				t.Errorf("block %d, got %x exp %x", blockNum, got, 0)
 			}
@@ -2306,13 +2281,8 @@
 		if err != nil {
 			return err
 		}
-<<<<<<< HEAD
 		actual = *new(uint256.Int).Sub(funds, &balance)
 		expected = new(uint256.Int).SetUint64(block.GasUsed() * (block.Transactions()[0].GetPrice().Uint64() + block.BaseFee().Uint64()))
-=======
-		actual = new(uint256.Int).Sub(funds, balance)
-		expected = new(uint256.Int).SetUint64(block.GasUsed() * (block.Transactions()[0].GetTipCap().Uint64() + block.BaseFee().Uint64()))
->>>>>>> facffd54
 		if actual.Cmp(expected) != 0 {
 			t.Fatalf("sender expenditure incorrect: expected %d, got %d", expected, actual)
 		}
@@ -2361,13 +2331,8 @@
 		if err != nil {
 			return err
 		}
-<<<<<<< HEAD
 		actual = *new(uint256.Int).Sub(funds, &balance)
 		expected = new(uint256.Int).SetUint64(block.GasUsed() * (effectiveTip + block.BaseFee().Uint64()))
-=======
-		actual = new(uint256.Int).Sub(funds, balance)
-		expected = new(uint256.Int).SetUint64(block.GasUsed() * (effectiveTip + baseFee.Uint64()))
->>>>>>> facffd54
 		if actual.Cmp(expected) != 0 {
 			t.Fatalf("sender balance incorrect: expected %d, got %d", expected, actual)
 		}
