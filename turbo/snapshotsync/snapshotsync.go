--- conflicted
+++ resolved
@@ -288,7 +288,6 @@
 
 // WaitForDownloader - wait for Downloader service to download all expected snapshots
 // for MVP we sync with Downloader only once, in future will send new snapshots also
-<<<<<<< HEAD
 func WaitForDownloader(
 	ctx context.Context,
 	logPrefix string,
@@ -301,10 +300,8 @@
 	blockReader blockReader,
 	cc *chain.Config,
 	snapshotDownloader proto_downloader.DownloaderClient,
+	syncCfg ethconfig.Sync,
 ) error {
-=======
-func WaitForDownloader(ctx context.Context, logPrefix string, dirs datadir.Dirs, headerchain, blobs, caplinState bool, prune prune.Mode, caplin CaplinMode, agg *state.Aggregator, tx kv.RwTx, blockReader blockReader, cc *chain.Config, snapshotDownloader proto_downloader.DownloaderClient, syncCfg ethconfig.Sync) error {
->>>>>>> d28abef2
 	snapshots := blockReader.Snapshots()
 	borSnapshots := blockReader.BorSnapshots()
 
