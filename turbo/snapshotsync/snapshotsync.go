// Copyright 2024 The Erigon Authors
// This file is part of Erigon.
//
// Erigon is free software: you can redistribute it and/or modify
// it under the terms of the GNU Lesser General Public License as published by
// the Free Software Foundation, either version 3 of the License, or
// (at your option) any later version.
//
// Erigon is distributed in the hope that it will be useful,
// but WITHOUT ANY WARRANTY; without even the implied warranty of
// MERCHANTABILITY or FITNESS FOR A PARTICULAR PURPOSE. See the
// GNU Lesser General Public License for more details.
//
// You should have received a copy of the GNU Lesser General Public License
// along with Erigon. If not, see <http://www.gnu.org/licenses/>.

package snapshotsync

import (
	"context"
	"encoding/binary"
	"fmt"
	"math"
	"strconv"
	"strings"
	"time"

	"github.com/erigontech/erigon-lib/chain"
	"github.com/erigontech/erigon-lib/chain/snapcfg"
	"github.com/erigontech/erigon-lib/common/datadir"
	"github.com/erigontech/erigon-lib/config3"
	"github.com/erigontech/erigon-lib/downloader/downloadergrpc"
	"github.com/erigontech/erigon-lib/downloader/snaptype"
	proto_downloader "github.com/erigontech/erigon-lib/gointerfaces/downloaderproto"
	"github.com/erigontech/erigon-lib/kv"
	"github.com/erigontech/erigon-lib/kv/rawdbv3"
	"github.com/erigontech/erigon-lib/log/v3"
	"github.com/erigontech/erigon-lib/state"

	coresnaptype "github.com/erigontech/erigon/core/snaptype"
	"github.com/erigontech/erigon/eth/ethconfig"
	"github.com/erigontech/erigon/ethdb/prune"
)

var greatOtterBanner = `
   _____ _             _   _                ____  _   _                                       
  / ____| |           | | (_)              / __ \| | | |                                      
 | (___ | |_ __ _ _ __| |_ _ _ __   __ _  | |  | | |_| |_ ___ _ __ ___ _   _ _ __   ___       
  \___ \| __/ _ | '__| __| | '_ \ / _ | | |  | | __| __/ _ \ '__/ __| | | | '_ \ / __|      
  ____) | || (_| | |  | |_| | | | | (_| | | |__| | |_| ||  __/ |  \__ \ |_| | | | | (__ _ _ _ 
 |_____/ \__\__,_|_|   \__|_|_| |_|\__, |  \____/ \__|\__\___|_|  |___/\__, |_| |_|\___(_|_|_)
                                    __/ |                               __/ |                 
                                   |___/                               |___/                                            


                                        .:-===++**++===-:                                 
                                   :=##%@@@@@@@@@@@@@@@@@@%#*=.                           
                               .=#@@@@@@%##+====--====+##@@@@@@@#=.     ...               
                   .=**###*=:+#@@@@%*=:.                  .:=#%@@@@#==#@@@@@%#-           
                 -#@@@@%%@@@@@@%+-.                            .=*%@@@@#*+*#@@@%=         
                =@@@*:    -%%+:                                    -#@+.     =@@@-        
                %@@#     +@#.                                        :%%-     %@@*        
                @@@+    +%=.     -+=                        :=-       .#@-    %@@#        
                *@@%:  #@-      =@@@*                      +@@@%.       =@= -*@@@:        
                 #@@@##@+       #@@@@.                     %@@@@=        #@%@@@#-         
                  :#@@@@:       +@@@#       :=++++==-.     *@@@@:        =@@@@-           
                  =%@@%=         +#*.    =#%#+==-==+#%%=:  .+#*:         .#@@@#.          
                 +@@%+.               .+%+-.          :=##-                :#@@@-         
                -@@@=                -%#:     ..::.      +@*                 +@@%.        
    .::-========*@@@..              -@#      +%@@@@%.     -@#               .-@@@+=======-
.:-====----:::::#@@%:--=::::..      #@:      *@@@@@%:      *@=      ..:-:-=--:@@@+::::----
                =@@@:.......        @@        :+@#=.       -@+        .......-@@@:        
       .:=++####*%@@%=--::::..      @@   %#     %*    :@*  -@+      ...::---+@@@#*#*##+=-:
  ..--==::..     :%@@@-   ..:::..   @@   +@*:.-#@@+-.-#@-  -@+   ..:::..  .+@@@#.     ..:-
                  .#@@@##-:.        @@    :+#@%=.:+@@#=.   -@+        .-=#@@@@+           
             -=+++=--+%@@%+=.       @@       +%*=+#%-      -@+       :=#@@@%+--++++=:     
         .=**=:.      .=*@@@@@#=:.  @@         :--.        -@+  .-+#@@@@%+:       .:=*+-. 
        ::.              .=*@@@@@@%#@@+=-:..         ..::=+#@%#@@@@@@%+-.             ..-.
                            ..=*#@@@@@@@@@@@@@@@%%@@@@@@@@@@@@@@%#+-.                     
                                  .:-==++*#######%######**+==-:                           

             
`

type CaplinMode int

const (

	// CaplinModeNone - no caplin mode
	NoCaplin   CaplinMode = 1
	OnlyCaplin CaplinMode = 2
	AlsoCaplin CaplinMode = 3
)

type DownloadRequest struct {
	Version     uint8
	Path        string
	TorrentHash string
}

func NewDownloadRequest(path string, torrentHash string) DownloadRequest {
	return DownloadRequest{Path: path, TorrentHash: torrentHash}
}

func BuildProtoRequest(downloadRequest []DownloadRequest) *proto_downloader.AddRequest {
	req := &proto_downloader.AddRequest{Items: make([]*proto_downloader.AddItem, 0, len(coresnaptype.BlockSnapshotTypes))}
	for _, r := range downloadRequest {
		if r.Path == "" {
			continue
		}
		if r.TorrentHash != "" {
			req.Items = append(req.Items, &proto_downloader.AddItem{
				TorrentHash: downloadergrpc.String2Proto(r.TorrentHash),
				Path:        r.Path,
			})
		} else {
			req.Items = append(req.Items, &proto_downloader.AddItem{
				Path: r.Path,
			})
		}
	}
	return req
}

// RequestSnapshotsDownload - builds the snapshots download request and downloads them
func RequestSnapshotsDownload(ctx context.Context, downloadRequest []DownloadRequest, downloader proto_downloader.DownloaderClient, logPrefix string) error {
	preq := &proto_downloader.SetLogPrefixRequest{Prefix: logPrefix}
	downloader.SetLogPrefix(ctx, preq)
	// start seed large .seg of large size
	req := BuildProtoRequest(downloadRequest)
	if _, err := downloader.Add(ctx, req); err != nil {
		return err
	}
	return nil
}

func adjustBlockPrune(blocks, minBlocksToDownload uint64) uint64 {
	if minBlocksToDownload < snaptype.Erigon2MergeLimit {
		minBlocksToDownload = snaptype.Erigon2MergeLimit
	}
	if blocks > minBlocksToDownload {
		blocks = minBlocksToDownload
	}
	return blocks - blocks%snaptype.Erigon2MergeLimit
}

func isStateSnapshot(name string) bool {
	return isStateHistory(name) || strings.HasPrefix(name, "domain")
}
func isStateHistory(name string) bool {
	return strings.HasPrefix(name, "idx") || strings.HasPrefix(name, "history") || strings.HasPrefix(name, "accessor")
}
func canSnapshotBePruned(name string) bool {
	return isStateHistory(name) || strings.Contains(name, "transactions")
}

func buildBlackListForPruning(pruneMode bool, stepPrune, minBlockToDownload, blockPrune uint64, preverified snapcfg.Preverified) (map[string]struct{}, error) {

	blackList := make(map[string]struct{})
	if !pruneMode {
		return blackList, nil
	}
	blockPrune = adjustBlockPrune(blockPrune, minBlockToDownload)
	for _, p := range preverified {
		name := p.Name
		// Don't prune unprunable files
		if !canSnapshotBePruned(name) {
			continue
		}
		var to uint64
		var err error
		if isStateSnapshot(name) {
			// parse "from" (0) and "to" (64) from the name
			// parse the snapshot "kind". e.g kind of 'idx/v1-accounts.0-64.ef' is "idx/v1-accounts"
			rangeString := strings.Split(name, ".")[1]
			rangeNums := strings.Split(rangeString, "-")
			// convert the range to uint64
			to, err = strconv.ParseUint(rangeNums[1], 10, 64)
			if err != nil {
				return nil, err
			}
			if stepPrune < to {
				continue
			}
			blackList[name] = struct{}{}
		} else {
			// e.g 'v1-000000-000100-beaconblocks.seg'
			// parse "from" (000000) and "to" (000100) from the name. 100 is 100'000 blocks
			res, _, ok := snaptype.ParseFileName("", name)
			if !ok {
				continue
			}
<<<<<<< HEAD

			to = s.To
			if blockPrune <= to {
=======
			if blockPrune < res.To {
>>>>>>> a1cdb283
				continue
			}
			blackList[name] = struct{}{}
		}
	}

	return blackList, nil
}

type blockReader interface {
	Snapshots() BlockSnapshots
	BorSnapshots() BlockSnapshots
	IterateFrozenBodies(_ func(blockNum uint64, baseTxNum uint64, txCount uint64) error) error
	FreezingCfg() ethconfig.BlocksFreezing
	AllTypes() []snaptype.Type
	FrozenFiles() (list []string)
}

// getMinimumBlocksToDownload - get the minimum number of blocks to download
func getMinimumBlocksToDownload(tx kv.Tx, blockReader blockReader, maxStateStep uint64, historyPruneTo uint64) (minBlockToDownload uint64, minStateStepToDownload uint64, err error) {
	frozenBlocks := blockReader.Snapshots().SegmentsMax()
	minToDownload := uint64(math.MaxUint64)
	minStateStepToDownload = uint64(math.MaxUint32)
	stateTxNum := maxStateStep * config3.DefaultStepSize
	if err := blockReader.IterateFrozenBodies(func(blockNum, baseTxNum, txAmount uint64) error {
		if blockNum == historyPruneTo {
			minStateStepToDownload = (baseTxNum - (config3.DefaultStepSize - 1)) / config3.DefaultStepSize
			if baseTxNum < (config3.DefaultStepSize - 1) {
				minStateStepToDownload = 0
			}
		}
		if stateTxNum <= baseTxNum { // only cosnider the block if it
			return nil
		}
		newMinToDownload := uint64(0)
		if frozenBlocks > blockNum {
			newMinToDownload = frozenBlocks - blockNum
		}
		if newMinToDownload < minToDownload {
			minToDownload = newMinToDownload
		}
		return nil
	}); err != nil {
		return 0, 0, err
	}

	// return the minimum number of blocks to download and the minimum step.
	return frozenBlocks - minToDownload, minStateStepToDownload, nil
}

func getMaxStepRangeInSnapshots(preverified snapcfg.Preverified) (uint64, error) {
	maxTo := uint64(0)
	for _, p := range preverified {
		// take the "to" from "domain" snapshot
		if !strings.HasPrefix(p.Name, "domain") {
			continue
		}
		rangeString := strings.Split(p.Name, ".")[1]
		rangeNums := strings.Split(rangeString, "-")
		// convert the range to uint64
		to, err := strconv.ParseUint(rangeNums[1], 10, 64)
		if err != nil {
			return 0, err
		}
		if to > maxTo {
			maxTo = to
		}
	}
	return maxTo, nil
}

func computeBlocksToPrune(blockReader blockReader, p prune.Mode) (blocksToPrune uint64, historyToPrune uint64) {
	frozenBlocks := blockReader.Snapshots().SegmentsMax()
	return p.Blocks.PruneTo(frozenBlocks), p.History.PruneTo(frozenBlocks)
}

// isTransactionsSegmentExpired - check if the transactions segment is expired according to whichever history expiry policy we use.
func isTransactionsSegmentExpired(cc *chain.Config, pruneMode prune.Mode, p snapcfg.PreverifiedItem) bool {
	// History expiry is the default.
	if pruneMode.Blocks != prune.DefaultBlocksPruneMode {
		return false
	}

	// We use the pre-merge data policy.
	s, _, ok := snaptype.ParseFileName("", p.Name)
	if !ok {
		return false
	}
	return cc.IsPreMerge(s.From)
}

// WaitForDownloader - wait for Downloader service to download all expected snapshots
// for MVP we sync with Downloader only once, in future will send new snapshots also
func WaitForDownloader(ctx context.Context, logPrefix string, dirs datadir.Dirs, headerchain, blobs, caplinState bool, prune prune.Mode, caplin CaplinMode, agg *state.Aggregator, tx kv.RwTx, blockReader blockReader, cc *chain.Config, snapshotDownloader proto_downloader.DownloaderClient, syncCfg ethconfig.Sync) error {
	snapshots := blockReader.Snapshots()
	borSnapshots := blockReader.BorSnapshots()

	// Find minimum block to download.
	if blockReader.FreezingCfg().NoDownloader || snapshotDownloader == nil {
		if err := snapshots.OpenFolder(); err != nil {
			return err
		}
		if cc.Bor != nil {
			if err := borSnapshots.OpenFolder(); err != nil {
				return err
			}
		}
		return nil
	}

	//Corner cases:
	// - Erigon generated file X with hash H1. User upgraded Erigon. New version has preverified file X with hash H2. Must ignore H2 (don't send to Downloader)
	// - Erigon "download once": means restart/upgrade/downgrade must not download files (and will be fast)
	// - After "download once" - Erigon will produce and seed new files

	// send all hashes to the Downloader service
	snapCfg := snapcfg.KnownCfg(cc.ChainName)
	preverifiedBlockSnapshots := snapCfg.Preverified
	downloadRequest := make([]DownloadRequest, 0, len(preverifiedBlockSnapshots))

	blockPrune, historyPrune := computeBlocksToPrune(blockReader, prune)
	blackListForPruning := make(map[string]struct{})
	wantToPrune := prune.Blocks.Enabled() || prune.History.Enabled()
	if !headerchain && wantToPrune {
		maxStateStep, err := getMaxStepRangeInSnapshots(preverifiedBlockSnapshots)
		if err != nil {
			return err
		}
		minBlockToDownload, minStepToDownload, err := getMinimumBlocksToDownload(tx, blockReader, maxStateStep, historyPrune)
		if err != nil {
			return err
		}

		blackListForPruning, err = buildBlackListForPruning(wantToPrune, minStepToDownload, minBlockToDownload, blockPrune, preverifiedBlockSnapshots)
		if err != nil {
			return err
		}
	}

	// build all download requests
	for _, p := range preverifiedBlockSnapshots {
		if caplin == NoCaplin && (strings.Contains(p.Name, "beaconblocks") || strings.Contains(p.Name, "blobsidecars") || strings.Contains(p.Name, "caplin")) {
			continue
		}
		if caplin == OnlyCaplin && !strings.Contains(p.Name, "beaconblocks") && !strings.Contains(p.Name, "blobsidecars") && !strings.Contains(p.Name, "caplin") {
			continue
		}

		if isStateSnapshot(p.Name) && blockReader.FreezingCfg().DisableDownloadE3 {
			continue
		}
		if !blobs && strings.Contains(p.Name, snaptype.BlobSidecars.Name()) {
			continue
		}
		if !caplinState && strings.Contains(p.Name, "caplin/") {
			continue
		}
		if headerchain &&
			!(strings.Contains(p.Name, "headers") || strings.Contains(p.Name, "bodies") || p.Name == "salt-blocks.txt") {
			continue
		}
		if !syncCfg.KeepExecutionProofs && isStateHistory(p.Name) && strings.Contains(p.Name, kv.CommitmentDomain.String()) {
			continue
		}
		if !syncCfg.PersistReceiptsCacheV2 && isStateSnapshot(p.Name) && strings.Contains(p.Name, kv.RCacheDomain.String()) {
			continue
		}

		if _, ok := blackListForPruning[p.Name]; ok {
			continue
		}
		if strings.Contains(p.Name, "transactions") && isTransactionsSegmentExpired(cc, prune, p) {
			continue
		}

		downloadRequest = append(downloadRequest, NewDownloadRequest(p.Name, p.Hash))
	}

	if headerchain {
		log.Info("[OtterSync] Starting Ottersync")
		log.Info(greatOtterBanner)
	}

	log.Info(fmt.Sprintf("[%s] Requesting downloads", logPrefix))
	for {
		select {
		case <-ctx.Done():
			return ctx.Err()
		default:
		}
		if err := RequestSnapshotsDownload(ctx, downloadRequest, snapshotDownloader, logPrefix); err != nil {
			log.Error(fmt.Sprintf("[%s] call downloader", logPrefix), "err", err)
			time.Sleep(10 * time.Second)
			continue
		}
		break

	}

	const checkInterval = 20 * time.Second
	checkEvery := time.NewTicker(checkInterval)
	defer checkEvery.Stop()

	// Check once without delay, for faster erigon re-start
	completedResp, err := snapshotDownloader.Completed(ctx, &proto_downloader.CompletedRequest{})
	if err != nil {
		return err
	}

	// Print download progress until all segments are available
	for !completedResp.Completed {
		select {
		case <-ctx.Done():
			return ctx.Err()
		case <-checkEvery.C:
			completedResp, err = snapshotDownloader.Completed(ctx, &proto_downloader.CompletedRequest{})
			if err != nil {
				log.Warn("Error while waiting for snapshots progress", "err", err)
			}
		}
	}

	if blockReader.FreezingCfg().Verify {
		if _, err := snapshotDownloader.Verify(ctx, &proto_downloader.VerifyRequest{}); err != nil {
			return err
		}
	}

	if err := snapshots.OpenFolder(); err != nil {
		return err
	}

	if cc.Bor != nil {
		if err := borSnapshots.OpenFolder(); err != nil {
			return err
		}
	}

	if err := agg.OpenFolder(); err != nil {
		return err
	}

	// ProhibitNewDownloads implies - so only make the download request once,
	//
	// Erigon "download once" - means restart/upgrade/downgrade will not download files (and will be fast)
	// After "download once" - Erigon will produce and seed new files
	// Downloader will able: seed new files (already existing on FS), download uncomplete parts of existing files (if Verify found some bad parts)
	//
	// after the initial call the downloader or snapshot-lock.file will prevent this download from running
	//

	// prohibit new downloads for the files that were downloaded

	// If we only download headers and bodies, we should prohibit only those.
	if headerchain {
		if _, err := snapshotDownloader.ProhibitNewDownloads(ctx, &proto_downloader.ProhibitNewDownloadsRequest{
			Type: coresnaptype.Bodies.Name(),
		}); err != nil {
			return err
		}
		if _, err := snapshotDownloader.ProhibitNewDownloads(ctx, &proto_downloader.ProhibitNewDownloadsRequest{
			Type: coresnaptype.Headers.Name(),
		}); err != nil {
			return err
		}
		return nil
	}

	// prohibits further downloads, except some exceptions
	for _, p := range blockReader.AllTypes() {
		if _, err := snapshotDownloader.ProhibitNewDownloads(ctx, &proto_downloader.ProhibitNewDownloadsRequest{
			Type: p.Name(),
		}); err != nil {
			return err
		}
	}
	for _, p := range coresnaptype.E3StateTypes {
		snapshotDownloader.ProhibitNewDownloads(ctx, &proto_downloader.ProhibitNewDownloadsRequest{
			Type: p.Name(),
		})
	}

	if caplin != NoCaplin {
		for _, p := range snaptype.CaplinSnapshotTypes {
			if p.Enum() == snaptype.BlobSidecars.Enum() && !blobs {
				continue
			}

			if _, err := snapshotDownloader.ProhibitNewDownloads(ctx, &proto_downloader.ProhibitNewDownloadsRequest{
				Type: p.Name(),
			}); err != nil {
				return err
			}
		}
		if caplinState {
			if _, err := snapshotDownloader.ProhibitNewDownloads(ctx, &proto_downloader.ProhibitNewDownloadsRequest{
				Type: "caplin",
			}); err != nil {
				return err
			}
		}
	}

	firstNonGenesis, err := rawdbv3.SecondKey(tx, kv.Headers)
	if err != nil {
		return err
	}
	if firstNonGenesis != nil {
		firstNonGenesisBlockNumber := binary.BigEndian.Uint64(firstNonGenesis)
		if snapshots.SegmentsMax()+1 < firstNonGenesisBlockNumber {
			log.Warn(fmt.Sprintf("[%s] Some blocks are not in snapshots and not in db. this could have happend due to the node being stopped at the wrong time, you can fix this with 'rm -rf %s' (this is not equivalent to a full resync)", logPrefix, dirs.Chaindata), "max_in_snapshots", snapshots.SegmentsMax(), "min_in_db", firstNonGenesisBlockNumber)
			return fmt.Errorf("some blocks are not in snapshots and not in db. this could have happend due to the node being stopped at the wrong time, you can fix this with 'rm -rf %s' (this is not equivalent to a full resync)", dirs.Chaindata)
		}
	}
	return nil
}<|MERGE_RESOLUTION|>--- conflicted
+++ resolved
@@ -190,13 +190,7 @@
 			if !ok {
 				continue
 			}
-<<<<<<< HEAD
-
-			to = s.To
-			if blockPrune <= to {
-=======
-			if blockPrune < res.To {
->>>>>>> a1cdb283
+			if blockPrune <= res.To {
 				continue
 			}
 			blackList[name] = struct{}{}
