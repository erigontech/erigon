--- conflicted
+++ resolved
@@ -103,16 +103,6 @@
 			if strings.HasPrefix(p.Name, "domain") || strings.HasPrefix(p.Name, "history") || strings.HasPrefix(p.Name, "idx") {
 				continue
 			}
-<<<<<<< HEAD
-			if caplin == OnlyCaplin && !strings.Contains(p.Name, "beaconblocks") && !strings.Contains(p.Name, "blobsidecars") {
-				continue
-			}
-			if !blobs && strings.Contains(p.Name, "blobsidecars") {
-				continue
-			}
-			downloadRequest = append(downloadRequest, services.NewDownloadRequest(p.Name, p.Hash))
-=======
->>>>>>> f3819947
 		}
 		if caplin == NoCaplin && (strings.Contains(p.Name, "beaconblocks") || strings.Contains(p.Name, "blobsidecars")) {
 			continue
@@ -123,34 +113,15 @@
 		if !blobs && strings.Contains(p.Name, "blobsidecars") {
 			continue
 		}
-		fmt.Println(p.Name, p.Hash)
-
-<<<<<<< HEAD
-		log.Info(fmt.Sprintf("[%s] Requesting downloads", logPrefix))
-		for {
-			select {
-			case <-ctx.Done():
-				return ctx.Err()
-			default:
-			}
-			if err := RequestSnapshotsDownload(ctx, downloadRequest, snapshotDownloader); err != nil {
-				log.Error(fmt.Sprintf("[%s] call downloader", logPrefix), "err", err)
-				time.Sleep(10 * time.Second)
-				continue
-			}
-			break
-=======
 		downloadRequest = append(downloadRequest, services.NewDownloadRequest(p.Name, p.Hash))
 	}
 
 	log.Info(fmt.Sprintf("[%s] Requesting downloads", logPrefix))
-	fmt.Println(blobs)
 	for {
 		select {
 		case <-ctx.Done():
 			return ctx.Err()
 		default:
->>>>>>> f3819947
 		}
 		if err := RequestSnapshotsDownload(ctx, downloadRequest, snapshotDownloader); err != nil {
 			log.Error(fmt.Sprintf("[%s] call downloader", logPrefix), "err", err)
@@ -158,6 +129,7 @@
 			continue
 		}
 		break
+
 	}
 
 	downloadStartTime := time.Now()
