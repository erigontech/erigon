// Copyright 2024 The Erigon Authors
// This file is part of Erigon.
//
// Erigon is free software: you can redistribute it and/or modify
// it under the terms of the GNU Lesser General Public License as published by
// the Free Software Foundation, either version 3 of the License, or
// (at your option) any later version.
//
// Erigon is distributed in the hope that it will be useful,
// but WITHOUT ANY WARRANTY; without even the implied warranty of
// MERCHANTABILITY or FITNESS FOR A PARTICULAR PURPOSE. See the
// GNU Lesser General Public License for more details.
//
// You should have received a copy of the GNU Lesser General Public License
// along with Erigon. If not, see <http://www.gnu.org/licenses/>.

package snapshotsync

import (
	"context"
	"encoding/binary"
	"errors"
	"fmt"
	"math"
	"strconv"
	"strings"
	"time"

	"google.golang.org/grpc"

	"github.com/erigontech/erigon-db/downloader/downloadergrpc"
	coresnaptype "github.com/erigontech/erigon-db/snaptype"
	"github.com/erigontech/erigon-lib/chain"
	"github.com/erigontech/erigon-lib/chain/snapcfg"
	"github.com/erigontech/erigon-lib/common/datadir"
	"github.com/erigontech/erigon-lib/config3"
	proto_downloader "github.com/erigontech/erigon-lib/gointerfaces/downloaderproto"
	"github.com/erigontech/erigon-lib/kv"
	"github.com/erigontech/erigon-lib/kv/prune"
	"github.com/erigontech/erigon-lib/kv/rawdbv3"
	"github.com/erigontech/erigon-lib/log/v3"
	"github.com/erigontech/erigon-lib/snaptype"
	"github.com/erigontech/erigon-lib/state"
	"github.com/erigontech/erigon/eth/ethconfig"
)

var GreatOtterBanner = `
   _____ _             _   _                ____  _   _                                       
  / ____| |           | | (_)              / __ \| | | |                                      
 | (___ | |_ __ _ _ __| |_ _ _ __   __ _  | |  | | |_| |_ ___ _ __ ___ _   _ _ __   ___       
  \___ \| __/ _ | '__| __| | '_ \ / _ | | |  | | __| __/ _ \ '__/ __| | | | '_ \ / __|      
  ____) | || (_| | |  | |_| | | | | (_| | | |__| | |_| ||  __/ |  \__ \ |_| | | | | (__ _ _ _ 
 |_____/ \__\__,_|_|   \__|_|_| |_|\__, |  \____/ \__|\__\___|_|  |___/\__, |_| |_|\___(_|_|_)
                                    __/ |                               __/ |                 
                                   |___/                               |___/                                            


                                        .:-===++**++===-:                                 
                                   :=##%@@@@@@@@@@@@@@@@@@%#*=.                           
                               .=#@@@@@@%##+====--====+##@@@@@@@#=.     ...               
                   .=**###*=:+#@@@@%*=:.                  .:=#%@@@@#==#@@@@@%#-           
                 -#@@@@%%@@@@@@%+-.                            .=*%@@@@#*+*#@@@%=         
                =@@@*:    -%%+:                                    -#@+.     =@@@-        
                %@@#     +@#.                                        :%%-     %@@*        
                @@@+    +%=.     -+=                        :=-       .#@-    %@@#        
                *@@%:  #@-      =@@@*                      +@@@%.       =@= -*@@@:        
                 #@@@##@+       #@@@@.                     %@@@@=        #@%@@@#-         
                  :#@@@@:       +@@@#       :=++++==-.     *@@@@:        =@@@@-           
                  =%@@%=         +#*.    =#%#+==-==+#%%=:  .+#*:         .#@@@#.          
                 +@@%+.               .+%+-.          :=##-                :#@@@-         
                -@@@=                -%#:     ..::.      +@*                 +@@%.        
    .::-========*@@@..              -@#      +%@@@@%.     -@#               .-@@@+=======-
.:-====----:::::#@@%:--=::::..      #@:      *@@@@@%:      *@=      ..:-:-=--:@@@+::::----
                =@@@:.......        @@        :+@#=.       -@+        .......-@@@:        
       .:=++####*%@@%=--::::..      @@   %#     %*    :@*  -@+      ...::---+@@@#*#*##+=-:
  ..--==::..     :%@@@-   ..:::..   @@   +@*:.-#@@+-.-#@-  -@+   ..:::..  .+@@@#.     ..:-
                  .#@@@##-:.        @@    :+#@%=.:+@@#=.   -@+        .-=#@@@@+           
             -=+++=--+%@@%+=.       @@       +%*=+#%-      -@+       :=#@@@%+--++++=:     
         .=**=:.      .=*@@@@@#=:.  @@         :--.        -@+  .-+#@@@@%+:       .:=*+-. 
        ::.              .=*@@@@@@%#@@+=-:..         ..::=+#@%#@@@@@@%+-.             ..-.
                            ..=*#@@@@@@@@@@@@@@@%%@@@@@@@@@@@@@@%#+-.                     
                                  .:-==++*#######%######**+==-:                           

             
`

type CaplinMode int

const (

	// CaplinModeNone - no caplin mode
	NoCaplin   CaplinMode = 1
	OnlyCaplin CaplinMode = 2
	AlsoCaplin CaplinMode = 3
)

type DownloadRequest struct {
	Path        string
	TorrentHash string
}

func NewDownloadRequest(path string, torrentHash string) DownloadRequest {
	return DownloadRequest{Path: path, TorrentHash: torrentHash}
}

func BuildProtoRequest(downloadRequest []DownloadRequest) *proto_downloader.AddRequest {
	req := &proto_downloader.AddRequest{Items: make([]*proto_downloader.AddItem, 0, len(coresnaptype.BlockSnapshotTypes))}
	for _, r := range downloadRequest {
		if r.Path == "" {
			continue
		}
		if r.TorrentHash != "" {
			req.Items = append(req.Items, &proto_downloader.AddItem{
				TorrentHash: downloadergrpc.String2Proto(r.TorrentHash),
				Path:        r.Path,
			})
		} else {
			req.Items = append(req.Items, &proto_downloader.AddItem{
				Path: r.Path,
			})
		}
	}
	return req
}

// RequestSnapshotsDownload - builds the snapshots download request and downloads them
func RequestSnapshotsDownload(
	ctx context.Context,
	downloadRequest []DownloadRequest,
	downloader proto_downloader.DownloaderClient,
	logPrefix string,
) error {
	preq := &proto_downloader.SetLogPrefixRequest{Prefix: logPrefix}
	downloader.SetLogPrefix(ctx, preq)
	// start seed large .seg of large size
	req := BuildProtoRequest(downloadRequest)
	if _, err := downloader.Add(ctx, req, grpc.WaitForReady(true)); err != nil {
		return err
	}
	return nil
}

func adjustBlockPrune(blocks, minBlocksToDownload uint64) uint64 {
	if minBlocksToDownload < snaptype.Erigon2MergeLimit {
		minBlocksToDownload = snaptype.Erigon2MergeLimit
	}
	if blocks > minBlocksToDownload {
		blocks = minBlocksToDownload
	}
	return blocks - blocks%snaptype.Erigon2MergeLimit
}

func isStateSnapshot(name string) bool {
	return isStateHistory(name) || strings.HasPrefix(name, "domain")
}
func isStateHistory(name string) bool {
	return strings.HasPrefix(name, "idx") || strings.HasPrefix(name, "history") || strings.HasPrefix(name, "accessor")
}
func canSnapshotBePruned(name string) bool {
	return (isStateHistory(name) || strings.Contains(name, "transactions")) && !strings.Contains(name, "rcache")
}

func buildBlackListForPruning(
	pruneMode bool,
	stepPrune, minBlockToDownload, blockPrune uint64,
	preverified snapcfg.Preverified,
) (map[string]struct{}, error) {

	blackList := make(map[string]struct{})
	if !pruneMode {
		return blackList, nil
	}
	blockPrune = adjustBlockPrune(blockPrune, minBlockToDownload)
	for _, p := range preverified.Items {
		name := p.Name
		// Don't prune unprunable files
		if !canSnapshotBePruned(name) {
			continue
		}
		if isStateSnapshot(name) {
			// parse "from" (0) and "to" (64) from the name
			// parse the snapshot "kind". e.g kind of 'idx/v1.0-accounts.0-64.ef' is "idx/v1.0-accounts"
			res, _, ok := snaptype.ParseFileName("", name)
			if !ok {
				return blackList, errors.New("invalid state snapshot name")
			}
			if stepPrune < res.To {
				continue
			}
			blackList[name] = struct{}{}
		} else {
			// e.g 'v1.0-000000-000100-beaconblocks.seg'
			// parse "from" (000000) and "to" (000100) from the name. 100 is 100'000 blocks
			res, _, ok := snaptype.ParseFileName("", name)
			if !ok {
				continue
			}
			if blockPrune < res.To {
				continue
			}
			blackList[name] = struct{}{}
		}
	}

	return blackList, nil
}

type blockReader interface {
	Snapshots() BlockSnapshots
	BorSnapshots() BlockSnapshots
	IterateFrozenBodies(_ func(blockNum uint64, baseTxNum uint64, txCount uint64) error) error
	FreezingCfg() ethconfig.BlocksFreezing
	AllTypes() []snaptype.Type
	FrozenFiles() (list []string)
}

// getMinimumBlocksToDownload - get the minimum number of blocks to download
func getMinimumBlocksToDownload(tx kv.Tx, blockReader blockReader, maxStateStep uint64, historyPruneTo uint64) (minBlockToDownload uint64, minStateStepToDownload uint64, err error) {
	frozenBlocks := blockReader.Snapshots().SegmentsMax()
	minToDownload := uint64(math.MaxUint64)
	minStateStepToDownload = uint64(math.MaxUint32)
	stateTxNum := maxStateStep * config3.DefaultStepSize
	if err := blockReader.IterateFrozenBodies(func(blockNum, baseTxNum, txAmount uint64) error {
		if blockNum == historyPruneTo {
			minStateStepToDownload = (baseTxNum - (config3.DefaultStepSize - 1)) / config3.DefaultStepSize
			if baseTxNum < (config3.DefaultStepSize - 1) {
				minStateStepToDownload = 0
			}
		}
		if stateTxNum <= baseTxNum { // only cosnider the block if it
			return nil
		}
		newMinToDownload := uint64(0)
		if frozenBlocks > blockNum {
			newMinToDownload = frozenBlocks - blockNum
		}
		if newMinToDownload < minToDownload {
			minToDownload = newMinToDownload
		}
		return nil
	}); err != nil {
		return 0, 0, err
	}

	// return the minimum number of blocks to download and the minimum step.
	return frozenBlocks - minToDownload, minStateStepToDownload, nil
}

func getMaxStepRangeInSnapshots(preverified snapcfg.Preverified) (uint64, error) {
	maxTo := uint64(0)
	for _, p := range preverified.Items {
		// take the "to" from "domain" snapshot
		if !strings.HasPrefix(p.Name, "domain") {
			continue
		}
		name := strings.TrimPrefix(p.Name, "domain/")
		versionString := strings.Split(name, "-")[0]
		name = strings.TrimPrefix(name, versionString)

		rangeString := strings.Split(name, ".")[1]
		rangeNums := strings.Split(rangeString, "-")
		// convert the range to uint64
		to, err := strconv.ParseUint(rangeNums[1], 10, 64)
		if err != nil {
			return 0, err
		}
		if to > maxTo {
			maxTo = to
		}
	}
	return maxTo, nil
}

func computeBlocksToPrune(blockReader blockReader, p prune.Mode) (blocksToPrune uint64, historyToPrune uint64) {
	frozenBlocks := blockReader.Snapshots().SegmentsMax()
	return p.Blocks.PruneTo(frozenBlocks), p.History.PruneTo(frozenBlocks)
}

// isTransactionsSegmentExpired - check if the transactions segment is expired according to whichever history expiry policy we use.
func isTransactionsSegmentExpired(cc *chain.Config, pruneMode prune.Mode, p snapcfg.PreverifiedItem) bool {
	// History expiry is the default.
	if pruneMode.Blocks != prune.DefaultBlocksPruneMode {
		return false
	}

	// We use the pre-merge data policy.
	s, _, ok := snaptype.ParseFileName("", p.Name)
	if !ok {
		return false
	}
	return cc.IsPreMerge(s.From)
}

<<<<<<< HEAD
// isReceiptsSegmentExpired - check if the receipts segment is expired according to whichever history expiry policy we use.
func isReceiptsSegmentPruned(tx kv.RwTx, txNumsReader rawdbv3.TxNumsReader, cc *chain.Config, pruneMode prune.Mode, head uint64, p snapcfg.PreverifiedItem) bool {
	if strings.Contains(p.Name, "domain") {
		return false // domain snapshots are never pruned
	}
	pruneHeight := pruneMode.Blocks.PruneTo(head) // if a receipt is below this height, it is pruned
	if pruneMode.Blocks == prune.DefaultBlocksPruneMode && cc.MergeHeight != nil {
		pruneHeight = cc.MergeHeight.Uint64()
	}

	// We use the pre-merge data policy.
	s, _, ok := snaptype.ParseFileName("", p.Name)
	if !ok {
		return false
	}
	minTxNum, err := txNumsReader.Min(tx, pruneHeight)
	if err != nil {
		log.Crit("Failed to get minimum transaction number", "err", err)
		return false
	}
	minStep := minTxNum / config3.DefaultStepSize
	return s.From < minStep
}

// WaitForDownloader - wait for Downloader service to download all expected snapshots
// for MVP we sync with Downloader only once, in future will send new snapshots also
func WaitForDownloader(
=======
// SyncSnapshots - Check snapshot states, determine what needs to be requested from the downloader
// then wait for downloads to complete.
func SyncSnapshots(
>>>>>>> 503a509c
	ctx context.Context,
	logPrefix, task string,
	dirs datadir.Dirs,
	headerchain, blobs, caplinState bool,
	prune prune.Mode,
	caplin CaplinMode,
	agg *state.Aggregator,
	tx kv.RwTx,
	blockReader blockReader,
	txNumsReader rawdbv3.TxNumsReader,
	cc *chain.Config,
	snapshotDownloader proto_downloader.DownloaderClient,
	syncCfg ethconfig.Sync,
) error {
	log.Info(fmt.Sprintf("[%s] Checking %s", logPrefix, task))
	snapshots := blockReader.Snapshots()
	borSnapshots := blockReader.BorSnapshots()

	frozenBlocks := blockReader.Snapshots().SegmentsMax()

	// Find minimum block to download.
	if blockReader.FreezingCfg().NoDownloader || snapshotDownloader == nil {
		if err := snapshots.OpenFolder(); err != nil {
			return err
		}
		if cc.Bor != nil {
			if err := borSnapshots.OpenFolder(); err != nil {
				return err
			}
		}
		return nil
	}

	//Corner cases:
	// - Erigon generated file X with hash H1. User upgraded Erigon. New version has preverified file X with hash H2. Must ignore H2 (don't send to Downloader)
	// - Erigon "download once": means restart/upgrade/downgrade must not download files (and will be fast)
	// - After "download once" - Erigon will produce and seed new files

	// send all hashes to the Downloader service
	snapCfg := snapcfg.KnownCfg(cc.ChainName)
	preverifiedBlockSnapshots := snapCfg.Preverified
	downloadRequest := make([]DownloadRequest, 0, len(preverifiedBlockSnapshots.Items))

	blockPrune, historyPrune := computeBlocksToPrune(blockReader, prune)
	blackListForPruning := make(map[string]struct{})
	wantToPrune := prune.Blocks.Enabled() || prune.History.Enabled()
	if !headerchain && wantToPrune {
		maxStateStep, err := getMaxStepRangeInSnapshots(preverifiedBlockSnapshots)
		if err != nil {
			return err
		}
		minBlockToDownload, minStepToDownload, err := getMinimumBlocksToDownload(tx, blockReader, maxStateStep, historyPrune)
		if err != nil {
			return err
		}

		blackListForPruning, err = buildBlackListForPruning(wantToPrune, minStepToDownload, minBlockToDownload, blockPrune, preverifiedBlockSnapshots)
		if err != nil {
			return err
		}
	}

	// build all download requests
	for _, p := range preverifiedBlockSnapshots.Items {
		if caplin == NoCaplin && (strings.Contains(p.Name, "beaconblocks") || strings.Contains(p.Name, "blobsidecars") || strings.Contains(p.Name, "caplin")) {
			continue
		}
		if caplin == OnlyCaplin && !strings.Contains(p.Name, "beaconblocks") && !strings.Contains(p.Name, "blobsidecars") && !strings.Contains(p.Name, "caplin") {
			continue
		}

		if isStateSnapshot(p.Name) && blockReader.FreezingCfg().DisableDownloadE3 {
			continue
		}
		if !blobs && strings.Contains(p.Name, snaptype.BlobSidecars.Name()) {
			continue
		}
		if !caplinState && strings.Contains(p.Name, "caplin/") {
			continue
		}
		if headerchain &&
			!(strings.Contains(p.Name, "headers") || strings.Contains(p.Name, "bodies") || p.Name == "salt-blocks.txt") {
			continue
		}
		if !syncCfg.KeepExecutionProofs && isStateHistory(p.Name) && strings.Contains(p.Name, kv.CommitmentDomain.String()) {
			continue
		}

		if !syncCfg.PersistReceiptsCacheV2 && isStateSnapshot(p.Name) && strings.Contains(p.Name, kv.RCacheDomain.String()) {
			continue
		}

		if _, ok := blackListForPruning[p.Name]; ok {
			continue
		}
		if strings.Contains(p.Name, "transactions") && isTransactionsSegmentExpired(cc, prune, p) {
			continue
		}

		if strings.Contains(p.Name, kv.RCacheDomain.String()) && isReceiptsSegmentPruned(tx, txNumsReader, cc, prune, frozenBlocks, p) {
			continue
		}

		downloadRequest = append(downloadRequest, DownloadRequest{
			Path:        p.Name,
			TorrentHash: p.Hash,
		})
	}

	// Only add the preverified hashes until the initial sync completed for the first time.
	if !snapCfg.Local {
		log.Info(fmt.Sprintf("[%s] Requesting %s from downloader", logPrefix, task))
		for {
			select {
			case <-ctx.Done():
				return ctx.Err()
			default:
			}
			if err := RequestSnapshotsDownload(ctx, downloadRequest, snapshotDownloader, logPrefix); err != nil {
				log.Error(fmt.Sprintf("[%s] call downloader", logPrefix), "err", err)
				time.Sleep(10 * time.Second)
				continue
			}
			break
		}

		// Check for completion immediately, then growing intervals.
		interval := time.Second
		for {
			completedResp, err := snapshotDownloader.Completed(ctx, &proto_downloader.CompletedRequest{})
			if err != nil {
				return fmt.Errorf("waiting for snapshot download: %w", err)
			}
			if completedResp.GetCompleted() {
				break
			}
			select {
			case <-ctx.Done():
				return context.Cause(ctx)
			case <-time.After(interval):
			}
			interval = min(interval*2, 20*time.Second)
		}
		log.Info(fmt.Sprintf("[%s] Downloader completed %s", logPrefix, task))
	}

	if !headerchain {
		if err := agg.ReloadSalt(); err != nil {
			return err
		}
	}

	if err := snapshots.OpenFolder(); err != nil {
		return err
	}

	if cc.Bor != nil {
		if err := borSnapshots.OpenFolder(); err != nil {
			return err
		}
	}

	if err := agg.OpenFolder(); err != nil {
		return err
	}

	firstNonGenesis, err := rawdbv3.SecondKey(tx, kv.Headers)
	if err != nil {
		return err
	}
	if firstNonGenesis != nil {
		firstNonGenesisBlockNumber := binary.BigEndian.Uint64(firstNonGenesis)
		if snapshots.SegmentsMax()+1 < firstNonGenesisBlockNumber {
			log.Warn(fmt.Sprintf("[%s] Some blocks are not in snapshots and not in db. This could have happened because the node was stopped at the wrong time; you can fix this with 'rm -rf %s' (this is not equivalent to a full resync)", logPrefix, dirs.Chaindata), "max_in_snapshots", snapshots.SegmentsMax(), "min_in_db", firstNonGenesisBlockNumber)
			return fmt.Errorf("some blocks are not in snapshots and not in db. This could have happened because the node was stopped at the wrong time; you can fix this with 'rm -rf %s' (this is not equivalent to a full resync)", dirs.Chaindata)
		}
	}
	log.Info(fmt.Sprintf("[%s] Synced %s", logPrefix, task))
	return nil
}<|MERGE_RESOLUTION|>--- conflicted
+++ resolved
@@ -291,7 +291,6 @@
 	return cc.IsPreMerge(s.From)
 }
 
-<<<<<<< HEAD
 // isReceiptsSegmentExpired - check if the receipts segment is expired according to whichever history expiry policy we use.
 func isReceiptsSegmentPruned(tx kv.RwTx, txNumsReader rawdbv3.TxNumsReader, cc *chain.Config, pruneMode prune.Mode, head uint64, p snapcfg.PreverifiedItem) bool {
 	if strings.Contains(p.Name, "domain") {
@@ -316,14 +315,9 @@
 	return s.From < minStep
 }
 
-// WaitForDownloader - wait for Downloader service to download all expected snapshots
-// for MVP we sync with Downloader only once, in future will send new snapshots also
-func WaitForDownloader(
-=======
 // SyncSnapshots - Check snapshot states, determine what needs to be requested from the downloader
 // then wait for downloads to complete.
 func SyncSnapshots(
->>>>>>> 503a509c
 	ctx context.Context,
 	logPrefix, task string,
 	dirs datadir.Dirs,
