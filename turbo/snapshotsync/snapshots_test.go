--- conflicted
+++ resolved
@@ -33,10 +33,7 @@
 	"github.com/erigontech/erigon-lib/log/v3"
 	"github.com/erigontech/erigon-lib/recsplit"
 	"github.com/erigontech/erigon-lib/seg"
-<<<<<<< HEAD
-=======
 	"github.com/erigontech/erigon-lib/snaptype"
->>>>>>> cf916078
 	"github.com/erigontech/erigon-lib/testlog"
 	"github.com/erigontech/erigon-lib/version"
 	"github.com/erigontech/erigon/eth/ethconfig"
@@ -383,19 +380,11 @@
 	list, err := snaptype.Segments(s.Dir())
 	require.NoError(err)
 	require.Len(list, 45)
-<<<<<<< HEAD
 
 	list, err = snaptype.IdxFiles(s.Dir())
 	require.NoError(err)
 	require.Len(list, 60)
 
-=======
-
-	list, err = snaptype.IdxFiles(s.Dir())
-	require.NoError(err)
-	require.Len(list, 60)
-
->>>>>>> cf916078
 	//corner case: small header.seg was removed, but header.idx left as garbage. such garbage must be cleaned.
 	os.Remove(filepath.Join(s.Dir(), list[15].Name()))
 
@@ -575,8 +564,6 @@
 		"v1.0-1-2-bodies.seg":    &fstest.MapFile{},
 		"v1-accounts.24-28.ef":   &fstest.MapFile{},
 		"v1.0-accounts.24-28.ef": &fstest.MapFile{},
-<<<<<<< HEAD
-=======
 		"salt-blocks.txt":        &fstest.MapFile{},
 		"v1.0-022695-022696-transactions-to-block.idx":                     &fstest.MapFile{},
 		"v1-022695-022696-transactions-to-block.idx":                       &fstest.MapFile{},
@@ -589,7 +576,6 @@
 		"v1.0-022695-022696-transactions-to-block.idx.tmp.tmp.torrent.tmp": &fstest.MapFile{},
 		"v1.0-accounts.24-28.ef.torrent":                                   &fstest.MapFile{},
 		"v1.0-accounts.24-28.ef.torrent.tmp.tmp.tmp":                       &fstest.MapFile{},
->>>>>>> cf916078
 	}
 	stat := func(name string) string {
 		s, err := fs.Stat(name)
@@ -615,10 +601,6 @@
 	require.Equal(f.Type.Enum(), coresnaptype.Bodies.Enum())
 	require.Equal(1_000, int(f.From))
 	require.Equal(2_000, int(f.To))
-<<<<<<< HEAD
-
-	var e3 bool
-=======
 	require.Equal("bodies", f.TypeString)
 
 	var e3 bool
@@ -657,49 +639,40 @@
 	require.Equal(22695000, int(f.From))
 	require.Equal(22696000, int(f.To))
 
->>>>>>> cf916078
 	f, e3, ok = snaptype.ParseFileName("", stat("v1.0-1-2-bodies.seg"))
 	require.True(ok)
 	require.False(e3)
 	require.Equal(f.Type.Enum(), coresnaptype.Bodies.Enum())
 	require.Equal(1_000, int(f.From))
 	require.Equal(2_000, int(f.To))
-<<<<<<< HEAD
-=======
 	require.Equal("bodies", f.TypeString)
->>>>>>> cf916078
 
 	f, e3, ok = snaptype.ParseFileName("", stat("v1.0-accounts.24-28.ef"))
-	require.True(ok)
-	require.True(e3)
-	require.Equal(24, int(f.From))
-	require.Equal(28, int(f.To))
-<<<<<<< HEAD
-=======
-	require.Equal("accounts", f.TypeString)
-
-	f, e3, ok = snaptype.ParseFileName("", stat("v1.0-accounts.24-28.ef.torrent"))
 	require.True(ok)
 	require.True(e3)
 	require.Equal(24, int(f.From))
 	require.Equal(28, int(f.To))
 	require.Equal("accounts", f.TypeString)
 
-	f, e3, ok = snaptype.ParseFileName("", stat("v1.0-accounts.24-28.ef.torrent.tmp.tmp.tmp"))
+	f, e3, ok = snaptype.ParseFileName("", stat("v1.0-accounts.24-28.ef.torrent"))
 	require.True(ok)
 	require.True(e3)
 	require.Equal(24, int(f.From))
 	require.Equal(28, int(f.To))
 	require.Equal("accounts", f.TypeString)
->>>>>>> cf916078
-
-	f, e3, ok = snaptype.ParseFileName("", stat("v1-accounts.24-28.ef"))
+
+	f, e3, ok = snaptype.ParseFileName("", stat("v1.0-accounts.24-28.ef.torrent.tmp.tmp.tmp"))
 	require.True(ok)
 	require.True(e3)
 	require.Equal(24, int(f.From))
 	require.Equal(28, int(f.To))
-<<<<<<< HEAD
-=======
+	require.Equal("accounts", f.TypeString)
+
+	f, e3, ok = snaptype.ParseFileName("", stat("v1-accounts.24-28.ef"))
+	require.True(ok)
+	require.True(e3)
+	require.Equal(24, int(f.From))
+	require.Equal(28, int(f.To))
 	require.Equal("accounts", f.TypeString)
 
 	f, e3, ok = snaptype.ParseFileName("", stat("salt-blocks.txt"))
@@ -713,7 +686,6 @@
 	require.True(e3)
 	require.Equal("tracesto", f.TypeString)
 	//require.Equal("tracesto", f.Type.Name())
->>>>>>> cf916078
 }
 
 func TestCalculateVisibleSegments(t *testing.T) {
