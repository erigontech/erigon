--- conflicted
+++ resolved
@@ -1019,14 +1019,12 @@
 	var segmentsMax uint64
 	var segmentsMaxSet bool
 
-<<<<<<< HEAD
 	wg := &errgroup.Group{}
 	wg.SetLimit(64)
 	//fmt.Println("RS", s)
 	//defer fmt.Println("Done RS", s)
-=======
+
 	snConfig := snapcfg.KnownCfg(s.cfg.ChainName)
->>>>>>> 234947a3
 
 	for _, fName := range fileNames {
 		f, isState, ok := snaptype.ParseFileName(s.dir, fName)
