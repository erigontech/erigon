// Copyright 2024 The Erigon Authors
// This file is part of Erigon.
//
// Erigon is free software: you can redistribute it and/or modify
// it under the terms of the GNU Lesser General Public License as published by
// the Free Software Foundation, either version 3 of the License, or
// (at your option) any later version.
//
// Erigon is distributed in the hope that it will be useful,
// but WITHOUT ANY WARRANTY; without even the implied warranty of
// MERCHANTABILITY or FITNESS FOR A PARTICULAR PURPOSE. See the
// GNU Lesser General Public License for more details.
//
// You should have received a copy of the GNU Lesser General Public License
// along with Erigon. If not, see <http://www.gnu.org/licenses/>.

package snapshotsync

import (
	"context"
	"errors"
	"fmt"
	"os"
	"path/filepath"
	"runtime"
	"slices"
	"strings"
	"sync"
	"sync/atomic"
	"time"

	"github.com/tidwall/btree"
	"golang.org/x/sync/errgroup"

	coresnaptype "github.com/erigontech/erigon-db/snaptype"
	"github.com/erigontech/erigon-lib/chain"
	"github.com/erigontech/erigon-lib/chain/snapcfg"
	"github.com/erigontech/erigon-lib/common"
	"github.com/erigontech/erigon-lib/common/background"
	"github.com/erigontech/erigon-lib/common/datadir"
	"github.com/erigontech/erigon-lib/common/dbg"
	"github.com/erigontech/erigon-lib/diagnostics"
	"github.com/erigontech/erigon-lib/log/v3"
	"github.com/erigontech/erigon-lib/recsplit"
	"github.com/erigontech/erigon-lib/seg"
<<<<<<< HEAD
=======
	"github.com/erigontech/erigon-lib/snaptype"
>>>>>>> cf916078
	"github.com/erigontech/erigon/eth/ethconfig"
	"github.com/erigontech/erigon/eth/ethconfig/estimate"
)

type SortedRange interface {
	GetRange() (from, to uint64)
	GetGrouping() string
}

// NoOverlaps - keep largest ranges and avoid overlap
func NoOverlaps[T SortedRange](in []T) (res []T) {
	if len(in) == 1 {
		return in
	}

	for i := 0; i < len(in); i++ {
		r := in[i]
		iFrom, iTo := r.GetRange()
		if iFrom == iTo {
			continue
		}
		for j := i + 1; j < len(in); j++ {
			r2 := in[j]
			jFrom, jTo := r2.GetRange()
			if jFrom == jTo {
				continue
			}
			if jFrom > iFrom {
				break
			}
			r = r2
			i++
		}
		res = append(res, r)
	}
	return res
}

func NoGaps[T SortedRange](in []T) (out []T, missingRanges []Range) {
	if len(in) == 0 {
		return nil, nil
	}
	if len(in) == 1 {
		return in, nil
	}

	prevTo, _ := in[0].GetRange()
	for _, f := range in {
		from, to := f.GetRange()
		if to <= prevTo {
			continue
		}
		if from != prevTo { // no gaps
			missingRanges = append(missingRanges, Range{prevTo, from})
			continue
		}
		prevTo = to
		out = append(out, f)
	}
	return out, missingRanges
}

func findOverlaps[T SortedRange](in []T) (res []T, overlapped []T) {
	for i := 0; i < len(in); i++ {
		f := in[i]
		iFrom, iTo := f.GetRange()
		if iFrom == iTo {
			overlapped = append(overlapped, f)
			continue
		}

		for j := i + 1; j < len(in); i, j = i+1, j+1 { // if there is file with larger range - use it instead
			f2 := in[j]
			jFrom, jTo := f2.GetRange()

			if f.GetGrouping() != f2.GetGrouping() {
				break
			}
			if jFrom == jTo {
				overlapped = append(overlapped, f2)
				continue
			}
			if jFrom > iFrom && jTo > iTo {
				break
			}

			if iTo >= jTo && iFrom <= jFrom {
				overlapped = append(overlapped, f2)
				continue
			}
			if i < len(in)-1 && (jTo >= iTo && jFrom <= iFrom) {
				overlapped = append(overlapped, f)
			}
			f = f2
			iFrom, iTo = f.GetRange()
		}
		res = append(res, f)
	}
	return res, overlapped
}

func FindOverlaps(in []snaptype.FileInfo) (res []snaptype.FileInfo, overlapped []snaptype.FileInfo) {
	for i := 0; i < len(in); i++ {
		f := in[i]

		if f.From == f.To {
			overlapped = append(overlapped, f)
			continue
		}

		for j := i + 1; j < len(in); i, j = i+1, j+1 { // if there is file with larger range - use it instead
			f2 := in[j]

			if f.Type.Enum() != f2.Type.Enum() {
				break
			}

			if f2.From == f2.To {
				overlapped = append(overlapped, f2)
				continue
			}

			if f2.From > f.From && f2.To > f.To {
				break
			}

			if f.To >= f2.To && f.From <= f2.From {
				overlapped = append(overlapped, f2)
				continue
			}

			if i < len(in)-1 && (f2.To >= f.To && f2.From <= f.From) {
				overlapped = append(overlapped, f)
			}

			f = f2
		}

		res = append(res, f)
	}

	return res, overlapped
}

func CanRetire(from, to uint64, snapType snaptype.Enum, chainConfig *chain.Config) (blockFrom, blockTo uint64, can bool) {
	if to <= from {
		return
	}
	blockFrom = (from / 1_000) * 1_000
	roundedTo1K := (to / 1_000) * 1_000
	var maxJump uint64 = 1_000

	var chainName string

	if chainConfig != nil {
		chainName = chainConfig.ChainName
	}

	mergeLimit := snapcfg.MergeLimitFromCfg(snapcfg.KnownCfg(chainName), snapType, blockFrom)

	if blockFrom%mergeLimit == 0 {
		maxJump = mergeLimit
	} else if blockFrom%100_000 == 0 {
		maxJump = 100_000
	} else if blockFrom%10_000 == 0 {
		maxJump = 10_000
	}
	//roundedTo1K := (to / 1_000) * 1_000
	jump := min(maxJump, roundedTo1K-blockFrom)
	switch { // only next segment sizes are allowed
	case jump >= mergeLimit:
		blockTo = blockFrom + mergeLimit
	case jump >= 100_000:
		blockTo = blockFrom + 100_000
	case jump >= 10_000:
		blockTo = blockFrom + 10_000
	case jump >= 1_000:
		blockTo = blockFrom + 1_000
	default:
		blockTo = blockFrom
	}
	return blockFrom, blockTo, blockTo-blockFrom >= 1_000
}

type Range struct {
	from, to uint64
}

func NewRange(from, to uint64) Range {
	return Range{from, to}
}

func (r Range) From() uint64 { return r.from }
func (r Range) To() uint64   { return r.to }

type Ranges []Range

func (r Ranges) String() string {
	return fmt.Sprintf("%d", r)
}

type DirtySegment struct {
	Range
	*seg.Decompressor
	indexes []*recsplit.Index
	segType snaptype.Type
	version snaptype.Version

	frozen   bool
	refcount atomic.Int32

	canDelete atomic.Bool

	// only caplin state
	filePath string
}

func NewDirtySegment(segType snaptype.Type, version snaptype.Version, from uint64, to uint64, frozen bool) *DirtySegment {
	return &DirtySegment{
		segType: segType,
		version: version,
		Range:   Range{from, to},
		frozen:  frozen,
	}
}

type VisibleSegment struct {
	Range
	segType snaptype.Type
	src     *DirtySegment
}

func (s *VisibleSegment) Src() *DirtySegment {
	return s.src
}

func (s *VisibleSegment) IsIndexed() bool {
	return s.src.IsIndexed()
}

func (s *VisibleSegment) Get(globalId uint64) ([]byte, error) {
	idxSlot := s.src.Index()

	if idxSlot == nil {
		return nil, nil
	}
	blockOffset := idxSlot.OrdinalLookup(globalId - idxSlot.BaseDataID())

	gg := s.src.MakeGetter()
	gg.Reset(blockOffset)
	if !gg.HasNext() {
		return nil, nil
	}
	buf, _ := gg.Next(nil)
	if len(buf) == 0 {
		return nil, nil
	}

	return buf, nil
}

func DirtySegmentLess(i, j *DirtySegment) bool {
	if i.from != j.from {
		return i.from < j.from
	}
	if i.to != j.to {
		return i.to < j.to
	}
	return i.version.Less(j.version)
}

func (s *DirtySegment) Type() snaptype.Type {
	return s.segType
}

func (s *DirtySegment) Version() snaptype.Version {
	return s.version
}

func (s *DirtySegment) Index(index ...snaptype.Index) *recsplit.Index {
	if len(index) == 0 {
		index = []snaptype.Index{{}}
	}

	if len(s.indexes) <= index[0].Offset {
		return nil
	}

	return s.indexes[index[0].Offset]
}

func (s *DirtySegment) IsIndexed() bool {
	if len(s.indexes) < len(s.Type().Indexes()) {
		return false
	}

	for _, i := range s.indexes {
		if i == nil {
			return false
		}
	}

	return true
}

func (s *DirtySegment) FileName() string {
	return s.Type().FileName(s.version, s.from, s.to)
}

func (s *DirtySegment) FileInfo(dir string) snaptype.FileInfo {
	return s.Type().FileInfo(dir, s.from, s.to)
}

func (s *DirtySegment) GetRange() (from, to uint64) { return s.from, s.to }
func (s *DirtySegment) GetType() snaptype.Type      { return s.segType }
func (s *DirtySegment) isSubSetOf(j *DirtySegment) bool {
	return (j.from <= s.from && s.to <= j.to) && (j.from != s.from || s.to != j.to)
}

func (s *DirtySegment) Open(dir string) (err error) {
	if s.Decompressor != nil {
		return nil
	}
	s.Decompressor, err = seg.NewDecompressor(filepath.Join(dir, s.FileName()))
	if err != nil {
		return fmt.Errorf("%w, fileName: %s", err, s.FileName())
	}
	return nil
}

func (s *DirtySegment) closeSeg() {
	if s.Decompressor != nil {
		s.Close()
		s.Decompressor = nil
	}
}

func (s *DirtySegment) closeIdx() {
	for _, index := range s.indexes {
		index.Close()
	}

	s.indexes = nil
}

func (s *DirtySegment) close() {
	if s != nil {
		s.closeIdx()
		s.closeSeg()
	}
}

func (s *DirtySegment) closeAndRemoveFiles() {
	if s != nil {
		f := s.FilePath()
		s.closeIdx()
		s.closeSeg()

		snapDir := filepath.Dir(f)
		removeOldFiles([]string{f}, snapDir)
	}
}

func (s *DirtySegment) OpenIdxIfNeed(dir string, optimistic bool) (err error) {
	if len(s.Type().IdxFileNames(s.version, s.from, s.to)) == 0 {
		return nil
	}

	if s.refcount.Load() == 0 {
		err = s.openIdx(dir)

		if err != nil {
			if !errors.Is(err, os.ErrNotExist) {
				if optimistic {
					log.Warn("[snapshots] open index", "err", err)
				} else {
					return err
				}
			}
		}
	}

	return nil
}

func (s *DirtySegment) openIdx(dir string) (err error) {
	if s.Decompressor == nil {
		return nil
	}

	for len(s.indexes) < len(s.Type().Indexes()) {
		s.indexes = append(s.indexes, nil)
	}

	for i, fileName := range s.Type().IdxFileNames(s.version, s.from, s.to) {
		if s.indexes[i] != nil {
			continue
		}
		index, err := recsplit.OpenIndex(filepath.Join(dir, fileName))

		if err != nil {
			return fmt.Errorf("%w, fileName: %s", err, fileName)
		}

		s.indexes[i] = index
	}

	return nil
}

type VisibleSegments []*VisibleSegment

func (s VisibleSegments) BeginRo() *RoTx {
	for _, seg := range s {
		if !seg.src.frozen {
			seg.src.refcount.Add(1)
		}
	}
	return &RoTx{Segments: s}
}

type RoTx struct {
	Segments VisibleSegments
}

func (s *RoTx) Close() {
	if s == nil || s.Segments == nil {
		return
	}
	VisibleSegments := s.Segments
	s.Segments = nil

	for i := range VisibleSegments {
		src := VisibleSegments[i].src
		if src == nil || src.frozen {
			continue
		}

		refCnt := src.refcount.Add(-1)

		if refCnt == 0 && src.canDelete.Load() {
			src.closeAndRemoveFiles()
		}
	}

	//fmt.Println("CRO", s.segments)
}

type BlockSnapshots interface {
	LogStat(label string)
	OpenFolder() error
	OpenSegments(types []snaptype.Type, allowGaps, allignMin bool) error
	SegmentsMax() uint64
	SegmentsMin() uint64
	Delete(fileName string) error
	Types() []snaptype.Type
	Close()
	SetSegmentsMin(uint64)

	DownloadComplete()
	RemoveOverlaps() error
	DownloadReady() bool
	Ready(context.Context) <-chan error
}

type retireOperators struct {
	rangeExtractor snaptype.RangeExtractor
	indexBuilder   snaptype.IndexBuilder
}

type RoSnapshots struct {
	downloadReady atomic.Bool
	segmentsReady atomic.Bool

	types []snaptype.Type //immutable
	enums []snaptype.Enum //immutable

	dirtyLock   sync.RWMutex                   // guards `dirty` field
	dirty       []*btree.BTreeG[*DirtySegment] // ordered map `type.Enum()` -> DirtySegments
	visibleLock sync.RWMutex                   // guards  `visible` field
	visible     []VisibleSegments              // ordered map `type.Enum()` -> VisbileSegments

	dir         string
	segmentsMax atomic.Uint64 // all types of .seg files are available - up to this number
	idxMax      atomic.Uint64 // all types of .idx files are available - up to this number
	cfg         ethconfig.BlocksFreezing
	logger      log.Logger

	// allows for pruning segments - this is the min availible segment
	segmentsMin atomic.Uint64
	ready       ready
	operators   map[snaptype.Enum]*retireOperators
	alignMin    bool // do we want to align all visible segments to min availible
}

// NewRoSnapshots - opens all snapshots. But to simplify everything:
//   - it opens snapshots only on App start and immutable after
//   - all snapshots of given blocks range must exist - to make this blocks range available
//   - gaps are not allowed
//   - segment have [from:to) semantic
func NewRoSnapshots(cfg ethconfig.BlocksFreezing, snapDir string, types []snaptype.Type, segmentsMin uint64, alignMin bool, logger log.Logger) *RoSnapshots {
	return newRoSnapshots(cfg, snapDir, types, segmentsMin, alignMin, logger)
}

func newRoSnapshots(cfg ethconfig.BlocksFreezing, snapDir string, types []snaptype.Type, segmentsMin uint64, alignMin bool, logger log.Logger) *RoSnapshots {
	if cfg.ChainName == "" {
		log.Debug("[dbg] newRoSnapshots created with empty ChainName", "stack", dbg.Stack())
	}
	enums := make([]snaptype.Enum, len(types))
	for i, t := range types {
		enums[i] = t.Enum()
	}
	s := &RoSnapshots{dir: snapDir, cfg: cfg, logger: logger,
		types: types, enums: enums,
		dirty:     make([]*btree.BTreeG[*DirtySegment], snaptype.MaxEnum),
		alignMin:  alignMin,
		operators: map[snaptype.Enum]*retireOperators{},
	}
	for _, snapType := range types {
		s.dirty[snapType.Enum()] = btree.NewBTreeGOptions[*DirtySegment](DirtySegmentLess, btree.Options{Degree: 128, NoLocks: false})
	}

	s.segmentsMin.Store(segmentsMin)
	s.recalcVisibleFiles(s.alignMin)

	if cfg.NoDownloader {
		s.DownloadComplete()
	}

	return s
}

func (s *RoSnapshots) Cfg() ethconfig.BlocksFreezing { return s.cfg }
func (s *RoSnapshots) Dir() string                   { return s.dir }
func (s *RoSnapshots) DownloadReady() bool           { return s.downloadReady.Load() }
func (s *RoSnapshots) SegmentsReady() bool           { return s.segmentsReady.Load() }
func (s *RoSnapshots) IndicesMax() uint64            { return s.idxMax.Load() }
func (s *RoSnapshots) SegmentsMax() uint64           { return s.segmentsMax.Load() }
func (s *RoSnapshots) SegmentsMin() uint64           { return s.segmentsMin.Load() }
func (s *RoSnapshots) SetSegmentsMin(min uint64)     { s.segmentsMin.Store(min) }
func (s *RoSnapshots) BlocksAvailable() uint64 {
	if s == nil {
		return 0
	}

	return s.idxMax.Load()
}

func (s *RoSnapshots) DirtyBlocksAvailable(t snaptype.Enum) uint64 {
	return s.dirtyIdxAvailability(t)
}

func (s *RoSnapshots) VisibleBlocksAvailable(t snaptype.Enum) uint64 {
	return s.visibleIdxAvailability(t)
}

func (s *RoSnapshots) DownloadComplete() {
	wasReady := s.downloadReady.Swap(true)
	if !wasReady {
		if s.SegmentsReady() {
			s.ready.set()
		}
	}
}

func (s *RoSnapshots) IndexBuilder(t snaptype.Type) snaptype.IndexBuilder {
	if operators, ok := s.operators[t.Enum()]; ok {
		return operators.indexBuilder
	}

	return nil
}

func (s *RoSnapshots) SetIndexBuilder(t snaptype.Type, indexBuilder snaptype.IndexBuilder) {
	if operators, ok := s.operators[t.Enum()]; ok {
		operators.indexBuilder = indexBuilder
	} else {
		s.operators[t.Enum()] = &retireOperators{
			indexBuilder: indexBuilder,
		}
	}
}

func (s *RoSnapshots) RangeExtractor(t snaptype.Type) snaptype.RangeExtractor {
	if operators, ok := s.operators[t.Enum()]; ok {
		return operators.rangeExtractor
	}

	return nil
}

func (s *RoSnapshots) SetRangeExtractor(t snaptype.Type, rangeExtractor snaptype.RangeExtractor) {
	if operators, ok := s.operators[t.Enum()]; ok {
		operators.rangeExtractor = rangeExtractor
	} else {
		s.operators[t.Enum()] = &retireOperators{
			rangeExtractor: rangeExtractor,
		}

	}
}

func (s *RoSnapshots) LogStat(label string) {
	var m runtime.MemStats
	dbg.ReadMemStats(&m)
	s.logger.Info(fmt.Sprintf("[snapshots:%s] Stat", label),
		"blocks", common.PrettyCounter(s.SegmentsMax()+1), "indices", common.PrettyCounter(s.IndicesMax()+1),
		"alloc", common.ByteCount(m.Alloc), "sys", common.ByteCount(m.Sys))
}

func (s *RoSnapshots) EnsureExpectedBlocksAreAvailable(cfg *snapcfg.Cfg) error {
	if s.BlocksAvailable() < cfg.ExpectBlocks {
		return fmt.Errorf("app must wait until all expected snapshots are available. Expected: %d, Available: %d", cfg.ExpectBlocks, s.BlocksAvailable())
	}
	return nil
}

func (s *RoSnapshots) Types() []snaptype.Type { return s.types }
func (s *RoSnapshots) HasType(in snaptype.Type) bool {
	for _, t := range s.enums {
		if t == in.Enum() {
			return true
		}
	}
	return false
}

type ready struct {
	mu     sync.Mutex
	on     chan struct{}
	state  bool
	inited bool
}

func (r *ready) On() <-chan struct{} {
	r.mu.Lock()
	defer r.mu.Unlock()
	r.init()
	return r.on
}

func (r *ready) init() {
	if r.inited {
		return
	}
	r.on = make(chan struct{})
	r.inited = true
}

func (r *ready) set() {
	r.mu.Lock()
	defer r.mu.Unlock()
	r.init()
	if r.state {
		return
	}
	r.state = true
	close(r.on)
}

func (s *RoSnapshots) Ready(ctx context.Context) <-chan error {
	errc := make(chan error)

	go func() {
		select {
		case <-ctx.Done():
			errc <- ctx.Err()
		case <-s.ready.On():
			errc <- nil
		}

		close(errc)
	}()

	return errc
}

// DisableReadAhead - usage: `defer d.EnableReadAhead().DisableReadAhead()`. Please don't use this funcs without `defer` to avoid leak.
func (s *RoSnapshots) DisableReadAhead() *RoSnapshots {
	v := s.View()
	defer v.Close()

	for _, t := range s.enums {
		for _, sn := range v.segments[t].Segments {
			sn.src.DisableReadAhead()
		}
	}
	return s
}

func (s *RoSnapshots) EnableReadAhead() *RoSnapshots {
	v := s.View()
	defer v.Close()

	for _, t := range s.enums {
		for _, sn := range v.segments[t].Segments {
			sn.src.MadvSequential()
		}
	}

	return s
}
func (s *RoSnapshots) MadvNormal() *RoSnapshots {
	v := s.View()
	defer v.Close()

	for _, t := range s.enums {
		for _, sn := range v.segments[t].Segments {
			sn.src.MadvNormal()
		}
	}

	return s
}

func (s *RoSnapshots) EnableMadvWillNeed() *RoSnapshots {
	v := s.View()
	defer v.Close()

	for _, t := range s.enums {
		for _, sn := range v.segments[t].Segments {
			sn.src.MadvWillNeed()
		}
	}
	return s
}

func RecalcVisibleSegments(dirtySegments *btree.BTreeG[*DirtySegment]) []*VisibleSegment {
	newVisibleSegments := make([]*VisibleSegment, 0, dirtySegments.Len())
	dirtySegments.Walk(func(segments []*DirtySegment) bool {
		for _, sn := range segments {
			if sn.canDelete.Load() {
				continue
			}
			if !sn.IsIndexed() {
				continue
			}

			//protect from overlaps
			for len(newVisibleSegments) > 0 && newVisibleSegments[len(newVisibleSegments)-1].src.isSubSetOf(sn) {
				newVisibleSegments[len(newVisibleSegments)-1].src = nil
				newVisibleSegments = newVisibleSegments[:len(newVisibleSegments)-1]
			}
			newVisibleSegments = append(newVisibleSegments, &VisibleSegment{
				Range:   sn.Range,
				segType: sn.segType,
				src:     sn,
			})
		}
		return true
	})

	// protect from gaps
	if len(newVisibleSegments) > 0 {
		prevEnd := newVisibleSegments[0].from
		for i, seg := range newVisibleSegments {
			if seg.from != prevEnd {
				newVisibleSegments = newVisibleSegments[:i] //remove tail if see gap
				break
			}
			prevEnd = seg.to
		}
	}

	return newVisibleSegments
}

func (s *RoSnapshots) recalcVisibleFiles(alignMin bool) {
	defer func() {
		s.idxMax.Store(s.idxAvailability())
	}()

	s.visibleLock.Lock()
	defer s.visibleLock.Unlock()

	s.dirtyLock.RLock()
	defer s.dirtyLock.RUnlock()

	visible := make([]VisibleSegments, snaptype.MaxEnum) // create new pointer - only new readers will see it. old-alive readers will continue use previous pointer
	maxVisibleBlocks := make([]uint64, 0, len(s.types))

	for _, t := range s.enums {
		newVisibleSegments := RecalcVisibleSegments(s.dirty[t])
		visible[t] = newVisibleSegments
		var to uint64
		if len(newVisibleSegments) > 0 {
			to = newVisibleSegments[len(newVisibleSegments)-1].to - 1
		}
		if alignMin {
			maxVisibleBlocks = append(maxVisibleBlocks, to)
		}
	}

	if alignMin {
		// all types must have same hight
		minMaxVisibleBlock := slices.Min(maxVisibleBlocks)
		for _, t := range s.enums {
			if minMaxVisibleBlock == 0 {
				visible[t] = []*VisibleSegment{}
			} else {
				visibleSegmentsOfType := visible[t]
				for i, seg := range visibleSegmentsOfType {
					if seg.to > minMaxVisibleBlock+1 {
						visible[t] = visibleSegmentsOfType[:i]
						break
					}
				}
			}
		}
	}

	s.visible = visible
}

// minimax of existing indices
func (s *RoSnapshots) idxAvailability() uint64 {
	// Use-Cases:
	//   1. developers can add new types in future. and users will not have files of this type
	//   2. some types are network-specific. example: borevents exists only on Bor-consensus networks
	//   3. user can manually remove 1 .idx file: `rm snapshots/v1.0-type1-0000-1000.idx`
	//   4. user can manually remove all .idx files of given type: `rm snapshots/*type1*.idx`
	//   5. file-types may have different height: 10 headers, 10 bodies, 9 transactions (for example if `kill -9` came during files building/merge). still need index all 3 types.

	if len(s.enums) == 0 {
		return 0
	}

	var maxIdx uint64
	visible := s.visible[s.enums[0]]
	if len(visible) > 0 {
		maxIdx = visible[len(visible)-1].to - 1
	}

	return maxIdx
}

func (s *RoSnapshots) dirtyIdxAvailability(segtype snaptype.Enum) uint64 {
	s.dirtyLock.RLock()
	defer s.dirtyLock.RUnlock()

	dirty := s.dirty[segtype]

	if dirty == nil {
		return 0
	}

	var _max uint64

	dirty.Walk(func(segments []*DirtySegment) bool {
		for _, seg := range segments {
			if !seg.IsIndexed() {
				break
			}

			_max = seg.to - 1
		}

		return true
	})

	return _max
}

func (s *RoSnapshots) visibleIdxAvailability(segtype snaptype.Enum) uint64 {
	tx := s.ViewType(segtype.Type())
	defer tx.Close()

	var _max uint64

	for _, seg := range tx.Segments {
		if !seg.IsIndexed() {
			break
		}

		_max = seg.to - 1
	}

	return _max
}

func (s *RoSnapshots) Ls() {
	view := s.View()
	defer view.Close()

	for _, t := range s.enums {
		for _, seg := range s.visible[t] {
			if seg.src == nil || seg.src.Decompressor == nil {
				continue
			}
			log.Info("[snapshots] ", "f", seg.src.Decompressor.FileName(), "count", seg.src.Decompressor.Count())
		}
	}
}

func (s *RoSnapshots) Files() (list []string) {
	view := s.View()
	defer view.Close()

	for _, t := range s.enums {
		for _, seg := range s.visible[t] {
			list = append(list, seg.src.FileName())
		}
	}

	return
}

func (s *RoSnapshots) OpenFiles() (list []string) {
	s.dirtyLock.RLock()
	defer s.dirtyLock.RUnlock()

	log.Warn("[dbg] OpenFiles")
	defer log.Warn("[dbg] OpenFiles end")
	for _, t := range s.types {
		s.dirty[t.Enum()].Walk(func(segs []*DirtySegment) bool {
			for _, seg := range segs {
				if seg.Decompressor == nil {
					continue
				}
				list = append(list, seg.FilePath())
			}
			return true
		})
	}

	return list
}

// OpenList stops on optimistic=false, continue opening files on optimistic=true
func (s *RoSnapshots) OpenList(fileNames []string, optimistic bool) error {
	defer s.recalcVisibleFiles(s.alignMin)

	s.dirtyLock.Lock()
	defer s.dirtyLock.Unlock()

	s.closeWhatNotInList(fileNames)
	if err := s.openSegments(fileNames, true, optimistic); err != nil {
		return err
	}
	return nil
}

func (s *RoSnapshots) InitSegments(fileNames []string) error {
	if err := func() error {
		s.dirtyLock.Lock()
		defer s.dirtyLock.Unlock()

		s.closeWhatNotInList(fileNames)
		return s.openSegments(fileNames, false, true)
	}(); err != nil {
		return err
	}

	s.recalcVisibleFiles(s.alignMin)
	wasReady := s.segmentsReady.Swap(true)
	if !wasReady {
		if s.downloadReady.Load() {
			s.ready.set()
		}
	}

	return nil
}

func TypedSegments(dir string, _ uint64, types []snaptype.Type, allowGaps bool) (res []snaptype.FileInfo, missingSnapshots []Range, err error) {
	list, err := snaptype.Segments(dir)

	if err != nil {
		return nil, missingSnapshots, err
	}

	for _, segType := range types {
		{
			var l []snaptype.FileInfo
			var m []Range
			for _, f := range list {
				if f.Type.Enum() != segType.Enum() {
					continue
				}
				l = append(l, f)
			}

			if allowGaps {
				l = NoOverlaps(l)
			} else {
				l, m = NoGaps(NoOverlaps(l))
			}

			if len(m) > 0 {
				lst := m[len(m)-1]
				log.Debug("[snapshots] see gap", "type", segType, "from", lst.from)
			}
			res = append(res, l...)

			missingSnapshots = append(missingSnapshots, m...)
		}
	}
	return res, missingSnapshots, nil
}

func (s *RoSnapshots) openSegments(fileNames []string, open bool, optimistic bool) error {
	var segmentsMax uint64
	var segmentsMaxSet bool

	wg := &errgroup.Group{}
	wg.SetLimit(64)
	//fmt.Println("RS", s)
	//defer fmt.Println("Done RS", s)

	snConfig := snapcfg.KnownCfg(s.cfg.ChainName)

	for _, fName := range fileNames {
		f, isState, ok := snaptype.ParseFileName(s.dir, fName)
		if !ok || isState {
			continue
		}
		if !s.HasType(f.Type) {
			continue
		}

		segtype := s.dirty[f.Type.Enum()]
		if segtype == nil {
			log.Debug("[snapshot] rebuildSegments: unknown type", "t", f.Type.Enum().String())
			continue
		}

		var sn *DirtySegment
		var exists bool
		segtype.Walk(func(segs []*DirtySegment) bool {
			for _, sn2 := range segs {
				if sn2.Decompressor == nil { // it's ok if some segment was not able to open
					continue
				}
				if fName == sn2.FileName() {
					sn = sn2
					exists = true
					return false
				}
			}
			return true
		})

		if !exists {
			sn = &DirtySegment{segType: f.Type, version: f.Version, Range: Range{f.From, f.To}, frozen: snConfig.IsFrozen(f)}
		}

		if open {
			if err := sn.Open(s.dir); err != nil {
				if errors.Is(err, os.ErrNotExist) {
					if optimistic {
						continue
					} else {
						break
					}
				}
				if optimistic {
					continue
				} else {
					return err
				}
			}
		}

		if !exists {
			// it's possible to iterate over .seg file even if you don't have index
			// then make segment available even if index open may fail
			segtype.Set(sn)
		}

		if open {
			wg.Go(func() error {
				if err := sn.OpenIdxIfNeed(s.dir, optimistic); err != nil {
					return err
				}
				return nil
			})
		}

		if f.To > 0 {
			segmentsMax = f.To - 1
		} else {
			segmentsMax = 0
		}
		segmentsMaxSet = true
	}
	if segmentsMaxSet {
		s.segmentsMax.Store(segmentsMax)
	}
	if err := wg.Wait(); err != nil {
		return err
	}

	return nil
}

func (s *RoSnapshots) Ranges() []Range {
	view := s.View()
	defer view.Close()
	return view.Ranges()
}

func (s *RoSnapshots) OptimisticalyOpenFolder() { _ = s.OpenFolder() }
func (s *RoSnapshots) OpenFolder() error {
	if err := func() error {
		s.dirtyLock.Lock()
		defer s.dirtyLock.Unlock()

		files, _, err := TypedSegments(s.dir, s.segmentsMin.Load(), s.Types(), false)
		if err != nil {
			return err
		}

		list := make([]string, 0, len(files))
		for _, f := range files {
			_, fName := filepath.Split(f.Path)
			list = append(list, fName)
		}
		s.closeWhatNotInList(list)
		return s.openSegments(list, true, false)
	}(); err != nil {
		return err
	}

	s.recalcVisibleFiles(s.alignMin)
	wasReady := s.segmentsReady.Swap(true)
	if !wasReady {
		if s.downloadReady.Load() {
			s.ready.set()
		}
	}
	return nil
}

func (s *RoSnapshots) OpenSegments(types []snaptype.Type, allowGaps, alignMin bool) error {
	defer s.recalcVisibleFiles(alignMin)

	s.dirtyLock.Lock()
	defer s.dirtyLock.Unlock()

	files, _, err := TypedSegments(s.dir, s.segmentsMin.Load(), types, allowGaps)

	if err != nil {
		return err
	}
	list := make([]string, 0, len(files))
	for _, f := range files {
		_, fName := filepath.Split(f.Path)
		list = append(list, fName)
	}

	if err := s.openSegments(list, true, false); err != nil {
		return err
	}
	return nil
}

func (s *RoSnapshots) Close() {
	if s == nil {
		return
	}
	defer s.recalcVisibleFiles(s.alignMin)
	s.dirtyLock.Lock()
	defer s.dirtyLock.Unlock()

	s.closeWhatNotInList(nil)
}

func (s *RoSnapshots) closeWhatNotInList(l []string) {
	protectFiles := make(map[string]struct{}, len(l))
	for _, f := range l {
		protectFiles[f] = struct{}{}
	}
	toClose := make(map[snaptype.Enum][]*DirtySegment, 0)
	for _, t := range s.enums {
		s.dirty[t].Walk(func(segs []*DirtySegment) bool {

			for _, seg := range segs {
				if _, ok := protectFiles[seg.FileName()]; ok {
					continue
				}
				if _, ok := toClose[seg.segType.Enum()]; !ok {
					toClose[t] = make([]*DirtySegment, 0)
				}
				toClose[t] = append(toClose[t], seg)
			}

			return true
		})
	}

	for segtype, delSegments := range toClose {
		dirtyFiles := s.dirty[segtype]
		for _, delSeg := range delSegments {
			delSeg.close()
			dirtyFiles.Delete(delSeg)
		}
	}
}

func (s *RoSnapshots) RemoveOverlaps() error {
	list, err := snaptype.Segments(s.dir)
<<<<<<< HEAD
=======
	if err != nil {
		return err
	}
	if _, toRemove := findOverlaps(list); len(toRemove) > 0 {
		filesToRemove := make([]string, 0, len(toRemove))

		for _, info := range toRemove {
			filesToRemove = append(filesToRemove, info.Path)
		}

		removeOldFiles(filesToRemove, s.dir)
	}

	//it's possible that .seg was remove but .idx not (kill between deletes, etc...)
	list, err = snaptype.IdxFiles(s.dir)
>>>>>>> cf916078
	if err != nil {
		return err
	}
	if _, toRemove := findOverlaps(list); len(toRemove) > 0 {
		filesToRemove := make([]string, 0, len(toRemove))

		for _, info := range toRemove {
			filesToRemove = append(filesToRemove, info.Path)
		}

		removeOldFiles(filesToRemove, s.dir)
	}
<<<<<<< HEAD

	//it's possible that .seg was remove but .idx not (kill between deletes, etc...)
	list, err = snaptype.IdxFiles(s.dir)
	if err != nil {
		return err
	}
	if _, toRemove := findOverlaps(list); len(toRemove) > 0 {
		filesToRemove := make([]string, 0, len(toRemove))

		for _, info := range toRemove {
			filesToRemove = append(filesToRemove, info.Path)
		}

		removeOldFiles(filesToRemove, s.dir)
	}
=======
>>>>>>> cf916078
	return nil
}

func (s *RoSnapshots) RemoveOldFiles(filesToRemove []string) {
	removeOldFiles(filesToRemove, s.dir)
}

type snapshotNotifier interface {
	OnNewSnapshot()
}

func (s *RoSnapshots) BuildMissedIndices(ctx context.Context, logPrefix string, notifier snapshotNotifier, dirs datadir.Dirs, cc *chain.Config, logger log.Logger) error {
	if s.IndicesMax() >= s.SegmentsMax() {
		return nil
	}
	if !s.Cfg().ProduceE2 && s.IndicesMax() == 0 {
		return errors.New("please remove --snap.stop, erigon can't work without creating basic indices")
	}
	if !s.Cfg().ProduceE2 {
		return nil
	}
	if !s.SegmentsReady() {
		return errors.New("not all snapshot segments are available")
	}
	s.LogStat("missed-idx")

	// wait for Downloader service to download all expected snapshots
	indexWorkers := estimate.IndexSnapshot.Workers()
	if err := s.buildMissedIndices(logPrefix, ctx, dirs, cc, indexWorkers, logger); err != nil {
		return fmt.Errorf("can't build missed indices: %w", err)
	}

	if err := s.OpenFolder(); err != nil {
		return err
	}
	s.LogStat("missed-idx:open")
	if notifier != nil {
		notifier.OnNewSnapshot()
	}
	return nil
}

func (s *RoSnapshots) delete(fileName string) error {
	s.dirtyLock.Lock()
	defer s.dirtyLock.Unlock()

	var err error
	var delSeg *DirtySegment
	var dirtySegments *btree.BTreeG[*DirtySegment]

	_, fName := filepath.Split(fileName)
	for _, t := range s.enums {
		findDelSeg := false
		s.dirty[t].Walk(func(segs []*DirtySegment) bool {
			for _, sn := range segs {
				if sn.Decompressor == nil {
					continue
				}
				if sn.segType.FileName(sn.version, sn.from, sn.to) != fName {
					continue
				}
				sn.canDelete.Store(true)
				delSeg = sn
				dirtySegments = s.dirty[t]
				findDelSeg = false
				return true
			}
			return true
		})
		if findDelSeg {
			break
		}
	}
	dirtySegments.Delete(delSeg)
	return err
}

// prune visible segments
func (s *RoSnapshots) Delete(fileName string) error {
	if s == nil {
		return nil
	}

	v := s.View()
	defer v.Close()

	defer s.recalcVisibleFiles(s.alignMin)
	if err := s.delete(fileName); err != nil {
		return fmt.Errorf("can't delete file: %w", err)
	}
	return nil
}

func (s *RoSnapshots) buildMissedIndices(logPrefix string, ctx context.Context, dirs datadir.Dirs, chainConfig *chain.Config, workers int, logger log.Logger) error {
	if s == nil {
		return nil
	}

	if _, err := snaptype.ReadAndCreateSaltIfNeeded(dirs.Snap); err != nil {
		return err
	}

	dir, tmpDir := dirs.Snap, dirs.Tmp
	//log.Log(lvl, "[snapshots] Build indices", "from", min)

	ps := background.NewProgressSet()
	startIndexingTime := time.Now()

	logEvery := time.NewTicker(20 * time.Second)
	defer logEvery.Stop()

	g, gCtx := errgroup.WithContext(ctx)
	g.SetLimit(workers)
	finish := make(chan struct{})

	go func() {
		for {
			select {
			case <-logEvery.C:
				var m runtime.MemStats
				dbg.ReadMemStats(&m)
				sendDiagnostics(startIndexingTime, ps.DiagnosticsData(), m.Alloc, m.Sys)
				logger.Info(fmt.Sprintf("[%s] Indexing", logPrefix), "progress", ps.String(), "total-indexing-time", time.Since(startIndexingTime).Round(time.Second).String(), "alloc", common.ByteCount(m.Alloc), "sys", common.ByteCount(m.Sys))
			case <-finish:
				return
			case <-ctx.Done():
				return
			}
		}
	}()

	var fmu sync.Mutex
	failedIndexes := make(map[string]error, 0)

	for _, t := range s.enums {
		s.dirty[t].Walk(func(segs []*DirtySegment) bool {
			for _, segment := range segs {
				info := segment.FileInfo(dir)

				if t.HasIndexFiles(info, logger) {
					continue
				}

				segment.closeIdx()

				indexBuilder := s.IndexBuilder(t.Type())

				g.Go(func() error {
					p := &background.Progress{}
					ps.Add(p)
					defer notifySegmentIndexingFinished(info.Name())
					defer ps.Delete(p)
					if err := t.BuildIndexes(gCtx, info, indexBuilder, chainConfig, tmpDir, p, log.LvlInfo, logger); err != nil {
						// unsuccessful indexing should allow other indexing to finish
						fmu.Lock()
						failedIndexes[info.Name()] = err
						fmu.Unlock()
					}
					return nil
				})
			}
			return true
		})
	}

	var ie error

	go func() {
		defer close(finish)
		g.Wait()

		fmu.Lock()
		for fname, err := range failedIndexes {
			logger.Error(fmt.Sprintf("[%s] Indexing failed", logPrefix), "file", fname, "error", err)
			ie = fmt.Errorf("%s: %w", fname, err) // report the last one anyway
		}
		fmu.Unlock()
	}()

	// Block main thread
	select {
	case <-finish:
		if err := g.Wait(); err != nil {
			return err
		}
		return ie
	case <-ctx.Done():
		return ctx.Err()
	}
}

func (s *RoSnapshots) PrintDebug() {
	v := s.View()
	defer v.Close()
	for _, t := range s.types {
		fmt.Println("    == [dbg] Snapshots,", t.Enum().String())
		printDebug := func(sn *DirtySegment) {
			args := make([]any, 0, len(sn.Type().Indexes())+1)
			args = append(args, sn.from)
			for _, index := range sn.Type().Indexes() {
				args = append(args, sn.Index(index) != nil)
			}
			fmt.Println(args...)
		}
		s.dirty[t.Enum()].Scan(func(sn *DirtySegment) bool {
			printDebug(sn)
			return true
		})
	}
}

type View struct {
	s           *RoSnapshots
	segments    []*RoTx
	baseSegType snaptype.Type
}

func (s *RoSnapshots) View() *View {
	s.visibleLock.RLock()
	defer s.visibleLock.RUnlock()
	sgs := make([]*RoTx, snaptype.MaxEnum)
	for _, t := range s.enums {
		sgs[t] = s.visible[t].BeginRo()
	}
	return &View{s: s, segments: sgs, baseSegType: coresnaptype.Transactions} // Transactions is the last segment to be processed, so it's the most reliable.
}

func (v *View) Close() {
	if v == nil || v.s == nil {
		return
	}
	for _, t := range v.s.enums {
		v.segments[t].Close()
	}
	v.s = nil
}

func (s *View) WithBaseSegType(t snaptype.Type) *View {
	v := *s
	v.baseSegType = t
	return &v
}

var noop = func() {}

func (s *RoSnapshots) ViewType(t snaptype.Type) *RoTx {
	s.visibleLock.RLock()
	defer s.visibleLock.RUnlock()
	return s.visible[t.Enum()].BeginRo()
}

func (s *RoSnapshots) ViewSingleFile(t snaptype.Type, blockNum uint64) (segment *VisibleSegment, ok bool, close func()) {
	s.visibleLock.RLock()
	defer s.visibleLock.RUnlock()

	segmentRotx := s.visible[t.Enum()].BeginRo()

	for _, seg := range segmentRotx.Segments {
		if !(blockNum >= seg.from && blockNum < seg.to) {
			continue
		}
		return seg, true, func() { segmentRotx.Close() }
	}
	segmentRotx.Close()
	return nil, false, noop
}

func (v *View) Segments(t snaptype.Type) []*VisibleSegment {
	return v.segments[t.Enum()].Segments
}

func (v *View) Segment(t snaptype.Type, blockNum uint64) (*VisibleSegment, bool) {
	for _, seg := range v.s.visible[t.Enum()] {
		if !(blockNum >= seg.from && blockNum < seg.to) {
			continue
		}
		return seg, true
	}
	return nil, false
}

func (v *View) Ranges() (ranges []Range) {
	for _, sn := range v.Segments(v.baseSegType) {
		ranges = append(ranges, sn.Range)
	}

	return ranges
}

func notifySegmentIndexingFinished(name string) {
	dts := []diagnostics.SnapshotSegmentIndexingStatistics{
		{
			SegmentName: name,
			Percent:     100,
			Alloc:       0,
			Sys:         0,
		},
	}
	diagnostics.Send(diagnostics.SnapshotIndexingStatistics{
		Segments:    dts,
		TimeElapsed: -1,
	})
}

func sendDiagnostics(startIndexingTime time.Time, indexPercent map[string]int, alloc uint64, sys uint64) {
	segmentsStats := make([]diagnostics.SnapshotSegmentIndexingStatistics, 0, len(indexPercent))
	for k, v := range indexPercent {
		segmentsStats = append(segmentsStats, diagnostics.SnapshotSegmentIndexingStatistics{
			SegmentName: k,
			Percent:     v,
			Alloc:       alloc,
			Sys:         sys,
		})
	}
	diagnostics.Send(diagnostics.SnapshotIndexingStatistics{
		Segments:    segmentsStats,
		TimeElapsed: time.Since(startIndexingTime).Round(time.Second).Seconds(),
	})
}

func removeOldFiles(toDel []string, snapDir string) {
	for _, f := range toDel {
		_ = os.Remove(f)
		_ = os.Remove(f + ".torrent")
		ext := filepath.Ext(f)
		withoutExt := f[:len(f)-len(ext)]
		_ = os.Remove(withoutExt + ".idx")
		_ = os.Remove(withoutExt + ".idx.torrent")
		isTxnType := strings.HasSuffix(withoutExt, coresnaptype.Transactions.Name())
		if isTxnType {
			_ = os.Remove(withoutExt + "-to-block.idx")
			_ = os.Remove(withoutExt + "-to-block.idx.torrent")
		}
	}
	tmpFiles, err := snaptype.TmpFiles(snapDir)
	if err != nil {
		return
	}
	for _, f := range tmpFiles {
		_ = os.Remove(f)
	}
}

func SegmentsCaplin(dir string, _ uint64) (res []snaptype.FileInfo, missingSnapshots []Range, err error) {
	list, err := snaptype.Segments(dir)
	if err != nil {
		return nil, missingSnapshots, err
	}

	{
		var l, lSidecars []snaptype.FileInfo
		var m []Range
		for _, f := range list {
			if f.Type.Enum() != snaptype.CaplinEnums.BeaconBlocks && f.Type.Enum() != snaptype.CaplinEnums.BlobSidecars {
				continue
			}
			if f.Type.Enum() == snaptype.CaplinEnums.BlobSidecars {
				lSidecars = append(lSidecars, f) // blobs are an exception
				continue
			}
			l = append(l, f)
		}
		l, m = NoGaps(NoOverlaps(l))
		if len(m) > 0 {
			lst := m[len(m)-1]
			log.Debug("[snapshots] see gap", "type", snaptype.CaplinEnums.BeaconBlocks, "from", lst.From())
		}
		res = append(res, l...)
		res = append(res, lSidecars...)
		missingSnapshots = append(missingSnapshots, m...)
	}
	return res, missingSnapshots, nil
}<|MERGE_RESOLUTION|>--- conflicted
+++ resolved
@@ -43,10 +43,7 @@
 	"github.com/erigontech/erigon-lib/log/v3"
 	"github.com/erigontech/erigon-lib/recsplit"
 	"github.com/erigontech/erigon-lib/seg"
-<<<<<<< HEAD
-=======
 	"github.com/erigontech/erigon-lib/snaptype"
->>>>>>> cf916078
 	"github.com/erigontech/erigon/eth/ethconfig"
 	"github.com/erigontech/erigon/eth/ethconfig/estimate"
 )
@@ -1248,8 +1245,6 @@
 
 func (s *RoSnapshots) RemoveOverlaps() error {
 	list, err := snaptype.Segments(s.dir)
-<<<<<<< HEAD
-=======
 	if err != nil {
 		return err
 	}
@@ -1262,23 +1257,6 @@
 
 		removeOldFiles(filesToRemove, s.dir)
 	}
-
-	//it's possible that .seg was remove but .idx not (kill between deletes, etc...)
-	list, err = snaptype.IdxFiles(s.dir)
->>>>>>> cf916078
-	if err != nil {
-		return err
-	}
-	if _, toRemove := findOverlaps(list); len(toRemove) > 0 {
-		filesToRemove := make([]string, 0, len(toRemove))
-
-		for _, info := range toRemove {
-			filesToRemove = append(filesToRemove, info.Path)
-		}
-
-		removeOldFiles(filesToRemove, s.dir)
-	}
-<<<<<<< HEAD
 
 	//it's possible that .seg was remove but .idx not (kill between deletes, etc...)
 	list, err = snaptype.IdxFiles(s.dir)
@@ -1294,8 +1272,6 @@
 
 		removeOldFiles(filesToRemove, s.dir)
 	}
-=======
->>>>>>> cf916078
 	return nil
 }
 
