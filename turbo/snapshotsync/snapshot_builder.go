--- conflicted
+++ resolved
@@ -12,12 +12,9 @@
 	"sync/atomic"
 	"time"
 
-<<<<<<< HEAD
-=======
 	"github.com/ledgerwatch/erigon/ethdb/kv"
 	"github.com/ledgerwatch/erigon/params"
 
->>>>>>> 99c770c5
 	"github.com/anacrolix/torrent/metainfo"
 	"github.com/ledgerwatch/erigon/common"
 	"github.com/ledgerwatch/erigon/common/dbutils"
@@ -83,7 +80,6 @@
 	}
 	atomic.StoreUint64(&sm.replaced, 0)
 
-<<<<<<< HEAD
 	var initialStages []func(db ethdb.RoKV, tx ethdb.Tx, toBlock uint64) error
 	switch sm.snapshotType {
 	case "headers":
@@ -125,34 +121,6 @@
 			},
 		}
 	}
-=======
-	stages := []func(db ethdb.RoKV, tx ethdb.Tx, toBlock uint64) error{
-		func(db ethdb.RoKV, tx ethdb.Tx, toBlock uint64) error {
-			return CreateHeadersSnapshot(context.Background(), tx, toBlock, snapshotPath)
-		},
-		func(db ethdb.RoKV, tx ethdb.Tx, toBlock uint64) error {
-			//replace snapshot
-			if _, ok := db.(kv.SnapshotUpdater); !ok {
-				return errors.New("db don't implement snapshotUpdater interface")
-			}
-			snapshotKV, err := OpenHeadersSnapshot(snapshotPath)
-			if err != nil {
-				return err
-			}
-
-			db.(kv.SnapshotUpdater).UpdateSnapshots([]string{dbutils.HeadersBucket}, snapshotKV, sm.replaceChan)
-			return nil
-		},
-		func(db ethdb.RoKV, tx ethdb.Tx, toBlock uint64) error {
-			//todo headers infohash
-			var infohash []byte
-			var err error
-			infohash, err = tx.GetOne(dbutils.BittorrentInfoBucket, dbutils.CurrentHeadersSnapshotHash)
-			if err != nil && !errors.Is(err, ethdb.ErrKeyNotFound) {
-				log.Error("Get infohash", "err", err, "block", toBlock)
-				return err
-			}
->>>>>>> 99c770c5
 
 	btStages := func(shapshotHashKey []byte) []func(db ethdb.RoKV, tx ethdb.Tx, toBlock uint64) error {
 		return []func(db ethdb.RoKV, tx ethdb.Tx, toBlock uint64) error{
@@ -424,119 +392,4 @@
 		return 0, nil, err
 	}
 	return snapshotBlock, infohash, nil
-<<<<<<< HEAD
-=======
-}
-
-func OpenHeadersSnapshot(dbPath string) (ethdb.RwKV, error) {
-	return kv.NewMDBX().WithBucketsConfig(func(defaultBuckets dbutils.BucketsCfg) dbutils.BucketsCfg {
-		return dbutils.BucketsCfg{
-			dbutils.HeadersBucket: dbutils.BucketsConfigs[dbutils.HeadersBucket],
-		}
-	}).Readonly().Path(dbPath).Open()
-}
-
-func CreateHeadersSnapshot(ctx context.Context, readTX ethdb.Tx, toBlock uint64, snapshotPath string) error {
-	// remove created snapshot if it's not saved in main db(to avoid append error)
-	err := os.RemoveAll(snapshotPath)
-	if err != nil {
-		return err
-	}
-	var snKV ethdb.RwKV
-	snKV, err = kv.NewMDBX().WithBucketsConfig(func(defaultBuckets dbutils.BucketsCfg) dbutils.BucketsCfg {
-		return dbutils.BucketsCfg{
-			dbutils.HeadersBucket: dbutils.BucketsConfigs[dbutils.HeadersBucket],
-		}
-	}).Path(snapshotPath).Open()
-	if err != nil {
-		return err
-	}
-
-	sntx, err := snKV.BeginRw(context.Background())
-	if err != nil {
-		return fmt.Errorf("begin err: %w", err)
-	}
-	defer sntx.Rollback()
-
-	err = GenerateHeadersSnapshot(ctx, readTX, sntx, toBlock)
-	if err != nil {
-		return fmt.Errorf("generate err: %w", err)
-	}
-	err = sntx.Commit()
-	if err != nil {
-		return fmt.Errorf("commit err: %w", err)
-	}
-	snKV.Close()
-
-	return nil
-}
-
-func GenerateHeadersSnapshot(ctx context.Context, db ethdb.Tx, sntx ethdb.RwTx, toBlock uint64) error {
-	headerCursor, err := sntx.RwCursor(dbutils.HeadersBucket)
-	if err != nil {
-		return err
-	}
-	var hash common.Hash
-	var header []byte
-	t := time.NewTicker(time.Second * 30)
-	defer t.Stop()
-	tt := time.Now()
-	for i := uint64(0); i <= toBlock; i++ {
-		if common.IsCanceled(ctx) {
-			return common.ErrStopped
-		}
-		select {
-		case <-t.C:
-			log.Info("Headers snapshot generation", "t", time.Since(tt), "block", i)
-		default:
-		}
-		hash, err = rawdb.ReadCanonicalHash(db, i)
-		if err != nil {
-			return err
-		}
-		header = rawdb.ReadHeaderRLP(db, hash, i)
-		if len(header) < 2 {
-			return fmt.Errorf("header %d is empty, %v", i, header)
-		}
-
-		err = headerCursor.Append(dbutils.HeaderKey(i, hash), header)
-		if err != nil {
-			return err
-		}
-	}
-	return nil
-}
-
-func RemoveHeadersData(db ethdb.RoKV, tx ethdb.RwTx, currentSnapshot, newSnapshot uint64) (err error) {
-	log.Info("Remove data", "from", currentSnapshot, "to", newSnapshot)
-	if _, ok := db.(kv.SnapshotUpdater); !ok {
-		return errors.New("db don't implement snapshotUpdater interface")
-	}
-	headerSnapshot := db.(kv.SnapshotUpdater).SnapshotKV(dbutils.HeadersBucket)
-	if headerSnapshot == nil {
-		log.Info("headerSnapshot is empty")
-		return nil
-	}
-	writeTX := tx.(kv.DBTX).DBTX()
-	c, err := writeTX.RwCursor(dbutils.HeadersBucket)
-	if err != nil {
-		return fmt.Errorf("get headers cursor %w", err)
-	}
-
-	return headerSnapshot.View(context.Background(), func(tx ethdb.Tx) error {
-		c2, err := tx.Cursor(dbutils.HeadersBucket)
-		if err != nil {
-			return err
-		}
-		defer c2.Close()
-		defer c2.Close()
-		return ethdb.Walk(c2, dbutils.EncodeBlockNumber(currentSnapshot), 0, func(k, v []byte) (bool, error) {
-			innerErr := c.Delete(k, nil)
-			if innerErr != nil {
-				return false, fmt.Errorf("remove %v err:%w", common.Bytes2Hex(k), innerErr)
-			}
-			return true, nil
-		})
-	})
->>>>>>> 99c770c5
 }