package freezeblocks

import (
	"bytes"
	"context"
	"encoding/binary"
	"errors"
	"fmt"
	"os"
	"path/filepath"
	"reflect"
	"runtime"
	"sync/atomic"
	"time"

	"github.com/ledgerwatch/log/v3"
	"golang.org/x/exp/slices"

	"github.com/ledgerwatch/erigon-lib/chain"
	"github.com/ledgerwatch/erigon-lib/chain/snapcfg"
	common2 "github.com/ledgerwatch/erigon-lib/common"
	"github.com/ledgerwatch/erigon-lib/common/background"
	"github.com/ledgerwatch/erigon-lib/common/cmp"
	"github.com/ledgerwatch/erigon-lib/common/dbg"
	"github.com/ledgerwatch/erigon-lib/common/hexutility"
	"github.com/ledgerwatch/erigon-lib/common/length"
	"github.com/ledgerwatch/erigon-lib/compress"
	"github.com/ledgerwatch/erigon-lib/downloader/snaptype"
	"github.com/ledgerwatch/erigon-lib/kv"
	"github.com/ledgerwatch/erigon-lib/recsplit"
	"github.com/ledgerwatch/erigon/cmd/hack/tool/fromdb"
	"github.com/ledgerwatch/erigon/core/rawdb"
	"github.com/ledgerwatch/erigon/core/types"
	"github.com/ledgerwatch/erigon/eth/ethconfig"
	"github.com/ledgerwatch/erigon/polygon/bor"
	"github.com/ledgerwatch/erigon/turbo/services"
)

func (br *BlockRetire) retireBorBlocks(ctx context.Context, minBlockNum uint64, maxBlockNum uint64, lvl log.Lvl, seedNewSnapshots func(downloadRequest []services.DownloadRequest) error, onDelete func(l []string) error) (bool, error) {
	chainConfig := fromdb.ChainConfig(br.db)
	notifier, logger, blockReader, tmpDir, db, workers := br.notifier, br.logger, br.blockReader, br.tmpDir, br.db, br.workers
	snapshots := br.borSnapshots()
	firstTxNum := blockReader.(*BlockReader).FirstTxNumNotInSnapshots()
	blockFrom, blockTo, ok := CanRetire(maxBlockNum, minBlockNum)
	if ok {
		logger.Log(lvl, "[bor snapshots] Retire Bor Blocks", "range", fmt.Sprintf("%dk-%dk", blockFrom/1000, blockTo/1000))
		if err := DumpBorBlocks(ctx, chainConfig, blockFrom, blockTo, snaptype.Erigon2MergeLimit, tmpDir, snapshots.Dir(), firstTxNum, db, workers, lvl, logger, blockReader); err != nil {
			return ok, fmt.Errorf("DumpBorBlocks: %w", err)
		}
		if err := snapshots.ReopenFolder(); err != nil {
			return ok, fmt.Errorf("reopen: %w", err)
		}
		snapshots.LogStat("retire")
		if notifier != nil && !reflect.ValueOf(notifier).IsNil() { // notify about new snapshots of any size
			notifier.OnNewSnapshot()
		}
	}

	merger := NewBorMerger(tmpDir, workers, lvl, db, chainConfig, notifier, logger)
	rangesToMerge := merger.FindMergeRanges(snapshots.Ranges())
	logger.Log(lvl, "[bor snapshots] Retire Bor Blocks", "rangesToMerge", Ranges(rangesToMerge))
	if len(rangesToMerge) == 0 {
		return ok, nil
	}
	ok = true // have something to merge
	onMerge := func(r Range) error {
		if notifier != nil && !reflect.ValueOf(notifier).IsNil() { // notify about new snapshots of any size
			notifier.OnNewSnapshot()
		}

		if seedNewSnapshots != nil {
			downloadRequest := []services.DownloadRequest{
				services.NewDownloadRequest("", ""),
			}
			if err := seedNewSnapshots(downloadRequest); err != nil {
				return err
			}
		}
		return nil
	}
	err := merger.Merge(ctx, snapshots, rangesToMerge, snapshots.Dir(), true /* doIndex */, onMerge, onDelete)
	if err != nil {
		return ok, err
	}
	return ok, nil
}
func DumpBorBlocks(ctx context.Context, chainConfig *chain.Config, blockFrom, blockTo, blocksPerFile uint64, tmpDir, snapDir string, firstTxNum uint64, chainDB kv.RoDB, workers int, lvl log.Lvl, logger log.Logger, blockReader services.FullBlockReader) error {
	if blocksPerFile == 0 {
		return nil
	}

	for i := blockFrom; i < blockTo; i = chooseSegmentEnd(i, blockTo, blocksPerFile) {
		if err := dumpBorBlocksRange(ctx, i, chooseSegmentEnd(i, blockTo, blocksPerFile), tmpDir, snapDir, firstTxNum, chainDB, *chainConfig, workers, lvl, logger, blockReader); err != nil {
			return err
		}
	}
	return nil
}

func dumpBorBlocksRange(ctx context.Context, blockFrom, blockTo uint64, tmpDir, snapDir string, firstTxNum uint64, chainDB kv.RoDB, chainConfig chain.Config, workers int, lvl log.Lvl, logger log.Logger, blockReader services.FullBlockReader) error {
	logEvery := time.NewTicker(20 * time.Second)
	defer logEvery.Stop()

	{
		segName := snaptype.SegmentFileName(snaptype.BorEvents.Versions().Current, blockFrom, blockTo, snaptype.BorEvents.Enum())
		f, _ := snaptype.ParseFileName(snapDir, segName)

		sn, err := compress.NewCompressor(ctx, "Snapshot BorEvents", f.Path, tmpDir, compress.MinPatternScore, workers, log.LvlTrace, logger)
		if err != nil {
			return err
		}
		defer sn.Close()
		if err := DumpBorEvents(ctx, chainDB, blockFrom, blockTo, workers, lvl, logger, func(v []byte) error {
			return sn.AddWord(v)
		}); err != nil {
			return fmt.Errorf("DumpBorEvents: %w", err)
		}
		if err := sn.Compress(); err != nil {
			return fmt.Errorf("compress: %w", err)
		}

		p := &background.Progress{}
		if err := buildIdx(ctx, f, &chainConfig, tmpDir, p, lvl, logger); err != nil {
			return err
		}
	}
	{
		segName := snaptype.SegmentFileName(snaptype.BorSpans.Versions().Current, blockFrom, blockTo, snaptype.BorSpans.Enum())
		f, _ := snaptype.ParseFileName(snapDir, segName)

		sn, err := compress.NewCompressor(ctx, "Snapshot BorSpans", f.Path, tmpDir, compress.MinPatternScore, workers, log.LvlTrace, logger)
		if err != nil {
			return err
		}
		defer sn.Close()
		if err := DumpBorSpans(ctx, chainDB, blockFrom, blockTo, workers, lvl, logger, func(v []byte) error {
			return sn.AddWord(v)
		}); err != nil {
			return fmt.Errorf("DumpBorSpans: %w", err)
		}
		if err := sn.Compress(); err != nil {
			return fmt.Errorf("compress: %w", err)
		}

		p := &background.Progress{}
		if err := buildIdx(ctx, f, &chainConfig, tmpDir, p, lvl, logger); err != nil {
			return err
		}
	}
	return nil
}

func dumpBorEventRange(startEventId, endEventId uint64, tx kv.Tx, blockNum uint64, blockHash common2.Hash, collect func([]byte) error) error {
	var blockNumBuf [8]byte
	var eventIdBuf [8]byte
	txnHash := types.ComputeBorTxHash(blockNum, blockHash)
	binary.BigEndian.PutUint64(blockNumBuf[:], blockNum)
	for eventId := startEventId; eventId < endEventId; eventId++ {
		binary.BigEndian.PutUint64(eventIdBuf[:], eventId)
		event, err := tx.GetOne(kv.BorEvents, eventIdBuf[:])
		if err != nil {
			return err
		}
		snapshotRecord := make([]byte, len(event)+length.Hash+length.BlockNum+8)
		copy(snapshotRecord, txnHash[:])
		copy(snapshotRecord[length.Hash:], blockNumBuf[:])
		binary.BigEndian.PutUint64(snapshotRecord[length.Hash+length.BlockNum:], eventId)
		copy(snapshotRecord[length.Hash+length.BlockNum+8:], event)
		if err := collect(snapshotRecord); err != nil {
			return err
		}
	}
	return nil
}

// DumpBorEvents - [from, to)
func DumpBorEvents(ctx context.Context, db kv.RoDB, blockFrom, blockTo uint64, workers int, lvl log.Lvl, logger log.Logger, collect func([]byte) error) error {
	logEvery := time.NewTicker(20 * time.Second)
	defer logEvery.Stop()

	from := hexutility.EncodeTs(blockFrom)
	var first bool = true
	var prevBlockNum uint64
	var startEventId uint64
	var lastEventId uint64
	if err := kv.BigChunks(db, kv.BorEventNums, from, func(tx kv.Tx, blockNumBytes, eventIdBytes []byte) (bool, error) {
		blockNum := binary.BigEndian.Uint64(blockNumBytes)
		if first {
			startEventId = binary.BigEndian.Uint64(eventIdBytes)
			first = false
			prevBlockNum = blockNum
		} else if blockNum != prevBlockNum {
			endEventId := binary.BigEndian.Uint64(eventIdBytes)
			blockHash, e := rawdb.ReadCanonicalHash(tx, prevBlockNum)
			if e != nil {
				return false, e
			}
			if e := dumpBorEventRange(startEventId, endEventId, tx, prevBlockNum, blockHash, collect); e != nil {
				return false, e
			}
			startEventId = endEventId
			prevBlockNum = blockNum
		}
		if blockNum >= blockTo {
			return false, nil
		}
		lastEventId = binary.BigEndian.Uint64(eventIdBytes)
		select {
		case <-ctx.Done():
			return false, ctx.Err()
		case <-logEvery.C:
			var m runtime.MemStats
			if lvl >= log.LvlInfo {
				dbg.ReadMemStats(&m)
			}
			logger.Log(lvl, "[bor snapshots] Dumping bor events", "block num", blockNum,
				"alloc", common2.ByteCount(m.Alloc), "sys", common2.ByteCount(m.Sys),
			)
		default:
		}
		return true, nil
	}); err != nil {
		return err
	}
	if lastEventId > startEventId {
		if err := db.View(ctx, func(tx kv.Tx) error {
			blockHash, e := rawdb.ReadCanonicalHash(tx, prevBlockNum)
			if e != nil {
				return e
			}
			return dumpBorEventRange(startEventId, lastEventId+1, tx, prevBlockNum, blockHash, collect)
		}); err != nil {
			return err
		}
	}
	return nil
}

// DumpBorSpans - [from, to)
func DumpBorSpans(ctx context.Context, db kv.RoDB, blockFrom, blockTo uint64, workers int, lvl log.Lvl, logger log.Logger, collect func([]byte) error) error {
	logEvery := time.NewTicker(20 * time.Second)
	defer logEvery.Stop()
	spanFrom := bor.SpanIDAt(blockFrom)
	spanTo := bor.SpanIDAt(blockTo)
	from := hexutility.EncodeTs(spanFrom)
	if err := kv.BigChunks(db, kv.BorSpans, from, func(tx kv.Tx, spanIdBytes, spanBytes []byte) (bool, error) {
		spanId := binary.BigEndian.Uint64(spanIdBytes)
		if spanId >= spanTo {
			return false, nil
		}
		if e := collect(spanBytes); e != nil {
			return false, e
		}
		select {
		case <-ctx.Done():
			return false, ctx.Err()
		case <-logEvery.C:
			var m runtime.MemStats
			if lvl >= log.LvlInfo {
				dbg.ReadMemStats(&m)
			}
			logger.Log(lvl, "[bor snapshots] Dumping bor spans", "spanId", spanId,
				"alloc", common2.ByteCount(m.Alloc), "sys", common2.ByteCount(m.Sys),
			)
		default:
		}
		return true, nil
	}); err != nil {
		return err
	}
	return nil
}

func BorEventsIdx(ctx context.Context, sn snaptype.FileInfo, tmpDir string, p *background.Progress, lvl log.Lvl, logger log.Logger) (err error) {
	defer func() {
		if rec := recover(); rec != nil {
			err = fmt.Errorf("BorEventsIdx: at=%d-%d, %v, %s", sn.From, sn.To, rec, dbg.Stack())
		}
	}()
	// Calculate how many records there will be in the index
	d, err := compress.NewDecompressor(sn.Path)
	if err != nil {
		return err
	}
	defer d.Close()
	g := d.MakeGetter()
	var blockNumBuf [length.BlockNum]byte
	var first bool = true
	word := make([]byte, 0, 4096)
	var blockCount int
	var baseEventId uint64
	for g.HasNext() {
		word, _ = g.Next(word[:0])
		if first || !bytes.Equal(blockNumBuf[:], word[length.Hash:length.Hash+length.BlockNum]) {
			blockCount++
			copy(blockNumBuf[:], word[length.Hash:length.Hash+length.BlockNum])
		}
		if first {
			baseEventId = binary.BigEndian.Uint64(word[length.Hash+length.BlockNum : length.Hash+length.BlockNum+8])
			first = false
		}
		select {
		case <-ctx.Done():
			return ctx.Err()
		default:
		}
	}
	var idxFilePath = filepath.Join(sn.Dir(), snaptype.IdxFileName(sn.Version, sn.From, sn.To, snaptype.BorEvents.String()))

	rs, err := recsplit.NewRecSplit(recsplit.RecSplitArgs{
		KeyCount:   blockCount,
		Enums:      blockCount > 0,
		BucketSize: 2000,
		LeafSize:   8,
		TmpDir:     tmpDir,
		IndexFile:  idxFilePath,
		BaseDataID: baseEventId,
	}, logger)
	if err != nil {
		return err
	}
	rs.LogLvl(log.LvlDebug)

	defer d.EnableMadvNormal().DisableReadAhead()
RETRY:
	g.Reset(0)
	first = true
	var i, offset, nextPos uint64
	for g.HasNext() {
		word, nextPos = g.Next(word[:0])
		i++
		if first || !bytes.Equal(blockNumBuf[:], word[length.Hash:length.Hash+length.BlockNum]) {
			if err = rs.AddKey(word[:length.Hash], offset); err != nil {
				return err
			}
			copy(blockNumBuf[:], word[length.Hash:length.Hash+length.BlockNum])
		}
		if first {
			first = false
		}
		select {
		case <-ctx.Done():
			return ctx.Err()
		default:
		}
		offset = nextPos
	}
	if err = rs.Build(ctx); err != nil {
		if errors.Is(err, recsplit.ErrCollision) {
			logger.Info("Building recsplit. Collision happened. It's ok. Restarting with another salt...", "err", err)
			rs.ResetNextSalt()
			goto RETRY
		}
		return err
	}

	return nil
}

func BorSpansIdx(ctx context.Context, sn snaptype.FileInfo, tmpDir string, p *background.Progress, lvl log.Lvl, logger log.Logger) (err error) {
	defer func() {
		if rec := recover(); rec != nil {
			err = fmt.Errorf("BorSpansIdx: at=%d-%d, %v, %s", sn.From, sn.To, rec, dbg.Stack())
		}
	}()
	// Calculate how many records there will be in the index
	d, err := compress.NewDecompressor(sn.Path)
	if err != nil {
		return err
	}
	defer d.Close()
	g := d.MakeGetter()
	var idxFilePath = filepath.Join(sn.Dir(), snaptype.IdxFileName(sn.Version, sn.From, sn.To, snaptype.BorSpans.String()))

<<<<<<< HEAD
	baseSpanId := span.IDAt(sn.From)
=======
	baseSpanId := bor.SpanIDAt(blockFrom)
>>>>>>> e979d79c

	rs, err := recsplit.NewRecSplit(recsplit.RecSplitArgs{
		KeyCount:   d.Count(),
		Enums:      d.Count() > 0,
		BucketSize: 2000,
		LeafSize:   8,
		TmpDir:     tmpDir,
		IndexFile:  idxFilePath,
		BaseDataID: baseSpanId,
	}, logger)
	if err != nil {
		return err
	}
	rs.LogLvl(log.LvlDebug)

	defer d.EnableMadvNormal().DisableReadAhead()
RETRY:
	g.Reset(0)
	var i, offset, nextPos uint64
	var key [8]byte
	for g.HasNext() {
		nextPos, _ = g.Skip()
		binary.BigEndian.PutUint64(key[:], i)
		i++
		if err = rs.AddKey(key[:], offset); err != nil {
			return err
		}
		select {
		case <-ctx.Done():
			return ctx.Err()
		default:
		}
		offset = nextPos
	}
	if err = rs.Build(ctx); err != nil {
		if errors.Is(err, recsplit.ErrCollision) {
			logger.Info("Building recsplit. Collision happened. It's ok. Restarting with another salt...", "err", err)
			rs.ResetNextSalt()
			goto RETRY
		}
		return err
	}

	return nil
}

// Bor Events
// value: event_rlp
// bor_transaction_hash  -> bor_event_segment_offset

// Bor Spans
// value: span_json
// span_id -> offset

type BorRoSnapshots struct {
	indicesReady  atomic.Bool
	segmentsReady atomic.Bool

	Events *segments
	Spans  *segments

	dir         string
	segmentsMax atomic.Uint64 // all types of .seg files are available - up to this number
	idxMax      atomic.Uint64 // all types of .idx files are available - up to this number
	cfg         ethconfig.BlocksFreezing
	logger      log.Logger
	segmentsMin atomic.Uint64
}

// NewBorRoSnapshots - opens all bor snapshots. But to simplify everything:
//   - it opens snapshots only on App start and immutable after
//   - all snapshots of given blocks range must exist - to make this blocks range available
//   - gaps are not allowed
//   - segment have [from:to) semantic
func NewBorRoSnapshots(cfg ethconfig.BlocksFreezing, snapDir string, logger log.Logger) *BorRoSnapshots {
	return &BorRoSnapshots{dir: snapDir, cfg: cfg, Events: &segments{}, Spans: &segments{}, logger: logger}
}

func (s *BorRoSnapshots) Cfg() ethconfig.BlocksFreezing { return s.cfg }
func (s *BorRoSnapshots) Dir() string                   { return s.dir }
func (s *BorRoSnapshots) SegmentsReady() bool           { return s.segmentsReady.Load() }
func (s *BorRoSnapshots) IndicesReady() bool            { return s.indicesReady.Load() }
func (s *BorRoSnapshots) IndicesMax() uint64            { return s.idxMax.Load() }
func (s *BorRoSnapshots) SegmentsMax() uint64           { return s.segmentsMax.Load() }
func (s *BorRoSnapshots) SegmentsMin() uint64           { return s.segmentsMin.Load() }
func (s *BorRoSnapshots) SetSegmentsMin(min uint64)     { s.segmentsMin.Store(min) }
func (s *BorRoSnapshots) BlocksAvailable() uint64 {
	return cmp.Min(s.segmentsMax.Load(), s.idxMax.Load())
}
func (s *BorRoSnapshots) LogStat(label string) {
	var m runtime.MemStats
	dbg.ReadMemStats(&m)
	s.logger.Info(fmt.Sprintf("[bor snapshots:%s] Blocks Stat", label),
		"blocks", fmt.Sprintf("%dk", (s.SegmentsMax()+1)/1000),
		"indices", fmt.Sprintf("%dk", (s.IndicesMax()+1)/1000),
		"alloc", common2.ByteCount(m.Alloc), "sys", common2.ByteCount(m.Sys))
}

func BorSegments(dir string, min uint64) (res []snaptype.FileInfo, missingSnapshots []Range, err error) {
	list, err := snaptype.Segments(dir)
	if err != nil {
		return nil, missingSnapshots, err
	}
	{
		var l []snaptype.FileInfo
		var m []Range
		for _, f := range list {
			if f.Type.Enum() != snaptype.Enums.BorEvents {
				continue
			}
			l = append(l, f)
		}
		l, m = noGaps(noOverlaps(borSegmentsMustExist(dir, l)), min)
		res = append(res, l...)
		missingSnapshots = append(missingSnapshots, m...)
	}
	{
		var l []snaptype.FileInfo
		for _, f := range list {
			if f.Type.Enum() != snaptype.Enums.BorSpans {
				continue
			}
			l = append(l, f)
		}
		l, _ = noGaps(noOverlaps(borSegmentsMustExist(dir, l)), min)
		res = append(res, l...)
	}

	return res, missingSnapshots, nil
}

// this is one off code to fix an issue in 2.49.x->2.52.x which missed
// removal of intermediate segments after a merge operation
func removeBorOverlaps(dir string, active []snaptype.FileInfo, max uint64) {
	list, err := snaptype.Segments(dir)

	if err != nil {
		return
	}

	var toDel []string
	l := make([]snaptype.FileInfo, 0, len(list))

	for _, f := range list {
		if !(f.Type.Enum() == snaptype.Enums.BorSpans || f.Type.Enum() == snaptype.Enums.BorEvents) {
			continue
		}
		l = append(l, f)
	}

	// added overhead to make sure we don't delete in the
	// current 500k block segment
	if max > 500_001 {
		max -= 500_001
	}

	for _, f := range l {
		if max < f.From {
			continue
		}

		for _, a := range active {
			if a.Type.Enum() != snaptype.Enums.BorSpans {
				continue
			}

			if f.From < a.From {
				continue
			}

			if f.From == a.From {
				if f.To < a.To {
					toDel = append(toDel, f.Path)
				}

				break
			}

			if f.From < a.To {
				toDel = append(toDel, f.Path)
				break
			}
		}
	}

	for _, f := range toDel {
		_ = os.Remove(f)
		ext := filepath.Ext(f)
		withoutExt := f[:len(f)-len(ext)]
		_ = os.Remove(withoutExt + ".idx")
	}
}

func (s *BorRoSnapshots) EnsureExpectedBlocksAreAvailable(cfg *snapcfg.Cfg) error {
	if s.BlocksAvailable() < cfg.ExpectBlocks {
		return fmt.Errorf("app must wait until all expected bor snapshots are available. Expected: %d, Available: %d", cfg.ExpectBlocks, s.BlocksAvailable())
	}
	return nil
}

// DisableReadAhead - usage: `defer d.EnableReadAhead().DisableReadAhead()`. Please don't use this funcs without `defer` to avoid leak.
func (s *BorRoSnapshots) DisableReadAhead() {
	s.Events.lock.RLock()
	defer s.Events.lock.RUnlock()
	s.Spans.lock.RLock()
	defer s.Spans.lock.RUnlock()
	for _, sn := range s.Events.segments {
		sn.DisableReadAhead()
	}
	for _, sn := range s.Spans.segments {
		sn.DisableReadAhead()
	}
}
func (s *BorRoSnapshots) EnableReadAhead() *BorRoSnapshots {
	s.Events.lock.RLock()
	defer s.Events.lock.RUnlock()
	s.Spans.lock.RLock()
	defer s.Spans.lock.RUnlock()
	for _, sn := range s.Events.segments {
		sn.EnableReadAhead()
	}
	for _, sn := range s.Spans.segments {
		sn.EnableReadAhead()
	}
	return s
}
func (s *BorRoSnapshots) EnableMadvWillNeed() *BorRoSnapshots {
	s.Events.lock.RLock()
	defer s.Events.lock.RUnlock()
	s.Spans.lock.RLock()
	defer s.Spans.lock.RUnlock()
	for _, sn := range s.Events.segments {
		sn.EnableWillNeed()
	}
	for _, sn := range s.Spans.segments {
		sn.EnableWillNeed()
	}
	return s
}
func (s *BorRoSnapshots) EnableMadvNormal() *BorRoSnapshots {
	s.Events.lock.RLock()
	defer s.Events.lock.RUnlock()
	s.Spans.lock.RLock()
	defer s.Spans.lock.RUnlock()
	for _, sn := range s.Events.segments {
		sn.EnableMadvNormal()
	}
	for _, sn := range s.Spans.segments {
		sn.EnableMadvNormal()
	}
	return s
}

func (s *BorRoSnapshots) idxAvailability() uint64 {
	var events, spans uint64
	for _, seg := range s.Events.segments {
		if seg.Index() == nil {
			break
		}
		events = seg.to - 1
	}
	for _, seg := range s.Spans.segments {
		if seg.Index() == nil {
			break
		}
		spans = seg.to - 1
	}
	return cmp.Min(events, spans)
}

// OptimisticReopenWithDB - optimistically open snapshots (ignoring error), useful at App startup because:
// - user must be able: delete any snapshot file and Erigon will self-heal by re-downloading
// - RPC return Nil for historical blocks if snapshots are not open
func (s *BorRoSnapshots) OptimisticReopenWithDB(db kv.RoDB) {
	_ = db.View(context.Background(), func(tx kv.Tx) error {
		snList, _, err := rawdb.ReadSnapshots(tx)
		if err != nil {
			return err
		}
		return s.ReopenList(snList, true)
	})
}

func (s *BorRoSnapshots) Files() (list []string) {
	s.Events.lock.RLock()
	defer s.Events.lock.RUnlock()
	s.Spans.lock.RLock()
	defer s.Spans.lock.RUnlock()
	max := s.BlocksAvailable()
	for _, seg := range s.Events.segments {
		if seg.Decompressor == nil {
			continue
		}
		if seg.from > max {
			continue
		}
		_, fName := filepath.Split(seg.FilePath())
		list = append(list, fName)
	}
	for _, seg := range s.Spans.segments {
		if seg.Decompressor == nil {
			continue
		}
		if seg.from > max {
			continue
		}
		_, fName := filepath.Split(seg.FilePath())
		list = append(list, fName)
	}
	slices.Sort(list)
	return list
}

// ReopenList stops on optimistic=false, continue opening files on optimistic=true
func (s *BorRoSnapshots) ReopenList(fileNames []string, optimistic bool) error {
	s.Events.lock.Lock()
	defer s.Events.lock.Unlock()
	s.Spans.lock.Lock()
	defer s.Spans.lock.Unlock()

	s.closeWhatNotInList(fileNames)
	var segmentsMax uint64
	var segmentsMaxSet bool
Loop:
	for _, fName := range fileNames {
		f, ok := snaptype.ParseFileName(s.dir, fName)
		if !ok {
			s.logger.Trace("BorRoSnapshots.ReopenList: skip", "file", fName)
			continue
		}

		var processed bool = true
		switch f.Type.Enum() {
		case snaptype.Enums.BorEvents:
			var sn *Segment
			var exists bool
			for _, sn2 := range s.Events.segments {
				if sn2.Decompressor == nil { // it's ok if some segment was not able to open
					continue
				}
				if fName == sn2.FileName() {
					sn = sn2
					exists = true
					break
				}
			}
			if !exists {
				sn = &Segment{segType: snaptype.BorEvents, version: f.Version, Range: Range{f.From, f.To}}
			}
			if err := sn.reopenSeg(s.dir); err != nil {
				if errors.Is(err, os.ErrNotExist) {
					if optimistic {
						continue Loop
					} else {
						break Loop
					}
				}
				if optimistic {
					s.logger.Warn("[bor snapshots] open segment", "err", err)
					continue Loop
				} else {
					return err
				}
			}

			if !exists {
				// it's possible to iterate over .seg file even if you don't have index
				// then make segment availabe even if index open may fail
				s.Events.segments = append(s.Events.segments, sn)
			}
			if err := sn.reopenIdxIfNeed(s.dir, optimistic); err != nil {
				return err
			}
		case snaptype.Enums.BorSpans:
			var sn *Segment
			var exists bool
			for _, sn2 := range s.Spans.segments {
				if sn2.Decompressor == nil { // it's ok if some segment was not able to open
					continue
				}
				if fName == sn2.FileName() {
					sn = sn2
					exists = true
					break
				}
			}
			if !exists {
				sn = &Segment{segType: snaptype.BorSpans, version: f.Version, Range: Range{f.From, f.To}}
			}
			if err := sn.reopenSeg(s.dir); err != nil {
				if errors.Is(err, os.ErrNotExist) {
					if optimistic {
						continue Loop
					} else {
						break Loop
					}
				}
				if optimistic {
					s.logger.Warn("[bor snapshots] open segment", "err", err)
					continue Loop
				} else {
					return err
				}
			}

			if !exists {
				// it's possible to iterate over .seg file even if you don't have index
				// then make segment availabe even if index open may fail
				s.Spans.segments = append(s.Spans.segments, sn)
			}
			if err := sn.reopenIdxIfNeed(s.dir, optimistic); err != nil {
				return err
			}
		default:
			processed = false
		}

		if processed {
			if f.To > 0 {
				segmentsMax = f.To - 1
			} else {
				segmentsMax = 0
			}
			segmentsMaxSet = true
		}
	}
	if segmentsMaxSet {
		s.segmentsMax.Store(segmentsMax)
	}
	s.segmentsReady.Store(true)
	s.idxMax.Store(s.idxAvailability())
	s.indicesReady.Store(true)

	return nil
}

func (s *BorRoSnapshots) Ranges() (ranges []Range) {
	view := s.View()
	defer view.Close()

	for _, sn := range view.Events() {
		ranges = append(ranges, sn.Range)
	}
	return ranges
}

func (s *BorRoSnapshots) OptimisticalyReopenFolder()           { _ = s.ReopenFolder() }
func (s *BorRoSnapshots) OptimisticalyReopenWithDB(db kv.RoDB) { _ = s.ReopenWithDB(db) }
func (s *BorRoSnapshots) ReopenFolder() error {
	files, _, err := BorSegments(s.dir, s.segmentsMin.Load())
	if err != nil {
		return err
	}

	// this is one off code to fix an issue in 2.49.x->2.52.x which missed
	// removal of intermediate segments after a merge operation
	removeBorOverlaps(s.dir, files, s.BlocksAvailable())

	list := make([]string, 0, len(files))
	for _, f := range files {
		_, fName := filepath.Split(f.Path)
		list = append(list, fName)
	}
	return s.ReopenList(list, false)
}
func (s *BorRoSnapshots) ReopenWithDB(db kv.RoDB) error {
	if err := db.View(context.Background(), func(tx kv.Tx) error {
		snList, _, err := rawdb.ReadSnapshots(tx)
		if err != nil {
			return err
		}
		return s.ReopenList(snList, true)
	}); err != nil {
		return err
	}
	return nil
}

func (s *BorRoSnapshots) Close() {
	s.Events.lock.Lock()
	defer s.Events.lock.Unlock()
	s.Spans.lock.Lock()
	defer s.Spans.lock.Unlock()
	s.closeWhatNotInList(nil)
}

func (s *BorRoSnapshots) closeWhatNotInList(l []string) {
Loop1:
	for i, sn := range s.Events.segments {
		if sn.Decompressor == nil {
			continue Loop1
		}
		_, name := filepath.Split(sn.FilePath())
		for _, fName := range l {
			if fName == name {
				continue Loop1
			}
		}
		sn.close()
		s.Events.segments[i] = nil
	}
Loop2:
	for i, sn := range s.Spans.segments {
		if sn.Decompressor == nil {
			continue Loop2
		}
		_, name := filepath.Split(sn.FilePath())
		for _, fName := range l {
			if fName == name {
				continue Loop2
			}
		}
		sn.close()
		s.Spans.segments[i] = nil
	}
	var i int
	for i = 0; i < len(s.Events.segments) && s.Events.segments[i] != nil && s.Events.segments[i].Decompressor != nil; i++ {
	}
	tail := s.Events.segments[i:]
	s.Events.segments = s.Events.segments[:i]
	for i = 0; i < len(tail); i++ {
		if tail[i] != nil {
			tail[i].close()
			tail[i] = nil
		}
	}
	for i = 0; i < len(s.Spans.segments) && s.Spans.segments[i] != nil && s.Spans.segments[i].Decompressor != nil; i++ {
	}
	tailS := s.Spans.segments[i:]
	s.Spans.segments = s.Spans.segments[:i]
	for i = 0; i < len(tailS); i++ {
		if tailS[i] != nil {
			tailS[i].close()
			tailS[i] = nil
		}
	}
}

func (s *BorRoSnapshots) PrintDebug() {
	s.Events.lock.RLock()
	defer s.Events.lock.RUnlock()
	s.Spans.lock.RLock()
	defer s.Spans.lock.RUnlock()
	fmt.Println("    == BorSnapshots, Event")
	for _, sn := range s.Events.segments {
		fmt.Printf("%d,  %t\n", sn.from, sn.Index() == nil)
	}
	fmt.Println("    == BorSnapshots, Span")
	for _, sn := range s.Spans.segments {
		fmt.Printf("%d,  %t\n", sn.from, sn.Index() == nil)
	}
}

type BorView struct {
	s      *BorRoSnapshots
	closed bool
}

func (s *BorRoSnapshots) View() *BorView {
	v := &BorView{s: s}
	v.s.Events.lock.RLock()
	v.s.Spans.lock.RLock()
	return v
}

func (v *BorView) Close() {
	if v.closed {
		return
	}
	v.closed = true
	v.s.Events.lock.RUnlock()
	v.s.Spans.lock.RUnlock()
}
func (v *BorView) Events() []*Segment { return v.s.Events.segments }
func (v *BorView) Spans() []*Segment  { return v.s.Spans.segments }
func (v *BorView) EventsSegment(blockNum uint64) (*Segment, bool) {
	for _, seg := range v.Events() {
		if !(blockNum >= seg.from && blockNum < seg.to) {
			continue
		}
		return seg, true
	}
	return nil, false
}
func (v *BorView) SpansSegment(blockNum uint64) (*Segment, bool) {
	for _, seg := range v.Spans() {
		if !(blockNum >= seg.from && blockNum < seg.to) {
			continue
		}
		return seg, true
	}
	return nil, false
}

type BorMerger struct {
	lvl             log.Lvl
	compressWorkers int
	tmpDir          string
	chainConfig     *chain.Config
	chainDB         kv.RoDB
	notifier        services.DBEventNotifier
	logger          log.Logger
}

func NewBorMerger(tmpDir string, compressWorkers int, lvl log.Lvl, chainDB kv.RoDB, chainConfig *chain.Config, notifier services.DBEventNotifier, logger log.Logger) *BorMerger {
	return &BorMerger{tmpDir: tmpDir, compressWorkers: compressWorkers, lvl: lvl, chainDB: chainDB, chainConfig: chainConfig, notifier: notifier, logger: logger}
}

func (m *BorMerger) FindMergeRanges(currentRanges []Range) (toMerge []Range) {
	for i := len(currentRanges) - 1; i > 0; i-- {
		r := currentRanges[i]
		mergeLimit := uint64(snaptype.Erigon2MergeLimit)
		if r.to-r.from >= mergeLimit {
			continue
		}
		for _, span := range snaptype.MergeSteps {
			if r.to%span != 0 {
				continue
			}
			if r.to-r.from == span {
				break
			}
			aggFrom := r.to - span
			toMerge = append(toMerge, Range{from: aggFrom, to: r.to})
			for currentRanges[i].from > aggFrom {
				i--
			}
			break
		}
	}
	slices.SortFunc(toMerge, func(i, j Range) int { return cmp.Compare(i.from, j.from) })
	return toMerge
}

func (m *BorMerger) filesByRange(snapshots *BorRoSnapshots, from, to uint64) (map[snaptype.Enum][]string, error) {
	toMerge := map[snaptype.Enum][]string{}
	view := snapshots.View()
	defer view.Close()

	eSegments := view.Events()
	sSegments := view.Spans()

	for i, sn := range eSegments {
		if sn.from < from {
			continue
		}
		if sn.to > to {
			break
		}
		toMerge[snaptype.Enums.BorEvents] = append(toMerge[snaptype.Enums.BorEvents], eSegments[i].FilePath())
		toMerge[snaptype.Enums.BorSpans] = append(toMerge[snaptype.Enums.BorSpans], sSegments[i].FilePath())
	}

	return toMerge, nil
}

// Merge does merge segments in given ranges
func (m *BorMerger) Merge(ctx context.Context, snapshots *BorRoSnapshots, mergeRanges []Range, snapDir string, doIndex bool, onMerge func(r Range) error, onDelete func(l []string) error) error {
	if len(mergeRanges) == 0 {
		return nil
	}
	logEvery := time.NewTicker(30 * time.Second)
	defer logEvery.Stop()
	for _, r := range mergeRanges {
		toMerge, err := m.filesByRange(snapshots, r.from, r.to)
		if err != nil {
			return err
		}

		for _, t := range snaptype.BorSnapshotTypes {
			segName := t.FileName(0, r.from, r.to)
			f, ok := snaptype.ParseFileName(snapDir, segName)
			if !ok {
				continue
			}
			if err := m.merge(ctx, toMerge[t.Enum()], f.Path, logEvery); err != nil {
				return fmt.Errorf("mergeByAppendSegments: %w", err)
			}
			if doIndex {
				p := &background.Progress{}
				if err := buildIdx(ctx, f, m.chainConfig, m.tmpDir, p, m.lvl, m.logger); err != nil {
					return err
				}
			}
		}
		if err := snapshots.ReopenFolder(); err != nil {
			return fmt.Errorf("ReopenSegments: %w", err)
		}
		snapshots.LogStat("merge")
		if err := onMerge(r); err != nil {
			return err
		}

		for _, t := range snaptype.BorSnapshotTypes {
			if len(toMerge[t.Enum()]) == 0 {
				continue
			}

			if err := onDelete(toMerge[t.Enum()]); err != nil {
				return err
			}

		}
		time.Sleep(1 * time.Second) // i working on blocking API - to ensure client does not use old snapsthos - and then delete them
		for _, t := range snaptype.BorSnapshotTypes {
			m.removeOldFiles(toMerge[t.Enum()], snapDir)
		}
	}
	m.logger.Log(m.lvl, "[bor snapshots] Merge done", "from", mergeRanges[0].from, "to", mergeRanges[0].to)
	return nil
}

func (m *BorMerger) merge(ctx context.Context, toMerge []string, targetFile string, logEvery *time.Ticker) error {
	var word = make([]byte, 0, 4096)
	var expectedTotal int
	cList := make([]*compress.Decompressor, len(toMerge))
	for i, cFile := range toMerge {
		d, err := compress.NewDecompressor(cFile)
		if err != nil {
			return err
		}
		defer d.Close()
		cList[i] = d
		expectedTotal += d.Count()
	}

	f, err := compress.NewCompressor(ctx, "Bor Snapshots merge", targetFile, m.tmpDir, compress.MinPatternScore, m.compressWorkers, log.LvlTrace, m.logger)
	if err != nil {
		return err
	}
	defer f.Close()

	for _, d := range cList {
		if err := d.WithReadAhead(func() error {
			g := d.MakeGetter()
			for g.HasNext() {
				word, _ = g.Next(word[:0])
				if err := f.AddWord(word); err != nil {
					return err
				}
			}
			return nil
		}); err != nil {
			return err
		}
	}
	if f.Count() != expectedTotal {
		return fmt.Errorf("unexpected amount after bor segments merge. got: %d, expected: %d", f.Count(), expectedTotal)
	}
	if err = f.Compress(); err != nil {
		return err
	}
	return nil
}

func (m *BorMerger) removeOldFiles(toDel []string, snapDir string) {
	for _, f := range toDel {
		_ = os.Remove(f)
		ext := filepath.Ext(f)
		withoutExt := f[:len(f)-len(ext)]
		_ = os.Remove(withoutExt + ".idx")
	}
	tmpFiles, err := snaptype.TmpFiles(snapDir)
	if err != nil {
		return
	}
	for _, f := range tmpFiles {
		_ = os.Remove(f)
	}
}<|MERGE_RESOLUTION|>--- conflicted
+++ resolved
@@ -372,11 +372,7 @@
 	g := d.MakeGetter()
 	var idxFilePath = filepath.Join(sn.Dir(), snaptype.IdxFileName(sn.Version, sn.From, sn.To, snaptype.BorSpans.String()))
 
-<<<<<<< HEAD
-	baseSpanId := span.IDAt(sn.From)
-=======
-	baseSpanId := bor.SpanIDAt(blockFrom)
->>>>>>> e979d79c
+	baseSpanId := bor.SpanIDAt(sn.From)
 
 	rs, err := recsplit.NewRecSplit(recsplit.RecSplitArgs{
 		KeyCount:   d.Count(),
