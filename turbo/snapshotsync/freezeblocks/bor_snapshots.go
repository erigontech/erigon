package freezeblocks

import (
	"bytes"
	"context"
	"encoding/binary"
	"errors"
	"fmt"
	"os"
	"path"
	"path/filepath"
	"reflect"
	"runtime"
	"sync"
	"sync/atomic"
	"time"

	"github.com/ledgerwatch/erigon-lib/chain"
	"github.com/ledgerwatch/erigon-lib/chain/snapcfg"
	common2 "github.com/ledgerwatch/erigon-lib/common"
	"github.com/ledgerwatch/erigon-lib/common/background"
	"github.com/ledgerwatch/erigon-lib/common/cmp"
	"github.com/ledgerwatch/erigon-lib/common/dbg"
	"github.com/ledgerwatch/erigon-lib/common/hexutility"
	"github.com/ledgerwatch/erigon-lib/common/length"
	"github.com/ledgerwatch/erigon-lib/compress"
	"github.com/ledgerwatch/erigon-lib/downloader/snaptype"
	"github.com/ledgerwatch/erigon-lib/kv"
	"github.com/ledgerwatch/erigon-lib/recsplit"
	"github.com/ledgerwatch/erigon/cmd/hack/tool/fromdb"
	"github.com/ledgerwatch/erigon/core/rawdb"
	"github.com/ledgerwatch/erigon/core/types"
	"github.com/ledgerwatch/erigon/eth/ethconfig"
	"github.com/ledgerwatch/erigon/turbo/services"
	"github.com/ledgerwatch/log/v3"
	"golang.org/x/exp/slices"
)

const (
	spanLength    = 6400 // Number of blocks in a span
	zerothSpanEnd = 255  // End block of 0th span
)

type BorEventSegment struct {
	seg           *compress.Decompressor // value: event_rlp
	IdxBorTxnHash *recsplit.Index        // bor_transaction_hash  -> bor_event_segment_offset
	ranges        Range
}

func (sn *BorEventSegment) closeIdx() {
	if sn.IdxBorTxnHash != nil {
		sn.IdxBorTxnHash.Close()
		sn.IdxBorTxnHash = nil
	}
}
func (sn *BorEventSegment) closeSeg() {
	if sn.seg != nil {
		sn.seg.Close()
		sn.seg = nil
	}
}
func (sn *BorEventSegment) close() {
	sn.closeSeg()
	sn.closeIdx()
}
func (sn *BorEventSegment) reopenSeg(dir string) (err error) {
	sn.closeSeg()
	fileName := snaptype.SegmentFileName(sn.ranges.from, sn.ranges.to, snaptype.BorEvents)
	sn.seg, err = compress.NewDecompressor(path.Join(dir, fileName))
	if err != nil {
		return fmt.Errorf("%w, fileName: %s", err, fileName)
	}
	return nil
}
func (sn *BorEventSegment) reopenIdx(dir string) (err error) {
	sn.closeIdx()
	if sn.seg == nil {
		return nil
	}

	fileName := snaptype.IdxFileName(sn.ranges.from, sn.ranges.to, snaptype.BorEvents.String())
	sn.IdxBorTxnHash, err = recsplit.OpenIndex(path.Join(dir, fileName))
	if err != nil {
		return fmt.Errorf("%w, fileName: %s", err, fileName)
	}
	return nil
}

func (sn *BorEventSegment) reopenIdxIfNeed(dir string, optimistic bool) (err error) {
	if sn.IdxBorTxnHash != nil {
		return nil
	}
	err = sn.reopenIdx(dir)
	if err != nil {
		if !errors.Is(err, os.ErrNotExist) {
			if optimistic {
				log.Warn("[snapshots] open index", "err", err)
			} else {
				return err
			}
		}
	}
	return nil
}

type borEventSegments struct {
	lock     sync.RWMutex
	segments []*BorEventSegment
}

type BorSpanSegment struct {
	seg    *compress.Decompressor // value: span_json
	idx    *recsplit.Index        // span_id -> offset
	ranges Range
}

func (sn *BorSpanSegment) closeIdx() {
	if sn.idx != nil {
		sn.idx.Close()
		sn.idx = nil
	}
}
func (sn *BorSpanSegment) closeSeg() {
	if sn.seg != nil {
		sn.seg.Close()
		sn.seg = nil
	}
}
func (sn *BorSpanSegment) close() {
	sn.closeSeg()
	sn.closeIdx()
}
func (sn *BorSpanSegment) reopenSeg(dir string) (err error) {
	sn.closeSeg()
	fileName := snaptype.SegmentFileName(sn.ranges.from, sn.ranges.to, snaptype.BorSpans)
	sn.seg, err = compress.NewDecompressor(path.Join(dir, fileName))
	if err != nil {
		return fmt.Errorf("%w, fileName: %s", err, fileName)
	}
	return nil
}
func (sn *BorSpanSegment) reopenIdx(dir string) (err error) {
	sn.closeIdx()
	if sn.seg == nil {
		return nil
	}
	fileName := snaptype.IdxFileName(sn.ranges.from, sn.ranges.to, snaptype.BorSpans.String())
	sn.idx, err = recsplit.OpenIndex(path.Join(dir, fileName))
	if err != nil {
		return fmt.Errorf("%w, fileName: %s", err, fileName)
	}
	return nil
}

func (sn *BorSpanSegment) reopenIdxIfNeed(dir string, optimistic bool) (err error) {
	if sn.idx != nil {
		return nil
	}
	err = sn.reopenIdx(dir)
	if err != nil {
		if !errors.Is(err, os.ErrNotExist) {
			if optimistic {
				log.Warn("[snapshots] open index", "err", err)
			} else {
				return err
			}
		}
	}
	return nil
}

type borSpanSegments struct {
	lock     sync.RWMutex
	segments []*BorSpanSegment
}

func (br *BlockRetire) RetireBorBlocks(ctx context.Context, blockFrom, blockTo uint64, lvl log.Lvl, seedNewSnapshots func(downloadRequest []services.DownloadRequest) error) error {
	chainConfig := fromdb.ChainConfig(br.db)
	notifier, logger, blockReader, tmpDir, db, workers := br.notifier, br.logger, br.blockReader, br.tmpDir, br.db, br.workers
	logger.Log(lvl, "[bor snapshots] Retire Bor Blocks", "range", fmt.Sprintf("%dk-%dk", blockFrom/1000, blockTo/1000))
	snapshots := br.borSnapshots()
	firstTxNum := blockReader.(*BlockReader).FirstTxNumNotInSnapshots()

	if err := DumpBorBlocks(ctx, chainConfig, blockFrom, blockTo, snaptype.Erigon2MergeLimit, tmpDir, snapshots.Dir(), firstTxNum, db, workers, lvl, logger, blockReader); err != nil {
		return fmt.Errorf("DumpBorBlocks: %w", err)
	}
	if err := snapshots.ReopenFolder(); err != nil {
		return fmt.Errorf("reopen: %w", err)
	}
	snapshots.LogStat()
	if notifier != nil && !reflect.ValueOf(notifier).IsNil() { // notify about new snapshots of any size
		notifier.OnNewSnapshot()
	}
<<<<<<< HEAD
	merger := NewBorMerger(tmpDir, workers, lvl, br.mergeSteps, db, chainConfig, notifier, logger)
	rangesToMerge := merger.FindMergeRanges(snapshots.Ranges())
=======
	merger := NewBorMerger(tmpDir, workers, lvl, db, chainConfig, notifier, logger)
	rangesToMerge := merger.FindMergeRanges(snapshots.Ranges(), snapshots.BlocksAvailable())
>>>>>>> 8288dcb5
	if len(rangesToMerge) == 0 {
		return nil
	}
	onMerge := func(r Range) error {
		if notifier != nil && !reflect.ValueOf(notifier).IsNil() { // notify about new snapshots of any size
			notifier.OnNewSnapshot()
		}

		if seedNewSnapshots != nil {
			downloadRequest := []services.DownloadRequest{
				services.NewDownloadRequest(&services.Range{From: r.from, To: r.to}, "", "", true /* Bor */),
			}
			if err := seedNewSnapshots(downloadRequest); err != nil {
				return err
			}
		}
		return nil
	}
	onDelete := func(files []string) error {
		//TODO: add Downloader API to delete files
		return nil
	}
	err := merger.Merge(ctx, snapshots, rangesToMerge, snapshots.Dir(), true /* doIndex */, onMerge, onDelete)
	if err != nil {
		return err
	}
	return nil
}

func DumpBorBlocks(ctx context.Context, chainConfig *chain.Config, blockFrom, blockTo, blocksPerFile uint64, tmpDir, snapDir string, firstTxNum uint64, chainDB kv.RoDB, workers int, lvl log.Lvl, logger log.Logger, blockReader services.FullBlockReader) error {
	if blocksPerFile == 0 {
		return nil
	}

	for i := blockFrom; i < blockTo; i = chooseSegmentEnd(i, blockTo, blocksPerFile) {
		if err := dumpBorBlocksRange(ctx, i, chooseSegmentEnd(i, blockTo, blocksPerFile), tmpDir, snapDir, firstTxNum, chainDB, *chainConfig, workers, lvl, logger, blockReader); err != nil {
			return err
		}
	}
	return nil
}

func dumpBorBlocksRange(ctx context.Context, blockFrom, blockTo uint64, tmpDir, snapDir string, firstTxNum uint64, chainDB kv.RoDB, chainConfig chain.Config, workers int, lvl log.Lvl, logger log.Logger, blockReader services.FullBlockReader) error {
	logEvery := time.NewTicker(20 * time.Second)
	defer logEvery.Stop()

	{
		segName := snaptype.SegmentFileName(blockFrom, blockTo, snaptype.BorEvents)
		f, _ := snaptype.ParseFileName(snapDir, segName)

		sn, err := compress.NewCompressor(ctx, "Snapshot BorEvents", f.Path, tmpDir, compress.MinPatternScore, workers, log.LvlTrace, logger)
		if err != nil {
			return err
		}
		defer sn.Close()
		if err := DumpBorEvents(ctx, chainDB, blockFrom, blockTo, workers, lvl, logger, func(v []byte) error {
			return sn.AddWord(v)
		}); err != nil {
			return fmt.Errorf("DumpBorEvents: %w", err)
		}
		if err := sn.Compress(); err != nil {
			return fmt.Errorf("compress: %w", err)
		}

		p := &background.Progress{}
		if err := buildIdx(ctx, f, &chainConfig, tmpDir, p, lvl, logger); err != nil {
			return err
		}
	}
	{
		segName := snaptype.SegmentFileName(blockFrom, blockTo, snaptype.BorSpans)
		f, _ := snaptype.ParseFileName(snapDir, segName)

		sn, err := compress.NewCompressor(ctx, "Snapshot BorSpans", f.Path, tmpDir, compress.MinPatternScore, workers, log.LvlTrace, logger)
		if err != nil {
			return err
		}
		defer sn.Close()
		if err := DumpBorSpans(ctx, chainDB, blockFrom, blockTo, workers, lvl, logger, func(v []byte) error {
			return sn.AddWord(v)
		}); err != nil {
			return fmt.Errorf("DumpBorSpans: %w", err)
		}
		if err := sn.Compress(); err != nil {
			return fmt.Errorf("compress: %w", err)
		}

		p := &background.Progress{}
		if err := buildIdx(ctx, f, &chainConfig, tmpDir, p, lvl, logger); err != nil {
			return err
		}
	}
	return nil
}

func dumpBorEventRange(startEventId, endEventId uint64, tx kv.Tx, blockNum uint64, blockHash common2.Hash, collect func([]byte) error) error {
	var blockNumBuf [8]byte
	var eventIdBuf [8]byte
	txnHash := types.ComputeBorTxHash(blockNum, blockHash)
	binary.BigEndian.PutUint64(blockNumBuf[:], blockNum)
	for eventId := startEventId; eventId < endEventId; eventId++ {
		binary.BigEndian.PutUint64(eventIdBuf[:], eventId)
		event, err := tx.GetOne(kv.BorEvents, eventIdBuf[:])
		if err != nil {
			return err
		}
		snapshotRecord := make([]byte, len(event)+length.Hash+length.BlockNum+8)
		copy(snapshotRecord, txnHash[:])
		copy(snapshotRecord[length.Hash:], blockNumBuf[:])
		binary.BigEndian.PutUint64(snapshotRecord[length.Hash+length.BlockNum:], eventId)
		copy(snapshotRecord[length.Hash+length.BlockNum+8:], event)
		if err := collect(snapshotRecord); err != nil {
			return err
		}
	}
	return nil
}

// DumpBorEvents - [from, to)
func DumpBorEvents(ctx context.Context, db kv.RoDB, blockFrom, blockTo uint64, workers int, lvl log.Lvl, logger log.Logger, collect func([]byte) error) error {
	logEvery := time.NewTicker(20 * time.Second)
	defer logEvery.Stop()

	from := hexutility.EncodeTs(blockFrom)
	var first bool = true
	var prevBlockNum uint64
	var startEventId uint64
	var lastEventId uint64
	if err := kv.BigChunks(db, kv.BorEventNums, from, func(tx kv.Tx, blockNumBytes, eventIdBytes []byte) (bool, error) {
		blockNum := binary.BigEndian.Uint64(blockNumBytes)
		if first {
			startEventId = binary.BigEndian.Uint64(eventIdBytes)
			first = false
			prevBlockNum = blockNum
		} else if blockNum != prevBlockNum {
			endEventId := binary.BigEndian.Uint64(eventIdBytes)
			blockHash, e := rawdb.ReadCanonicalHash(tx, prevBlockNum)
			if e != nil {
				return false, e
			}
			if e := dumpBorEventRange(startEventId, endEventId, tx, prevBlockNum, blockHash, collect); e != nil {
				return false, e
			}
			startEventId = endEventId
			prevBlockNum = blockNum
		}
		if blockNum >= blockTo {
			return false, nil
		}
		lastEventId = binary.BigEndian.Uint64(eventIdBytes)
		select {
		case <-ctx.Done():
			return false, ctx.Err()
		case <-logEvery.C:
			var m runtime.MemStats
			if lvl >= log.LvlInfo {
				dbg.ReadMemStats(&m)
			}
			logger.Log(lvl, "[bor snapshots] Dumping bor events", "block num", blockNum,
				"alloc", common2.ByteCount(m.Alloc), "sys", common2.ByteCount(m.Sys),
			)
		default:
		}
		return true, nil
	}); err != nil {
		return err
	}
	if lastEventId > startEventId {
		if err := db.View(ctx, func(tx kv.Tx) error {
			blockHash, e := rawdb.ReadCanonicalHash(tx, prevBlockNum)
			if e != nil {
				return e
			}
			return dumpBorEventRange(startEventId, lastEventId+1, tx, prevBlockNum, blockHash, collect)
		}); err != nil {
			return err
		}
	}
	return nil
}

// DumpBorEvents - [from, to)
func DumpBorSpans(ctx context.Context, db kv.RoDB, blockFrom, blockTo uint64, workers int, lvl log.Lvl, logger log.Logger, collect func([]byte) error) error {
	logEvery := time.NewTicker(20 * time.Second)
	defer logEvery.Stop()
	var spanFrom, spanTo uint64
	if blockFrom > zerothSpanEnd {
		spanFrom = 1 + (blockFrom-zerothSpanEnd-1)/spanLength
	}
	if blockTo > zerothSpanEnd {
		spanTo = 1 + (blockTo-zerothSpanEnd-1)/spanLength
	}
	from := hexutility.EncodeTs(spanFrom)
	if err := kv.BigChunks(db, kv.BorSpans, from, func(tx kv.Tx, spanIdBytes, spanBytes []byte) (bool, error) {
		spanId := binary.BigEndian.Uint64(spanIdBytes)
		if spanId >= spanTo {
			return false, nil
		}
		if e := collect(spanBytes); e != nil {
			return false, e
		}
		select {
		case <-ctx.Done():
			return false, ctx.Err()
		case <-logEvery.C:
			var m runtime.MemStats
			if lvl >= log.LvlInfo {
				dbg.ReadMemStats(&m)
			}
			logger.Log(lvl, "[bor snapshots] Dumping bor spans", "spanId", spanId,
				"alloc", common2.ByteCount(m.Alloc), "sys", common2.ByteCount(m.Sys),
			)
		default:
		}
		return true, nil
	}); err != nil {
		return err
	}
	return nil
}

func BorEventsIdx(ctx context.Context, segmentFilePath string, blockFrom, blockTo uint64, snapDir string, tmpDir string, p *background.Progress, lvl log.Lvl, logger log.Logger) (err error) {
	defer func() {
		if rec := recover(); rec != nil {
			err = fmt.Errorf("BorEventsIdx: at=%d-%d, %v, %s", blockFrom, blockTo, rec, dbg.Stack())
		}
	}()
	// Calculate how many records there will be in the index
	d, err := compress.NewDecompressor(segmentFilePath)
	if err != nil {
		return err
	}
	defer d.Close()
	g := d.MakeGetter()
	var blockNumBuf [length.BlockNum]byte
	var first bool = true
	word := make([]byte, 0, 4096)
	var blockCount int
	var baseEventId uint64
	for g.HasNext() {
		word, _ = g.Next(word[:0])
		if first || !bytes.Equal(blockNumBuf[:], word[length.Hash:length.Hash+length.BlockNum]) {
			blockCount++
			copy(blockNumBuf[:], word[length.Hash:length.Hash+length.BlockNum])
		}
		if first {
			baseEventId = binary.BigEndian.Uint64(word[length.Hash+length.BlockNum : length.Hash+length.BlockNum+8])
			first = false
		}
		select {
		case <-ctx.Done():
			return ctx.Err()
		default:
		}
	}
	var idxFilePath = filepath.Join(snapDir, snaptype.IdxFileName(blockFrom, blockTo, snaptype.BorEvents.String()))

	rs, err := recsplit.NewRecSplit(recsplit.RecSplitArgs{
		KeyCount:   blockCount,
		Enums:      blockCount > 0,
		BucketSize: 2000,
		LeafSize:   8,
		TmpDir:     tmpDir,
		IndexFile:  idxFilePath,
		BaseDataID: baseEventId,
	}, logger)
	if err != nil {
		return err
	}
	rs.LogLvl(log.LvlDebug)

	defer d.EnableMadvNormal().DisableReadAhead()
RETRY:
	g.Reset(0)
	first = true
	var i, offset, nextPos uint64
	for g.HasNext() {
		word, nextPos = g.Next(word[:0])
		i++
		if first || !bytes.Equal(blockNumBuf[:], word[length.Hash:length.Hash+length.BlockNum]) {
			if err = rs.AddKey(word[:length.Hash], offset); err != nil {
				return err
			}
			copy(blockNumBuf[:], word[length.Hash:length.Hash+length.BlockNum])
		}
		if first {
			first = false
		}
		select {
		case <-ctx.Done():
			return ctx.Err()
		default:
		}
		offset = nextPos
	}
	if err = rs.Build(ctx); err != nil {
		if errors.Is(err, recsplit.ErrCollision) {
			logger.Info("Building recsplit. Collision happened. It's ok. Restarting with another salt...", "err", err)
			rs.ResetNextSalt()
			goto RETRY
		}
		return err
	}

	return nil
}

func BorSpansIdx(ctx context.Context, segmentFilePath string, blockFrom, blockTo uint64, snapDir string, tmpDir string, p *background.Progress, lvl log.Lvl, logger log.Logger) (err error) {
	defer func() {
		if rec := recover(); rec != nil {
			err = fmt.Errorf("BorSpansIdx: at=%d-%d, %v, %s", blockFrom, blockTo, rec, dbg.Stack())
		}
	}()
	// Calculate how many records there will be in the index
	d, err := compress.NewDecompressor(segmentFilePath)
	if err != nil {
		return err
	}
	defer d.Close()
	g := d.MakeGetter()
	var idxFilePath = filepath.Join(snapDir, snaptype.IdxFileName(blockFrom, blockTo, snaptype.BorSpans.String()))

	var baseSpanId uint64
	if blockFrom > zerothSpanEnd {
		baseSpanId = 1 + (blockFrom-zerothSpanEnd-1)/spanLength
	}

	rs, err := recsplit.NewRecSplit(recsplit.RecSplitArgs{
		KeyCount:   d.Count(),
		Enums:      d.Count() > 0,
		BucketSize: 2000,
		LeafSize:   8,
		TmpDir:     tmpDir,
		IndexFile:  idxFilePath,
		BaseDataID: baseSpanId,
	}, logger)
	if err != nil {
		return err
	}
	rs.LogLvl(log.LvlDebug)

	defer d.EnableMadvNormal().DisableReadAhead()
RETRY:
	g.Reset(0)
	var i, offset, nextPos uint64
	var key [8]byte
	for g.HasNext() {
		nextPos, _ = g.Skip()
		binary.BigEndian.PutUint64(key[:], i)
		i++
		if err = rs.AddKey(key[:], offset); err != nil {
			return err
		}
		select {
		case <-ctx.Done():
			return ctx.Err()
		default:
		}
		offset = nextPos
	}
	if err = rs.Build(ctx); err != nil {
		if errors.Is(err, recsplit.ErrCollision) {
			logger.Info("Building recsplit. Collision happened. It's ok. Restarting with another salt...", "err", err)
			rs.ResetNextSalt()
			goto RETRY
		}
		return err
	}

	return nil
}

type BorRoSnapshots struct {
	indicesReady  atomic.Bool
	segmentsReady atomic.Bool

	Events *borEventSegments
	Spans  *borSpanSegments

	dir         string
	segmentsMax atomic.Uint64 // all types of .seg files are available - up to this number
	idxMax      atomic.Uint64 // all types of .idx files are available - up to this number
	cfg         ethconfig.BlocksFreezing
	logger      log.Logger
}

// NewBorRoSnapshots - opens all bor snapshots. But to simplify everything:
//   - it opens snapshots only on App start and immutable after
//   - all snapshots of given blocks range must exist - to make this blocks range available
//   - gaps are not allowed
//   - segment have [from:to) semantic
func NewBorRoSnapshots(cfg ethconfig.BlocksFreezing, snapDir string, logger log.Logger) *BorRoSnapshots {
	return &BorRoSnapshots{dir: snapDir, cfg: cfg, Events: &borEventSegments{}, Spans: &borSpanSegments{}, logger: logger}
}

func (s *BorRoSnapshots) Cfg() ethconfig.BlocksFreezing { return s.cfg }
func (s *BorRoSnapshots) Dir() string                   { return s.dir }
func (s *BorRoSnapshots) SegmentsReady() bool           { return s.segmentsReady.Load() }
func (s *BorRoSnapshots) IndicesReady() bool            { return s.indicesReady.Load() }
func (s *BorRoSnapshots) IndicesMax() uint64            { return s.idxMax.Load() }
func (s *BorRoSnapshots) SegmentsMax() uint64           { return s.segmentsMax.Load() }
func (s *BorRoSnapshots) BlocksAvailable() uint64 {
	return cmp.Min(s.segmentsMax.Load(), s.idxMax.Load())
}
func (s *BorRoSnapshots) LogStat() {
	var m runtime.MemStats
	dbg.ReadMemStats(&m)
	s.logger.Info("[bor snapshots] Blocks Stat",
		"blocks", fmt.Sprintf("%dk", (s.SegmentsMax()+1)/1000),
		"indices", fmt.Sprintf("%dk", (s.IndicesMax()+1)/1000),
		"alloc", common2.ByteCount(m.Alloc), "sys", common2.ByteCount(m.Sys))
}

func BorSegments(dir string) (res []snaptype.FileInfo, missingSnapshots []Range, err error) {
	list, err := snaptype.Segments(dir)
	if err != nil {
		return nil, missingSnapshots, err
	}
	{
		var l []snaptype.FileInfo
		var m []Range
		for _, f := range list {
			if f.T != snaptype.BorEvents {
				continue
			}
			l = append(l, f)
		}
		l, m = noGaps(noOverlaps(borSegmentsMustExist(dir, l)))
		res = append(res, l...)
		missingSnapshots = append(missingSnapshots, m...)
	}
	{
		var l []snaptype.FileInfo
		for _, f := range list {
			if f.T != snaptype.BorSpans {
				continue
			}
			l = append(l, f)
		}
		l, _ = noGaps(noOverlaps(borSegmentsMustExist(dir, l)))
		res = append(res, l...)
	}

	return res, missingSnapshots, nil
}

func (s *BorRoSnapshots) ScanDir() (map[string]struct{}, []*services.Range, error) {
	existingFiles, missingSnapshots, err := BorSegments(s.dir)
	if err != nil {
		return nil, nil, err
	}
	existingFilesMap := map[string]struct{}{}
	for _, existingFile := range existingFiles {
		_, fname := filepath.Split(existingFile.Path)
		existingFilesMap[fname] = struct{}{}
	}

	res := make([]*services.Range, 0, len(missingSnapshots))
	for _, sn := range missingSnapshots {
		res = append(res, &services.Range{From: sn.from, To: sn.to})
	}
	return existingFilesMap, res, nil
}
func (s *BorRoSnapshots) EnsureExpectedBlocksAreAvailable(cfg *snapcfg.Cfg) error {
	if s.BlocksAvailable() < cfg.ExpectBlocks {
		return fmt.Errorf("app must wait until all expected bor snapshots are available. Expected: %d, Available: %d", cfg.ExpectBlocks, s.BlocksAvailable())
	}
	return nil
}

// DisableReadAhead - usage: `defer d.EnableReadAhead().DisableReadAhead()`. Please don't use this funcs without `defer` to avoid leak.
func (s *BorRoSnapshots) DisableReadAhead() {
	s.Events.lock.RLock()
	defer s.Events.lock.RUnlock()
	s.Spans.lock.RLock()
	defer s.Spans.lock.RUnlock()
	for _, sn := range s.Events.segments {
		sn.seg.DisableReadAhead()
	}
	for _, sn := range s.Spans.segments {
		sn.seg.DisableReadAhead()
	}
}
func (s *BorRoSnapshots) EnableReadAhead() *BorRoSnapshots {
	s.Events.lock.RLock()
	defer s.Events.lock.RUnlock()
	s.Spans.lock.RLock()
	defer s.Spans.lock.RUnlock()
	for _, sn := range s.Events.segments {
		sn.seg.EnableReadAhead()
	}
	for _, sn := range s.Spans.segments {
		sn.seg.EnableReadAhead()
	}
	return s
}
func (s *BorRoSnapshots) EnableMadvWillNeed() *BorRoSnapshots {
	s.Events.lock.RLock()
	defer s.Events.lock.RUnlock()
	s.Spans.lock.RLock()
	defer s.Spans.lock.RUnlock()
	for _, sn := range s.Events.segments {
		sn.seg.EnableWillNeed()
	}
	for _, sn := range s.Spans.segments {
		sn.seg.EnableWillNeed()
	}
	return s
}
func (s *BorRoSnapshots) EnableMadvNormal() *BorRoSnapshots {
	s.Events.lock.RLock()
	defer s.Events.lock.RUnlock()
	s.Spans.lock.RLock()
	defer s.Spans.lock.RUnlock()
	for _, sn := range s.Events.segments {
		sn.seg.EnableMadvNormal()
	}
	for _, sn := range s.Spans.segments {
		sn.seg.EnableMadvNormal()
	}
	return s
}

func (s *BorRoSnapshots) idxAvailability() uint64 {
	var events, spans uint64
	for _, seg := range s.Events.segments {
		if seg.IdxBorTxnHash == nil {
			break
		}
		events = seg.ranges.to - 1
	}
	for _, seg := range s.Spans.segments {
		if seg.idx == nil {
			break
		}
		spans = seg.ranges.to - 1
	}
	return cmp.Min(events, spans)
}

// OptimisticReopenWithDB - optimistically open snapshots (ignoring error), useful at App startup because:
// - user must be able: delete any snapshot file and Erigon will self-heal by re-downloading
// - RPC return Nil for historical blocks if snapshots are not open
func (s *BorRoSnapshots) OptimisticReopenWithDB(db kv.RoDB) {
	_ = db.View(context.Background(), func(tx kv.Tx) error {
		snList, _, err := rawdb.ReadSnapshots(tx)
		if err != nil {
			return err
		}
		return s.ReopenList(snList, true)
	})
}

func (s *BorRoSnapshots) Files() (list []string) {
	s.Events.lock.RLock()
	defer s.Events.lock.RUnlock()
	s.Spans.lock.RLock()
	defer s.Spans.lock.RUnlock()
	max := s.BlocksAvailable()
	for _, seg := range s.Events.segments {
		if seg.seg == nil {
			continue
		}
		if seg.ranges.from > max {
			continue
		}
		_, fName := filepath.Split(seg.seg.FilePath())
		list = append(list, fName)
	}
	for _, seg := range s.Spans.segments {
		if seg.seg == nil {
			continue
		}
		if seg.ranges.from > max {
			continue
		}
		_, fName := filepath.Split(seg.seg.FilePath())
		list = append(list, fName)
	}
	slices.Sort(list)
	return list
}

// ReopenList stops on optimistic=false, continue opening files on optimistic=true
func (s *BorRoSnapshots) ReopenList(fileNames []string, optimistic bool) error {
	s.Events.lock.Lock()
	defer s.Events.lock.Unlock()
	s.Spans.lock.Lock()
	defer s.Spans.lock.Unlock()

	s.closeWhatNotInList(fileNames)
	var segmentsMax uint64
	var segmentsMaxSet bool
Loop:
	for _, fName := range fileNames {
		f, ok := snaptype.ParseFileName(s.dir, fName)
		if !ok {
			s.logger.Trace("BorRoSnapshots.ReopenList: skip", "file", fName)
			continue
		}

		var processed bool = true
		switch f.T {
		case snaptype.BorEvents:
			var sn *BorEventSegment
			var exists bool
			for _, sn2 := range s.Events.segments {
				if sn2.seg == nil { // it's ok if some segment was not able to open
					continue
				}
				if fName == sn2.seg.FileName() {
					sn = sn2
					exists = true
					break
				}
			}
			if !exists {
				sn = &BorEventSegment{ranges: Range{f.From, f.To}}
			}
			if err := sn.reopenSeg(s.dir); err != nil {
				if errors.Is(err, os.ErrNotExist) {
					if optimistic {
						continue Loop
					} else {
						break Loop
					}
				}
				if optimistic {
					s.logger.Warn("[bor snapshots] open segment", "err", err)
					continue Loop
				} else {
					return err
				}
			}

			if !exists {
				// it's possible to iterate over .seg file even if you don't have index
				// then make segment availabe even if index open may fail
				s.Events.segments = append(s.Events.segments, sn)
			}
			if err := sn.reopenIdxIfNeed(s.dir, optimistic); err != nil {
				return err
			}
		case snaptype.BorSpans:
			var sn *BorSpanSegment
			var exists bool
			for _, sn2 := range s.Spans.segments {
				if sn2.seg == nil { // it's ok if some segment was not able to open
					continue
				}
				if fName == sn2.seg.FileName() {
					sn = sn2
					exists = true
					break
				}
			}
			if !exists {
				sn = &BorSpanSegment{ranges: Range{f.From, f.To}}
			}
			if err := sn.reopenSeg(s.dir); err != nil {
				if errors.Is(err, os.ErrNotExist) {
					if optimistic {
						continue Loop
					} else {
						break Loop
					}
				}
				if optimistic {
					s.logger.Warn("[bor snapshots] open segment", "err", err)
					continue Loop
				} else {
					return err
				}
			}

			if !exists {
				// it's possible to iterate over .seg file even if you don't have index
				// then make segment availabe even if index open may fail
				s.Spans.segments = append(s.Spans.segments, sn)
			}
			if err := sn.reopenIdxIfNeed(s.dir, optimistic); err != nil {
				return err
			}
		default:
			processed = false
		}

		if processed {
			if f.To > 0 {
				segmentsMax = f.To - 1
			} else {
				segmentsMax = 0
			}
			segmentsMaxSet = true
		}
	}
	if segmentsMaxSet {
		s.segmentsMax.Store(segmentsMax)
	}
	s.segmentsReady.Store(true)
	s.idxMax.Store(s.idxAvailability())
	s.indicesReady.Store(true)

	return nil
}

func (s *BorRoSnapshots) Ranges() (ranges []Range) {
	view := s.View()
	defer view.Close()

	for _, sn := range view.Events() {
		ranges = append(ranges, sn.ranges)
	}
	return ranges
}

func (s *BorRoSnapshots) OptimisticalyReopenFolder()           { _ = s.ReopenFolder() }
func (s *BorRoSnapshots) OptimisticalyReopenWithDB(db kv.RoDB) { _ = s.ReopenWithDB(db) }
func (s *BorRoSnapshots) ReopenFolder() error {
	files, _, err := BorSegments(s.dir)
	if err != nil {
		return err
	}
	list := make([]string, 0, len(files))
	for _, f := range files {
		_, fName := filepath.Split(f.Path)
		list = append(list, fName)
	}
	return s.ReopenList(list, false)
}
func (s *BorRoSnapshots) ReopenWithDB(db kv.RoDB) error {
	if err := db.View(context.Background(), func(tx kv.Tx) error {
		snList, _, err := rawdb.ReadSnapshots(tx)
		if err != nil {
			return err
		}
		return s.ReopenList(snList, true)
	}); err != nil {
		return err
	}
	return nil
}

func (s *BorRoSnapshots) Close() {
	s.Events.lock.Lock()
	defer s.Events.lock.Unlock()
	s.Spans.lock.Lock()
	defer s.Spans.lock.Unlock()
	s.closeWhatNotInList(nil)
}

func (s *BorRoSnapshots) closeWhatNotInList(l []string) {
Loop1:
	for i, sn := range s.Events.segments {
		if sn.seg == nil {
			continue Loop1
		}
		_, name := filepath.Split(sn.seg.FilePath())
		for _, fName := range l {
			if fName == name {
				continue Loop1
			}
		}
		sn.close()
		s.Events.segments[i] = nil
	}
Loop2:
	for i, sn := range s.Spans.segments {
		if sn.seg == nil {
			continue Loop2
		}
		_, name := filepath.Split(sn.seg.FilePath())
		for _, fName := range l {
			if fName == name {
				continue Loop2
			}
		}
		sn.close()
		s.Spans.segments[i] = nil
	}
	var i int
	for i = 0; i < len(s.Events.segments) && s.Events.segments[i] != nil && s.Events.segments[i].seg != nil; i++ {
	}
	tail := s.Events.segments[i:]
	s.Events.segments = s.Events.segments[:i]
	for i = 0; i < len(tail); i++ {
		if tail[i] != nil {
			tail[i].close()
			tail[i] = nil
		}
	}
	for i = 0; i < len(s.Spans.segments) && s.Spans.segments[i] != nil && s.Spans.segments[i].seg != nil; i++ {
	}
	tailS := s.Spans.segments[i:]
	s.Spans.segments = s.Spans.segments[:i]
	for i = 0; i < len(tailS); i++ {
		if tailS[i] != nil {
			tailS[i].close()
			tailS[i] = nil
		}
	}
}

func (s *BorRoSnapshots) PrintDebug() {
	s.Events.lock.RLock()
	defer s.Events.lock.RUnlock()
	s.Spans.lock.RLock()
	defer s.Spans.lock.RUnlock()
	fmt.Println("    == BorSnapshots, Event")
	for _, sn := range s.Events.segments {
		fmt.Printf("%d,  %t\n", sn.ranges.from, sn.IdxBorTxnHash == nil)
	}
	fmt.Println("    == BorSnapshots, Span")
	for _, sn := range s.Spans.segments {
		fmt.Printf("%d,  %t\n", sn.ranges.from, sn.idx == nil)
	}
}

type BorView struct {
	s      *BorRoSnapshots
	closed bool
}

func (s *BorRoSnapshots) View() *BorView {
	v := &BorView{s: s}
	v.s.Events.lock.RLock()
	v.s.Spans.lock.RLock()
	return v
}

func (v *BorView) Close() {
	if v.closed {
		return
	}
	v.closed = true
	v.s.Events.lock.RUnlock()
	v.s.Spans.lock.RUnlock()
}
func (v *BorView) Events() []*BorEventSegment { return v.s.Events.segments }
func (v *BorView) Spans() []*BorSpanSegment   { return v.s.Spans.segments }
func (v *BorView) EventsSegment(blockNum uint64) (*BorEventSegment, bool) {
	for _, seg := range v.Events() {
		if !(blockNum >= seg.ranges.from && blockNum < seg.ranges.to) {
			continue
		}
		return seg, true
	}
	return nil, false
}
func (v *BorView) SpansSegment(blockNum uint64) (*BorSpanSegment, bool) {
	for _, seg := range v.Spans() {
		if !(blockNum >= seg.ranges.from && blockNum < seg.ranges.to) {
			continue
		}
		return seg, true
	}
	return nil, false
}

type BorMerger struct {
	lvl             log.Lvl
	compressWorkers int
	tmpDir          string
	chainConfig     *chain.Config
	chainDB         kv.RoDB
	notifier        services.DBEventNotifier
	logger          log.Logger
	mergeSteps      []uint64
}

func NewBorMerger(tmpDir string, compressWorkers int, lvl log.Lvl, mergeSteps []uint64, chainDB kv.RoDB, chainConfig *chain.Config, notifier services.DBEventNotifier, logger log.Logger) *BorMerger {
	return &BorMerger{tmpDir: tmpDir, compressWorkers: compressWorkers, lvl: lvl, mergeSteps: mergeSteps, chainDB: chainDB, chainConfig: chainConfig, notifier: notifier, logger: logger}
}

<<<<<<< HEAD
func (m *BorMerger) FindMergeRanges(currentRanges []Range) (toMerge []Range) {
	for i := len(currentRanges) - 1; i > 0; i-- {
		r := currentRanges[i]
		if r.to-r.from >= snaptype.Erigon2MergeLimit { // is complete .seg
			continue
		}

		for _, span := range m.mergeSteps {
=======
func (m *BorMerger) FindMergeRanges(currentRanges []Range, maxBlockNum uint64) (toMerge []Range) {
	for i := len(currentRanges) - 1; i > 0; i-- {
		r := currentRanges[i]
		isRecent := r.IsRecent(maxBlockNum)
		mergeLimit, mergeSteps := uint64(snaptype.Erigon2RecentMergeLimit), MergeSteps
		if isRecent {
			mergeLimit, mergeSteps = snaptype.Erigon2MergeLimit, RecentMergeSteps
		}

		if r.to-r.from >= mergeLimit {
			continue
		}
		for _, span := range mergeSteps {
>>>>>>> 8288dcb5
			if r.to%span != 0 {
				continue
			}
			if r.to-r.from == span {
				break
			}
			aggFrom := r.to - span
			toMerge = append(toMerge, Range{from: aggFrom, to: r.to})
			for currentRanges[i].from > aggFrom {
				i--
			}
			break
		}
	}
	slices.SortFunc(toMerge, func(i, j Range) int { return cmp.Compare(i.from, j.from) })
	return toMerge
}

func (m *BorMerger) filesByRange(snapshots *BorRoSnapshots, from, to uint64) (map[snaptype.Type][]string, error) {
	toMerge := map[snaptype.Type][]string{}
	view := snapshots.View()
	defer view.Close()

	eSegments := view.Events()
	sSegments := view.Spans()

	for i, sn := range eSegments {
		if sn.ranges.from < from {
			continue
		}
		if sn.ranges.to > to {
			break
		}
		toMerge[snaptype.BorEvents] = append(toMerge[snaptype.BorEvents], eSegments[i].seg.FilePath())
		toMerge[snaptype.BorSpans] = append(toMerge[snaptype.BorSpans], sSegments[i].seg.FilePath())
	}

	return toMerge, nil
}

// Merge does merge segments in given ranges
func (m *BorMerger) Merge(ctx context.Context, snapshots *BorRoSnapshots, mergeRanges []Range, snapDir string, doIndex bool, onMerge func(r Range) error, onDelete func(l []string) error) error {
	if len(mergeRanges) == 0 {
		return nil
	}
	logEvery := time.NewTicker(30 * time.Second)
	defer logEvery.Stop()
	for _, r := range mergeRanges {
		toMerge, err := m.filesByRange(snapshots, r.from, r.to)
		if err != nil {
			return err
		}

		for _, t := range []snaptype.Type{snaptype.BorEvents, snaptype.BorSpans} {
			segName := snaptype.SegmentFileName(r.from, r.to, t)
			f, ok := snaptype.ParseFileName(snapDir, segName)
			if !ok {
				continue
			}
			if err := m.merge(ctx, toMerge[t], f.Path, logEvery); err != nil {
				return fmt.Errorf("mergeByAppendSegments: %w", err)
			}
			if doIndex {
				p := &background.Progress{}
				if err := buildIdx(ctx, f, m.chainConfig, m.tmpDir, p, m.lvl, m.logger); err != nil {
					return err
				}
			}
		}
		if err := snapshots.ReopenFolder(); err != nil {
			return fmt.Errorf("ReopenSegments: %w", err)
		}
		snapshots.LogStat()
		if err := onMerge(r); err != nil {
			return err
		}
<<<<<<< HEAD
		for _, t := range []snaptype.Type{snaptype.BorEvents} {
=======
		for _, t := range snaptype.BlockSnapshotTypes {
			if len(toMerge[t]) == 0 {
				continue
			}
			if err := onDelete(toMerge[t]); err != nil {
				return err
			}
		}
		time.Sleep(1 * time.Second) // i working on blocking API - to ensure client does not use old snapsthos - and then delete them
		for _, t := range snaptype.BlockSnapshotTypes {
>>>>>>> 8288dcb5
			m.removeOldFiles(toMerge[t], snapDir)
		}
	}
	m.logger.Log(m.lvl, "[bor snapshots] Merge done", "from", mergeRanges[0].from, "to", mergeRanges[0].to)
	return nil
}

func (m *BorMerger) merge(ctx context.Context, toMerge []string, targetFile string, logEvery *time.Ticker) error {
	var word = make([]byte, 0, 4096)
	var expectedTotal int
	cList := make([]*compress.Decompressor, len(toMerge))
	for i, cFile := range toMerge {
		d, err := compress.NewDecompressor(cFile)
		if err != nil {
			return err
		}
		defer d.Close()
		cList[i] = d
		expectedTotal += d.Count()
	}

	f, err := compress.NewCompressor(ctx, "Bor Snapshots merge", targetFile, m.tmpDir, compress.MinPatternScore, m.compressWorkers, log.LvlTrace, m.logger)
	if err != nil {
		return err
	}
	defer f.Close()

	for _, d := range cList {
		if err := d.WithReadAhead(func() error {
			g := d.MakeGetter()
			for g.HasNext() {
				word, _ = g.Next(word[:0])
				if err := f.AddWord(word); err != nil {
					return err
				}
			}
			return nil
		}); err != nil {
			return err
		}
	}
	if f.Count() != expectedTotal {
		return fmt.Errorf("unexpected amount after bor segments merge. got: %d, expected: %d", f.Count(), expectedTotal)
	}
	if err = f.Compress(); err != nil {
		return err
	}
	return nil
}

func (m *BorMerger) removeOldFiles(toDel []string, snapDir string) {
	for _, f := range toDel {
		_ = os.Remove(f)
		ext := filepath.Ext(f)
		withoutExt := f[:len(f)-len(ext)]
		_ = os.Remove(withoutExt + ".idx")
	}
	tmpFiles, err := snaptype.TmpFiles(snapDir)
	if err != nil {
		return
	}
	for _, f := range tmpFiles {
		_ = os.Remove(f)
	}
}<|MERGE_RESOLUTION|>--- conflicted
+++ resolved
@@ -191,13 +191,8 @@
 	if notifier != nil && !reflect.ValueOf(notifier).IsNil() { // notify about new snapshots of any size
 		notifier.OnNewSnapshot()
 	}
-<<<<<<< HEAD
 	merger := NewBorMerger(tmpDir, workers, lvl, br.mergeSteps, db, chainConfig, notifier, logger)
-	rangesToMerge := merger.FindMergeRanges(snapshots.Ranges())
-=======
-	merger := NewBorMerger(tmpDir, workers, lvl, db, chainConfig, notifier, logger)
 	rangesToMerge := merger.FindMergeRanges(snapshots.Ranges(), snapshots.BlocksAvailable())
->>>>>>> 8288dcb5
 	if len(rangesToMerge) == 0 {
 		return nil
 	}
@@ -1072,16 +1067,6 @@
 	return &BorMerger{tmpDir: tmpDir, compressWorkers: compressWorkers, lvl: lvl, mergeSteps: mergeSteps, chainDB: chainDB, chainConfig: chainConfig, notifier: notifier, logger: logger}
 }
 
-<<<<<<< HEAD
-func (m *BorMerger) FindMergeRanges(currentRanges []Range) (toMerge []Range) {
-	for i := len(currentRanges) - 1; i > 0; i-- {
-		r := currentRanges[i]
-		if r.to-r.from >= snaptype.Erigon2MergeLimit { // is complete .seg
-			continue
-		}
-
-		for _, span := range m.mergeSteps {
-=======
 func (m *BorMerger) FindMergeRanges(currentRanges []Range, maxBlockNum uint64) (toMerge []Range) {
 	for i := len(currentRanges) - 1; i > 0; i-- {
 		r := currentRanges[i]
@@ -1095,7 +1080,6 @@
 			continue
 		}
 		for _, span := range mergeSteps {
->>>>>>> 8288dcb5
 			if r.to%span != 0 {
 				continue
 			}
@@ -1172,9 +1156,6 @@
 		if err := onMerge(r); err != nil {
 			return err
 		}
-<<<<<<< HEAD
-		for _, t := range []snaptype.Type{snaptype.BorEvents} {
-=======
 		for _, t := range snaptype.BlockSnapshotTypes {
 			if len(toMerge[t]) == 0 {
 				continue
@@ -1185,7 +1166,6 @@
 		}
 		time.Sleep(1 * time.Second) // i working on blocking API - to ensure client does not use old snapsthos - and then delete them
 		for _, t := range snaptype.BlockSnapshotTypes {
->>>>>>> 8288dcb5
 			m.removeOldFiles(toMerge[t], snapDir)
 		}
 	}
