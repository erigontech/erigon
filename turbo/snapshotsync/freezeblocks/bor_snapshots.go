--- conflicted
+++ resolved
@@ -799,10 +799,7 @@
 	for _, fName := range fileNames {
 		f, ok := snaptype.ParseFileName(s.dir, fName)
 		if !ok {
-<<<<<<< HEAD
-=======
 			s.logger.Trace("BorRoSnapshots.ReopenList: skip", "file", fName)
->>>>>>> babf8ef8
 			continue
 		}
 
