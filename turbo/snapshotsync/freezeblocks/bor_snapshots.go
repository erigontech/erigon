package freezeblocks

import (
	"bytes"
	"context"
	"encoding/binary"
	"errors"
	"fmt"
	"os"
	"path/filepath"
	"reflect"
	"runtime"
	"sync"
	"sync/atomic"
	"time"

	"github.com/ledgerwatch/erigon/consensus/bor"

	"github.com/ledgerwatch/erigon-lib/chain"
	"github.com/ledgerwatch/erigon-lib/chain/snapcfg"
	common2 "github.com/ledgerwatch/erigon-lib/common"
	"github.com/ledgerwatch/erigon-lib/common/background"
	"github.com/ledgerwatch/erigon-lib/common/cmp"
	"github.com/ledgerwatch/erigon-lib/common/dbg"
	"github.com/ledgerwatch/erigon-lib/common/hexutility"
	"github.com/ledgerwatch/erigon-lib/common/length"
	"github.com/ledgerwatch/erigon-lib/compress"
	"github.com/ledgerwatch/erigon-lib/downloader/snaptype"
	"github.com/ledgerwatch/erigon-lib/kv"
	"github.com/ledgerwatch/erigon-lib/recsplit"
	"github.com/ledgerwatch/erigon/cmd/hack/tool/fromdb"
	"github.com/ledgerwatch/erigon/core/rawdb"
	"github.com/ledgerwatch/erigon/core/types"
	"github.com/ledgerwatch/erigon/eth/ethconfig"
	"github.com/ledgerwatch/erigon/turbo/services"
	"github.com/ledgerwatch/log/v3"
	"golang.org/x/exp/slices"
)

type BorEventSegment struct {
	seg           *compress.Decompressor // value: event_rlp
	IdxBorTxnHash *recsplit.Index        // bor_transaction_hash  -> bor_event_segment_offset
	ranges        Range
	version       uint8
}

func (sn *BorEventSegment) closeIdx() {
	if sn.IdxBorTxnHash != nil {
		sn.IdxBorTxnHash.Close()
		sn.IdxBorTxnHash = nil
	}
}
func (sn *BorEventSegment) closeSeg() {
	if sn.seg != nil {
		sn.seg.Close()
		sn.seg = nil
	}
}
func (sn *BorEventSegment) close() {
	sn.closeSeg()
	sn.closeIdx()
}
func (sn *BorEventSegment) reopenSeg(dir string) (err error) {
	sn.closeSeg()
	fileName := snaptype.SegmentFileName(sn.version, sn.ranges.from, sn.ranges.to, snaptype.BorEvents)
	sn.seg, err = compress.NewDecompressor(filepath.Join(dir, fileName))
	if err != nil {
		return fmt.Errorf("%w, fileName: %s", err, fileName)
	}
	return nil
}
func (sn *BorEventSegment) reopenIdx(dir string) (err error) {
	sn.closeIdx()
	if sn.seg == nil {
		return nil
	}

	fileName := snaptype.IdxFileName(sn.version, sn.ranges.from, sn.ranges.to, snaptype.BorEvents.String())
	sn.IdxBorTxnHash, err = recsplit.OpenIndex(filepath.Join(dir, fileName))
	if err != nil {
		return fmt.Errorf("%w, fileName: %s", err, fileName)
	}
	return nil
}

func (sn *BorEventSegment) reopenIdxIfNeed(dir string, optimistic bool) (err error) {
	if sn.IdxBorTxnHash != nil {
		return nil
	}
	err = sn.reopenIdx(dir)
	if err != nil {
		if !errors.Is(err, os.ErrNotExist) {
			if optimistic {
				log.Warn("[snapshots] open index", "err", err)
			} else {
				return err
			}
		}
	}
	return nil
}

type borEventSegments struct {
	lock     sync.RWMutex
	segments []*BorEventSegment
}

type BorSpanSegment struct {
	seg     *compress.Decompressor // value: span_json
	idx     *recsplit.Index        // span_id -> offset
	ranges  Range
	version uint8
}

func (sn *BorSpanSegment) closeIdx() {
	if sn.idx != nil {
		sn.idx.Close()
		sn.idx = nil
	}
}
func (sn *BorSpanSegment) closeSeg() {
	if sn.seg != nil {
		sn.seg.Close()
		sn.seg = nil
	}
}
func (sn *BorSpanSegment) close() {
	sn.closeSeg()
	sn.closeIdx()
}
func (sn *BorSpanSegment) reopenSeg(dir string) (err error) {
	sn.closeSeg()
	fileName := snaptype.SegmentFileName(sn.version, sn.ranges.from, sn.ranges.to, snaptype.BorSpans)
	sn.seg, err = compress.NewDecompressor(filepath.Join(dir, fileName))
	if err != nil {
		return fmt.Errorf("%w, fileName: %s", err, fileName)
	}
	return nil
}
func (sn *BorSpanSegment) reopenIdx(dir string) (err error) {
	sn.closeIdx()
	if sn.seg == nil {
		return nil
	}
	fileName := snaptype.IdxFileName(sn.version, sn.ranges.from, sn.ranges.to, snaptype.BorSpans.String())
	sn.idx, err = recsplit.OpenIndex(filepath.Join(dir, fileName))
	if err != nil {
		return fmt.Errorf("%w, fileName: %s", err, fileName)
	}
	return nil
}

func (sn *BorSpanSegment) reopenIdxIfNeed(dir string, optimistic bool) (err error) {
	if sn.idx != nil {
		return nil
	}
	err = sn.reopenIdx(dir)
	if err != nil {
		if !errors.Is(err, os.ErrNotExist) {
			if optimistic {
				log.Warn("[snapshots] open index", "err", err)
			} else {
				return err
			}
		}
	}
	return nil
}

type borSpanSegments struct {
	lock     sync.RWMutex
	segments []*BorSpanSegment
}

func (br *BlockRetire) retireBorBlocks(ctx context.Context, forwardProgress uint64, lvl log.Lvl, seedNewSnapshots func(downloadRequest []services.DownloadRequest) error, onDelete func(l []string) error) (bool, error) {
	chainConfig := fromdb.ChainConfig(br.db)
	notifier, logger, blockReader, tmpDir, db, workers := br.notifier, br.logger, br.blockReader, br.tmpDir, br.db, br.workers
	snapshots := br.borSnapshots()
	firstTxNum := blockReader.(*BlockReader).FirstTxNumNotInSnapshots()
<<<<<<< HEAD

	if err := DumpBorBlocks(ctx, chainConfig, br.snapshots().Version(), blockFrom, blockTo, snaptype.Erigon2MergeLimit, tmpDir, snapshots.Dir(), firstTxNum, db, workers, lvl, logger, blockReader); err != nil {
		return fmt.Errorf("DumpBorBlocks: %w", err)
	}
	if err := snapshots.ReopenFolder(); err != nil {
		return fmt.Errorf("reopen: %w", err)
	}
	snapshots.LogStat("retire")
	if notifier != nil && !reflect.ValueOf(notifier).IsNil() { // notify about new snapshots of any size
		notifier.OnNewSnapshot()
=======
	blockFrom, blockTo, ok := CanRetire(forwardProgress, br.blockReader.FrozenBorBlocks())
	if ok {
		logger.Log(lvl, "[bor snapshots] Retire Bor Blocks", "range", fmt.Sprintf("%dk-%dk", blockFrom/1000, blockTo/1000))
		if err := DumpBorBlocks(ctx, chainConfig, blockFrom, blockTo, snaptype.Erigon2MergeLimit, tmpDir, snapshots.Dir(), firstTxNum, db, workers, lvl, logger, blockReader); err != nil {
			return ok, fmt.Errorf("DumpBorBlocks: %w", err)
		}
		if err := snapshots.ReopenFolder(); err != nil {
			return ok, fmt.Errorf("reopen: %w", err)
		}
		snapshots.LogStat()
		if notifier != nil && !reflect.ValueOf(notifier).IsNil() { // notify about new snapshots of any size
			notifier.OnNewSnapshot()
		}
>>>>>>> 2944abbd
	}

	merger := NewBorMerger(tmpDir, workers, lvl, db, chainConfig, notifier, logger)
	rangesToMerge := merger.FindMergeRanges(snapshots.Ranges())
	logger.Warn("[bor snapshots] Retire Bor Blocks", "rangesToMerge", fmt.Sprintf("%s", Ranges(rangesToMerge)))
	if len(rangesToMerge) == 0 {
		return ok, nil
	}
	ok = true // have something to merge
	onMerge := func(r Range) error {
		if notifier != nil && !reflect.ValueOf(notifier).IsNil() { // notify about new snapshots of any size
			notifier.OnNewSnapshot()
		}

		if seedNewSnapshots != nil {
			downloadRequest := []services.DownloadRequest{
				services.NewDownloadRequest("", ""),
			}
			if err := seedNewSnapshots(downloadRequest); err != nil {
				return err
			}
		}
		return nil
	}
	err := merger.Merge(ctx, snapshots, rangesToMerge, snapshots.Dir(), true /* doIndex */, onMerge, onDelete)
	if err != nil {
		return ok, err
	}
	return ok, nil
}
<<<<<<< HEAD

func DumpBorBlocks(ctx context.Context, chainConfig *chain.Config, version uint8, blockFrom, blockTo, blocksPerFile uint64, tmpDir, snapDir string, firstTxNum uint64, chainDB kv.RoDB, workers int, lvl log.Lvl, logger log.Logger, blockReader services.FullBlockReader) error {
=======
func DumpBorBlocks(ctx context.Context, chainConfig *chain.Config, blockFrom, blockTo, blocksPerFile uint64, tmpDir, snapDir string, firstTxNum uint64, chainDB kv.RoDB, workers int, lvl log.Lvl, logger log.Logger, blockReader services.FullBlockReader) error {
>>>>>>> 2944abbd
	if blocksPerFile == 0 {
		return nil
	}

	for i := blockFrom; i < blockTo; i = chooseSegmentEnd(i, blockTo, blocksPerFile) {
		if err := dumpBorBlocksRange(ctx, version, i, chooseSegmentEnd(i, blockTo, blocksPerFile), tmpDir, snapDir, firstTxNum, chainDB, *chainConfig, workers, lvl, logger, blockReader); err != nil {
			return err
		}
	}
	return nil
}

func dumpBorBlocksRange(ctx context.Context, version uint8, blockFrom, blockTo uint64, tmpDir, snapDir string, firstTxNum uint64, chainDB kv.RoDB, chainConfig chain.Config, workers int, lvl log.Lvl, logger log.Logger, blockReader services.FullBlockReader) error {
	logEvery := time.NewTicker(20 * time.Second)
	defer logEvery.Stop()

	{
		segName := snaptype.SegmentFileName(version, blockFrom, blockTo, snaptype.BorEvents)
		f, _ := snaptype.ParseFileName(snapDir, segName)

		sn, err := compress.NewCompressor(ctx, "Snapshot BorEvents", f.Path, tmpDir, compress.MinPatternScore, workers, log.LvlTrace, logger)
		if err != nil {
			return err
		}
		defer sn.Close()
		if err := DumpBorEvents(ctx, chainDB, blockFrom, blockTo, workers, lvl, logger, func(v []byte) error {
			return sn.AddWord(v)
		}); err != nil {
			return fmt.Errorf("DumpBorEvents: %w", err)
		}
		if err := sn.Compress(); err != nil {
			return fmt.Errorf("compress: %w", err)
		}

		p := &background.Progress{}
		if err := buildIdx(ctx, f, &chainConfig, tmpDir, p, lvl, logger); err != nil {
			return err
		}
	}
	{
		segName := snaptype.SegmentFileName(version, blockFrom, blockTo, snaptype.BorSpans)
		f, _ := snaptype.ParseFileName(snapDir, segName)

		sn, err := compress.NewCompressor(ctx, "Snapshot BorSpans", f.Path, tmpDir, compress.MinPatternScore, workers, log.LvlTrace, logger)
		if err != nil {
			return err
		}
		defer sn.Close()
		if err := DumpBorSpans(ctx, chainDB, blockFrom, blockTo, workers, lvl, logger, func(v []byte) error {
			return sn.AddWord(v)
		}); err != nil {
			return fmt.Errorf("DumpBorSpans: %w", err)
		}
		if err := sn.Compress(); err != nil {
			return fmt.Errorf("compress: %w", err)
		}

		p := &background.Progress{}
		if err := buildIdx(ctx, f, &chainConfig, tmpDir, p, lvl, logger); err != nil {
			return err
		}
	}
	return nil
}

func dumpBorEventRange(startEventId, endEventId uint64, tx kv.Tx, blockNum uint64, blockHash common2.Hash, collect func([]byte) error) error {
	var blockNumBuf [8]byte
	var eventIdBuf [8]byte
	txnHash := types.ComputeBorTxHash(blockNum, blockHash)
	binary.BigEndian.PutUint64(blockNumBuf[:], blockNum)
	for eventId := startEventId; eventId < endEventId; eventId++ {
		binary.BigEndian.PutUint64(eventIdBuf[:], eventId)
		event, err := tx.GetOne(kv.BorEvents, eventIdBuf[:])
		if err != nil {
			return err
		}
		snapshotRecord := make([]byte, len(event)+length.Hash+length.BlockNum+8)
		copy(snapshotRecord, txnHash[:])
		copy(snapshotRecord[length.Hash:], blockNumBuf[:])
		binary.BigEndian.PutUint64(snapshotRecord[length.Hash+length.BlockNum:], eventId)
		copy(snapshotRecord[length.Hash+length.BlockNum+8:], event)
		if err := collect(snapshotRecord); err != nil {
			return err
		}
	}
	return nil
}

// DumpBorEvents - [from, to)
func DumpBorEvents(ctx context.Context, db kv.RoDB, blockFrom, blockTo uint64, workers int, lvl log.Lvl, logger log.Logger, collect func([]byte) error) error {
	logEvery := time.NewTicker(20 * time.Second)
	defer logEvery.Stop()

	from := hexutility.EncodeTs(blockFrom)
	var first bool = true
	var prevBlockNum uint64
	var startEventId uint64
	var lastEventId uint64
	if err := kv.BigChunks(db, kv.BorEventNums, from, func(tx kv.Tx, blockNumBytes, eventIdBytes []byte) (bool, error) {
		blockNum := binary.BigEndian.Uint64(blockNumBytes)
		if first {
			startEventId = binary.BigEndian.Uint64(eventIdBytes)
			first = false
			prevBlockNum = blockNum
		} else if blockNum != prevBlockNum {
			endEventId := binary.BigEndian.Uint64(eventIdBytes)
			blockHash, e := rawdb.ReadCanonicalHash(tx, prevBlockNum)
			if e != nil {
				return false, e
			}
			if e := dumpBorEventRange(startEventId, endEventId, tx, prevBlockNum, blockHash, collect); e != nil {
				return false, e
			}
			startEventId = endEventId
			prevBlockNum = blockNum
		}
		if blockNum >= blockTo {
			return false, nil
		}
		lastEventId = binary.BigEndian.Uint64(eventIdBytes)
		select {
		case <-ctx.Done():
			return false, ctx.Err()
		case <-logEvery.C:
			var m runtime.MemStats
			if lvl >= log.LvlInfo {
				dbg.ReadMemStats(&m)
			}
			logger.Log(lvl, "[bor snapshots] Dumping bor events", "block num", blockNum,
				"alloc", common2.ByteCount(m.Alloc), "sys", common2.ByteCount(m.Sys),
			)
		default:
		}
		return true, nil
	}); err != nil {
		return err
	}
	if lastEventId > startEventId {
		if err := db.View(ctx, func(tx kv.Tx) error {
			blockHash, e := rawdb.ReadCanonicalHash(tx, prevBlockNum)
			if e != nil {
				return e
			}
			return dumpBorEventRange(startEventId, lastEventId+1, tx, prevBlockNum, blockHash, collect)
		}); err != nil {
			return err
		}
	}
	return nil
}

// DumpBorSpans - [from, to)
func DumpBorSpans(ctx context.Context, db kv.RoDB, blockFrom, blockTo uint64, workers int, lvl log.Lvl, logger log.Logger, collect func([]byte) error) error {
	logEvery := time.NewTicker(20 * time.Second)
	defer logEvery.Stop()
	spanFrom := bor.SpanIDAt(blockFrom)
	spanTo := bor.SpanIDAt(blockTo)
	from := hexutility.EncodeTs(spanFrom)
	if err := kv.BigChunks(db, kv.BorSpans, from, func(tx kv.Tx, spanIdBytes, spanBytes []byte) (bool, error) {
		spanId := binary.BigEndian.Uint64(spanIdBytes)
		if spanId >= spanTo {
			return false, nil
		}
		if e := collect(spanBytes); e != nil {
			return false, e
		}
		select {
		case <-ctx.Done():
			return false, ctx.Err()
		case <-logEvery.C:
			var m runtime.MemStats
			if lvl >= log.LvlInfo {
				dbg.ReadMemStats(&m)
			}
			logger.Log(lvl, "[bor snapshots] Dumping bor spans", "spanId", spanId,
				"alloc", common2.ByteCount(m.Alloc), "sys", common2.ByteCount(m.Sys),
			)
		default:
		}
		return true, nil
	}); err != nil {
		return err
	}
	return nil
}

func BorEventsIdx(ctx context.Context, segmentFilePath string, version uint8, blockFrom, blockTo uint64, snapDir string, tmpDir string, p *background.Progress, lvl log.Lvl, logger log.Logger) (err error) {
	defer func() {
		if rec := recover(); rec != nil {
			err = fmt.Errorf("BorEventsIdx: at=%d-%d, %v, %s", blockFrom, blockTo, rec, dbg.Stack())
		}
	}()
	// Calculate how many records there will be in the index
	d, err := compress.NewDecompressor(segmentFilePath)
	if err != nil {
		return err
	}
	defer d.Close()
	g := d.MakeGetter()
	var blockNumBuf [length.BlockNum]byte
	var first bool = true
	word := make([]byte, 0, 4096)
	var blockCount int
	var baseEventId uint64
	for g.HasNext() {
		word, _ = g.Next(word[:0])
		if first || !bytes.Equal(blockNumBuf[:], word[length.Hash:length.Hash+length.BlockNum]) {
			blockCount++
			copy(blockNumBuf[:], word[length.Hash:length.Hash+length.BlockNum])
		}
		if first {
			baseEventId = binary.BigEndian.Uint64(word[length.Hash+length.BlockNum : length.Hash+length.BlockNum+8])
			first = false
		}
		select {
		case <-ctx.Done():
			return ctx.Err()
		default:
		}
	}
	var idxFilePath = filepath.Join(snapDir, snaptype.IdxFileName(version, blockFrom, blockTo, snaptype.BorEvents.String()))

	rs, err := recsplit.NewRecSplit(recsplit.RecSplitArgs{
		KeyCount:   blockCount,
		Enums:      blockCount > 0,
		BucketSize: 2000,
		LeafSize:   8,
		TmpDir:     tmpDir,
		IndexFile:  idxFilePath,
		BaseDataID: baseEventId,
	}, logger)
	if err != nil {
		return err
	}
	rs.LogLvl(log.LvlDebug)

	defer d.EnableMadvNormal().DisableReadAhead()
RETRY:
	g.Reset(0)
	first = true
	var i, offset, nextPos uint64
	for g.HasNext() {
		word, nextPos = g.Next(word[:0])
		i++
		if first || !bytes.Equal(blockNumBuf[:], word[length.Hash:length.Hash+length.BlockNum]) {
			if err = rs.AddKey(word[:length.Hash], offset); err != nil {
				return err
			}
			copy(blockNumBuf[:], word[length.Hash:length.Hash+length.BlockNum])
		}
		if first {
			first = false
		}
		select {
		case <-ctx.Done():
			return ctx.Err()
		default:
		}
		offset = nextPos
	}
	if err = rs.Build(ctx); err != nil {
		if errors.Is(err, recsplit.ErrCollision) {
			logger.Info("Building recsplit. Collision happened. It's ok. Restarting with another salt...", "err", err)
			rs.ResetNextSalt()
			goto RETRY
		}
		return err
	}

	return nil
}

func BorSpansIdx(ctx context.Context, segmentFilePath string, version uint8, blockFrom, blockTo uint64, snapDir string, tmpDir string, p *background.Progress, lvl log.Lvl, logger log.Logger) (err error) {
	defer func() {
		if rec := recover(); rec != nil {
			err = fmt.Errorf("BorSpansIdx: at=%d-%d, %v, %s", blockFrom, blockTo, rec, dbg.Stack())
		}
	}()
	// Calculate how many records there will be in the index
	d, err := compress.NewDecompressor(segmentFilePath)
	if err != nil {
		return err
	}
	defer d.Close()
	g := d.MakeGetter()
	var idxFilePath = filepath.Join(snapDir, snaptype.IdxFileName(version, blockFrom, blockTo, snaptype.BorSpans.String()))

	baseSpanId := bor.SpanIDAt(blockFrom)

	rs, err := recsplit.NewRecSplit(recsplit.RecSplitArgs{
		KeyCount:   d.Count(),
		Enums:      d.Count() > 0,
		BucketSize: 2000,
		LeafSize:   8,
		TmpDir:     tmpDir,
		IndexFile:  idxFilePath,
		BaseDataID: baseSpanId,
	}, logger)
	if err != nil {
		return err
	}
	rs.LogLvl(log.LvlDebug)

	defer d.EnableMadvNormal().DisableReadAhead()
RETRY:
	g.Reset(0)
	var i, offset, nextPos uint64
	var key [8]byte
	for g.HasNext() {
		nextPos, _ = g.Skip()
		binary.BigEndian.PutUint64(key[:], i)
		i++
		if err = rs.AddKey(key[:], offset); err != nil {
			return err
		}
		select {
		case <-ctx.Done():
			return ctx.Err()
		default:
		}
		offset = nextPos
	}
	if err = rs.Build(ctx); err != nil {
		if errors.Is(err, recsplit.ErrCollision) {
			logger.Info("Building recsplit. Collision happened. It's ok. Restarting with another salt...", "err", err)
			rs.ResetNextSalt()
			goto RETRY
		}
		return err
	}

	return nil
}

type BorRoSnapshots struct {
	indicesReady  atomic.Bool
	segmentsReady atomic.Bool

	Events *borEventSegments
	Spans  *borSpanSegments

	dir         string
	segmentsMax atomic.Uint64 // all types of .seg files are available - up to this number
	idxMax      atomic.Uint64 // all types of .idx files are available - up to this number
	cfg         ethconfig.BlocksFreezing
	logger      log.Logger
	version     uint8

	segmentsMin atomic.Uint64
}

// NewBorRoSnapshots - opens all bor snapshots. But to simplify everything:
//   - it opens snapshots only on App start and immutable after
//   - all snapshots of given blocks range must exist - to make this blocks range available
//   - gaps are not allowed
//   - segment have [from:to) semantic
func NewBorRoSnapshots(cfg ethconfig.BlocksFreezing, snapDir string, version uint8, logger log.Logger) *BorRoSnapshots {
	return &BorRoSnapshots{dir: snapDir, version: version, cfg: cfg, Events: &borEventSegments{}, Spans: &borSpanSegments{}, logger: logger}
}

func (s *BorRoSnapshots) Version() uint8                { return s.version }
func (s *BorRoSnapshots) Cfg() ethconfig.BlocksFreezing { return s.cfg }
func (s *BorRoSnapshots) Dir() string                   { return s.dir }
func (s *BorRoSnapshots) SegmentsReady() bool           { return s.segmentsReady.Load() }
func (s *BorRoSnapshots) IndicesReady() bool            { return s.indicesReady.Load() }
func (s *BorRoSnapshots) IndicesMax() uint64            { return s.idxMax.Load() }
func (s *BorRoSnapshots) SegmentsMax() uint64           { return s.segmentsMax.Load() }
func (s *BorRoSnapshots) SegmentsMin() uint64           { return s.segmentsMin.Load() }
func (s *BorRoSnapshots) SetSegmentsMin(min uint64)     { s.segmentsMin.Store(min) }
func (s *BorRoSnapshots) BlocksAvailable() uint64 {
	return cmp.Min(s.segmentsMax.Load(), s.idxMax.Load())
}
func (s *BorRoSnapshots) LogStat(label string) {
	var m runtime.MemStats
	dbg.ReadMemStats(&m)
	s.logger.Info(fmt.Sprintf("[bor snapshots:%s] Blocks Stat", label),
		"blocks", fmt.Sprintf("%dk", (s.SegmentsMax()+1)/1000),
		"indices", fmt.Sprintf("%dk", (s.IndicesMax()+1)/1000),
		"alloc", common2.ByteCount(m.Alloc), "sys", common2.ByteCount(m.Sys))
}

func BorSegments(dir string, version uint8, min uint64) (res []snaptype.FileInfo, missingSnapshots []Range, err error) {
	list, err := snaptype.Segments(dir, version)
	if err != nil {
		return nil, missingSnapshots, err
	}
	{
		var l []snaptype.FileInfo
		var m []Range
		for _, f := range list {
			if f.T != snaptype.BorEvents {
				continue
			}
			l = append(l, f)
		}
		l, m = noGaps(noOverlaps(borSegmentsMustExist(dir, l)), min)
		res = append(res, l...)
		missingSnapshots = append(missingSnapshots, m...)
	}
	{
		var l []snaptype.FileInfo
		for _, f := range list {
			if f.T != snaptype.BorSpans {
				continue
			}
			l = append(l, f)
		}
		l, _ = noGaps(noOverlaps(borSegmentsMustExist(dir, l)), min)
		res = append(res, l...)
	}

	return res, missingSnapshots, nil
}

// this is one off code to fix an issue in 2.49.x->2.52.x which missed
// removal of intermediate segments after a merge operation
func removeBorOverlaps(dir string, version uint8, active []snaptype.FileInfo, max uint64) {
	list, err := snaptype.Segments(dir, version)

	if err != nil {
		return
	}

	var toDel []string
	l := make([]snaptype.FileInfo, 0, len(list))

	for _, f := range list {
		if !(f.T == snaptype.BorSpans || f.T == snaptype.BorEvents) {
			continue
		}
		l = append(l, f)
	}

	// added overhead to make sure we don't delete in the
	// current 500k block segment
	if max > 500_001 {
		max -= 500_001
	}

	for _, f := range l {
		if max < f.From {
			continue
		}

		for _, a := range active {
			if a.T != snaptype.BorSpans {
				continue
			}

			if f.From < a.From {
				continue
			}

			if f.From == a.From {
				if f.To < a.To {
					toDel = append(toDel, f.Path)
				}

				break
			}

			if f.From < a.To {
				toDel = append(toDel, f.Path)
				break
			}
		}
	}

	for _, f := range toDel {
		_ = os.Remove(f)
		ext := filepath.Ext(f)
		withoutExt := f[:len(f)-len(ext)]
		_ = os.Remove(withoutExt + ".idx")
	}
}

func (s *BorRoSnapshots) EnsureExpectedBlocksAreAvailable(cfg *snapcfg.Cfg) error {
	if s.BlocksAvailable() < cfg.ExpectBlocks {
		return fmt.Errorf("app must wait until all expected bor snapshots are available. Expected: %d, Available: %d", cfg.ExpectBlocks, s.BlocksAvailable())
	}
	return nil
}

// DisableReadAhead - usage: `defer d.EnableReadAhead().DisableReadAhead()`. Please don't use this funcs without `defer` to avoid leak.
func (s *BorRoSnapshots) DisableReadAhead() {
	s.Events.lock.RLock()
	defer s.Events.lock.RUnlock()
	s.Spans.lock.RLock()
	defer s.Spans.lock.RUnlock()
	for _, sn := range s.Events.segments {
		sn.seg.DisableReadAhead()
	}
	for _, sn := range s.Spans.segments {
		sn.seg.DisableReadAhead()
	}
}
func (s *BorRoSnapshots) EnableReadAhead() *BorRoSnapshots {
	s.Events.lock.RLock()
	defer s.Events.lock.RUnlock()
	s.Spans.lock.RLock()
	defer s.Spans.lock.RUnlock()
	for _, sn := range s.Events.segments {
		sn.seg.EnableReadAhead()
	}
	for _, sn := range s.Spans.segments {
		sn.seg.EnableReadAhead()
	}
	return s
}
func (s *BorRoSnapshots) EnableMadvWillNeed() *BorRoSnapshots {
	s.Events.lock.RLock()
	defer s.Events.lock.RUnlock()
	s.Spans.lock.RLock()
	defer s.Spans.lock.RUnlock()
	for _, sn := range s.Events.segments {
		sn.seg.EnableWillNeed()
	}
	for _, sn := range s.Spans.segments {
		sn.seg.EnableWillNeed()
	}
	return s
}
func (s *BorRoSnapshots) EnableMadvNormal() *BorRoSnapshots {
	s.Events.lock.RLock()
	defer s.Events.lock.RUnlock()
	s.Spans.lock.RLock()
	defer s.Spans.lock.RUnlock()
	for _, sn := range s.Events.segments {
		sn.seg.EnableMadvNormal()
	}
	for _, sn := range s.Spans.segments {
		sn.seg.EnableMadvNormal()
	}
	return s
}

func (s *BorRoSnapshots) idxAvailability() uint64 {
	var events, spans uint64
	for _, seg := range s.Events.segments {
		if seg.IdxBorTxnHash == nil {
			break
		}
		events = seg.ranges.to - 1
	}
	for _, seg := range s.Spans.segments {
		if seg.idx == nil {
			break
		}
		spans = seg.ranges.to - 1
	}
	return cmp.Min(events, spans)
}

// OptimisticReopenWithDB - optimistically open snapshots (ignoring error), useful at App startup because:
// - user must be able: delete any snapshot file and Erigon will self-heal by re-downloading
// - RPC return Nil for historical blocks if snapshots are not open
func (s *BorRoSnapshots) OptimisticReopenWithDB(db kv.RoDB) {
	_ = db.View(context.Background(), func(tx kv.Tx) error {
		snList, _, err := rawdb.ReadSnapshots(tx)
		if err != nil {
			return err
		}
		return s.ReopenList(snList, true)
	})
}

func (s *BorRoSnapshots) Files() (list []string) {
	s.Events.lock.RLock()
	defer s.Events.lock.RUnlock()
	s.Spans.lock.RLock()
	defer s.Spans.lock.RUnlock()
	max := s.BlocksAvailable()
	for _, seg := range s.Events.segments {
		if seg.seg == nil {
			continue
		}
		if seg.ranges.from > max {
			continue
		}
		_, fName := filepath.Split(seg.seg.FilePath())
		list = append(list, fName)
	}
	for _, seg := range s.Spans.segments {
		if seg.seg == nil {
			continue
		}
		if seg.ranges.from > max {
			continue
		}
		_, fName := filepath.Split(seg.seg.FilePath())
		list = append(list, fName)
	}
	slices.Sort(list)
	return list
}

// ReopenList stops on optimistic=false, continue opening files on optimistic=true
func (s *BorRoSnapshots) ReopenList(fileNames []string, optimistic bool) error {
	s.Events.lock.Lock()
	defer s.Events.lock.Unlock()
	s.Spans.lock.Lock()
	defer s.Spans.lock.Unlock()

	s.closeWhatNotInList(fileNames)
	var segmentsMax uint64
	var segmentsMaxSet bool
Loop:
	for _, fName := range fileNames {
		f, ok := snaptype.ParseFileName(s.dir, fName)
		if !ok {
			s.logger.Trace("BorRoSnapshots.ReopenList: skip", "file", fName)
			continue
		}

		var processed bool = true
		switch f.T {
		case snaptype.BorEvents:
			var sn *BorEventSegment
			var exists bool
			for _, sn2 := range s.Events.segments {
				if sn2.seg == nil { // it's ok if some segment was not able to open
					continue
				}
				if fName == sn2.seg.FileName() {
					sn = sn2
					exists = true
					break
				}
			}
			if !exists {
				sn = &BorEventSegment{version: f.Version, ranges: Range{f.From, f.To}}
			}
			if err := sn.reopenSeg(s.dir); err != nil {
				if errors.Is(err, os.ErrNotExist) {
					if optimistic {
						continue Loop
					} else {
						break Loop
					}
				}
				if optimistic {
					s.logger.Warn("[bor snapshots] open segment", "err", err)
					continue Loop
				} else {
					return err
				}
			}

			if !exists {
				// it's possible to iterate over .seg file even if you don't have index
				// then make segment availabe even if index open may fail
				s.Events.segments = append(s.Events.segments, sn)
			}
			if err := sn.reopenIdxIfNeed(s.dir, optimistic); err != nil {
				return err
			}
		case snaptype.BorSpans:
			var sn *BorSpanSegment
			var exists bool
			for _, sn2 := range s.Spans.segments {
				if sn2.seg == nil { // it's ok if some segment was not able to open
					continue
				}
				if fName == sn2.seg.FileName() {
					sn = sn2
					exists = true
					break
				}
			}
			if !exists {
				sn = &BorSpanSegment{version: f.Version, ranges: Range{f.From, f.To}}
			}
			if err := sn.reopenSeg(s.dir); err != nil {
				if errors.Is(err, os.ErrNotExist) {
					if optimistic {
						continue Loop
					} else {
						break Loop
					}
				}
				if optimistic {
					s.logger.Warn("[bor snapshots] open segment", "err", err)
					continue Loop
				} else {
					return err
				}
			}

			if !exists {
				// it's possible to iterate over .seg file even if you don't have index
				// then make segment availabe even if index open may fail
				s.Spans.segments = append(s.Spans.segments, sn)
			}
			if err := sn.reopenIdxIfNeed(s.dir, optimistic); err != nil {
				return err
			}
		default:
			processed = false
		}

		if processed {
			if f.To > 0 {
				segmentsMax = f.To - 1
			} else {
				segmentsMax = 0
			}
			segmentsMaxSet = true
		}
	}
	if segmentsMaxSet {
		s.segmentsMax.Store(segmentsMax)
	}
	s.segmentsReady.Store(true)
	s.idxMax.Store(s.idxAvailability())
	s.indicesReady.Store(true)

	return nil
}

func (s *BorRoSnapshots) Ranges() (ranges []Range) {
	view := s.View()
	defer view.Close()

	for _, sn := range view.Events() {
		ranges = append(ranges, sn.ranges)
	}
	return ranges
}

func (s *BorRoSnapshots) OptimisticalyReopenFolder()           { _ = s.ReopenFolder() }
func (s *BorRoSnapshots) OptimisticalyReopenWithDB(db kv.RoDB) { _ = s.ReopenWithDB(db) }
func (s *BorRoSnapshots) ReopenFolder() error {
	files, _, err := BorSegments(s.dir, s.version, s.segmentsMin.Load())
	if err != nil {
		return err
	}

	// this is one off code to fix an issue in 2.49.x->2.52.x which missed
	// removal of intermediate segments after a merge operation
	removeBorOverlaps(s.dir, s.version, files, s.BlocksAvailable())

	list := make([]string, 0, len(files))
	for _, f := range files {
		_, fName := filepath.Split(f.Path)
		list = append(list, fName)
	}
	return s.ReopenList(list, false)
}
func (s *BorRoSnapshots) ReopenWithDB(db kv.RoDB) error {
	if err := db.View(context.Background(), func(tx kv.Tx) error {
		snList, _, err := rawdb.ReadSnapshots(tx)
		if err != nil {
			return err
		}
		return s.ReopenList(snList, true)
	}); err != nil {
		return err
	}
	return nil
}

func (s *BorRoSnapshots) Close() {
	s.Events.lock.Lock()
	defer s.Events.lock.Unlock()
	s.Spans.lock.Lock()
	defer s.Spans.lock.Unlock()
	s.closeWhatNotInList(nil)
}

func (s *BorRoSnapshots) closeWhatNotInList(l []string) {
Loop1:
	for i, sn := range s.Events.segments {
		if sn.seg == nil {
			continue Loop1
		}
		_, name := filepath.Split(sn.seg.FilePath())
		for _, fName := range l {
			if fName == name {
				continue Loop1
			}
		}
		sn.close()
		s.Events.segments[i] = nil
	}
Loop2:
	for i, sn := range s.Spans.segments {
		if sn.seg == nil {
			continue Loop2
		}
		_, name := filepath.Split(sn.seg.FilePath())
		for _, fName := range l {
			if fName == name {
				continue Loop2
			}
		}
		sn.close()
		s.Spans.segments[i] = nil
	}
	var i int
	for i = 0; i < len(s.Events.segments) && s.Events.segments[i] != nil && s.Events.segments[i].seg != nil; i++ {
	}
	tail := s.Events.segments[i:]
	s.Events.segments = s.Events.segments[:i]
	for i = 0; i < len(tail); i++ {
		if tail[i] != nil {
			tail[i].close()
			tail[i] = nil
		}
	}
	for i = 0; i < len(s.Spans.segments) && s.Spans.segments[i] != nil && s.Spans.segments[i].seg != nil; i++ {
	}
	tailS := s.Spans.segments[i:]
	s.Spans.segments = s.Spans.segments[:i]
	for i = 0; i < len(tailS); i++ {
		if tailS[i] != nil {
			tailS[i].close()
			tailS[i] = nil
		}
	}
}

func (s *BorRoSnapshots) PrintDebug() {
	s.Events.lock.RLock()
	defer s.Events.lock.RUnlock()
	s.Spans.lock.RLock()
	defer s.Spans.lock.RUnlock()
	fmt.Println("    == BorSnapshots, Event")
	for _, sn := range s.Events.segments {
		fmt.Printf("%d,  %t\n", sn.ranges.from, sn.IdxBorTxnHash == nil)
	}
	fmt.Println("    == BorSnapshots, Span")
	for _, sn := range s.Spans.segments {
		fmt.Printf("%d,  %t\n", sn.ranges.from, sn.idx == nil)
	}
}

type BorView struct {
	s      *BorRoSnapshots
	closed bool
}

func (s *BorRoSnapshots) View() *BorView {
	v := &BorView{s: s}
	v.s.Events.lock.RLock()
	v.s.Spans.lock.RLock()
	return v
}

func (v *BorView) Close() {
	if v.closed {
		return
	}
	v.closed = true
	v.s.Events.lock.RUnlock()
	v.s.Spans.lock.RUnlock()
}
func (v *BorView) Events() []*BorEventSegment { return v.s.Events.segments }
func (v *BorView) Spans() []*BorSpanSegment   { return v.s.Spans.segments }
func (v *BorView) EventsSegment(blockNum uint64) (*BorEventSegment, bool) {
	for _, seg := range v.Events() {
		if !(blockNum >= seg.ranges.from && blockNum < seg.ranges.to) {
			continue
		}
		return seg, true
	}
	return nil, false
}
func (v *BorView) SpansSegment(blockNum uint64) (*BorSpanSegment, bool) {
	for _, seg := range v.Spans() {
		if !(blockNum >= seg.ranges.from && blockNum < seg.ranges.to) {
			continue
		}
		return seg, true
	}
	return nil, false
}

type BorMerger struct {
	lvl             log.Lvl
	compressWorkers int
	tmpDir          string
	chainConfig     *chain.Config
	chainDB         kv.RoDB
	notifier        services.DBEventNotifier
	logger          log.Logger
}

func NewBorMerger(tmpDir string, compressWorkers int, lvl log.Lvl, chainDB kv.RoDB, chainConfig *chain.Config, notifier services.DBEventNotifier, logger log.Logger) *BorMerger {
	return &BorMerger{tmpDir: tmpDir, compressWorkers: compressWorkers, lvl: lvl, chainDB: chainDB, chainConfig: chainConfig, notifier: notifier, logger: logger}
}

func (m *BorMerger) FindMergeRanges(currentRanges []Range) (toMerge []Range) {
	for i := len(currentRanges) - 1; i > 0; i-- {
		r := currentRanges[i]
		mergeLimit := uint64(snaptype.Erigon2MergeLimit)
		if r.to-r.from >= mergeLimit {
			continue
		}
		for _, span := range snaptype.MergeSteps {
			if r.to%span != 0 {
				continue
			}
			if r.to-r.from == span {
				break
			}
			aggFrom := r.to - span
			toMerge = append(toMerge, Range{from: aggFrom, to: r.to})
			for currentRanges[i].from > aggFrom {
				i--
			}
			break
		}
	}
	slices.SortFunc(toMerge, func(i, j Range) int { return cmp.Compare(i.from, j.from) })
	return toMerge
}

func (m *BorMerger) filesByRange(snapshots *BorRoSnapshots, from, to uint64) (map[snaptype.Type][]string, error) {
	toMerge := map[snaptype.Type][]string{}
	view := snapshots.View()
	defer view.Close()

	eSegments := view.Events()
	sSegments := view.Spans()

	for i, sn := range eSegments {
		if sn.ranges.from < from {
			continue
		}
		if sn.ranges.to > to {
			break
		}
		toMerge[snaptype.BorEvents] = append(toMerge[snaptype.BorEvents], eSegments[i].seg.FilePath())
		toMerge[snaptype.BorSpans] = append(toMerge[snaptype.BorSpans], sSegments[i].seg.FilePath())
	}

	return toMerge, nil
}

// Merge does merge segments in given ranges
func (m *BorMerger) Merge(ctx context.Context, snapshots *BorRoSnapshots, mergeRanges []Range, snapDir string, doIndex bool, onMerge func(r Range) error, onDelete func(l []string) error) error {
	if len(mergeRanges) == 0 {
		return nil
	}
	logEvery := time.NewTicker(30 * time.Second)
	defer logEvery.Stop()
	for _, r := range mergeRanges {
		toMerge, err := m.filesByRange(snapshots, r.from, r.to)
		if err != nil {
			return err
		}

		for _, t := range snaptype.BorSnapshotTypes {
			segName := snaptype.SegmentFileName(snapshots.Version(), r.from, r.to, t)
			f, ok := snaptype.ParseFileName(snapDir, segName)
			if !ok {
				continue
			}
			if err := m.merge(ctx, toMerge[t], f.Path, logEvery); err != nil {
				return fmt.Errorf("mergeByAppendSegments: %w", err)
			}
			if doIndex {
				p := &background.Progress{}
				if err := buildIdx(ctx, f, m.chainConfig, m.tmpDir, p, m.lvl, m.logger); err != nil {
					return err
				}
			}
		}
		if err := snapshots.ReopenFolder(); err != nil {
			return fmt.Errorf("ReopenSegments: %w", err)
		}
		snapshots.LogStat("merge")
		if err := onMerge(r); err != nil {
			return err
		}

		for _, t := range snaptype.BorSnapshotTypes {
			if len(toMerge[t]) == 0 {
				continue
			}

			if err := onDelete(toMerge[t]); err != nil {
				return err
			}

		}
		time.Sleep(1 * time.Second) // i working on blocking API - to ensure client does not use old snapsthos - and then delete them
		for _, t := range snaptype.BorSnapshotTypes {
			m.removeOldFiles(toMerge[t], snapDir, snapshots.Version())
		}
	}
	m.logger.Log(m.lvl, "[bor snapshots] Merge done", "from", mergeRanges[0].from, "to", mergeRanges[0].to)
	return nil
}

func (m *BorMerger) merge(ctx context.Context, toMerge []string, targetFile string, logEvery *time.Ticker) error {
	var word = make([]byte, 0, 4096)
	var expectedTotal int
	cList := make([]*compress.Decompressor, len(toMerge))
	for i, cFile := range toMerge {
		d, err := compress.NewDecompressor(cFile)
		if err != nil {
			return err
		}
		defer d.Close()
		cList[i] = d
		expectedTotal += d.Count()
	}

	f, err := compress.NewCompressor(ctx, "Bor Snapshots merge", targetFile, m.tmpDir, compress.MinPatternScore, m.compressWorkers, log.LvlTrace, m.logger)
	if err != nil {
		return err
	}
	defer f.Close()

	for _, d := range cList {
		if err := d.WithReadAhead(func() error {
			g := d.MakeGetter()
			for g.HasNext() {
				word, _ = g.Next(word[:0])
				if err := f.AddWord(word); err != nil {
					return err
				}
			}
			return nil
		}); err != nil {
			return err
		}
	}
	if f.Count() != expectedTotal {
		return fmt.Errorf("unexpected amount after bor segments merge. got: %d, expected: %d", f.Count(), expectedTotal)
	}
	if err = f.Compress(); err != nil {
		return err
	}
	return nil
}

func (m *BorMerger) removeOldFiles(toDel []string, snapDir string, version uint8) {
	for _, f := range toDel {
		_ = os.Remove(f)
		ext := filepath.Ext(f)
		withoutExt := f[:len(f)-len(ext)]
		_ = os.Remove(withoutExt + ".idx")
	}
	tmpFiles, err := snaptype.TmpFiles(snapDir, version)
	if err != nil {
		return
	}
	for _, f := range tmpFiles {
		_ = os.Remove(f)
	}
}<|MERGE_RESOLUTION|>--- conflicted
+++ resolved
@@ -172,24 +172,12 @@
 	segments []*BorSpanSegment
 }
 
-func (br *BlockRetire) retireBorBlocks(ctx context.Context, forwardProgress uint64, lvl log.Lvl, seedNewSnapshots func(downloadRequest []services.DownloadRequest) error, onDelete func(l []string) error) (bool, error) {
+func (br *BlockRetire) retireBorBlocks(ctx context.Context, minBlockNum uint64, maxBlockNum uint64, lvl log.Lvl, seedNewSnapshots func(downloadRequest []services.DownloadRequest) error, onDelete func(l []string) error) (bool, error) {
 	chainConfig := fromdb.ChainConfig(br.db)
 	notifier, logger, blockReader, tmpDir, db, workers := br.notifier, br.logger, br.blockReader, br.tmpDir, br.db, br.workers
 	snapshots := br.borSnapshots()
 	firstTxNum := blockReader.(*BlockReader).FirstTxNumNotInSnapshots()
-<<<<<<< HEAD
-
-	if err := DumpBorBlocks(ctx, chainConfig, br.snapshots().Version(), blockFrom, blockTo, snaptype.Erigon2MergeLimit, tmpDir, snapshots.Dir(), firstTxNum, db, workers, lvl, logger, blockReader); err != nil {
-		return fmt.Errorf("DumpBorBlocks: %w", err)
-	}
-	if err := snapshots.ReopenFolder(); err != nil {
-		return fmt.Errorf("reopen: %w", err)
-	}
-	snapshots.LogStat("retire")
-	if notifier != nil && !reflect.ValueOf(notifier).IsNil() { // notify about new snapshots of any size
-		notifier.OnNewSnapshot()
-=======
-	blockFrom, blockTo, ok := CanRetire(forwardProgress, br.blockReader.FrozenBorBlocks())
+	blockFrom, blockTo, ok := CanRetire(maxBlockNum, minBlockNum)
 	if ok {
 		logger.Log(lvl, "[bor snapshots] Retire Bor Blocks", "range", fmt.Sprintf("%dk-%dk", blockFrom/1000, blockTo/1000))
 		if err := DumpBorBlocks(ctx, chainConfig, blockFrom, blockTo, snaptype.Erigon2MergeLimit, tmpDir, snapshots.Dir(), firstTxNum, db, workers, lvl, logger, blockReader); err != nil {
@@ -202,7 +190,6 @@
 		if notifier != nil && !reflect.ValueOf(notifier).IsNil() { // notify about new snapshots of any size
 			notifier.OnNewSnapshot()
 		}
->>>>>>> 2944abbd
 	}
 
 	merger := NewBorMerger(tmpDir, workers, lvl, db, chainConfig, notifier, logger)
@@ -233,12 +220,7 @@
 	}
 	return ok, nil
 }
-<<<<<<< HEAD
-
 func DumpBorBlocks(ctx context.Context, chainConfig *chain.Config, version uint8, blockFrom, blockTo, blocksPerFile uint64, tmpDir, snapDir string, firstTxNum uint64, chainDB kv.RoDB, workers int, lvl log.Lvl, logger log.Logger, blockReader services.FullBlockReader) error {
-=======
-func DumpBorBlocks(ctx context.Context, chainConfig *chain.Config, blockFrom, blockTo, blocksPerFile uint64, tmpDir, snapDir string, firstTxNum uint64, chainDB kv.RoDB, workers int, lvl log.Lvl, logger log.Logger, blockReader services.FullBlockReader) error {
->>>>>>> 2944abbd
 	if blocksPerFile == 0 {
 		return nil
 	}
