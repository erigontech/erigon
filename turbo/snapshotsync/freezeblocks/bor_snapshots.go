package freezeblocks

import (
	"context"
	"fmt"
	"os"
	"path/filepath"
	"reflect"

	"github.com/ledgerwatch/erigon-lib/downloader/snaptype"
	"github.com/ledgerwatch/erigon/cmd/hack/tool/fromdb"
	"github.com/ledgerwatch/erigon/eth/ethconfig"
	borsnaptype "github.com/ledgerwatch/erigon/polygon/bor/snaptype"
	"github.com/ledgerwatch/erigon/turbo/services"
	"github.com/ledgerwatch/log/v3"
)

func (br *BlockRetire) dbHasEnoughDataForBorRetire(ctx context.Context) (bool, error) {
	return true, nil
}

func (br *BlockRetire) retireBorBlocks(ctx context.Context, minBlockNum uint64, maxBlockNum uint64, lvl log.Lvl, seedNewSnapshots func(downloadRequest []services.DownloadRequest) error, onDelete func(l []string) error) (bool, error) {
	select {
	case <-ctx.Done():
		return false, ctx.Err()
	default:
	}

	snapshots := br.borSnapshots()

	chainConfig := fromdb.ChainConfig(br.db)
	notifier, logger, blockReader, tmpDir, db, workers := br.notifier, br.logger, br.blockReader, br.tmpDir, br.db, br.workers

	blocksRetired := false

	for _, snaptype := range blockReader.BorSnapshots().Types() {
		minSnapNum := minBlockNum

		if available := blockReader.BorSnapshots().SegmentsMax(); available < minBlockNum {
			minSnapNum = available
		}

		if maxBlockNum <= minSnapNum {
			continue
		}

		blockFrom, blockTo, ok := canRetire(minSnapNum, maxBlockNum+1, snaptype.Enum(), br.chainConfig)

		if ok {
			blocksRetired = true

			if has, err := br.dbHasEnoughDataForBorRetire(ctx); err != nil {
				return false, err
			} else if !has {
				return false, nil
			}

			logger.Log(lvl, "[bor snapshots] Retire Bor Blocks", "type", snaptype, "range", fmt.Sprintf("%dk-%dk", blockFrom/1000, blockTo/1000))

			for i := blockFrom; i < blockTo; i = chooseSegmentEnd(i, blockTo, snaptype.Enum(), chainConfig) {
				end := chooseSegmentEnd(i, blockTo, snaptype.Enum(), chainConfig)
				if _, err := snaptype.ExtractRange(ctx, snaptype.FileInfo(snapshots.Dir(), i, end), nil, db, chainConfig, tmpDir, workers, lvl, logger); err != nil {
					return ok, fmt.Errorf("ExtractRange: %d-%d: %w", i, end, err)
				}
			}
		}
	}

	if blocksRetired {
		if err := snapshots.ReopenFolder(); err != nil {
			return blocksRetired, fmt.Errorf("reopen: %w", err)
		}
		snapshots.LogStat("bor:retire")
		if notifier != nil && !reflect.ValueOf(notifier).IsNil() { // notify about new snapshots of any size
			notifier.OnNewSnapshot()
		}
	}

	merger := NewMerger(tmpDir, workers, lvl, db, chainConfig, logger)
	rangesToMerge := merger.FindMergeRanges(snapshots.Ranges(), snapshots.BlocksAvailable())
	if len(rangesToMerge) > 0 {
		logger.Log(lvl, "[bor snapshots] Retire Bor Blocks", "rangesToMerge", Ranges(rangesToMerge))
	}
	if len(rangesToMerge) == 0 {
		return blocksRetired, nil
	}
	blocksRetired = true // have something to merge
	onMerge := func(r Range) error {
		if notifier != nil && !reflect.ValueOf(notifier).IsNil() { // notify about new snapshots of any size
			notifier.OnNewSnapshot()
		}

		if seedNewSnapshots != nil {
			downloadRequest := []services.DownloadRequest{
				services.NewDownloadRequest("", ""),
			}
			if err := seedNewSnapshots(downloadRequest); err != nil {
				return err
			}
		}
		return nil
	}

<<<<<<< HEAD
	err := merger.Merge(ctx, &snapshots.RoSnapshots, borsnaptype.BorSnapshotTypes, rangesToMerge, snapshots.Dir(), true /* doIndex */, onMerge, onDelete)
=======
	err := merger.Merge(ctx, &snapshots.RoSnapshots, borsnaptype.BorSnapshotTypes(), rangesToMerge, snapshots.Dir(), true /* doIndex */, onMerge, onDelete)

>>>>>>> b0df97f2
	if err != nil {
		return blocksRetired, err
	}

	{
		files, _, err := typedSegments(br.borSnapshots().dir, br.borSnapshots().segmentsMin.Load(), borsnaptype.BorSnapshotTypes, false)
		if err != nil {
			return blocksRetired, err
		}

		// this is one off code to fix an issue in 2.49.x->2.52.x which missed
		// removal of intermediate segments after a merge operation
		removeBorOverlapsAfterMerge(br.borSnapshots().dir, files, br.borSnapshots().BlocksAvailable())
	}

	return blocksRetired, nil
}

// Bor Events
// value: event_rlp
// bor_transaction_hash  -> bor_event_segment_offset

// Bor Spans
// value: span_json
// span_id -> offset

type BorRoSnapshots struct {
	RoSnapshots
}

// NewBorRoSnapshots - opens all bor snapshots. But to simplify everything:
//   - it opens snapshots only on App start and immutable after
//   - all snapshots of given blocks range must exist - to make this blocks range available
//   - gaps are not allowed
//   - segment have [from:to] semantic
func NewBorRoSnapshots(cfg ethconfig.BlocksFreezing, snapDir string, segmentsMin uint64, logger log.Logger) *BorRoSnapshots {
	return &BorRoSnapshots{*newRoSnapshots(cfg, snapDir, borsnaptype.BorSnapshotTypes(), segmentsMin, logger)}
}

func (s *BorRoSnapshots) Ranges() []Range {
	view := s.View()
	defer view.Close()
	return view.base.Ranges()
}

// this is one off code to fix an issue in 2.49.x->2.52.x which missed
// removal of intermediate segments after a merge operation
func removeBorOverlapsAfterMerge(dir string, active []snaptype.FileInfo, max uint64) {
	list, err := snaptype.Segments(dir)

	if err != nil {
		return
	}

	var toDel []string
	l := make([]snaptype.FileInfo, 0, len(list))

	for _, f := range list {
		if !(f.Type.Enum() == borsnaptype.Enums.BorSpans || f.Type.Enum() == borsnaptype.Enums.BorEvents) {
			continue
		}
		l = append(l, f)
	}

	// added overhead to make sure we don't delete in the
	// current 500k block segment
	if max > 500_001 {
		max -= 500_001
	}

	for _, f := range l {
		if max < f.From {
			continue
		}

		for _, a := range active {
			if a.Type.Enum() != borsnaptype.Enums.BorSpans {
				continue
			}

			if f.From < a.From {
				continue
			}

			if f.From == a.From {
				if f.To < a.To {
					toDel = append(toDel, f.Path)
				}

				break
			}

			if f.From < a.To {
				toDel = append(toDel, f.Path)
				break
			}
		}
	}

	for _, f := range toDel {
		_ = os.Remove(f)
		ext := filepath.Ext(f)
		withoutExt := f[:len(f)-len(ext)]
		_ = os.Remove(withoutExt + ".idx")
	}
}

func (s *BorRoSnapshots) ReopenFolder() error {
	files, _, err := typedSegments(s.dir, s.segmentsMin.Load(), borsnaptype.BorSnapshotTypes(), false)
	if err != nil {
		return err
	}

	list := make([]string, 0, len(files))
	for _, f := range files {
		_, fName := filepath.Split(f.Path)
		list = append(list, fName)
	}
	if err := s.ReopenList(list, false); err != nil {
		return err
	}
	return nil
}

type BorView struct {
	base *View
}

func (s *BorRoSnapshots) View() *BorView {
	v := &BorView{base: s.RoSnapshots.View()}
	v.base.baseSegType = borsnaptype.BorSpans
	return v
}

func (v *BorView) Close() {
	v.base.Close()
}

func (v *BorView) Events() []*Segment      { return v.base.Segments(borsnaptype.BorEvents) }
func (v *BorView) Spans() []*Segment       { return v.base.Segments(borsnaptype.BorSpans) }
func (v *BorView) Checkpoints() []*Segment { return v.base.Segments(borsnaptype.BorCheckpoints) }
func (v *BorView) Milestones() []*Segment  { return v.base.Segments(borsnaptype.BorMilestones) }

func (v *BorView) EventsSegment(blockNum uint64) (*Segment, bool) {
	return v.base.Segment(borsnaptype.BorEvents, blockNum)
}

func (v *BorView) SpansSegment(blockNum uint64) (*Segment, bool) {
	return v.base.Segment(borsnaptype.BorSpans, blockNum)
}<|MERGE_RESOLUTION|>--- conflicted
+++ resolved
@@ -101,12 +101,8 @@
 		return nil
 	}
 
-<<<<<<< HEAD
-	err := merger.Merge(ctx, &snapshots.RoSnapshots, borsnaptype.BorSnapshotTypes, rangesToMerge, snapshots.Dir(), true /* doIndex */, onMerge, onDelete)
-=======
+
 	err := merger.Merge(ctx, &snapshots.RoSnapshots, borsnaptype.BorSnapshotTypes(), rangesToMerge, snapshots.Dir(), true /* doIndex */, onMerge, onDelete)
-
->>>>>>> b0df97f2
 	if err != nil {
 		return blocksRetired, err
 	}
