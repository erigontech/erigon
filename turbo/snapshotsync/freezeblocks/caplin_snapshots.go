// Copyright 2024 The Erigon Authors
// This file is part of Erigon.
//
// Erigon is free software: you can redistribute it and/or modify
// it under the terms of the GNU Lesser General Public License as published by
// the Free Software Foundation, either version 3 of the License, or
// (at your option) any later version.
//
// Erigon is distributed in the hope that it will be useful,
// but WITHOUT ANY WARRANTY; without even the implied warranty of
// MERCHANTABILITY or FITNESS FOR A PARTICULAR PURPOSE. See the
// GNU Lesser General Public License for more details.
//
// You should have received a copy of the GNU Lesser General Public License
// along with Erigon. If not, see <http://www.gnu.org/licenses/>.

package freezeblocks

import (
	"bytes"
	"context"
	"encoding/binary"
	"errors"
	"fmt"
	"math"
	"os"
	"path/filepath"
	"sync"
	"sync/atomic"
	"time"

	"github.com/klauspost/compress/zstd"
	"github.com/tidwall/btree"

	"github.com/erigontech/erigon-lib/log/v3"

	"github.com/erigontech/erigon-lib/chain/snapcfg"
	libcommon "github.com/erigontech/erigon-lib/common"
	"github.com/erigontech/erigon-lib/common/background"
	"github.com/erigontech/erigon-lib/common/datadir"
	"github.com/erigontech/erigon-lib/common/dbg"
	"github.com/erigontech/erigon-lib/downloader/snaptype"
	"github.com/erigontech/erigon-lib/kv"
	"github.com/erigontech/erigon-lib/kv/dbutils"
	"github.com/erigontech/erigon-lib/recsplit"
	"github.com/erigontech/erigon-lib/seg"

	"github.com/erigontech/erigon/cl/clparams"
	"github.com/erigontech/erigon/cl/cltypes"
	"github.com/erigontech/erigon/cl/persistence/beacon_indicies"
	"github.com/erigontech/erigon/cl/persistence/blob_storage"
	"github.com/erigontech/erigon/cl/persistence/format/snapshot_format"
	"github.com/erigontech/erigon/eth/ethconfig"
	"github.com/erigontech/erigon/turbo/snapshotsync"
)

var sidecarSSZSize = (&cltypes.BlobSidecar{}).EncodingSizeSSZ()

func BeaconSimpleIdx(ctx context.Context, sn snaptype.FileInfo, salt uint32, tmpDir string, p *background.Progress, lvl log.Lvl, logger log.Logger) (err error) {
	num := make([]byte, binary.MaxVarintLen64)
	cfg := recsplit.RecSplitArgs{
		Enums:      true,
		BucketSize: 2000,
		LeafSize:   8,
		TmpDir:     tmpDir,
		Salt:       &salt,
		BaseDataID: sn.From,
	}
	if err := snaptype.BuildIndex(ctx, sn, cfg, log.LvlDebug, p, func(idx *recsplit.RecSplit, i, offset uint64, word []byte) error {
		if i%20_000 == 0 {
			logger.Log(lvl, "Generating idx for "+sn.Type.Name(), "progress", i)
		}
		p.Processed.Add(1)
		n := binary.PutUvarint(num, i)
		if err := idx.AddKey(num[:n], offset); err != nil {
			return err
		}
		return nil
	}, logger); err != nil {
		return fmt.Errorf("idx: %w", err)
	}

	return nil
}

// value: chunked(ssz(SignedBeaconBlocks))
// slot       -> beacon_slot_segment_offset

type CaplinSnapshots struct {
	indicesReady  atomic.Bool
	segmentsReady atomic.Bool

	Salt uint32

	dirtySegmentsLock   sync.RWMutex
	visibleSegmentsLock sync.RWMutex

	BeaconBlocks *snapshotsync.Segments
	BlobSidecars *snapshotsync.Segments

	dir         string
	tmpdir      string
	segmentsMax atomic.Uint64 // all types of .seg files are available - up to this number
	idxMax      atomic.Uint64 // all types of .idx files are available - up to this number
	cfg         ethconfig.BlocksFreezing
	logger      log.Logger
	// allows for pruning segments - this is the min availible segment
	segmentsMin atomic.Uint64
	// chain cfg
	beaconCfg *clparams.BeaconChainConfig
}

// NewCaplinSnapshots - opens all snapshots. But to simplify everything:
//   - it opens snapshots only on App start and immutable after
//   - all snapshots of given blocks range must exist - to make this blocks range available
//   - gaps are not allowed
//   - segment have [from:to) semantic
func NewCaplinSnapshots(cfg ethconfig.BlocksFreezing, beaconCfg *clparams.BeaconChainConfig, dirs datadir.Dirs, logger log.Logger) *CaplinSnapshots {
	BeaconBlocks := &snapshotsync.Segments{
		DirtySegments: btree.NewBTreeGOptions[*snapshotsync.DirtySegment](snapshotsync.DirtySegmentLess, btree.Options{Degree: 128, NoLocks: false}),
	}
	BlobSidecars := &snapshotsync.Segments{
		DirtySegments: btree.NewBTreeGOptions[*snapshotsync.DirtySegment](snapshotsync.DirtySegmentLess, btree.Options{Degree: 128, NoLocks: false}),
	}
	c := &CaplinSnapshots{dir: dirs.Snap, tmpdir: dirs.Tmp, cfg: cfg, BeaconBlocks: BeaconBlocks, BlobSidecars: BlobSidecars, logger: logger, beaconCfg: beaconCfg}
	c.recalcVisibleFiles()
	return c
}

func (s *CaplinSnapshots) IndicesMax() uint64  { return s.idxMax.Load() }
func (s *CaplinSnapshots) SegmentsMax() uint64 { return s.segmentsMax.Load() }

func (s *CaplinSnapshots) LogStat(str string) {
	s.logger.Info(fmt.Sprintf("[snapshots:%s] Stat", str),
		"blocks", libcommon.PrettyCounter(s.SegmentsMax()+1), "indices", libcommon.PrettyCounter(s.IndicesMax()+1))
}

func (s *CaplinSnapshots) LS() {
	if s == nil {
		return
	}
	view := s.View()
	defer view.Close()

	if view.BeaconBlockRotx != nil {
		for _, seg := range view.BeaconBlockRotx.VisibleSegments {
			log.Info("[agg] ", "f", seg.Src().FileName(), "words", seg.Src().Count())
		}
	}
	if view.BlobSidecarRotx != nil {
		for _, seg := range view.BlobSidecarRotx.VisibleSegments {
			log.Info("[agg] ", "f", seg.Src().FileName(), "words", seg.Src().Count())
		}
	}
}

func (s *CaplinSnapshots) SegFileNames(from, to uint64) []string {
	view := s.View()
	defer view.Close()

	var res []string
	for _, seg := range view.BeaconBlockRotx.VisibleSegments {
		if seg.From() >= from && seg.To() <= to {
			res = append(res, seg.Src().FileName())
		}
	}
	for _, seg := range view.BlobSidecarRotx.VisibleSegments {
		if seg.From() >= from && seg.To() <= to {
			res = append(res, seg.Src().FileName())
		}
	}
	return res
}

func (s *CaplinSnapshots) BlocksAvailable() uint64 {
	return min(s.segmentsMax.Load(), s.idxMax.Load())
}

func (s *CaplinSnapshots) Close() {
	if s == nil {
		return
	}
	s.dirtySegmentsLock.Lock()
	defer s.dirtySegmentsLock.Unlock()

	s.closeWhatNotInList(nil)
}

// ReopenList stops on optimistic=false, continue opening files on optimistic=true
func (s *CaplinSnapshots) ReopenList(fileNames []string, optimistic bool) error {
	defer s.recalcVisibleFiles()

	s.dirtySegmentsLock.Lock()
	defer s.dirtySegmentsLock.Unlock()

	s.closeWhatNotInList(fileNames)
	var segmentsMax uint64
	var segmentsMaxSet bool
Loop:
	for _, fName := range fileNames {
		f, _, ok := snaptype.ParseFileName(s.dir, fName)
		if !ok {
			continue
		}
		var processed bool = true
		switch f.Type.Enum() {
		case snaptype.CaplinEnums.BeaconBlocks:
			var sn *snapshotsync.DirtySegment
			var exists bool
			s.BeaconBlocks.DirtySegments.Walk(func(segments []*snapshotsync.DirtySegment) bool {
				for _, sn2 := range segments {
					if sn2.Decompressor == nil { // it's ok if some segment was not able to open
						continue
					}
					if fName == sn2.FileName() {
						sn = sn2
						exists = true
						break
					}
				}
				return true
			})
			if !exists {
<<<<<<< HEAD
				sn = snapshotsync.NewDirtySegment(
					snaptype.BeaconBlocks,
					f.Version,
					f.From, f.To,
					snapcfg.Seedable(s.cfg.ChainName, f))
=======
				sn = &DirtySegment{
					segType: snaptype.BeaconBlocks,
					version: f.Version,
					Range:   Range{f.From, f.To},
					frozen:  snapcfg.IsFrozen(s.cfg.ChainName, f),
				}
>>>>>>> 7d142620
			}
			if err := sn.Reopen(s.dir); err != nil {
				if errors.Is(err, os.ErrNotExist) {
					if optimistic {
						continue Loop
					} else {
						break Loop
					}
				}
				if optimistic {
					s.logger.Warn("[snapshots] open segment", "err", err)
					continue Loop
				} else {
					return err
				}
			}

			if !exists {
				// it's possible to iterate over .seg file even if you don't have index
				// then make segment available even if index open may fail
				s.BeaconBlocks.DirtySegments.Set(sn)
			}
			if err := sn.ReopenIdxIfNeed(s.dir, optimistic); err != nil {
				return err
			}
			// Only bob sidecars count for progression
			if processed {
				if f.To > 0 {
					segmentsMax = f.To - 1
				} else {
					segmentsMax = 0
				}
				segmentsMaxSet = true
			}
		case snaptype.CaplinEnums.BlobSidecars:
			var sn *snapshotsync.DirtySegment
			var exists bool
			s.BlobSidecars.DirtySegments.Walk(func(segments []*snapshotsync.DirtySegment) bool {
				for _, sn2 := range segments {
					if sn2.Decompressor == nil { // it's ok if some segment was not able to open
						continue
					}
					if fName == sn2.FileName() {
						sn = sn2
						exists = true
						break
					}
				}
				return true
			})
			if !exists {
<<<<<<< HEAD
				sn = snapshotsync.NewDirtySegment(
					snaptype.BlobSidecars,
					f.Version,
					f.From, f.To,
					snapcfg.Seedable(s.cfg.ChainName, f))
=======
				sn = &DirtySegment{
					segType: snaptype.BlobSidecars,
					version: f.Version,
					Range:   Range{f.From, f.To},
					frozen:  snapcfg.IsFrozen(s.cfg.ChainName, f),
				}
>>>>>>> 7d142620
			}
			if err := sn.Reopen(s.dir); err != nil {
				if errors.Is(err, os.ErrNotExist) {
					if optimistic {
						continue Loop
					} else {
						break Loop
					}
				}
				if optimistic {
					s.logger.Warn("[snapshots] open segment", "err", err)
					continue Loop
				} else {
					return err
				}
			}

			if !exists {
				// it's possible to iterate over .seg file even if you don't have index
				// then make segment available even if index open may fail
				s.BlobSidecars.DirtySegments.Set(sn)
			}
			if err := sn.ReopenIdxIfNeed(s.dir, optimistic); err != nil {
				return err
			}
		}

	}
	if segmentsMaxSet {
		s.segmentsMax.Store(segmentsMax)
	}
	s.segmentsReady.Store(true)
	return nil
}

func (s *CaplinSnapshots) recalcVisibleFiles() {
	defer func() {
		s.idxMax.Store(s.idxAvailability())
		s.indicesReady.Store(true)
	}()

	s.visibleSegmentsLock.Lock()
	defer s.visibleSegmentsLock.Unlock()

<<<<<<< HEAD
	s.BeaconBlocks.VisibleSegments = snapshotsync.RecalcVisibleSegments(s.BeaconBlocks.DirtySegments)
	s.BlobSidecars.VisibleSegments = snapshotsync.RecalcVisibleSegments(s.BlobSidecars.DirtySegments)
=======
	getNewVisibleSegments := func(dirtySegments *btree.BTreeG[*DirtySegment]) []*VisibleSegment {
		newVisibleSegments := make([]*VisibleSegment, 0, dirtySegments.Len())
		dirtySegments.Walk(func(segments []*DirtySegment) bool {
			for _, sn := range segments {
				if sn.canDelete.Load() {
					continue
				}
				if !sn.Indexed() {
					continue
				}
				for len(newVisibleSegments) > 0 && newVisibleSegments[len(newVisibleSegments)-1].src.isSubSetOf(sn) {
					newVisibleSegments[len(newVisibleSegments)-1].src = nil
					newVisibleSegments = newVisibleSegments[:len(newVisibleSegments)-1]
				}
				newVisibleSegments = append(newVisibleSegments, &VisibleSegment{
					Range:   sn.Range,
					segType: sn.segType,
					src:     sn,
				})
			}
			return true
		})
		return newVisibleSegments
	}
	s.BeaconBlocks.VisibleSegments = getNewVisibleSegments(s.BeaconBlocks.DirtySegments)
	s.BlobSidecars.VisibleSegments = getNewVisibleSegments(s.BlobSidecars.DirtySegments)
>>>>>>> 7d142620

	if len(s.BeaconBlocks.VisibleSegments) > 0 {
		s.BeaconBlocks.SetMaxVisibleBlock(s.BeaconBlocks.VisibleSegments[len(s.BeaconBlocks.VisibleSegments)-1].To() - 1)
	}
}

func (s *CaplinSnapshots) idxAvailability() uint64 {
	return s.BeaconBlocks.MaxVisibleBlock()
}

func (s *CaplinSnapshots) ReopenFolder() error {
	files, _, err := snapshotsync.SegmentsCaplin(s.dir, s.segmentsMin.Load())
	if err != nil {
		return err
	}
	list := make([]string, 0, len(files))
	for _, f := range files {
		_, fName := filepath.Split(f.Path)
		list = append(list, fName)
	}
	return s.ReopenList(list, false)
}

func (s *CaplinSnapshots) closeWhatNotInList(l []string) {
	toClose := make([]*snapshotsync.DirtySegment, 0)
	s.BeaconBlocks.DirtySegments.Walk(func(segments []*snapshotsync.DirtySegment) bool {
	Loop1:
		for _, sn := range segments {
			if sn.Decompressor == nil {
				continue Loop1
			}
			_, name := filepath.Split(sn.FilePath())
			for _, fName := range l {
				if fName == name {
					continue Loop1
				}
			}
			toClose = append(toClose, sn)
		}
		return true
	})
	for _, sn := range toClose {
		sn.Close()
		s.BeaconBlocks.DirtySegments.Delete(sn)
	}

	toClose = make([]*snapshotsync.DirtySegment, 0)
	s.BlobSidecars.DirtySegments.Walk(func(segments []*snapshotsync.DirtySegment) bool {
	Loop2:
		for _, sn := range segments {
			if sn.Decompressor == nil {
				continue Loop2
			}
			_, name := filepath.Split(sn.FilePath())
			for _, fName := range l {
				if fName == name {
					continue Loop2
				}
			}
			toClose = append(toClose, sn)
		}
		return true
	})
	for _, sn := range toClose {
		sn.Close()
		s.BlobSidecars.DirtySegments.Delete(sn)
	}
}

type CaplinView struct {
	s               *CaplinSnapshots
	BeaconBlockRotx *snapshotsync.RoTx
	BlobSidecarRotx *snapshotsync.RoTx
	closed          bool
}

func (s *CaplinSnapshots) View() *CaplinView {
	s.visibleSegmentsLock.RLock()
	defer s.visibleSegmentsLock.RUnlock()

	v := &CaplinView{s: s}
	// BeginRo increments refcount - which is contended
	s.dirtySegmentsLock.RLock()
	defer s.dirtySegmentsLock.RUnlock()
	if s.BeaconBlocks != nil {
		v.BeaconBlockRotx = s.BeaconBlocks.BeginRo()
	}
	if s.BlobSidecars != nil {
		v.BlobSidecarRotx = s.BlobSidecars.BeginRo()
	}
	return v
}

func (v *CaplinView) Close() {
	if v.closed {
		return
	}
	v.BeaconBlockRotx.Close()
	v.BlobSidecarRotx.Close()
	v.s = nil
	v.closed = true
}

func (v *CaplinView) BeaconBlocks() []*snapshotsync.VisibleSegment {
	return v.BeaconBlockRotx.VisibleSegments
}
func (v *CaplinView) BlobSidecars() []*snapshotsync.VisibleSegment {
	return v.BlobSidecarRotx.VisibleSegments
}

func (v *CaplinView) BeaconBlocksSegment(slot uint64) (*snapshotsync.VisibleSegment, bool) {
	for _, seg := range v.BeaconBlocks() {
		if !(slot >= seg.From() && slot < seg.To()) {
			continue
		}
		return seg, true
	}
	return nil, false
}

func (v *CaplinView) BlobSidecarsSegment(slot uint64) (*snapshotsync.VisibleSegment, bool) {
	for _, seg := range v.BlobSidecars() {
		if !(slot >= seg.From() && slot < seg.To()) {
			continue
		}
		return seg, true
	}
	return nil, false
}

func dumpBeaconBlocksRange(ctx context.Context, db kv.RoDB, fromSlot uint64, toSlot uint64, salt uint32, dirs datadir.Dirs, workers int, lvl log.Lvl, logger log.Logger) error {
	tmpDir, snapDir := dirs.Tmp, dirs.Snap

	segName := snaptype.BeaconBlocks.FileName(0, fromSlot, toSlot)
	f, _, _ := snaptype.ParseFileName(snapDir, segName)

	compressCfg := seg.DefaultCfg
	compressCfg.Workers = workers
	sn, err := seg.NewCompressor(ctx, "Snapshot BeaconBlocks", f.Path, tmpDir, compressCfg, lvl, logger)
	if err != nil {
		return err
	}
	defer sn.Close()

	tx, err := db.BeginRo(ctx)
	if err != nil {
		return err
	}
	defer tx.Rollback()

	skippedInARow := 0
	var prevBlockRoot libcommon.Hash

	// Generate .seg file, which is just the list of beacon blocks.
	for i := fromSlot; i < toSlot; i++ {
		// read root.
		blockRoot, err := beacon_indicies.ReadCanonicalBlockRoot(tx, i)
		if err != nil {
			return err
		}
		parentRoot, err := beacon_indicies.ReadParentBlockRoot(ctx, tx, blockRoot)
		if err != nil {
			return err
		}
		if blockRoot != (libcommon.Hash{}) && prevBlockRoot != (libcommon.Hash{}) && parentRoot != prevBlockRoot {
			return fmt.Errorf("parent block root mismatch at slot %d", i)
		}

		dump, err := tx.GetOne(kv.BeaconBlocks, dbutils.BlockBodyKey(i, blockRoot))
		if err != nil {
			return err
		}
		if i%20_000 == 0 {
			logger.Log(lvl, "Dumping beacon blocks", "progress", i)
		}
		if dump == nil {
			skippedInARow++
		} else {
			prevBlockRoot = blockRoot
			skippedInARow = 0
		}
		if skippedInARow > 1000 {
			return fmt.Errorf("skipped too many blocks in a row during snapshot generation, range %d-%d at slot %d", fromSlot, toSlot, i)
		}
		if err := sn.AddWord(dump); err != nil {
			return err
		}
	}
	if sn.Count() != snaptype.CaplinMergeLimit {
		return fmt.Errorf("expected %d blocks, got %d", snaptype.CaplinMergeLimit, sn.Count())
	}
	if err := sn.Compress(); err != nil {
		return fmt.Errorf("compress: %w", err)
	}
	// Generate .idx file, which is the slot => offset mapping.
	p := &background.Progress{}

	// Ugly hack to wait for fsync
	time.Sleep(15 * time.Second)

	return BeaconSimpleIdx(ctx, f, salt, tmpDir, p, lvl, logger)
}

func DumpBlobSidecarsRange(ctx context.Context, db kv.RoDB, storage blob_storage.BlobStorage, fromSlot uint64, toSlot uint64, salt uint32, dirs datadir.Dirs, workers int, blobCountFn BlobCountBySlotFn, lvl log.Lvl, logger log.Logger) error {
	tmpDir, snapDir := dirs.Tmp, dirs.Snap

	segName := snaptype.BlobSidecars.FileName(0, fromSlot, toSlot)
	f, _, _ := snaptype.ParseFileName(snapDir, segName)

	compressCfg := seg.DefaultCfg
	compressCfg.Workers = workers
	sn, err := seg.NewCompressor(ctx, "Snapshot BlobSidecars", f.Path, tmpDir, compressCfg, lvl, logger)
	if err != nil {
		return err
	}
	defer sn.Close()

	tx, err := db.BeginRo(ctx)
	if err != nil {
		return err
	}
	defer tx.Rollback()

	reusableBuf := []byte{}

	sanityCheckBlobCount := blobCountFn != nil

	// Generate .seg file, which is just the list of beacon blocks.
	for i := fromSlot; i < toSlot; i++ {
		// read root.
		blockRoot, err := beacon_indicies.ReadCanonicalBlockRoot(tx, i)
		if err != nil {
			return err
		}

		commitmentsCount, err := storage.KzgCommitmentsCount(ctx, blockRoot)
		if err != nil {
			return err
		}
		var blobCount uint64
		if sanityCheckBlobCount {
			blobCount, err = blobCountFn(i)
			if err != nil {
				return err
			}
			if blobCount != uint64(commitmentsCount) {
				return fmt.Errorf("blob storage count mismatch at slot %d: %d != %d", i, blobCount, commitmentsCount)
			}
		}
		if commitmentsCount == 0 {
			sn.AddWord(nil)
			continue
		}
		sidecars, found, err := storage.ReadBlobSidecars(ctx, i, blockRoot)
		if err != nil {
			return err
		}
		if sanityCheckBlobCount && uint64(len(sidecars)) != blobCount {
			return fmt.Errorf("blob sidecars count mismatch at slot %d: %d != %d", i, len(sidecars), blobCount)
		}
		if !found {
			return fmt.Errorf("blob sidecars not found for block %d", i)
		}
		reusableBuf = reusableBuf[:0]
		// Make a concatenated SSZ of all sidecars.
		for _, sidecar := range sidecars {
			reusableBuf, err = sidecar.EncodeSSZ(reusableBuf)
			if err != nil {
				return err
			}
		}

		if i%20_000 == 0 {
			logger.Log(lvl, "Dumping beacon blobs", "progress", i)
		}
		if err := sn.AddWord(reusableBuf); err != nil {
			return err
		}

	}
	if err := sn.Compress(); err != nil {
		return fmt.Errorf("compress: %w", err)
	}
	// Generate .idx file, which is the slot => offset mapping.
	p := &background.Progress{}

	return BeaconSimpleIdx(ctx, f, salt, tmpDir, p, lvl, logger)
}

func DumpBeaconBlocks(ctx context.Context, db kv.RoDB, fromSlot, toSlot uint64, salt uint32, dirs datadir.Dirs, workers int, lvl log.Lvl, logger log.Logger) error {
	cfg := snapcfg.KnownCfg("")
	for i := fromSlot; i < toSlot; i = chooseSegmentEnd(i, toSlot, snaptype.CaplinEnums.BeaconBlocks, nil) {
		blocksPerFile := snapcfg.MergeLimitFromCfg(cfg, snaptype.CaplinEnums.BeaconBlocks, i)

		if toSlot-i < blocksPerFile {
			break
		}
		to := chooseSegmentEnd(i, toSlot, snaptype.CaplinEnums.BeaconBlocks, nil)
		logger.Log(lvl, "Dumping beacon blocks", "from", i, "to", to)
		if err := dumpBeaconBlocksRange(ctx, db, i, to, salt, dirs, workers, lvl, logger); err != nil {
			return err
		}
	}
	return nil
}

type BlobCountBySlotFn func(slot uint64) (uint64, error)

func DumpBlobsSidecar(ctx context.Context, blobStorage blob_storage.BlobStorage, db kv.RoDB, fromSlot, toSlot uint64, salt uint32, dirs datadir.Dirs, compressWorkers int, blobCountFn BlobCountBySlotFn, lvl log.Lvl, logger log.Logger) error {
	cfg := snapcfg.KnownCfg("")
	for i := fromSlot; i < toSlot; i = chooseSegmentEnd(i, toSlot, snaptype.CaplinEnums.BlobSidecars, nil) {
		blocksPerFile := snapcfg.MergeLimitFromCfg(cfg, snaptype.CaplinEnums.BlobSidecars, i)

		if toSlot-i < blocksPerFile {
			break
		}
		to := chooseSegmentEnd(i, toSlot, snaptype.CaplinEnums.BlobSidecars, nil)
		logger.Log(lvl, "Dumping blobs sidecars", "from", i, "to", to)
		if err := DumpBlobSidecarsRange(ctx, db, blobStorage, i, to, salt, dirs, compressWorkers, blobCountFn, lvl, logger); err != nil {
			return err
		}
	}
	return nil
}

func (s *CaplinSnapshots) BuildMissingIndices(ctx context.Context, logger log.Logger) error {
	if s == nil {
		return nil
	}
	// if !s.segmentsReady.Load() {
	// 	return fmt.Errorf("not all snapshot segments are available")
	// }

	// wait for Downloader service to download all expected snapshots
	segments, _, err := snapshotsync.SegmentsCaplin(s.dir, 0)
	if err != nil {
		return err
	}
	noneDone := true
	for index := range segments {
		segment := segments[index]
		// The same slot=>offset mapping is used for both beacon blocks and blob sidecars.
		if segment.Type.Enum() != snaptype.CaplinEnums.BeaconBlocks && segment.Type.Enum() != snaptype.CaplinEnums.BlobSidecars {
			continue
		}
		if segment.Type.HasIndexFiles(segment, logger) {
			continue
		}
		p := &background.Progress{}
		noneDone = false
		if err := BeaconSimpleIdx(ctx, segment, s.Salt, s.tmpdir, p, log.LvlDebug, logger); err != nil {
			return err
		}
	}
	if noneDone {
		return nil
	}

	return s.ReopenFolder()
}

func (s *CaplinSnapshots) ReadHeader(slot uint64) (*cltypes.SignedBeaconBlockHeader, uint64, libcommon.Hash, error) {
	defer func() {
		if rec := recover(); rec != nil {
			panic(fmt.Sprintf("ReadHeader(%d), %s, %s\n", slot, rec, dbg.Stack()))
		}
	}()

	view := s.View()
	defer view.Close()

	var buf []byte

	seg, ok := view.BeaconBlocksSegment(slot)
	if !ok {
		return nil, 0, libcommon.Hash{}, nil
	}

	idxSlot := seg.Src().Index()

	if idxSlot == nil {
		return nil, 0, libcommon.Hash{}, nil
	}
	blockOffset := idxSlot.OrdinalLookup(slot - idxSlot.BaseDataID())

	gg := seg.Src().MakeGetter()
	gg.Reset(blockOffset)
	if !gg.HasNext() {
		return nil, 0, libcommon.Hash{}, nil
	}

	buf, _ = gg.Next(buf)
	if len(buf) == 0 {
		return nil, 0, libcommon.Hash{}, nil
	}
	// Decompress this thing
	buffer := buffersPool.Get().(*bytes.Buffer)
	defer buffersPool.Put(buffer)

	buffer.Reset()
	buffer.Write(buf)
	reader := decompressorPool.Get().(*zstd.Decoder)
	defer decompressorPool.Put(reader)
	reader.Reset(buffer)

	// Use pooled buffers and readers to avoid allocations.
	return snapshot_format.ReadBlockHeaderFromSnapshotWithExecutionData(reader, s.beaconCfg)
}

func (s *CaplinSnapshots) ReadBlobSidecars(slot uint64) ([]*cltypes.BlobSidecar, error) {
	view := s.View()
	defer view.Close()

	var buf []byte

	seg, ok := view.BlobSidecarsSegment(slot)
	if !ok {
		return nil, nil
	}

	idxSlot := seg.Src().Index()

	if idxSlot == nil {
		return nil, nil
	}
	blockOffset := idxSlot.OrdinalLookup(slot - idxSlot.BaseDataID())

	gg := seg.Src().MakeGetter()
	gg.Reset(blockOffset)
	if !gg.HasNext() {
		return nil, nil
	}

	buf, _ = gg.Next(buf)
	if len(buf) == 0 {
		return nil, nil
	}
	if len(buf)%sidecarSSZSize != 0 {
		return nil, errors.New("invalid sidecar list length")
	}
	sidecars := make([]*cltypes.BlobSidecar, len(buf)/sidecarSSZSize)
	for i := 0; i < len(buf); i += sidecarSSZSize {
		sidecars[i/sidecarSSZSize] = &cltypes.BlobSidecar{}
		if err := sidecars[i/sidecarSSZSize].DecodeSSZ(buf[i:i+sidecarSSZSize], int(clparams.DenebVersion)); err != nil {
			return nil, err
		}
	}
	return sidecars, nil
}

func (s *CaplinSnapshots) FrozenBlobs() uint64 {
	if s.beaconCfg.DenebForkEpoch == math.MaxUint64 {
		return 0
	}
	ret := uint64(0)
	for _, seg := range s.BlobSidecars.VisibleSegments {
		ret = max(ret, seg.To())
	}

	return ret
}<|MERGE_RESOLUTION|>--- conflicted
+++ resolved
@@ -221,20 +221,11 @@
 				return true
 			})
 			if !exists {
-<<<<<<< HEAD
 				sn = snapshotsync.NewDirtySegment(
 					snaptype.BeaconBlocks,
 					f.Version,
 					f.From, f.To,
-					snapcfg.Seedable(s.cfg.ChainName, f))
-=======
-				sn = &DirtySegment{
-					segType: snaptype.BeaconBlocks,
-					version: f.Version,
-					Range:   Range{f.From, f.To},
-					frozen:  snapcfg.IsFrozen(s.cfg.ChainName, f),
-				}
->>>>>>> 7d142620
+					snapcfg.IsFrozen(s.cfg.ChainName, f))
 			}
 			if err := sn.Reopen(s.dir); err != nil {
 				if errors.Is(err, os.ErrNotExist) {
@@ -286,20 +277,11 @@
 				return true
 			})
 			if !exists {
-<<<<<<< HEAD
 				sn = snapshotsync.NewDirtySegment(
 					snaptype.BlobSidecars,
 					f.Version,
 					f.From, f.To,
-					snapcfg.Seedable(s.cfg.ChainName, f))
-=======
-				sn = &DirtySegment{
-					segType: snaptype.BlobSidecars,
-					version: f.Version,
-					Range:   Range{f.From, f.To},
-					frozen:  snapcfg.IsFrozen(s.cfg.ChainName, f),
-				}
->>>>>>> 7d142620
+					snapcfg.IsFrozen(s.cfg.ChainName, f))
 			}
 			if err := sn.Reopen(s.dir); err != nil {
 				if errors.Is(err, os.ErrNotExist) {
@@ -344,37 +326,8 @@
 	s.visibleSegmentsLock.Lock()
 	defer s.visibleSegmentsLock.Unlock()
 
-<<<<<<< HEAD
 	s.BeaconBlocks.VisibleSegments = snapshotsync.RecalcVisibleSegments(s.BeaconBlocks.DirtySegments)
 	s.BlobSidecars.VisibleSegments = snapshotsync.RecalcVisibleSegments(s.BlobSidecars.DirtySegments)
-=======
-	getNewVisibleSegments := func(dirtySegments *btree.BTreeG[*DirtySegment]) []*VisibleSegment {
-		newVisibleSegments := make([]*VisibleSegment, 0, dirtySegments.Len())
-		dirtySegments.Walk(func(segments []*DirtySegment) bool {
-			for _, sn := range segments {
-				if sn.canDelete.Load() {
-					continue
-				}
-				if !sn.Indexed() {
-					continue
-				}
-				for len(newVisibleSegments) > 0 && newVisibleSegments[len(newVisibleSegments)-1].src.isSubSetOf(sn) {
-					newVisibleSegments[len(newVisibleSegments)-1].src = nil
-					newVisibleSegments = newVisibleSegments[:len(newVisibleSegments)-1]
-				}
-				newVisibleSegments = append(newVisibleSegments, &VisibleSegment{
-					Range:   sn.Range,
-					segType: sn.segType,
-					src:     sn,
-				})
-			}
-			return true
-		})
-		return newVisibleSegments
-	}
-	s.BeaconBlocks.VisibleSegments = getNewVisibleSegments(s.BeaconBlocks.DirtySegments)
-	s.BlobSidecars.VisibleSegments = getNewVisibleSegments(s.BlobSidecars.DirtySegments)
->>>>>>> 7d142620
 
 	if len(s.BeaconBlocks.VisibleSegments) > 0 {
 		s.BeaconBlocks.SetMaxVisibleBlock(s.BeaconBlocks.VisibleSegments[len(s.BeaconBlocks.VisibleSegments)-1].To() - 1)
