--- conflicted
+++ resolved
@@ -92,16 +92,11 @@
 
 	Salt uint32
 
-<<<<<<< HEAD
-	BeaconBlocks *snapshotsync.Segments
-	BlobSidecars *snapshotsync.Segments
-=======
 	dirtySegmentsLock   sync.RWMutex
 	visibleSegmentsLock sync.RWMutex
 
 	BeaconBlocks *segments
 	BlobSidecars *segments
->>>>>>> 1dd4a55d
 
 	dir         string
 	tmpdir      string
@@ -121,9 +116,6 @@
 //   - gaps are not allowed
 //   - segment have [from:to) semantic
 func NewCaplinSnapshots(cfg ethconfig.BlocksFreezing, beaconCfg *clparams.BeaconChainConfig, dirs datadir.Dirs, logger log.Logger) *CaplinSnapshots {
-<<<<<<< HEAD
-	return &CaplinSnapshots{dir: dirs.Snap, tmpdir: dirs.Tmp, cfg: cfg, BeaconBlocks: &snapshotsync.Segments{}, BlobSidecars: &snapshotsync.Segments{}, logger: logger, beaconCfg: beaconCfg}
-=======
 	BeaconBlocks := &segments{
 		DirtySegments: btree.NewBTreeGOptions[*DirtySegment](DirtySegmentLess, btree.Options{Degree: 128, NoLocks: false}),
 	}
@@ -133,7 +125,6 @@
 	c := &CaplinSnapshots{dir: dirs.Snap, tmpdir: dirs.Tmp, cfg: cfg, BeaconBlocks: BeaconBlocks, BlobSidecars: BlobSidecars, logger: logger, beaconCfg: beaconCfg}
 	c.recalcVisibleFiles()
 	return c
->>>>>>> 1dd4a55d
 }
 
 func (s *CaplinSnapshots) IndicesMax() uint64  { return s.idxMax.Load() }
@@ -148,22 +139,6 @@
 	if s == nil {
 		return
 	}
-<<<<<<< HEAD
-	if s.BeaconBlocks != nil {
-		for _, seg := range s.BeaconBlocks.Segments {
-			if seg.Decompressor == nil {
-				continue
-			}
-			log.Info("[agg] ", "f", seg.Decompressor.FileName(), "words", seg.Decompressor.Count())
-		}
-	}
-	if s.BlobSidecars != nil {
-		for _, seg := range s.BlobSidecars.Segments {
-			if seg.Decompressor == nil {
-				continue
-			}
-			log.Info("[agg] ", "f", seg.Decompressor.FileName(), "words", seg.Decompressor.Count())
-=======
 	view := s.View()
 	defer view.Close()
 
@@ -175,7 +150,6 @@
 	if view.BlobSidecarRotx != nil {
 		for _, seg := range view.BlobSidecarRotx.VisibleSegments {
 			log.Info("[agg] ", "f", seg.src.Decompressor.FileName(), "words", seg.src.Decompressor.Count())
->>>>>>> 1dd4a55d
 		}
 	}
 }
@@ -185,16 +159,6 @@
 	defer view.Close()
 
 	var res []string
-<<<<<<< HEAD
-	for _, seg := range s.BeaconBlocks.Segments {
-		if seg.From() >= from && seg.To() <= to {
-			res = append(res, seg.FileName())
-		}
-	}
-	for _, seg := range s.BlobSidecars.Segments {
-		if seg.From() >= from && seg.To() <= to {
-			res = append(res, seg.FileName())
-=======
 	for _, seg := range view.BeaconBlockRotx.VisibleSegments {
 		if seg.from >= from && seg.to <= to {
 			res = append(res, seg.src.FileName())
@@ -203,7 +167,6 @@
 	for _, seg := range view.BlobSidecarRotx.VisibleSegments {
 		if seg.from >= from && seg.to <= to {
 			res = append(res, seg.src.FileName())
->>>>>>> 1dd4a55d
 		}
 	}
 	return res
@@ -217,32 +180,18 @@
 	if s == nil {
 		return
 	}
-<<<<<<< HEAD
-	s.BeaconBlocks.Lock()
-	defer s.BeaconBlocks.Unlock()
-	s.BlobSidecars.Lock()
-	defer s.BlobSidecars.Unlock()
-=======
 	s.dirtySegmentsLock.Lock()
 	defer s.dirtySegmentsLock.Unlock()
 
->>>>>>> 1dd4a55d
 	s.closeWhatNotInList(nil)
 }
 
 // ReopenList stops on optimistic=false, continue opening files on optimistic=true
 func (s *CaplinSnapshots) ReopenList(fileNames []string, optimistic bool) error {
-<<<<<<< HEAD
-	s.BeaconBlocks.Lock()
-	defer s.BeaconBlocks.Unlock()
-	s.BlobSidecars.Lock()
-	defer s.BlobSidecars.Unlock()
-=======
 	defer s.recalcVisibleFiles()
 
 	s.dirtySegmentsLock.Lock()
 	defer s.dirtySegmentsLock.Unlock()
->>>>>>> 1dd4a55d
 
 	s.closeWhatNotInList(fileNames)
 	var segmentsMax uint64
@@ -257,18 +206,6 @@
 
 		switch f.Type.Enum() {
 		case snaptype.CaplinEnums.BeaconBlocks:
-<<<<<<< HEAD
-			var sn *snapshotsync.Segment
-			var exists bool
-			for _, sn2 := range s.BeaconBlocks.Segments {
-				if sn2.Decompressor == nil { // it's ok if some segment was not able to open
-					continue
-				}
-				if fName == sn2.FileName() {
-					sn = sn2
-					exists = true
-					break
-=======
 			var sn *DirtySegment
 			var exists bool
 			s.BeaconBlocks.DirtySegments.Walk(func(segments []*DirtySegment) bool {
@@ -281,21 +218,16 @@
 						exists = true
 						break
 					}
->>>>>>> 1dd4a55d
 				}
 				return true
 			})
 			if !exists {
-<<<<<<< HEAD
-				sn = snapshotsync.NewSegment(snaptype.BeaconBlocks, f.Version, snapshotsync.NewRange(f.From, f.To))
-=======
 				sn = &DirtySegment{
 					segType: snaptype.BeaconBlocks,
 					version: f.Version,
 					Range:   Range{f.From, f.To},
 					frozen:  snapcfg.Seedable(s.cfg.ChainName, f),
 				}
->>>>>>> 1dd4a55d
 			}
 			if err := sn.Reopen(s.dir); err != nil {
 				if errors.Is(err, os.ErrNotExist) {
@@ -316,11 +248,7 @@
 			if !exists {
 				// it's possible to iterate over .seg file even if you don't have index
 				// then make segment available even if index open may fail
-<<<<<<< HEAD
-				s.BeaconBlocks.Segments = append(s.BeaconBlocks.Segments, sn)
-=======
 				s.BeaconBlocks.DirtySegments.Set(sn)
->>>>>>> 1dd4a55d
 			}
 			if err := sn.ReopenIdxIfNeed(s.dir, optimistic); err != nil {
 				return err
@@ -335,18 +263,6 @@
 				segmentsMaxSet = true
 			}
 		case snaptype.CaplinEnums.BlobSidecars:
-<<<<<<< HEAD
-			var sn *snapshotsync.Segment
-			var exists bool
-			for _, sn2 := range s.BlobSidecars.Segments {
-				if sn2.Decompressor == nil { // it's ok if some segment was not able to open
-					continue
-				}
-				if fName == sn2.FileName() {
-					sn = sn2
-					exists = true
-					break
-=======
 			var sn *DirtySegment
 			var exists bool
 			s.BlobSidecars.DirtySegments.Walk(func(segments []*DirtySegment) bool {
@@ -359,21 +275,16 @@
 						exists = true
 						break
 					}
->>>>>>> 1dd4a55d
 				}
 				return true
 			})
 			if !exists {
-<<<<<<< HEAD
-				sn = snapshotsync.NewSegment(snaptype.BlobSidecars, f.Version, snapshotsync.NewRange(f.From, f.To))
-=======
 				sn = &DirtySegment{
 					segType: snaptype.BlobSidecars,
 					version: f.Version,
 					Range:   Range{f.From, f.To},
 					frozen:  snapcfg.Seedable(s.cfg.ChainName, f),
 				}
->>>>>>> 1dd4a55d
 			}
 			if err := sn.Reopen(s.dir); err != nil {
 				if errors.Is(err, os.ErrNotExist) {
@@ -394,11 +305,7 @@
 			if !exists {
 				// it's possible to iterate over .seg file even if you don't have index
 				// then make segment available even if index open may fail
-<<<<<<< HEAD
-				s.BlobSidecars.Segments = append(s.BlobSidecars.Segments, sn)
-=======
 				s.BlobSidecars.DirtySegments.Set(sn)
->>>>>>> 1dd4a55d
 			}
 			if err := sn.ReopenIdxIfNeed(s.dir, optimistic); err != nil {
 				return err
@@ -413,15 +320,6 @@
 	return nil
 }
 
-<<<<<<< HEAD
-func (s *CaplinSnapshots) idxAvailability() uint64 {
-	var beaconBlocks uint64
-	for _, seg := range s.BeaconBlocks.Segments {
-		if seg.Index() == nil {
-			break
-		}
-		beaconBlocks = seg.To() - 1
-=======
 func (s *CaplinSnapshots) recalcVisibleFiles() {
 	defer func() {
 		s.idxMax.Store(s.idxAvailability())
@@ -457,7 +355,6 @@
 			return true
 		})
 		return newVisibleSegments
->>>>>>> 1dd4a55d
 	}
 	s.BeaconBlocks.VisibleSegments = getNewVisibleSegments(s.BeaconBlocks.DirtySegments)
 	s.BlobSidecars.VisibleSegments = getNewVisibleSegments(s.BlobSidecars.DirtySegments)
@@ -485,22 +382,11 @@
 }
 
 func (s *CaplinSnapshots) closeWhatNotInList(l []string) {
-<<<<<<< HEAD
-Loop1:
-	for i, sn := range s.BeaconBlocks.Segments {
-		if sn.Decompressor == nil {
-			continue Loop1
-		}
-		_, name := filepath.Split(sn.FilePath())
-		for _, fName := range l {
-			if fName == name {
-=======
 	toClose := make([]*DirtySegment, 0)
 	s.BeaconBlocks.DirtySegments.Walk(func(segments []*DirtySegment) bool {
 	Loop1:
 		for _, sn := range segments {
 			if sn.Decompressor == nil {
->>>>>>> 1dd4a55d
 				continue Loop1
 			}
 			_, name := filepath.Split(sn.FilePath())
@@ -511,30 +397,6 @@
 			}
 			toClose = append(toClose, sn)
 		}
-<<<<<<< HEAD
-		snapshotsync.CloseSegment(sn)
-		s.BeaconBlocks.Segments[i] = nil
-	}
-	var i int
-	for i = 0; i < len(s.BeaconBlocks.Segments) && s.BeaconBlocks.Segments[i] != nil && s.BeaconBlocks.Segments[i].Decompressor != nil; i++ {
-	}
-	tail := s.BeaconBlocks.Segments[i:]
-	s.BeaconBlocks.Segments = s.BeaconBlocks.Segments[:i]
-	for i = 0; i < len(tail); i++ {
-		if tail[i] != nil {
-			snapshotsync.CloseSegment(tail[i])
-			tail[i] = nil
-		}
-	}
-Loop2:
-	for i, sn := range s.BlobSidecars.Segments {
-		if sn.Decompressor == nil {
-			continue Loop2
-		}
-		_, name := filepath.Split(sn.FilePath())
-		for _, fName := range l {
-			if fName == name {
-=======
 		return true
 	})
 	for _, sn := range toClose {
@@ -547,7 +409,6 @@
 	Loop2:
 		for _, sn := range segments {
 			if sn.Decompressor == nil {
->>>>>>> 1dd4a55d
 				continue Loop2
 			}
 			_, name := filepath.Split(sn.FilePath())
@@ -558,27 +419,11 @@
 			}
 			toClose = append(toClose, sn)
 		}
-<<<<<<< HEAD
-		snapshotsync.CloseSegment(sn)
-		s.BlobSidecars.Segments[i] = nil
-	}
-
-	for i = 0; i < len(s.BlobSidecars.Segments) && s.BlobSidecars.Segments[i] != nil && s.BlobSidecars.Segments[i].Decompressor != nil; i++ {
-	}
-	tail = s.BlobSidecars.Segments[i:]
-	s.BlobSidecars.Segments = s.BlobSidecars.Segments[:i]
-	for i = 0; i < len(tail); i++ {
-		if tail[i] != nil {
-			snapshotsync.CloseSegment(tail[i])
-			tail[i] = nil
-		}
-=======
 		return true
 	})
 	for _, sn := range toClose {
 		sn.close()
 		s.BlobSidecars.DirtySegments.Delete(sn)
->>>>>>> 1dd4a55d
 	}
 }
 
@@ -594,17 +439,12 @@
 	defer s.visibleSegmentsLock.RUnlock()
 
 	v := &CaplinView{s: s}
-<<<<<<< HEAD
-	v.s.BeaconBlocks.RLock()
-	v.s.BlobSidecars.RLock()
-=======
 	if s.BeaconBlocks != nil {
 		v.BeaconBlockRotx = s.BeaconBlocks.BeginRotx()
 	}
 	if s.BlobSidecars != nil {
 		v.BlobSidecarRotx = s.BlobSidecars.BeginRotx()
 	}
->>>>>>> 1dd4a55d
 	return v
 }
 
@@ -616,17 +456,6 @@
 	v.BlobSidecarRotx.Close()
 	v.s = nil
 	v.closed = true
-<<<<<<< HEAD
-	v.s.BeaconBlocks.RUnlock()
-	v.s.BlobSidecars.RUnlock()
-
-}
-
-func (v *CaplinView) BeaconBlocks() []*snapshotsync.Segment { return v.s.BeaconBlocks.Segments }
-func (v *CaplinView) BlobSidecars() []*snapshotsync.Segment { return v.s.BlobSidecars.Segments }
-
-func (v *CaplinView) BeaconBlocksSegment(slot uint64) (*snapshotsync.Segment, bool) {
-=======
 }
 
 func (v *CaplinView) BeaconBlocks() []*VisibleSegment {
@@ -635,7 +464,6 @@
 func (v *CaplinView) BlobSidecars() []*VisibleSegment { return v.BlobSidecarRotx.VisibleSegments }
 
 func (v *CaplinView) BeaconBlocksSegment(slot uint64) (*VisibleSegment, bool) {
->>>>>>> 1dd4a55d
 	for _, seg := range v.BeaconBlocks() {
 		if !(slot >= seg.From() && slot < seg.To()) {
 			continue
@@ -645,11 +473,7 @@
 	return nil, false
 }
 
-<<<<<<< HEAD
-func (v *CaplinView) BlobSidecarsSegment(slot uint64) (*snapshotsync.Segment, bool) {
-=======
 func (v *CaplinView) BlobSidecarsSegment(slot uint64) (*VisibleSegment, bool) {
->>>>>>> 1dd4a55d
 	for _, seg := range v.BlobSidecars() {
 		if !(slot >= seg.From() && slot < seg.To()) {
 			continue
@@ -969,13 +793,8 @@
 	minSegFrom := ((s.beaconCfg.SlotsPerEpoch * s.beaconCfg.DenebForkEpoch) / snaptype.Erigon2MergeLimit) * snaptype.Erigon2MergeLimit
 	foundMinSeg := false
 	ret := uint64(0)
-<<<<<<< HEAD
-	for _, seg := range s.BlobSidecars.Segments {
-		if seg.From() == minSegFrom {
-=======
 	for _, seg := range s.BlobSidecars.VisibleSegments {
 		if seg.from == minSegFrom {
->>>>>>> 1dd4a55d
 			foundMinSeg = true
 		}
 		ret = max(ret, seg.To())
