--- conflicted
+++ resolved
@@ -374,19 +374,11 @@
 		lzWriter.Reset(&w)
 		lzWriter.CompressionLevel = 1
 		if buf, err = snapshot_format.WriteBlockForSnapshot(lzWriter, obj.Data, buf); err != nil {
-<<<<<<< HEAD
 			return err
 		}
 		if err := lzWriter.Flush(); err != nil {
 			return err
 		}
-=======
-			return err
-		}
-		if err := lzWriter.Flush(); err != nil {
-			return err
-		}
->>>>>>> 7d28151a
 		word := w.Bytes()
 
 		if err := sn.AddWord(word); err != nil {
@@ -447,8 +439,6 @@
 	}
 
 	return s.ReopenFolder()
-<<<<<<< HEAD
-=======
 }
 
 func (s *CaplinSnapshots) ReadHeader(slot uint64) (*cltypes.SignedBeaconBlockHeader, uint64, libcommon.Hash, error) {
@@ -489,5 +479,4 @@
 
 	// Use pooled buffers and readers to avoid allocations.
 	return snapshot_format.ReadBlockHeaderFromSnapshotWithExecutionData(lzReader)
->>>>>>> 7d28151a
 }