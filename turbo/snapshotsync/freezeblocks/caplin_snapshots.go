// Copyright 2024 The Erigon Authors
// This file is part of Erigon.
//
// Erigon is free software: you can redistribute it and/or modify
// it under the terms of the GNU Lesser General Public License as published by
// the Free Software Foundation, either version 3 of the License, or
// (at your option) any later version.
//
// Erigon is distributed in the hope that it will be useful,
// but WITHOUT ANY WARRANTY; without even the implied warranty of
// MERCHANTABILITY or FITNESS FOR A PARTICULAR PURPOSE. See the
// GNU Lesser General Public License for more details.
//
// You should have received a copy of the GNU Lesser General Public License
// along with Erigon. If not, see <http://www.gnu.org/licenses/>.

package freezeblocks

import (
	"bytes"
	"context"
	"encoding/binary"
	"errors"
	"fmt"
	"math"
	"os"
	"path/filepath"
	"sync"
	"sync/atomic"
	"time"

	"github.com/klauspost/compress/zstd"
	"github.com/tidwall/btree"

	"github.com/erigontech/erigon-lib/log/v3"

	"github.com/erigontech/erigon-lib/chain/snapcfg"
	libcommon "github.com/erigontech/erigon-lib/common"
	"github.com/erigontech/erigon-lib/common/background"
	"github.com/erigontech/erigon-lib/common/datadir"
	"github.com/erigontech/erigon-lib/common/dbg"
	"github.com/erigontech/erigon-lib/downloader/snaptype"
	"github.com/erigontech/erigon-lib/kv"
	"github.com/erigontech/erigon-lib/kv/dbutils"
	"github.com/erigontech/erigon-lib/recsplit"
	"github.com/erigontech/erigon-lib/seg"

	"github.com/erigontech/erigon/cl/clparams"
	"github.com/erigontech/erigon/cl/cltypes"
	"github.com/erigontech/erigon/cl/persistence/beacon_indicies"
	"github.com/erigontech/erigon/cl/persistence/blob_storage"
	"github.com/erigontech/erigon/cl/persistence/format/snapshot_format"
	"github.com/erigontech/erigon/eth/ethconfig"
)

var sidecarSSZSize = (&cltypes.BlobSidecar{}).EncodingSizeSSZ()

func BeaconSimpleIdx(ctx context.Context, sn snaptype.FileInfo, salt uint32, tmpDir string, p *background.Progress, lvl log.Lvl, logger log.Logger) (err error) {
	num := make([]byte, binary.MaxVarintLen64)
	cfg := recsplit.RecSplitArgs{
		Enums:      true,
		BucketSize: 2000,
		LeafSize:   8,
		TmpDir:     tmpDir,
		Salt:       &salt,
		BaseDataID: sn.From,
	}
	if err := snaptype.BuildIndex(ctx, sn, cfg, log.LvlDebug, p, func(idx *recsplit.RecSplit, i, offset uint64, word []byte) error {
		if i%20_000 == 0 {
			logger.Log(lvl, "Generating idx for "+sn.Type.Name(), "progress", i)
		}
		p.Processed.Add(1)
		n := binary.PutUvarint(num, i)
		if err := idx.AddKey(num[:n], offset); err != nil {
			return err
		}
		return nil
	}, logger); err != nil {
		return fmt.Errorf("idx: %w", err)
	}

	return nil
}

// value: chunked(ssz(SignedBeaconBlocks))
// slot       -> beacon_slot_segment_offset

type CaplinSnapshots struct {
	indicesReady  atomic.Bool
	segmentsReady atomic.Bool

	Salt uint32

	dirtySegmentsLock sync.RWMutex // guard all `segments.*.DirtyFiles` fields. doesn't guard `segments` field itself - because list of types is immutable.
	dirty             []*btree.BTreeG[*DirtySegment]

	visibleSegmentsLock sync.RWMutex
	visible             []VisibleSegments

	dir         string
	tmpdir      string
	segmentsMax atomic.Uint64 // all types of .seg files are available - up to this number
	idxMax      atomic.Uint64 // all types of .idx files are available - up to this number
	cfg         ethconfig.BlocksFreezing
	logger      log.Logger
	// allows for pruning segments - this is the min availible segment
	segmentsMin atomic.Uint64
	// chain cfg
	beaconCfg *clparams.BeaconChainConfig
}

// NewCaplinSnapshots - opens all snapshots. But to simplify everything:
//   - it opens snapshots only on App start and immutable after
//   - all snapshots of given blocks range must exist - to make this blocks range available
//   - gaps are not allowed
//   - segment have [from:to) semantic
func NewCaplinSnapshots(cfg ethconfig.BlocksFreezing, beaconCfg *clparams.BeaconChainConfig, dirs datadir.Dirs, logger log.Logger) *CaplinSnapshots {
	c := &CaplinSnapshots{dir: dirs.Snap, tmpdir: dirs.Tmp, cfg: cfg, logger: logger, beaconCfg: beaconCfg,
		dirty:   make([]*btree.BTreeG[*DirtySegment], snaptype.MaxEnum),
		visible: make([]VisibleSegments, snaptype.MaxEnum),
	}
	c.dirty[snaptype.BeaconBlocks.Enum()] = btree.NewBTreeGOptions[*DirtySegment](DirtySegmentLess, btree.Options{Degree: 128, NoLocks: false})
	c.dirty[snaptype.BlobSidecars.Enum()] = btree.NewBTreeGOptions[*DirtySegment](DirtySegmentLess, btree.Options{Degree: 128, NoLocks: false})
	c.recalcVisibleFiles()
	return c
}

func (s *CaplinSnapshots) IndicesMax() uint64  { return s.idxMax.Load() }
func (s *CaplinSnapshots) SegmentsMax() uint64 { return s.segmentsMax.Load() }

func (s *CaplinSnapshots) LogStat(str string) {
	s.logger.Info(fmt.Sprintf("[snapshots:%s] Stat", str),
		"blocks", libcommon.PrettyCounter(s.SegmentsMax()+1), "indices", libcommon.PrettyCounter(s.IndicesMax()+1))
}

func (s *CaplinSnapshots) LS() {
	if s == nil {
		return
	}
	view := s.View()
	defer view.Close()

	if view.BeaconBlockRotx != nil {
		for _, seg := range view.BeaconBlockRotx.VisibleSegments {
			log.Info("[agg] ", "f", seg.src.Decompressor.FileName(), "words", seg.src.Decompressor.Count())
		}
	}
	if view.BlobSidecarRotx != nil {
		for _, seg := range view.BlobSidecarRotx.VisibleSegments {
			log.Info("[agg] ", "f", seg.src.Decompressor.FileName(), "words", seg.src.Decompressor.Count())
		}
	}
}

func (s *CaplinSnapshots) SegFileNames(from, to uint64) []string {
	view := s.View()
	defer view.Close()

	var res []string
	for _, seg := range view.BeaconBlockRotx.VisibleSegments {
		if seg.from >= from && seg.to <= to {
			res = append(res, seg.src.FileName())
		}
	}
	for _, seg := range view.BlobSidecarRotx.VisibleSegments {
		if seg.from >= from && seg.to <= to {
			res = append(res, seg.src.FileName())
		}
	}
	return res
}

func (s *CaplinSnapshots) BlocksAvailable() uint64 {
	return min(s.segmentsMax.Load(), s.idxMax.Load())
}

func (s *CaplinSnapshots) Close() {
	if s == nil {
		return
	}
	s.dirtySegmentsLock.Lock()
	defer s.dirtySegmentsLock.Unlock()

	s.closeWhatNotInList(nil)
}

// OpenList stops on optimistic=false, continue opening files on optimistic=true
func (s *CaplinSnapshots) OpenList(fileNames []string, optimistic bool) error {
	defer s.recalcVisibleFiles()

	s.dirtySegmentsLock.Lock()
	defer s.dirtySegmentsLock.Unlock()

	s.closeWhatNotInList(fileNames)
	var segmentsMax uint64
	var segmentsMaxSet bool
Loop:
	for _, fName := range fileNames {
		f, _, ok := snaptype.ParseFileName(s.dir, fName)
		if !ok {
			continue
		}
		var processed bool = true
		switch f.Type.Enum() {
		case snaptype.CaplinEnums.BeaconBlocks:
			var sn *DirtySegment
			var exists bool
			s.dirty[snaptype.BeaconBlocks.Enum()].Walk(func(segments []*DirtySegment) bool {
				for _, sn2 := range segments {
					if sn2.Decompressor == nil { // it's ok if some segment was not able to open
						continue
					}
					if fName == sn2.FileName() {
						sn = sn2
						exists = true
						break
					}
				}
				return true
			})
			if !exists {
				sn = &DirtySegment{
					segType: snaptype.BeaconBlocks,
					version: f.Version,
					Range:   Range{f.From, f.To},
					frozen:  snapcfg.IsFrozen(s.cfg.ChainName, f),
				}
			}
			if err := sn.openSegIfNeed(s.dir); err != nil {
				if errors.Is(err, os.ErrNotExist) {
					if optimistic {
						continue Loop
					} else {
						break Loop
					}
				}
				if optimistic {
					s.logger.Warn("[snapshots] open segment", "err", err)
					continue Loop
				} else {
					return err
				}
			}

			if !exists {
				// it's possible to iterate over .seg file even if you don't have index
				// then make segment available even if index open may fail
				s.dirty[snaptype.BeaconBlocks.Enum()].Set(sn)
			}
			if err := sn.openIdxIfNeed(s.dir, optimistic); err != nil {
				return err
			}
			// Only bob sidecars count for progression
			if processed {
				if f.To > 0 {
					segmentsMax = f.To - 1
				} else {
					segmentsMax = 0
				}
				segmentsMaxSet = true
			}
		case snaptype.CaplinEnums.BlobSidecars:
			var sn *DirtySegment
			var exists bool
			s.dirty[snaptype.BlobSidecars.Enum()].Walk(func(segments []*DirtySegment) bool {
				for _, sn2 := range segments {
					if sn2.Decompressor == nil { // it's ok if some segment was not able to open
						continue
					}
					if fName == sn2.FileName() {
						sn = sn2
						exists = true
						break
					}
				}
				return true
			})
			if !exists {
				sn = &DirtySegment{
					segType: snaptype.BlobSidecars,
					version: f.Version,
					Range:   Range{f.From, f.To},
					frozen:  snapcfg.IsFrozen(s.cfg.ChainName, f),
				}
			}
			if err := sn.openSegIfNeed(s.dir); err != nil {
				if errors.Is(err, os.ErrNotExist) {
					if optimistic {
						continue Loop
					} else {
						break Loop
					}
				}
				if optimistic {
					s.logger.Warn("[snapshots] open segment", "err", err)
					continue Loop
				} else {
					return err
				}
			}

			if !exists {
				// it's possible to iterate over .seg file even if you don't have index
				// then make segment available even if index open may fail
				s.dirty[snaptype.BlobSidecars.Enum()].Set(sn)
			}
			if err := sn.openIdxIfNeed(s.dir, optimistic); err != nil {
				return err
			}
		}

	}
	if segmentsMaxSet {
		s.segmentsMax.Store(segmentsMax)
	}
	s.segmentsReady.Store(true)
	return nil
}

func (s *CaplinSnapshots) recalcVisibleFiles() {
	defer func() {
		s.idxMax.Store(s.idxAvailability())
		s.indicesReady.Store(true)
	}()

	s.visibleSegmentsLock.Lock()
	defer s.visibleSegmentsLock.Unlock()

	getNewVisibleSegments := func(dirtySegments *btree.BTreeG[*DirtySegment]) []*VisibleSegment {
		newVisibleSegments := make([]*VisibleSegment, 0, dirtySegments.Len())
		dirtySegments.Walk(func(segments []*DirtySegment) bool {
			for _, sn := range segments {
				if sn.canDelete.Load() {
					continue
				}
				if !sn.Indexed() {
					continue
				}
				for len(newVisibleSegments) > 0 && newVisibleSegments[len(newVisibleSegments)-1].src.isSubSetOf(sn) {
					newVisibleSegments[len(newVisibleSegments)-1].src = nil
					newVisibleSegments = newVisibleSegments[:len(newVisibleSegments)-1]
				}
				newVisibleSegments = append(newVisibleSegments, &VisibleSegment{
					Range:   sn.Range,
					segType: sn.segType,
					src:     sn,
				})
			}
			return true
		})
		return newVisibleSegments
	}
	s.visible = make([]VisibleSegments, snaptype.MaxEnum) // create new pointer - only new readers will see it. old-alive readers will continue use previous pointer
	s.visible[snaptype.BeaconBlocks.Enum()] = getNewVisibleSegments(s.dirty[snaptype.BeaconBlocks.Enum()])
	s.visible[snaptype.BlobSidecars.Enum()] = getNewVisibleSegments(s.dirty[snaptype.BlobSidecars.Enum()])
}

func (s *CaplinSnapshots) idxAvailability() uint64 {
	s.visibleSegmentsLock.RLock()
	defer s.visibleSegmentsLock.RUnlock()
	if len(s.visible[snaptype.BeaconBlocks.Enum()]) == 0 {
		return 0
	}
	return s.visible[snaptype.BeaconBlocks.Enum()][len(s.visible[snaptype.BeaconBlocks.Enum()])-1].to
}

func (s *CaplinSnapshots) OpenFolder() error {
	files, _, err := SegmentsCaplin(s.dir, s.segmentsMin.Load())
	if err != nil {
		return err
	}
	list := make([]string, 0, len(files))
	for _, f := range files {
		_, fName := filepath.Split(f.Path)
		list = append(list, fName)
	}
	return s.OpenList(list, false)
}

func (s *CaplinSnapshots) closeWhatNotInList(l []string) {
	protectFiles := make(map[string]struct{}, len(l))
	for _, fName := range l {
		protectFiles[fName] = struct{}{}
	}
	toClose := make([]*DirtySegment, 0)
<<<<<<< HEAD
	s.dirty[snaptype.BeaconBlocks.Enum()].Walk(func(segments []*DirtySegment) bool {
	Loop1:
=======
	s.BeaconBlocks.DirtySegments.Walk(func(segments []*DirtySegment) bool {
>>>>>>> 009fc192
		for _, sn := range segments {
			if sn.Decompressor == nil {
				continue
			}
			_, name := filepath.Split(sn.FilePath())
			if _, ok := protectFiles[name]; ok {
				continue
			}
			toClose = append(toClose, sn)
		}
		return true
	})
	for _, sn := range toClose {
		sn.close()
		s.dirty[snaptype.BeaconBlocks.Enum()].Delete(sn)
	}

	toClose = make([]*DirtySegment, 0)
<<<<<<< HEAD
	s.dirty[snaptype.BlobSidecars.Enum()].Walk(func(segments []*DirtySegment) bool {
	Loop2:
=======
	s.BlobSidecars.DirtySegments.Walk(func(segments []*DirtySegment) bool {
>>>>>>> 009fc192
		for _, sn := range segments {
			if sn.Decompressor == nil {
				continue
			}
			_, name := filepath.Split(sn.FilePath())
			if _, ok := protectFiles[name]; ok {
				continue
			}
			toClose = append(toClose, sn)
		}
		return true
	})
	for _, sn := range toClose {
		sn.close()
		s.dirty[snaptype.BlobSidecars.Enum()].Delete(sn)
	}
}

type CaplinView struct {
	s               *CaplinSnapshots
	BeaconBlockRotx *segmentsRotx
	BlobSidecarRotx *segmentsRotx
	closed          bool
}

func (s *CaplinSnapshots) View() *CaplinView {
	s.visibleSegmentsLock.RLock()
	defer s.visibleSegmentsLock.RUnlock()

	v := &CaplinView{s: s}
	if s.visible[snaptype.BeaconBlocks.Enum()] != nil {
		v.BeaconBlockRotx = s.visible[snaptype.BeaconBlocks.Enum()].BeginRotx()
	}
	if s.visible[snaptype.BlobSidecars.Enum()] != nil {
		v.BlobSidecarRotx = s.visible[snaptype.BlobSidecars.Enum()].BeginRotx()
	}
	return v
}

func (v *CaplinView) Close() {
	if v.closed {
		return
	}
	v.BeaconBlockRotx.Close()
	v.BlobSidecarRotx.Close()
	v.s = nil
	v.closed = true
}

func (v *CaplinView) BeaconBlocks() []*VisibleSegment {
	return v.BeaconBlockRotx.VisibleSegments
}
func (v *CaplinView) BlobSidecars() []*VisibleSegment { return v.BlobSidecarRotx.VisibleSegments }

func (v *CaplinView) BeaconBlocksSegment(slot uint64) (*VisibleSegment, bool) {
	for _, seg := range v.BeaconBlocks() {
		if !(slot >= seg.from && slot < seg.to) {
			continue
		}
		return seg, true
	}
	return nil, false
}

func (v *CaplinView) BlobSidecarsSegment(slot uint64) (*VisibleSegment, bool) {
	for _, seg := range v.BlobSidecars() {
		if !(slot >= seg.from && slot < seg.to) {
			continue
		}
		return seg, true
	}
	return nil, false
}

func dumpBeaconBlocksRange(ctx context.Context, db kv.RoDB, fromSlot uint64, toSlot uint64, salt uint32, dirs datadir.Dirs, workers int, lvl log.Lvl, logger log.Logger) error {
	tmpDir, snapDir := dirs.Tmp, dirs.Snap

	segName := snaptype.BeaconBlocks.FileName(0, fromSlot, toSlot)
	f, _, _ := snaptype.ParseFileName(snapDir, segName)

	compressCfg := seg.DefaultCfg
	compressCfg.Workers = workers
	sn, err := seg.NewCompressor(ctx, "Snapshot BeaconBlocks", f.Path, tmpDir, compressCfg, lvl, logger)
	if err != nil {
		return err
	}
	defer sn.Close()

	tx, err := db.BeginRo(ctx)
	if err != nil {
		return err
	}
	defer tx.Rollback()

	skippedInARow := 0
	var prevBlockRoot libcommon.Hash

	// Generate .seg file, which is just the list of beacon blocks.
	for i := fromSlot; i < toSlot; i++ {
		// read root.
		blockRoot, err := beacon_indicies.ReadCanonicalBlockRoot(tx, i)
		if err != nil {
			return err
		}
		parentRoot, err := beacon_indicies.ReadParentBlockRoot(ctx, tx, blockRoot)
		if err != nil {
			return err
		}
		if blockRoot != (libcommon.Hash{}) && prevBlockRoot != (libcommon.Hash{}) && parentRoot != prevBlockRoot {
			return fmt.Errorf("parent block root mismatch at slot %d", i)
		}

		dump, err := tx.GetOne(kv.BeaconBlocks, dbutils.BlockBodyKey(i, blockRoot))
		if err != nil {
			return err
		}
		if i%20_000 == 0 {
			logger.Log(lvl, "Dumping beacon blocks", "progress", i)
		}
		if dump == nil {
			skippedInARow++
		} else {
			prevBlockRoot = blockRoot
			skippedInARow = 0
		}
		if skippedInARow > 1000 {
			return fmt.Errorf("skipped too many blocks in a row during snapshot generation, range %d-%d at slot %d", fromSlot, toSlot, i)
		}
		if err := sn.AddWord(dump); err != nil {
			return err
		}
	}
	if sn.Count() != snaptype.CaplinMergeLimit {
		return fmt.Errorf("expected %d blocks, got %d", snaptype.CaplinMergeLimit, sn.Count())
	}
	if err := sn.Compress(); err != nil {
		return fmt.Errorf("compress: %w", err)
	}
	// Generate .idx file, which is the slot => offset mapping.
	p := &background.Progress{}

	// Ugly hack to wait for fsync
	time.Sleep(15 * time.Second)

	return BeaconSimpleIdx(ctx, f, salt, tmpDir, p, lvl, logger)
}

func DumpBlobSidecarsRange(ctx context.Context, db kv.RoDB, storage blob_storage.BlobStorage, fromSlot uint64, toSlot uint64, salt uint32, dirs datadir.Dirs, workers int, blobCountFn BlobCountBySlotFn, lvl log.Lvl, logger log.Logger) error {
	tmpDir, snapDir := dirs.Tmp, dirs.Snap

	segName := snaptype.BlobSidecars.FileName(0, fromSlot, toSlot)
	f, _, _ := snaptype.ParseFileName(snapDir, segName)

	compressCfg := seg.DefaultCfg
	compressCfg.Workers = workers
	sn, err := seg.NewCompressor(ctx, "Snapshot BlobSidecars", f.Path, tmpDir, compressCfg, lvl, logger)
	if err != nil {
		return err
	}
	defer sn.Close()

	tx, err := db.BeginRo(ctx)
	if err != nil {
		return err
	}
	defer tx.Rollback()

	reusableBuf := []byte{}

	sanityCheckBlobCount := blobCountFn != nil

	// Generate .seg file, which is just the list of beacon blocks.
	for i := fromSlot; i < toSlot; i++ {
		// read root.
		blockRoot, err := beacon_indicies.ReadCanonicalBlockRoot(tx, i)
		if err != nil {
			return err
		}

		commitmentsCount, err := storage.KzgCommitmentsCount(ctx, blockRoot)
		if err != nil {
			return err
		}
		var blobCount uint64
		if sanityCheckBlobCount {
			blobCount, err = blobCountFn(i)
			if err != nil {
				return err
			}
			if blobCount != uint64(commitmentsCount) {
				return fmt.Errorf("blob storage count mismatch at slot %d: %d != %d", i, blobCount, commitmentsCount)
			}
		}
		if commitmentsCount == 0 {
			sn.AddWord(nil)
			continue
		}
		sidecars, found, err := storage.ReadBlobSidecars(ctx, i, blockRoot)
		if err != nil {
			return err
		}
		if sanityCheckBlobCount && uint64(len(sidecars)) != blobCount {
			return fmt.Errorf("blob sidecars count mismatch at slot %d: %d != %d", i, len(sidecars), blobCount)
		}
		if !found {
			return fmt.Errorf("blob sidecars not found for block %d", i)
		}
		reusableBuf = reusableBuf[:0]
		// Make a concatenated SSZ of all sidecars.
		for _, sidecar := range sidecars {
			reusableBuf, err = sidecar.EncodeSSZ(reusableBuf)
			if err != nil {
				return err
			}
		}

		if i%20_000 == 0 {
			logger.Log(lvl, "Dumping beacon blobs", "progress", i)
		}
		if err := sn.AddWord(reusableBuf); err != nil {
			return err
		}

	}
	if err := sn.Compress(); err != nil {
		return fmt.Errorf("compress: %w", err)
	}
	// Generate .idx file, which is the slot => offset mapping.
	p := &background.Progress{}

	return BeaconSimpleIdx(ctx, f, salt, tmpDir, p, lvl, logger)
}

func DumpBeaconBlocks(ctx context.Context, db kv.RoDB, fromSlot, toSlot uint64, salt uint32, dirs datadir.Dirs, workers int, lvl log.Lvl, logger log.Logger) error {
	cfg := snapcfg.KnownCfg("")
	for i := fromSlot; i < toSlot; i = chooseSegmentEnd(i, toSlot, snaptype.CaplinEnums.BeaconBlocks, nil) {
		blocksPerFile := snapcfg.MergeLimitFromCfg(cfg, snaptype.CaplinEnums.BeaconBlocks, i)

		if toSlot-i < blocksPerFile {
			break
		}
		to := chooseSegmentEnd(i, toSlot, snaptype.CaplinEnums.BeaconBlocks, nil)
		logger.Log(lvl, "Dumping beacon blocks", "from", i, "to", to)
		if err := dumpBeaconBlocksRange(ctx, db, i, to, salt, dirs, workers, lvl, logger); err != nil {
			return err
		}
	}
	return nil
}

type BlobCountBySlotFn func(slot uint64) (uint64, error)

func DumpBlobsSidecar(ctx context.Context, blobStorage blob_storage.BlobStorage, db kv.RoDB, fromSlot, toSlot uint64, salt uint32, dirs datadir.Dirs, compressWorkers int, blobCountFn BlobCountBySlotFn, lvl log.Lvl, logger log.Logger) error {
	cfg := snapcfg.KnownCfg("")
	for i := fromSlot; i < toSlot; i = chooseSegmentEnd(i, toSlot, snaptype.CaplinEnums.BlobSidecars, nil) {
		blocksPerFile := snapcfg.MergeLimitFromCfg(cfg, snaptype.CaplinEnums.BlobSidecars, i)

		if toSlot-i < blocksPerFile {
			break
		}
		to := chooseSegmentEnd(i, toSlot, snaptype.CaplinEnums.BlobSidecars, nil)
		logger.Log(lvl, "Dumping blobs sidecars", "from", i, "to", to)
		if err := DumpBlobSidecarsRange(ctx, db, blobStorage, i, to, salt, dirs, compressWorkers, blobCountFn, lvl, logger); err != nil {
			return err
		}
	}
	return nil
}

func (s *CaplinSnapshots) BuildMissingIndices(ctx context.Context, logger log.Logger) error {
	if s == nil {
		return nil
	}
	// if !s.segmentsReady.Load() {
	// 	return fmt.Errorf("not all snapshot segments are available")
	// }

	// wait for Downloader service to download all expected snapshots
	segments, _, err := SegmentsCaplin(s.dir, 0)
	if err != nil {
		return err
	}
	noneDone := true
	for index := range segments {
		segment := segments[index]
		// The same slot=>offset mapping is used for both beacon blocks and blob sidecars.
		if segment.Type.Enum() != snaptype.CaplinEnums.BeaconBlocks && segment.Type.Enum() != snaptype.CaplinEnums.BlobSidecars {
			continue
		}
		if segment.Type.HasIndexFiles(segment, logger) {
			continue
		}
		p := &background.Progress{}
		noneDone = false
		if err := BeaconSimpleIdx(ctx, segment, s.Salt, s.tmpdir, p, log.LvlDebug, logger); err != nil {
			return err
		}
	}
	if noneDone {
		return nil
	}

	return s.OpenFolder()
}

func (s *CaplinSnapshots) ReadHeader(slot uint64) (*cltypes.SignedBeaconBlockHeader, uint64, libcommon.Hash, error) {
	defer func() {
		if rec := recover(); rec != nil {
			panic(fmt.Sprintf("ReadHeader(%d), %s, %s\n", slot, rec, dbg.Stack()))
		}
	}()

	view := s.View()
	defer view.Close()

	var buf []byte

	seg, ok := view.BeaconBlocksSegment(slot)
	if !ok {
		return nil, 0, libcommon.Hash{}, nil
	}

	idxSlot := seg.src.Index()

	if idxSlot == nil {
		return nil, 0, libcommon.Hash{}, nil
	}
	blockOffset := idxSlot.OrdinalLookup(slot - idxSlot.BaseDataID())

	gg := seg.src.MakeGetter()
	gg.Reset(blockOffset)
	if !gg.HasNext() {
		return nil, 0, libcommon.Hash{}, nil
	}

	buf, _ = gg.Next(buf)
	if len(buf) == 0 {
		return nil, 0, libcommon.Hash{}, nil
	}
	// Decompress this thing
	buffer := buffersPool.Get().(*bytes.Buffer)
	defer buffersPool.Put(buffer)

	buffer.Reset()
	buffer.Write(buf)
	reader := decompressorPool.Get().(*zstd.Decoder)
	defer decompressorPool.Put(reader)
	reader.Reset(buffer)

	// Use pooled buffers and readers to avoid allocations.
	return snapshot_format.ReadBlockHeaderFromSnapshotWithExecutionData(reader, s.beaconCfg)
}

func (s *CaplinSnapshots) ReadBlobSidecars(slot uint64) ([]*cltypes.BlobSidecar, error) {
	view := s.View()
	defer view.Close()

	var buf []byte

	seg, ok := view.BlobSidecarsSegment(slot)
	if !ok {
		return nil, nil
	}

	idxSlot := seg.src.Index()

	if idxSlot == nil {
		return nil, nil
	}
	blockOffset := idxSlot.OrdinalLookup(slot - idxSlot.BaseDataID())

	gg := seg.src.MakeGetter()
	gg.Reset(blockOffset)
	if !gg.HasNext() {
		return nil, nil
	}

	buf, _ = gg.Next(buf)
	if len(buf) == 0 {
		return nil, nil
	}
	if len(buf)%sidecarSSZSize != 0 {
		return nil, errors.New("invalid sidecar list length")
	}
	sidecars := make([]*cltypes.BlobSidecar, len(buf)/sidecarSSZSize)
	for i := 0; i < len(buf); i += sidecarSSZSize {
		sidecars[i/sidecarSSZSize] = &cltypes.BlobSidecar{}
		if err := sidecars[i/sidecarSSZSize].DecodeSSZ(buf[i:i+sidecarSSZSize], int(clparams.DenebVersion)); err != nil {
			return nil, err
		}
	}
	return sidecars, nil
}

func (s *CaplinSnapshots) FrozenBlobs() uint64 {
	if s.beaconCfg.DenebForkEpoch == math.MaxUint64 {
		return 0
	}
	ret := uint64(0)
	for _, seg := range s.visible[snaptype.BlobSidecars.Enum()] {
		ret = max(ret, seg.to)
	}

	return ret
}<|MERGE_RESOLUTION|>--- conflicted
+++ resolved
@@ -383,12 +383,7 @@
 		protectFiles[fName] = struct{}{}
 	}
 	toClose := make([]*DirtySegment, 0)
-<<<<<<< HEAD
 	s.dirty[snaptype.BeaconBlocks.Enum()].Walk(func(segments []*DirtySegment) bool {
-	Loop1:
-=======
-	s.BeaconBlocks.DirtySegments.Walk(func(segments []*DirtySegment) bool {
->>>>>>> 009fc192
 		for _, sn := range segments {
 			if sn.Decompressor == nil {
 				continue
@@ -407,12 +402,7 @@
 	}
 
 	toClose = make([]*DirtySegment, 0)
-<<<<<<< HEAD
 	s.dirty[snaptype.BlobSidecars.Enum()].Walk(func(segments []*DirtySegment) bool {
-	Loop2:
-=======
-	s.BlobSidecars.DirtySegments.Walk(func(segments []*DirtySegment) bool {
->>>>>>> 009fc192
 		for _, sn := range segments {
 			if sn.Decompressor == nil {
 				continue
