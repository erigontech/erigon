package freezeblocks

import (
	"bytes"
	"context"
	"encoding/binary"
	"errors"
	"fmt"
	"os"
	"path"
	"path/filepath"
	"sync"
	"sync/atomic"

	"github.com/ledgerwatch/erigon-lib/common/background"
	"github.com/ledgerwatch/erigon-lib/common/cmp"
	"github.com/ledgerwatch/erigon-lib/common/dbg"
	"github.com/ledgerwatch/erigon-lib/compress"
	"github.com/ledgerwatch/erigon-lib/downloader/snaptype"
	"github.com/ledgerwatch/erigon-lib/kv"
	"github.com/ledgerwatch/erigon-lib/recsplit"
	"github.com/ledgerwatch/erigon/cl/persistence"
	"github.com/ledgerwatch/erigon/cl/persistence/format/snapshot_format"
	"github.com/ledgerwatch/erigon/eth/ethconfig"
	"github.com/ledgerwatch/log/v3"
	"github.com/pierrec/lz4"
)

type BeaconBlockSegment struct {
	seg     *compress.Decompressor // value: chunked(ssz(SignedBeaconBlocks))
	idxSlot *recsplit.Index        // slot       -> beacon_slot_segment_offset
	ranges  Range
}

func (sn *BeaconBlockSegment) closeIdx() {
	if sn.idxSlot != nil {
		sn.idxSlot.Close()
		sn.idxSlot = nil
	}
}
func (sn *BeaconBlockSegment) closeSeg() {
	if sn.seg != nil {
		sn.seg.Close()
		sn.seg = nil
	}
}
func (sn *BeaconBlockSegment) close() {
	sn.closeSeg()
	sn.closeIdx()
}
func (sn *BeaconBlockSegment) reopenSeg(dir string) (err error) {
	sn.closeSeg()
	fileName := snaptype.SegmentFileName(sn.ranges.from, sn.ranges.to, snaptype.BeaconBlocks)
	sn.seg, err = compress.NewDecompressor(path.Join(dir, fileName))
	if err != nil {
		return fmt.Errorf("%w, fileName: %s", err, fileName)
	}
	return nil
}
func (sn *BeaconBlockSegment) reopenIdxIfNeed(dir string, optimistic bool) (err error) {
	if sn.idxSlot != nil {
		return nil
	}
	err = sn.reopenIdx(dir)
	if err != nil {
		if !errors.Is(err, os.ErrNotExist) {
			if optimistic {
				log.Warn("[snapshots] open index", "err", err)
			} else {
				return err
			}
		}
	}
	return nil
}

func (sn *BeaconBlockSegment) reopenIdx(dir string) (err error) {
	sn.closeIdx()
	if sn.seg == nil {
		return nil
	}
	fileName := snaptype.IdxFileName(sn.ranges.from, sn.ranges.to, snaptype.BeaconBlocks.String())
	sn.idxSlot, err = recsplit.OpenIndex(path.Join(dir, fileName))
	if err != nil {
		return fmt.Errorf("%w, fileName: %s", err, fileName)
	}
	return nil
}

type beaconBlockSegments struct {
	lock     sync.RWMutex
	segments []*BeaconBlockSegment
}

func (s *beaconBlockSegments) View(f func(segments []*BeaconBlockSegment) error) error {
	s.lock.RLock()
	defer s.lock.RUnlock()
	return f(s.segments)
}

func BeaconBlocksIdx(ctx context.Context, sn snaptype.FileInfo, segmentFilePath string, blockFrom, blockTo uint64, snapDir string, tmpDir string, p *background.Progress, lvl log.Lvl, logger log.Logger) (err error) {
	defer func() {
		if rec := recover(); rec != nil {
			err = fmt.Errorf("BeaconBlocksIdx: at=%d-%d, %v, %s", blockFrom, blockTo, rec, dbg.Stack())
		}
	}()

	// Calculate how many records there will be in the index
	d, err := compress.NewDecompressor(path.Join(snapDir, segmentFilePath))
	if err != nil {
		return err
	}
	defer d.Close()

	_, fname := filepath.Split(segmentFilePath)
	p.Name.Store(&fname)
	p.Total.Store(uint64(d.Count()))

	if err := Idx(ctx, d, sn.From, tmpDir, log.LvlDebug, func(idx *recsplit.RecSplit, i, offset uint64, word []byte) error {
		if i%100_000 == 0 {
			logger.Log(lvl, "Compressing beacon blocks", "progress", i)
		}
		p.Processed.Add(1)
		num := make([]byte, 8)
		n := binary.PutUvarint(num, i)
		if err := idx.AddKey(num[:n], offset); err != nil {
			return err
		}
		return nil
	}, logger); err != nil {
		return fmt.Errorf("BodyNumberIdx: %w", err)
	}

	return nil
}

type CaplinSnapshots struct {
	indicesReady  atomic.Bool
	segmentsReady atomic.Bool

	BeaconBlocks *beaconBlockSegments

	dir         string
	segmentsMax atomic.Uint64 // all types of .seg files are available - up to this number
	idxMax      atomic.Uint64 // all types of .idx files are available - up to this number
	cfg         ethconfig.BlocksFreezing
	logger      log.Logger
}

// NewCaplinSnapshots - opens all snapshots. But to simplify everything:
//   - it opens snapshots only on App start and immutable after
//   - all snapshots of given blocks range must exist - to make this blocks range available
//   - gaps are not allowed
//   - segment have [from:to) semantic
func NewCaplinSnapshots(cfg ethconfig.BlocksFreezing, snapDir string, logger log.Logger) *CaplinSnapshots {
	return &CaplinSnapshots{dir: snapDir, cfg: cfg, BeaconBlocks: &beaconBlockSegments{}, logger: logger}
}

func (s *CaplinSnapshots) IndicesMax() uint64  { return s.idxMax.Load() }
func (s *CaplinSnapshots) SegmentsMax() uint64 { return s.segmentsMax.Load() }
func (s *CaplinSnapshots) BlocksAvailable() uint64 {
	return cmp.Min(s.segmentsMax.Load(), s.idxMax.Load())
}

// ReopenList stops on optimistic=false, continue opening files on optimistic=true
func (s *CaplinSnapshots) ReopenList(fileNames []string, optimistic bool) error {
	s.BeaconBlocks.lock.Lock()
	defer s.BeaconBlocks.lock.Unlock()

	s.closeWhatNotInList(fileNames)
	var segmentsMax uint64
	var segmentsMaxSet bool
Loop:
	for _, fName := range fileNames {
		f, ok := snaptype.ParseFileName(s.dir, fName)
		if !ok {
			continue
		}
		var processed bool = true

		switch f.T {
		case snaptype.BeaconBlocks:
			var sn *BeaconBlockSegment
			var exists bool
			for _, sn2 := range s.BeaconBlocks.segments {
				if sn2.seg == nil { // it's ok if some segment was not able to open
					continue
				}
				if fName == sn2.seg.FileName() {
					sn = sn2
					exists = true
					break
				}
			}
			if !exists {
				sn = &BeaconBlockSegment{ranges: Range{f.From, f.To}}
			}
			if err := sn.reopenSeg(s.dir); err != nil {
				if errors.Is(err, os.ErrNotExist) {
					if optimistic {
						continue Loop
					} else {
						break Loop
					}
				}
				if optimistic {
					s.logger.Warn("[snapshots] open segment", "err", err)
					continue Loop
				} else {
					return err
				}
			}

			if !exists {
				// it's possible to iterate over .seg file even if you don't have index
				// then make segment available even if index open may fail
				s.BeaconBlocks.segments = append(s.BeaconBlocks.segments, sn)
			}
			if err := sn.reopenIdxIfNeed(s.dir, optimistic); err != nil {
				return err
			}
		}

		if processed {
			if f.To > 0 {
				segmentsMax = f.To - 1
			} else {
				segmentsMax = 0
			}
			segmentsMaxSet = true
		}
	}
	if segmentsMaxSet {
		s.segmentsMax.Store(segmentsMax)
	}
	s.segmentsReady.Store(true)
	s.idxMax.Store(s.idxAvailability())
	s.indicesReady.Store(true)

	return nil
}

func (s *CaplinSnapshots) idxAvailability() uint64 {
	var beaconBlocks uint64
	for _, seg := range s.BeaconBlocks.segments {
		if seg.idxSlot == nil {
			break
		}
		beaconBlocks = seg.ranges.to - 1
	}
	return beaconBlocks
}

func (s *CaplinSnapshots) ReopenFolder() error {
	files, _, err := SegmentsCaplin(s.dir)
	if err != nil {
		return err
	}
	list := make([]string, 0, len(files))
	for _, f := range files {
		_, fName := filepath.Split(f.Path)
		list = append(list, fName)
	}
	return s.ReopenList(list, false)
}

func (s *CaplinSnapshots) closeWhatNotInList(l []string) {
Loop1:
	for i, sn := range s.BeaconBlocks.segments {
		if sn.seg == nil {
			continue Loop1
		}
		_, name := filepath.Split(sn.seg.FilePath())
		for _, fName := range l {
			if fName == name {
				continue Loop1
			}
		}
		sn.close()
		s.BeaconBlocks.segments[i] = nil
	}
	var i int
	for i = 0; i < len(s.BeaconBlocks.segments) && s.BeaconBlocks.segments[i] != nil && s.BeaconBlocks.segments[i].seg != nil; i++ {
	}
	tail := s.BeaconBlocks.segments[i:]
	s.BeaconBlocks.segments = s.BeaconBlocks.segments[:i]
	for i = 0; i < len(tail); i++ {
		if tail[i] != nil {
			tail[i].close()
			tail[i] = nil
		}
	}
}

type CaplinView struct {
	s      *CaplinSnapshots
	closed bool
}

func (s *CaplinSnapshots) View() *CaplinView {
	v := &CaplinView{s: s}
	v.s.BeaconBlocks.lock.RLock()
	return v
}

func (v *CaplinView) Close() {
	if v.closed {
		return
	}
	v.closed = true
	v.s.BeaconBlocks.lock.RUnlock()

}

func (v *CaplinView) BeaconBlocks() []*BeaconBlockSegment { return v.s.BeaconBlocks.segments }

func (v *CaplinView) BeaconBlocksSegment(slot uint64) (*BeaconBlockSegment, bool) {
	for _, seg := range v.BeaconBlocks() {
		if !(slot >= seg.ranges.from && slot < seg.ranges.to) {
			continue
		}
		return seg, true
	}
	return nil, false
}

func dumpBeaconBlocksRange(ctx context.Context, db kv.RoDB, b persistence.BlockSource, fromSlot uint64, toSlot uint64, tmpDir, snapDir string, workers int, lvl log.Lvl, logger log.Logger) error {
	segName := snaptype.SegmentFileName(fromSlot, toSlot, snaptype.BeaconBlocks)
	f, _ := snaptype.ParseFileName(snapDir, segName)

	sn, err := compress.NewCompressor(ctx, "Snapshot BeaconBlocks", f.Path, tmpDir, compress.MinPatternScore, workers, lvl, logger)
	if err != nil {
		return err
	}
	defer sn.Close()

	tx, err := db.BeginRo(ctx)
	if err != nil {
		return err
	}
	defer tx.Rollback()
	var w bytes.Buffer
	lzWriter := lz4.NewWriter(&w)
	defer lzWriter.Close()
<<<<<<< HEAD
=======
	// Just make a reusable buffer
	buf := make([]byte, 2048)
>>>>>>> 97f00a14
	// Generate .seg file, which is just the list of beacon blocks.
	for i := fromSlot; i < toSlot; i++ {
		obj, err := b.GetBlock(ctx, tx, i)
		if err != nil {
			return err
		}
		if i%20_000 == 0 {
			logger.Log(lvl, "Dumping beacon blocks", "progress", i)
		}
		if obj == nil {

			if err := sn.AddWord(nil); err != nil {
				return err
			}
			continue
		}
		lzWriter.Reset(&w)
		lzWriter.CompressionLevel = 1
<<<<<<< HEAD
		if err := snapshot_format.WriteBlockForSnapshot(obj.Data, lzWriter); err != nil {
=======
		if buf, err = snapshot_format.WriteBlockForSnapshot(lzWriter, obj.Data, buf); err != nil {
>>>>>>> 97f00a14
			return err
		}
		if err := lzWriter.Flush(); err != nil {
			return err
		}
		word := w.Bytes()

		if err := sn.AddWord(word); err != nil {
			return err
		}
		w.Reset()
	}
	if err := sn.Compress(); err != nil {
		return fmt.Errorf("compress: %w", err)
	}
	// Generate .idx file, which is the slot => offset mapping.
	p := &background.Progress{}

	return BeaconBlocksIdx(ctx, f, segName, fromSlot, toSlot, snapDir, tmpDir, p, lvl, logger)
}

func DumpBeaconBlocks(ctx context.Context, db kv.RoDB, b persistence.BlockSource, fromSlot, toSlot, blocksPerFile uint64, tmpDir, snapDir string, workers int, lvl log.Lvl, logger log.Logger) error {
	if blocksPerFile == 0 {
		return nil
	}

	for i := fromSlot; i < toSlot; i = chooseSegmentEnd(i, toSlot, blocksPerFile) {
		if toSlot-i < blocksPerFile {
			break
		}
		to := chooseSegmentEnd(i, toSlot, blocksPerFile)
		logger.Log(lvl, "Dumping beacon blocks", "from", i, "to", to)
		if err := dumpBeaconBlocksRange(ctx, db, b, i, to, tmpDir, snapDir, workers, lvl, logger); err != nil {
			return err
		}
	}
	return nil
}<|MERGE_RESOLUTION|>--- conflicted
+++ resolved
@@ -342,11 +342,8 @@
 	var w bytes.Buffer
 	lzWriter := lz4.NewWriter(&w)
 	defer lzWriter.Close()
-<<<<<<< HEAD
-=======
 	// Just make a reusable buffer
 	buf := make([]byte, 2048)
->>>>>>> 97f00a14
 	// Generate .seg file, which is just the list of beacon blocks.
 	for i := fromSlot; i < toSlot; i++ {
 		obj, err := b.GetBlock(ctx, tx, i)
@@ -365,11 +362,7 @@
 		}
 		lzWriter.Reset(&w)
 		lzWriter.CompressionLevel = 1
-<<<<<<< HEAD
-		if err := snapshot_format.WriteBlockForSnapshot(obj.Data, lzWriter); err != nil {
-=======
 		if buf, err = snapshot_format.WriteBlockForSnapshot(lzWriter, obj.Data, buf); err != nil {
->>>>>>> 97f00a14
 			return err
 		}
 		if err := lzWriter.Flush(); err != nil {
