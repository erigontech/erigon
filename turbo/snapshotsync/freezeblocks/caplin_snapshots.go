// Copyright 2024 The Erigon Authors
// This file is part of Erigon.
//
// Erigon is free software: you can redistribute it and/or modify
// it under the terms of the GNU Lesser General Public License as published by
// the Free Software Foundation, either version 3 of the License, or
// (at your option) any later version.
//
// Erigon is distributed in the hope that it will be useful,
// but WITHOUT ANY WARRANTY; without even the implied warranty of
// MERCHANTABILITY or FITNESS FOR A PARTICULAR PURPOSE. See the
// GNU Lesser General Public License for more details.
//
// You should have received a copy of the GNU Lesser General Public License
// along with Erigon. If not, see <http://www.gnu.org/licenses/>.

package freezeblocks

import (
	"bytes"
	"context"
	"encoding/binary"
	"errors"
	"fmt"
	"math"
	"os"
	"path/filepath"
	"sync"
	"sync/atomic"
	"time"

	"github.com/klauspost/compress/zstd"
	"github.com/tidwall/btree"

	"github.com/erigontech/erigon-lib/log/v3"

	"github.com/erigontech/erigon-lib/chain/snapcfg"
	libcommon "github.com/erigontech/erigon-lib/common"
	"github.com/erigontech/erigon-lib/common/background"
	"github.com/erigontech/erigon-lib/common/datadir"
	"github.com/erigontech/erigon-lib/common/dbg"
	"github.com/erigontech/erigon-lib/downloader/snaptype"
	"github.com/erigontech/erigon-lib/kv"
	"github.com/erigontech/erigon-lib/kv/dbutils"
	"github.com/erigontech/erigon-lib/recsplit"
	"github.com/erigontech/erigon-lib/seg"

	"github.com/erigontech/erigon/cl/clparams"
	"github.com/erigontech/erigon/cl/cltypes"
	"github.com/erigontech/erigon/cl/persistence/beacon_indicies"
	"github.com/erigontech/erigon/cl/persistence/blob_storage"
	"github.com/erigontech/erigon/cl/persistence/format/snapshot_format"
	"github.com/erigontech/erigon/eth/ethconfig"
	"github.com/erigontech/erigon/turbo/snapshotsync"
)

var sidecarSSZSize = (&cltypes.BlobSidecar{}).EncodingSizeSSZ()

func BeaconSimpleIdx(ctx context.Context, sn snaptype.FileInfo, salt uint32, tmpDir string, p *background.Progress, lvl log.Lvl, logger log.Logger) (err error) {
	num := make([]byte, binary.MaxVarintLen64)
	cfg := recsplit.RecSplitArgs{
		Enums:      true,
		BucketSize: 2000,
		LeafSize:   8,
		TmpDir:     tmpDir,
		Salt:       &salt,
		BaseDataID: sn.From,
	}
	if err := snaptype.BuildIndex(ctx, sn, cfg, log.LvlDebug, p, func(idx *recsplit.RecSplit, i, offset uint64, word []byte) error {
		if i%20_000 == 0 {
			logger.Log(lvl, "Generating idx for "+sn.Type.Name(), "progress", i)
		}
		p.Processed.Add(1)
		n := binary.PutUvarint(num, i)
		if err := idx.AddKey(num[:n], offset); err != nil {
			return err
		}
		return nil
	}, logger); err != nil {
		return fmt.Errorf("idx: %w", err)
	}

	return nil
}

// value: chunked(ssz(SignedBeaconBlocks))
// slot       -> beacon_slot_segment_offset

type CaplinSnapshots struct {
	indicesReady  atomic.Bool
	segmentsReady atomic.Bool

	Salt uint32

	dirtySegmentsLock   sync.RWMutex
	visibleSegmentsLock sync.RWMutex

	BeaconBlocks *snapshotsync.Segments
	BlobSidecars *snapshotsync.Segments

	dir         string
	tmpdir      string
	segmentsMax atomic.Uint64 // all types of .seg files are available - up to this number
	idxMax      atomic.Uint64 // all types of .idx files are available - up to this number
	cfg         ethconfig.BlocksFreezing
	logger      log.Logger
	// allows for pruning segments - this is the min availible segment
	segmentsMin atomic.Uint64
	// chain cfg
	beaconCfg *clparams.BeaconChainConfig
}

// NewCaplinSnapshots - opens all snapshots. But to simplify everything:
//   - it opens snapshots only on App start and immutable after
//   - all snapshots of given blocks range must exist - to make this blocks range available
//   - gaps are not allowed
//   - segment have [from:to) semantic
func NewCaplinSnapshots(cfg ethconfig.BlocksFreezing, beaconCfg *clparams.BeaconChainConfig, dirs datadir.Dirs, logger log.Logger) *CaplinSnapshots {
	BeaconBlocks := &snapshotsync.Segments{
		DirtySegments: btree.NewBTreeGOptions[*snapshotsync.DirtySegment](snapshotsync.DirtySegmentLess, btree.Options{Degree: 128, NoLocks: false}),
	}
	BlobSidecars := &snapshotsync.Segments{
		DirtySegments: btree.NewBTreeGOptions[*snapshotsync.DirtySegment](snapshotsync.DirtySegmentLess, btree.Options{Degree: 128, NoLocks: false}),
	}
	c := &CaplinSnapshots{dir: dirs.Snap, tmpdir: dirs.Tmp, cfg: cfg, BeaconBlocks: BeaconBlocks, BlobSidecars: BlobSidecars, logger: logger, beaconCfg: beaconCfg}
	c.recalcVisibleFiles()
	return c
}

func (s *CaplinSnapshots) IndicesMax() uint64  { return s.idxMax.Load() }
func (s *CaplinSnapshots) SegmentsMax() uint64 { return s.segmentsMax.Load() }

func (s *CaplinSnapshots) LogStat(str string) {
	s.logger.Info(fmt.Sprintf("[snapshots:%s] Stat", str),
		"blocks", libcommon.PrettyCounter(s.SegmentsMax()+1), "indices", libcommon.PrettyCounter(s.IndicesMax()+1))
}

func (s *CaplinSnapshots) LS() {
	if s == nil {
		return
	}
	view := s.View()
	defer view.Close()

	if view.BeaconBlockRotx != nil {
		for _, seg := range view.BeaconBlockRotx.VisibleSegments {
			log.Info("[agg] ", "f", seg.Src().FileName(), "words", seg.Src().Count())
		}
	}
	if view.BlobSidecarRotx != nil {
		for _, seg := range view.BlobSidecarRotx.VisibleSegments {
			log.Info("[agg] ", "f", seg.Src().FileName(), "words", seg.Src().Count())
		}
	}
}

func (s *CaplinSnapshots) SegFileNames(from, to uint64) []string {
	view := s.View()
	defer view.Close()

	var res []string
	for _, seg := range view.BeaconBlockRotx.VisibleSegments {
		if seg.From() >= from && seg.To() <= to {
			res = append(res, seg.Src().FileName())
		}
	}
	for _, seg := range view.BlobSidecarRotx.VisibleSegments {
		if seg.From() >= from && seg.To() <= to {
			res = append(res, seg.Src().FileName())
		}
	}
	return res
}

func (s *CaplinSnapshots) BlocksAvailable() uint64 {
	return min(s.segmentsMax.Load(), s.idxMax.Load())
}

func (s *CaplinSnapshots) Close() {
	if s == nil {
		return
	}
	s.dirtySegmentsLock.Lock()
	defer s.dirtySegmentsLock.Unlock()

	s.closeWhatNotInList(nil)
}

// OpenList stops on optimistic=false, continue opening files on optimistic=true
func (s *CaplinSnapshots) OpenList(fileNames []string, optimistic bool) error {
	defer s.recalcVisibleFiles()

	s.dirtySegmentsLock.Lock()
	defer s.dirtySegmentsLock.Unlock()

	s.closeWhatNotInList(fileNames)
	var segmentsMax uint64
	var segmentsMaxSet bool
Loop:
	for _, fName := range fileNames {
		f, _, ok := snaptype.ParseFileName(s.dir, fName)
		if !ok {
			continue
		}
		var processed bool = true
		switch f.Type.Enum() {
		case snaptype.CaplinEnums.BeaconBlocks:
			var sn *snapshotsync.DirtySegment
			var exists bool
			s.BeaconBlocks.DirtySegments.Walk(func(segments []*snapshotsync.DirtySegment) bool {
				for _, sn2 := range segments {
					if sn2.Decompressor == nil { // it's ok if some segment was not able to open
						continue
					}
					if fName == sn2.FileName() {
						sn = sn2
						exists = true
						break
					}
				}
				return true
			})
			if !exists {
				sn = snapshotsync.NewDirtySegment(
					snaptype.BeaconBlocks,
					f.Version,
					f.From, f.To,
					snapcfg.IsFrozen(s.cfg.ChainName, f))
			}
<<<<<<< HEAD
			if err := sn.Reopen(s.dir); err != nil {
=======
			if err := sn.openSegIfNeed(s.dir); err != nil {
>>>>>>> 21562b68
				if errors.Is(err, os.ErrNotExist) {
					if optimistic {
						continue Loop
					} else {
						break Loop
					}
				}
				if optimistic {
					s.logger.Warn("[snapshots] open segment", "err", err)
					continue Loop
				} else {
					return err
				}
			}

			if !exists {
				// it's possible to iterate over .seg file even if you don't have index
				// then make segment available even if index open may fail
				s.BeaconBlocks.DirtySegments.Set(sn)
			}
<<<<<<< HEAD
			if err := sn.ReopenIdxIfNeed(s.dir, optimistic); err != nil {
=======
			if err := sn.openIdxIfNeed(s.dir, optimistic); err != nil {
>>>>>>> 21562b68
				return err
			}
			// Only bob sidecars count for progression
			if processed {
				if f.To > 0 {
					segmentsMax = f.To - 1
				} else {
					segmentsMax = 0
				}
				segmentsMaxSet = true
			}
		case snaptype.CaplinEnums.BlobSidecars:
			var sn *snapshotsync.DirtySegment
			var exists bool
			s.BlobSidecars.DirtySegments.Walk(func(segments []*snapshotsync.DirtySegment) bool {
				for _, sn2 := range segments {
					if sn2.Decompressor == nil { // it's ok if some segment was not able to open
						continue
					}
					if fName == sn2.FileName() {
						sn = sn2
						exists = true
						break
					}
				}
				return true
			})
			if !exists {
				sn = snapshotsync.NewDirtySegment(
					snaptype.BlobSidecars,
					f.Version,
					f.From, f.To,
					snapcfg.IsFrozen(s.cfg.ChainName, f))
			}
<<<<<<< HEAD
			if err := sn.Reopen(s.dir); err != nil {
=======
			if err := sn.openSegIfNeed(s.dir); err != nil {
>>>>>>> 21562b68
				if errors.Is(err, os.ErrNotExist) {
					if optimistic {
						continue Loop
					} else {
						break Loop
					}
				}
				if optimistic {
					s.logger.Warn("[snapshots] open segment", "err", err)
					continue Loop
				} else {
					return err
				}
			}

			if !exists {
				// it's possible to iterate over .seg file even if you don't have index
				// then make segment available even if index open may fail
				s.BlobSidecars.DirtySegments.Set(sn)
			}
<<<<<<< HEAD
			if err := sn.ReopenIdxIfNeed(s.dir, optimistic); err != nil {
=======
			if err := sn.openIdxIfNeed(s.dir, optimistic); err != nil {
>>>>>>> 21562b68
				return err
			}
		}

	}
	if segmentsMaxSet {
		s.segmentsMax.Store(segmentsMax)
	}
	s.segmentsReady.Store(true)
	return nil
}

func (s *CaplinSnapshots) recalcVisibleFiles() {
	defer func() {
		s.idxMax.Store(s.idxAvailability())
		s.indicesReady.Store(true)
	}()

	s.visibleSegmentsLock.Lock()
	defer s.visibleSegmentsLock.Unlock()

	s.BeaconBlocks.VisibleSegments = snapshotsync.RecalcVisibleSegments(s.BeaconBlocks.DirtySegments)
	s.BlobSidecars.VisibleSegments = snapshotsync.RecalcVisibleSegments(s.BlobSidecars.DirtySegments)

	if len(s.BeaconBlocks.VisibleSegments) > 0 {
		s.BeaconBlocks.SetMaxVisibleBlock(s.BeaconBlocks.VisibleSegments[len(s.BeaconBlocks.VisibleSegments)-1].To() - 1)
	}
}

func (s *CaplinSnapshots) idxAvailability() uint64 {
	return s.BeaconBlocks.MaxVisibleBlock()
}

<<<<<<< HEAD
func (s *CaplinSnapshots) ReopenFolder() error {
	files, _, err := snapshotsync.SegmentsCaplin(s.dir, s.segmentsMin.Load())
=======
func (s *CaplinSnapshots) OpenFolder() error {
	files, _, err := SegmentsCaplin(s.dir, s.segmentsMin.Load())
>>>>>>> 21562b68
	if err != nil {
		return err
	}
	list := make([]string, 0, len(files))
	for _, f := range files {
		_, fName := filepath.Split(f.Path)
		list = append(list, fName)
	}
	return s.OpenList(list, false)
}

func (s *CaplinSnapshots) closeWhatNotInList(l []string) {
	toClose := make([]*snapshotsync.DirtySegment, 0)
	s.BeaconBlocks.DirtySegments.Walk(func(segments []*snapshotsync.DirtySegment) bool {
	Loop1:
		for _, sn := range segments {
			if sn.Decompressor == nil {
				continue Loop1
			}
			_, name := filepath.Split(sn.FilePath())
			for _, fName := range l {
				if fName == name {
					continue Loop1
				}
			}
			toClose = append(toClose, sn)
		}
		return true
	})
	for _, sn := range toClose {
		sn.Close()
		s.BeaconBlocks.DirtySegments.Delete(sn)
	}

	toClose = make([]*snapshotsync.DirtySegment, 0)
	s.BlobSidecars.DirtySegments.Walk(func(segments []*snapshotsync.DirtySegment) bool {
	Loop2:
		for _, sn := range segments {
			if sn.Decompressor == nil {
				continue Loop2
			}
			_, name := filepath.Split(sn.FilePath())
			for _, fName := range l {
				if fName == name {
					continue Loop2
				}
			}
			toClose = append(toClose, sn)
		}
		return true
	})
	for _, sn := range toClose {
		sn.Close()
		s.BlobSidecars.DirtySegments.Delete(sn)
	}
}

type CaplinView struct {
	s               *CaplinSnapshots
	BeaconBlockRotx *snapshotsync.RoTx
	BlobSidecarRotx *snapshotsync.RoTx
	closed          bool
}

func (s *CaplinSnapshots) View() *CaplinView {
	s.visibleSegmentsLock.RLock()
	defer s.visibleSegmentsLock.RUnlock()

	v := &CaplinView{s: s}
	// BeginRo increments refcount - which is contended
	s.dirtySegmentsLock.RLock()
	defer s.dirtySegmentsLock.RUnlock()
	if s.BeaconBlocks != nil {
		v.BeaconBlockRotx = s.BeaconBlocks.BeginRo()
	}
	if s.BlobSidecars != nil {
		v.BlobSidecarRotx = s.BlobSidecars.BeginRo()
	}
	return v
}

func (v *CaplinView) Close() {
	if v.closed {
		return
	}
	v.BeaconBlockRotx.Close()
	v.BlobSidecarRotx.Close()
	v.s = nil
	v.closed = true
}

func (v *CaplinView) BeaconBlocks() []*snapshotsync.VisibleSegment {
	return v.BeaconBlockRotx.VisibleSegments
}
func (v *CaplinView) BlobSidecars() []*snapshotsync.VisibleSegment {
	return v.BlobSidecarRotx.VisibleSegments
}

func (v *CaplinView) BeaconBlocksSegment(slot uint64) (*snapshotsync.VisibleSegment, bool) {
	for _, seg := range v.BeaconBlocks() {
		if !(slot >= seg.From() && slot < seg.To()) {
			continue
		}
		return seg, true
	}
	return nil, false
}

func (v *CaplinView) BlobSidecarsSegment(slot uint64) (*snapshotsync.VisibleSegment, bool) {
	for _, seg := range v.BlobSidecars() {
		if !(slot >= seg.From() && slot < seg.To()) {
			continue
		}
		return seg, true
	}
	return nil, false
}

func dumpBeaconBlocksRange(ctx context.Context, db kv.RoDB, fromSlot uint64, toSlot uint64, salt uint32, dirs datadir.Dirs, workers int, lvl log.Lvl, logger log.Logger) error {
	tmpDir, snapDir := dirs.Tmp, dirs.Snap

	segName := snaptype.BeaconBlocks.FileName(0, fromSlot, toSlot)
	f, _, _ := snaptype.ParseFileName(snapDir, segName)

	compressCfg := seg.DefaultCfg
	compressCfg.Workers = workers
	sn, err := seg.NewCompressor(ctx, "Snapshot BeaconBlocks", f.Path, tmpDir, compressCfg, lvl, logger)
	if err != nil {
		return err
	}
	defer sn.Close()

	tx, err := db.BeginRo(ctx)
	if err != nil {
		return err
	}
	defer tx.Rollback()

	skippedInARow := 0
	var prevBlockRoot libcommon.Hash

	// Generate .seg file, which is just the list of beacon blocks.
	for i := fromSlot; i < toSlot; i++ {
		// read root.
		blockRoot, err := beacon_indicies.ReadCanonicalBlockRoot(tx, i)
		if err != nil {
			return err
		}
		parentRoot, err := beacon_indicies.ReadParentBlockRoot(ctx, tx, blockRoot)
		if err != nil {
			return err
		}
		if blockRoot != (libcommon.Hash{}) && prevBlockRoot != (libcommon.Hash{}) && parentRoot != prevBlockRoot {
			return fmt.Errorf("parent block root mismatch at slot %d", i)
		}

		dump, err := tx.GetOne(kv.BeaconBlocks, dbutils.BlockBodyKey(i, blockRoot))
		if err != nil {
			return err
		}
		if i%20_000 == 0 {
			logger.Log(lvl, "Dumping beacon blocks", "progress", i)
		}
		if dump == nil {
			skippedInARow++
		} else {
			prevBlockRoot = blockRoot
			skippedInARow = 0
		}
		if skippedInARow > 1000 {
			return fmt.Errorf("skipped too many blocks in a row during snapshot generation, range %d-%d at slot %d", fromSlot, toSlot, i)
		}
		if err := sn.AddWord(dump); err != nil {
			return err
		}
	}
	if sn.Count() != snaptype.CaplinMergeLimit {
		return fmt.Errorf("expected %d blocks, got %d", snaptype.CaplinMergeLimit, sn.Count())
	}
	if err := sn.Compress(); err != nil {
		return fmt.Errorf("compress: %w", err)
	}
	// Generate .idx file, which is the slot => offset mapping.
	p := &background.Progress{}

	// Ugly hack to wait for fsync
	time.Sleep(15 * time.Second)

	return BeaconSimpleIdx(ctx, f, salt, tmpDir, p, lvl, logger)
}

func DumpBlobSidecarsRange(ctx context.Context, db kv.RoDB, storage blob_storage.BlobStorage, fromSlot uint64, toSlot uint64, salt uint32, dirs datadir.Dirs, workers int, blobCountFn BlobCountBySlotFn, lvl log.Lvl, logger log.Logger) error {
	tmpDir, snapDir := dirs.Tmp, dirs.Snap

	segName := snaptype.BlobSidecars.FileName(0, fromSlot, toSlot)
	f, _, _ := snaptype.ParseFileName(snapDir, segName)

	compressCfg := seg.DefaultCfg
	compressCfg.Workers = workers
	sn, err := seg.NewCompressor(ctx, "Snapshot BlobSidecars", f.Path, tmpDir, compressCfg, lvl, logger)
	if err != nil {
		return err
	}
	defer sn.Close()

	tx, err := db.BeginRo(ctx)
	if err != nil {
		return err
	}
	defer tx.Rollback()

	reusableBuf := []byte{}

	sanityCheckBlobCount := blobCountFn != nil

	// Generate .seg file, which is just the list of beacon blocks.
	for i := fromSlot; i < toSlot; i++ {
		// read root.
		blockRoot, err := beacon_indicies.ReadCanonicalBlockRoot(tx, i)
		if err != nil {
			return err
		}

		commitmentsCount, err := storage.KzgCommitmentsCount(ctx, blockRoot)
		if err != nil {
			return err
		}
		var blobCount uint64
		if sanityCheckBlobCount {
			blobCount, err = blobCountFn(i)
			if err != nil {
				return err
			}
			if blobCount != uint64(commitmentsCount) {
				return fmt.Errorf("blob storage count mismatch at slot %d: %d != %d", i, blobCount, commitmentsCount)
			}
		}
		if commitmentsCount == 0 {
			sn.AddWord(nil)
			continue
		}
		sidecars, found, err := storage.ReadBlobSidecars(ctx, i, blockRoot)
		if err != nil {
			return err
		}
		if sanityCheckBlobCount && uint64(len(sidecars)) != blobCount {
			return fmt.Errorf("blob sidecars count mismatch at slot %d: %d != %d", i, len(sidecars), blobCount)
		}
		if !found {
			return fmt.Errorf("blob sidecars not found for block %d", i)
		}
		reusableBuf = reusableBuf[:0]
		// Make a concatenated SSZ of all sidecars.
		for _, sidecar := range sidecars {
			reusableBuf, err = sidecar.EncodeSSZ(reusableBuf)
			if err != nil {
				return err
			}
		}

		if i%20_000 == 0 {
			logger.Log(lvl, "Dumping beacon blobs", "progress", i)
		}
		if err := sn.AddWord(reusableBuf); err != nil {
			return err
		}

	}
	if err := sn.Compress(); err != nil {
		return fmt.Errorf("compress: %w", err)
	}
	// Generate .idx file, which is the slot => offset mapping.
	p := &background.Progress{}

	return BeaconSimpleIdx(ctx, f, salt, tmpDir, p, lvl, logger)
}

func DumpBeaconBlocks(ctx context.Context, db kv.RoDB, fromSlot, toSlot uint64, salt uint32, dirs datadir.Dirs, workers int, lvl log.Lvl, logger log.Logger) error {
	cfg := snapcfg.KnownCfg("")
	for i := fromSlot; i < toSlot; i = chooseSegmentEnd(i, toSlot, snaptype.CaplinEnums.BeaconBlocks, nil) {
		blocksPerFile := snapcfg.MergeLimitFromCfg(cfg, snaptype.CaplinEnums.BeaconBlocks, i)

		if toSlot-i < blocksPerFile {
			break
		}
		to := chooseSegmentEnd(i, toSlot, snaptype.CaplinEnums.BeaconBlocks, nil)
		logger.Log(lvl, "Dumping beacon blocks", "from", i, "to", to)
		if err := dumpBeaconBlocksRange(ctx, db, i, to, salt, dirs, workers, lvl, logger); err != nil {
			return err
		}
	}
	return nil
}

type BlobCountBySlotFn func(slot uint64) (uint64, error)

func DumpBlobsSidecar(ctx context.Context, blobStorage blob_storage.BlobStorage, db kv.RoDB, fromSlot, toSlot uint64, salt uint32, dirs datadir.Dirs, compressWorkers int, blobCountFn BlobCountBySlotFn, lvl log.Lvl, logger log.Logger) error {
	cfg := snapcfg.KnownCfg("")
	for i := fromSlot; i < toSlot; i = chooseSegmentEnd(i, toSlot, snaptype.CaplinEnums.BlobSidecars, nil) {
		blocksPerFile := snapcfg.MergeLimitFromCfg(cfg, snaptype.CaplinEnums.BlobSidecars, i)

		if toSlot-i < blocksPerFile {
			break
		}
		to := chooseSegmentEnd(i, toSlot, snaptype.CaplinEnums.BlobSidecars, nil)
		logger.Log(lvl, "Dumping blobs sidecars", "from", i, "to", to)
		if err := DumpBlobSidecarsRange(ctx, db, blobStorage, i, to, salt, dirs, compressWorkers, blobCountFn, lvl, logger); err != nil {
			return err
		}
	}
	return nil
}

func (s *CaplinSnapshots) BuildMissingIndices(ctx context.Context, logger log.Logger) error {
	if s == nil {
		return nil
	}
	// if !s.segmentsReady.Load() {
	// 	return fmt.Errorf("not all snapshot segments are available")
	// }

	// wait for Downloader service to download all expected snapshots
	segments, _, err := snapshotsync.SegmentsCaplin(s.dir, 0)
	if err != nil {
		return err
	}
	noneDone := true
	for index := range segments {
		segment := segments[index]
		// The same slot=>offset mapping is used for both beacon blocks and blob sidecars.
		if segment.Type.Enum() != snaptype.CaplinEnums.BeaconBlocks && segment.Type.Enum() != snaptype.CaplinEnums.BlobSidecars {
			continue
		}
		if segment.Type.HasIndexFiles(segment, logger) {
			continue
		}
		p := &background.Progress{}
		noneDone = false
		if err := BeaconSimpleIdx(ctx, segment, s.Salt, s.tmpdir, p, log.LvlDebug, logger); err != nil {
			return err
		}
	}
	if noneDone {
		return nil
	}

	return s.OpenFolder()
}

func (s *CaplinSnapshots) ReadHeader(slot uint64) (*cltypes.SignedBeaconBlockHeader, uint64, libcommon.Hash, error) {
	defer func() {
		if rec := recover(); rec != nil {
			panic(fmt.Sprintf("ReadHeader(%d), %s, %s\n", slot, rec, dbg.Stack()))
		}
	}()

	view := s.View()
	defer view.Close()

	var buf []byte

	seg, ok := view.BeaconBlocksSegment(slot)
	if !ok {
		return nil, 0, libcommon.Hash{}, nil
	}

	idxSlot := seg.Src().Index()

	if idxSlot == nil {
		return nil, 0, libcommon.Hash{}, nil
	}
	blockOffset := idxSlot.OrdinalLookup(slot - idxSlot.BaseDataID())

	gg := seg.Src().MakeGetter()
	gg.Reset(blockOffset)
	if !gg.HasNext() {
		return nil, 0, libcommon.Hash{}, nil
	}

	buf, _ = gg.Next(buf)
	if len(buf) == 0 {
		return nil, 0, libcommon.Hash{}, nil
	}
	// Decompress this thing
	buffer := buffersPool.Get().(*bytes.Buffer)
	defer buffersPool.Put(buffer)

	buffer.Reset()
	buffer.Write(buf)
	reader := decompressorPool.Get().(*zstd.Decoder)
	defer decompressorPool.Put(reader)
	reader.Reset(buffer)

	// Use pooled buffers and readers to avoid allocations.
	return snapshot_format.ReadBlockHeaderFromSnapshotWithExecutionData(reader, s.beaconCfg)
}

func (s *CaplinSnapshots) ReadBlobSidecars(slot uint64) ([]*cltypes.BlobSidecar, error) {
	view := s.View()
	defer view.Close()

	var buf []byte

	seg, ok := view.BlobSidecarsSegment(slot)
	if !ok {
		return nil, nil
	}

	idxSlot := seg.Src().Index()

	if idxSlot == nil {
		return nil, nil
	}
	blockOffset := idxSlot.OrdinalLookup(slot - idxSlot.BaseDataID())

	gg := seg.Src().MakeGetter()
	gg.Reset(blockOffset)
	if !gg.HasNext() {
		return nil, nil
	}

	buf, _ = gg.Next(buf)
	if len(buf) == 0 {
		return nil, nil
	}
	if len(buf)%sidecarSSZSize != 0 {
		return nil, errors.New("invalid sidecar list length")
	}
	sidecars := make([]*cltypes.BlobSidecar, len(buf)/sidecarSSZSize)
	for i := 0; i < len(buf); i += sidecarSSZSize {
		sidecars[i/sidecarSSZSize] = &cltypes.BlobSidecar{}
		if err := sidecars[i/sidecarSSZSize].DecodeSSZ(buf[i:i+sidecarSSZSize], int(clparams.DenebVersion)); err != nil {
			return nil, err
		}
	}
	return sidecars, nil
}

func (s *CaplinSnapshots) FrozenBlobs() uint64 {
	if s.beaconCfg.DenebForkEpoch == math.MaxUint64 {
		return 0
	}
	ret := uint64(0)
	for _, seg := range s.BlobSidecars.VisibleSegments {
		ret = max(ret, seg.To())
	}

	return ret
}<|MERGE_RESOLUTION|>--- conflicted
+++ resolved
@@ -227,11 +227,7 @@
 					f.From, f.To,
 					snapcfg.IsFrozen(s.cfg.ChainName, f))
 			}
-<<<<<<< HEAD
-			if err := sn.Reopen(s.dir); err != nil {
-=======
-			if err := sn.openSegIfNeed(s.dir); err != nil {
->>>>>>> 21562b68
+			if err := sn.Open(s.dir); err != nil {
 				if errors.Is(err, os.ErrNotExist) {
 					if optimistic {
 						continue Loop
@@ -252,11 +248,7 @@
 				// then make segment available even if index open may fail
 				s.BeaconBlocks.DirtySegments.Set(sn)
 			}
-<<<<<<< HEAD
-			if err := sn.ReopenIdxIfNeed(s.dir, optimistic); err != nil {
-=======
-			if err := sn.openIdxIfNeed(s.dir, optimistic); err != nil {
->>>>>>> 21562b68
+			if err := sn.OpenIdxIfNeed(s.dir, optimistic); err != nil {
 				return err
 			}
 			// Only bob sidecars count for progression
@@ -291,11 +283,7 @@
 					f.From, f.To,
 					snapcfg.IsFrozen(s.cfg.ChainName, f))
 			}
-<<<<<<< HEAD
-			if err := sn.Reopen(s.dir); err != nil {
-=======
-			if err := sn.openSegIfNeed(s.dir); err != nil {
->>>>>>> 21562b68
+			if err := sn.Open(s.dir); err != nil {
 				if errors.Is(err, os.ErrNotExist) {
 					if optimistic {
 						continue Loop
@@ -316,11 +304,7 @@
 				// then make segment available even if index open may fail
 				s.BlobSidecars.DirtySegments.Set(sn)
 			}
-<<<<<<< HEAD
-			if err := sn.ReopenIdxIfNeed(s.dir, optimistic); err != nil {
-=======
-			if err := sn.openIdxIfNeed(s.dir, optimistic); err != nil {
->>>>>>> 21562b68
+			if err := sn.OpenIdxIfNeed(s.dir, optimistic); err != nil {
 				return err
 			}
 		}
@@ -354,13 +338,8 @@
 	return s.BeaconBlocks.MaxVisibleBlock()
 }
 
-<<<<<<< HEAD
-func (s *CaplinSnapshots) ReopenFolder() error {
+func (s *CaplinSnapshots) OpenFolder() error {
 	files, _, err := snapshotsync.SegmentsCaplin(s.dir, s.segmentsMin.Load())
-=======
-func (s *CaplinSnapshots) OpenFolder() error {
-	files, _, err := SegmentsCaplin(s.dir, s.segmentsMin.Load())
->>>>>>> 21562b68
 	if err != nil {
 		return err
 	}
