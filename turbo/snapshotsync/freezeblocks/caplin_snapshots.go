// Copyright 2024 The Erigon Authors
// This file is part of Erigon.
//
// Erigon is free software: you can redistribute it and/or modify
// it under the terms of the GNU Lesser General Public License as published by
// the Free Software Foundation, either version 3 of the License, or
// (at your option) any later version.
//
// Erigon is distributed in the hope that it will be useful,
// but WITHOUT ANY WARRANTY; without even the implied warranty of
// MERCHANTABILITY or FITNESS FOR A PARTICULAR PURPOSE. See the
// GNU Lesser General Public License for more details.
//
// You should have received a copy of the GNU Lesser General Public License
// along with Erigon. If not, see <http://www.gnu.org/licenses/>.

package freezeblocks

import (
	"bytes"
	"context"
	"encoding/binary"
	"errors"
	"fmt"
	"math"
	"os"
	"path/filepath"
	"sync"
	"sync/atomic"
	"time"

	"github.com/klauspost/compress/zstd"
	"github.com/tidwall/btree"

	"github.com/erigontech/erigon-lib/log/v3"

	"github.com/erigontech/erigon-lib/chain/snapcfg"
	libcommon "github.com/erigontech/erigon-lib/common"
	"github.com/erigontech/erigon-lib/common/background"
	"github.com/erigontech/erigon-lib/common/datadir"
	"github.com/erigontech/erigon-lib/common/dbg"
	"github.com/erigontech/erigon-lib/downloader/snaptype"
	"github.com/erigontech/erigon-lib/kv"
	"github.com/erigontech/erigon-lib/kv/dbutils"
	"github.com/erigontech/erigon-lib/recsplit"
	"github.com/erigontech/erigon-lib/seg"

	"github.com/erigontech/erigon/cl/clparams"
	"github.com/erigontech/erigon/cl/cltypes"
	"github.com/erigontech/erigon/cl/persistence/beacon_indicies"
	"github.com/erigontech/erigon/cl/persistence/blob_storage"
	"github.com/erigontech/erigon/cl/persistence/format/snapshot_format"
	"github.com/erigontech/erigon/eth/ethconfig"
	"github.com/erigontech/erigon/turbo/snapshotsync"
)

var sidecarSSZSize = (&cltypes.BlobSidecar{}).EncodingSizeSSZ()

func BeaconSimpleIdx(ctx context.Context, sn snaptype.FileInfo, salt uint32, tmpDir string, p *background.Progress, lvl log.Lvl, logger log.Logger) (err error) {
	num := make([]byte, binary.MaxVarintLen64)
	cfg := recsplit.RecSplitArgs{
		Enums:      true,
		BucketSize: 2000,
		LeafSize:   8,
		TmpDir:     tmpDir,
		Salt:       &salt,
		BaseDataID: sn.From,
	}
	if err := snaptype.BuildIndex(ctx, sn, cfg, log.LvlDebug, p, func(idx *recsplit.RecSplit, i, offset uint64, word []byte) error {
		if i%20_000 == 0 {
			logger.Log(lvl, "Generating idx for "+sn.Type.Name(), "progress", i)
		}
		p.Processed.Add(1)
		n := binary.PutUvarint(num, i)
		if err := idx.AddKey(num[:n], offset); err != nil {
			return err
		}
		return nil
	}, logger); err != nil {
		return fmt.Errorf("idx: %w", err)
	}

	return nil
}

// value: chunked(ssz(SignedBeaconBlocks))
// slot       -> beacon_slot_segment_offset

type CaplinSnapshots struct {
	indicesReady  atomic.Bool
	segmentsReady atomic.Bool

	Salt uint32

	dirtySegmentsLock   sync.RWMutex
	visibleSegmentsLock sync.RWMutex

	BeaconBlocks *snapshotsync.Segments
	BlobSidecars *snapshotsync.Segments

	dir         string
	tmpdir      string
	segmentsMax atomic.Uint64 // all types of .seg files are available - up to this number
	idxMax      atomic.Uint64 // all types of .idx files are available - up to this number
	cfg         ethconfig.BlocksFreezing
	logger      log.Logger
	// allows for pruning segments - this is the min availible segment
	segmentsMin atomic.Uint64
	// chain cfg
	beaconCfg *clparams.BeaconChainConfig
}

// NewCaplinSnapshots - opens all snapshots. But to simplify everything:
//   - it opens snapshots only on App start and immutable after
//   - all snapshots of given blocks range must exist - to make this blocks range available
//   - gaps are not allowed
//   - segment have [from:to) semantic
func NewCaplinSnapshots(cfg ethconfig.BlocksFreezing, beaconCfg *clparams.BeaconChainConfig, dirs datadir.Dirs, logger log.Logger) *CaplinSnapshots {
	BeaconBlocks := &snapshotsync.Segments{
		DirtySegments: btree.NewBTreeGOptions[*snapshotsync.DirtySegment](snapshotsync.DirtySegmentLess, btree.Options{Degree: 128, NoLocks: false}),
	}
	BlobSidecars := &snapshotsync.Segments{
		DirtySegments: btree.NewBTreeGOptions[*snapshotsync.DirtySegment](snapshotsync.DirtySegmentLess, btree.Options{Degree: 128, NoLocks: false}),
	}
	c := &CaplinSnapshots{dir: dirs.Snap, tmpdir: dirs.Tmp, cfg: cfg, BeaconBlocks: BeaconBlocks, BlobSidecars: BlobSidecars, logger: logger, beaconCfg: beaconCfg}
	c.recalcVisibleFiles()
	return c
}

func (s *CaplinSnapshots) IndicesMax() uint64  { return s.idxMax.Load() }
func (s *CaplinSnapshots) SegmentsMax() uint64 { return s.segmentsMax.Load() }

func (s *CaplinSnapshots) LogStat(str string) {
	s.logger.Info(fmt.Sprintf("[snapshots:%s] Stat", str),
		"blocks", libcommon.PrettyCounter(s.SegmentsMax()+1), "indices", libcommon.PrettyCounter(s.IndicesMax()+1))
}

func (s *CaplinSnapshots) LS() {
	if s == nil {
		return
	}
	view := s.View()
	defer view.Close()

	if view.BeaconBlockRotx != nil {
		for _, seg := range view.BeaconBlockRotx.VisibleSegments {
			log.Info("[agg] ", "f", seg.Src().FileName(), "words", seg.Src().Count())
		}
	}
	if view.BlobSidecarRotx != nil {
		for _, seg := range view.BlobSidecarRotx.VisibleSegments {
			log.Info("[agg] ", "f", seg.Src().FileName(), "words", seg.Src().Count())
		}
	}
}

func (s *CaplinSnapshots) SegFileNames(from, to uint64) []string {
	view := s.View()
	defer view.Close()

	var res []string
	for _, seg := range view.BeaconBlockRotx.VisibleSegments {
		if seg.From() >= from && seg.To() <= to {
			res = append(res, seg.Src().FileName())
		}
	}
	for _, seg := range view.BlobSidecarRotx.VisibleSegments {
		if seg.From() >= from && seg.To() <= to {
			res = append(res, seg.Src().FileName())
		}
	}
	return res
}

func (s *CaplinSnapshots) BlocksAvailable() uint64 {
	return min(s.segmentsMax.Load(), s.idxMax.Load())
}

func (s *CaplinSnapshots) Close() {
	if s == nil {
		return
	}
	s.dirtySegmentsLock.Lock()
	defer s.dirtySegmentsLock.Unlock()

	s.closeWhatNotInList(nil)
}

// OpenList stops on optimistic=false, continue opening files on optimistic=true
func (s *CaplinSnapshots) OpenList(fileNames []string, optimistic bool) error {
	defer s.recalcVisibleFiles()

	s.dirtySegmentsLock.Lock()
	defer s.dirtySegmentsLock.Unlock()

	s.closeWhatNotInList(fileNames)
	var segmentsMax uint64
	var segmentsMaxSet bool
Loop:
	for _, fName := range fileNames {
		f, _, ok := snaptype.ParseFileName(s.dir, fName)
		if !ok {
			continue
		}
		var processed bool = true
		switch f.Type.Enum() {
		case snaptype.CaplinEnums.BeaconBlocks:
			var sn *snapshotsync.DirtySegment
			var exists bool
			s.BeaconBlocks.DirtySegments.Walk(func(segments []*snapshotsync.DirtySegment) bool {
				for _, sn2 := range segments {
					if sn2.Decompressor == nil { // it's ok if some segment was not able to open
						continue
					}
					if fName == sn2.FileName() {
						sn = sn2
						exists = true
						break
					}
				}
				return true
			})
			if !exists {
				sn = snapshotsync.NewDirtySegment(
					snaptype.BeaconBlocks,
					f.Version,
					f.From, f.To,
					snapcfg.IsFrozen(s.cfg.ChainName, f))
			}
			if err := sn.Open(s.dir); err != nil {
				if errors.Is(err, os.ErrNotExist) {
					if optimistic {
						continue Loop
					} else {
						break Loop
					}
				}
				if optimistic {
					s.logger.Warn("[snapshots] open segment", "err", err)
					continue Loop
				} else {
					return err
				}
			}

			if !exists {
				// it's possible to iterate over .seg file even if you don't have index
				// then make segment available even if index open may fail
				s.BeaconBlocks.DirtySegments.Set(sn)
			}
			if err := sn.OpenIdxIfNeed(s.dir, optimistic); err != nil {
				return err
			}
			// Only bob sidecars count for progression
			if processed {
				if f.To > 0 {
					segmentsMax = f.To - 1
				} else {
					segmentsMax = 0
				}
				segmentsMaxSet = true
			}
		case snaptype.CaplinEnums.BlobSidecars:
			var sn *snapshotsync.DirtySegment
			var exists bool
			s.BlobSidecars.DirtySegments.Walk(func(segments []*snapshotsync.DirtySegment) bool {
				for _, sn2 := range segments {
					if sn2.Decompressor == nil { // it's ok if some segment was not able to open
						continue
					}
					if fName == sn2.FileName() {
						sn = sn2
						exists = true
						break
					}
				}
				return true
			})
			if !exists {
				sn = snapshotsync.NewDirtySegment(
					snaptype.BlobSidecars,
					f.Version,
					f.From, f.To,
					snapcfg.IsFrozen(s.cfg.ChainName, f))
			}
			if err := sn.Open(s.dir); err != nil {
				if errors.Is(err, os.ErrNotExist) {
					if optimistic {
						continue Loop
					} else {
						break Loop
					}
				}
				if optimistic {
					s.logger.Warn("[snapshots] open segment", "err", err)
					continue Loop
				} else {
					return err
				}
			}

			if !exists {
				// it's possible to iterate over .seg file even if you don't have index
				// then make segment available even if index open may fail
				s.BlobSidecars.DirtySegments.Set(sn)
			}
			if err := sn.OpenIdxIfNeed(s.dir, optimistic); err != nil {
				return err
			}
		}

	}
	if segmentsMaxSet {
		s.segmentsMax.Store(segmentsMax)
	}
	s.segmentsReady.Store(true)
	return nil
}

func (s *CaplinSnapshots) recalcVisibleFiles() {
	defer func() {
		s.idxMax.Store(s.idxAvailability())
		s.indicesReady.Store(true)
	}()

	s.visibleSegmentsLock.Lock()
	defer s.visibleSegmentsLock.Unlock()

	s.BeaconBlocks.VisibleSegments = snapshotsync.RecalcVisibleSegments(s.BeaconBlocks.DirtySegments)
	s.BlobSidecars.VisibleSegments = snapshotsync.RecalcVisibleSegments(s.BlobSidecars.DirtySegments)

	if len(s.BeaconBlocks.VisibleSegments) > 0 {
		s.BeaconBlocks.SetMaxVisibleBlock(s.BeaconBlocks.VisibleSegments[len(s.BeaconBlocks.VisibleSegments)-1].To() - 1)
	}
}

func (s *CaplinSnapshots) idxAvailability() uint64 {
	return s.BeaconBlocks.MaxVisibleBlock()
}

func (s *CaplinSnapshots) OpenFolder() error {
	files, _, err := snapshotsync.SegmentsCaplin(s.dir, s.segmentsMin.Load())
	if err != nil {
		return err
	}
	list := make([]string, 0, len(files))
	for _, f := range files {
		_, fName := filepath.Split(f.Path)
		list = append(list, fName)
	}
	return s.OpenList(list, false)
}

func (s *CaplinSnapshots) closeWhatNotInList(l []string) {
<<<<<<< HEAD
	toClose := make([]*snapshotsync.DirtySegment, 0)
	s.BeaconBlocks.DirtySegments.Walk(func(segments []*snapshotsync.DirtySegment) bool {
	Loop1:
=======
	protectFiles := make(map[string]struct{}, len(l))
	for _, fName := range l {
		protectFiles[fName] = struct{}{}
	}
	toClose := make([]*DirtySegment, 0)
	s.BeaconBlocks.DirtySegments.Walk(func(segments []*DirtySegment) bool {
>>>>>>> f9527b88
		for _, sn := range segments {
			if sn.Decompressor == nil {
				continue
			}
			_, name := filepath.Split(sn.FilePath())
			if _, ok := protectFiles[name]; ok {
				continue
			}
			toClose = append(toClose, sn)
		}
		return true
	})
	for _, sn := range toClose {
		sn.Close()
		s.BeaconBlocks.DirtySegments.Delete(sn)
	}

<<<<<<< HEAD
	toClose = make([]*snapshotsync.DirtySegment, 0)
	s.BlobSidecars.DirtySegments.Walk(func(segments []*snapshotsync.DirtySegment) bool {
	Loop2:
=======
	toClose = make([]*DirtySegment, 0)
	s.BlobSidecars.DirtySegments.Walk(func(segments []*DirtySegment) bool {
>>>>>>> f9527b88
		for _, sn := range segments {
			if sn.Decompressor == nil {
				continue
			}
			_, name := filepath.Split(sn.FilePath())
			if _, ok := protectFiles[name]; ok {
				continue
			}
			toClose = append(toClose, sn)
		}
		return true
	})
	for _, sn := range toClose {
		sn.Close()
		s.BlobSidecars.DirtySegments.Delete(sn)
	}
}

type CaplinView struct {
	s               *CaplinSnapshots
	BeaconBlockRotx *snapshotsync.RoTx
	BlobSidecarRotx *snapshotsync.RoTx
	closed          bool
}

func (s *CaplinSnapshots) View() *CaplinView {
	s.visibleSegmentsLock.RLock()
	defer s.visibleSegmentsLock.RUnlock()

	v := &CaplinView{s: s}
	// BeginRo increments refcount - which is contended
	s.dirtySegmentsLock.RLock()
	defer s.dirtySegmentsLock.RUnlock()
	if s.BeaconBlocks != nil {
		v.BeaconBlockRotx = s.BeaconBlocks.BeginRo()
	}
	if s.BlobSidecars != nil {
		v.BlobSidecarRotx = s.BlobSidecars.BeginRo()
	}
	return v
}

func (v *CaplinView) Close() {
	if v.closed {
		return
	}
	v.BeaconBlockRotx.Close()
	v.BlobSidecarRotx.Close()
	v.s = nil
	v.closed = true
}

func (v *CaplinView) BeaconBlocks() []*snapshotsync.VisibleSegment {
	return v.BeaconBlockRotx.VisibleSegments
}
func (v *CaplinView) BlobSidecars() []*snapshotsync.VisibleSegment {
	return v.BlobSidecarRotx.VisibleSegments
}

func (v *CaplinView) BeaconBlocksSegment(slot uint64) (*snapshotsync.VisibleSegment, bool) {
	for _, seg := range v.BeaconBlocks() {
		if !(slot >= seg.From() && slot < seg.To()) {
			continue
		}
		return seg, true
	}
	return nil, false
}

func (v *CaplinView) BlobSidecarsSegment(slot uint64) (*snapshotsync.VisibleSegment, bool) {
	for _, seg := range v.BlobSidecars() {
		if !(slot >= seg.From() && slot < seg.To()) {
			continue
		}
		return seg, true
	}
	return nil, false
}

func dumpBeaconBlocksRange(ctx context.Context, db kv.RoDB, fromSlot uint64, toSlot uint64, salt uint32, dirs datadir.Dirs, workers int, lvl log.Lvl, logger log.Logger) error {
	tmpDir, snapDir := dirs.Tmp, dirs.Snap

	segName := snaptype.BeaconBlocks.FileName(0, fromSlot, toSlot)
	f, _, _ := snaptype.ParseFileName(snapDir, segName)

	compressCfg := seg.DefaultCfg
	compressCfg.Workers = workers
	sn, err := seg.NewCompressor(ctx, "Snapshot BeaconBlocks", f.Path, tmpDir, compressCfg, lvl, logger)
	if err != nil {
		return err
	}
	defer sn.Close()

	tx, err := db.BeginRo(ctx)
	if err != nil {
		return err
	}
	defer tx.Rollback()

	skippedInARow := 0
	var prevBlockRoot libcommon.Hash

	// Generate .seg file, which is just the list of beacon blocks.
	for i := fromSlot; i < toSlot; i++ {
		// read root.
		blockRoot, err := beacon_indicies.ReadCanonicalBlockRoot(tx, i)
		if err != nil {
			return err
		}
		parentRoot, err := beacon_indicies.ReadParentBlockRoot(ctx, tx, blockRoot)
		if err != nil {
			return err
		}
		if blockRoot != (libcommon.Hash{}) && prevBlockRoot != (libcommon.Hash{}) && parentRoot != prevBlockRoot {
			return fmt.Errorf("parent block root mismatch at slot %d", i)
		}

		dump, err := tx.GetOne(kv.BeaconBlocks, dbutils.BlockBodyKey(i, blockRoot))
		if err != nil {
			return err
		}
		if i%20_000 == 0 {
			logger.Log(lvl, "Dumping beacon blocks", "progress", i)
		}
		if dump == nil {
			skippedInARow++
		} else {
			prevBlockRoot = blockRoot
			skippedInARow = 0
		}
		if skippedInARow > 1000 {
			return fmt.Errorf("skipped too many blocks in a row during snapshot generation, range %d-%d at slot %d", fromSlot, toSlot, i)
		}
		if err := sn.AddWord(dump); err != nil {
			return err
		}
	}
	if sn.Count() != snaptype.CaplinMergeLimit {
		return fmt.Errorf("expected %d blocks, got %d", snaptype.CaplinMergeLimit, sn.Count())
	}
	if err := sn.Compress(); err != nil {
		return fmt.Errorf("compress: %w", err)
	}
	// Generate .idx file, which is the slot => offset mapping.
	p := &background.Progress{}

	// Ugly hack to wait for fsync
	time.Sleep(15 * time.Second)

	return BeaconSimpleIdx(ctx, f, salt, tmpDir, p, lvl, logger)
}

func DumpBlobSidecarsRange(ctx context.Context, db kv.RoDB, storage blob_storage.BlobStorage, fromSlot uint64, toSlot uint64, salt uint32, dirs datadir.Dirs, workers int, blobCountFn BlobCountBySlotFn, lvl log.Lvl, logger log.Logger) error {
	tmpDir, snapDir := dirs.Tmp, dirs.Snap

	segName := snaptype.BlobSidecars.FileName(0, fromSlot, toSlot)
	f, _, _ := snaptype.ParseFileName(snapDir, segName)

	compressCfg := seg.DefaultCfg
	compressCfg.Workers = workers
	sn, err := seg.NewCompressor(ctx, "Snapshot BlobSidecars", f.Path, tmpDir, compressCfg, lvl, logger)
	if err != nil {
		return err
	}
	defer sn.Close()

	tx, err := db.BeginRo(ctx)
	if err != nil {
		return err
	}
	defer tx.Rollback()

	reusableBuf := []byte{}

	sanityCheckBlobCount := blobCountFn != nil

	// Generate .seg file, which is just the list of beacon blocks.
	for i := fromSlot; i < toSlot; i++ {
		// read root.
		blockRoot, err := beacon_indicies.ReadCanonicalBlockRoot(tx, i)
		if err != nil {
			return err
		}

		commitmentsCount, err := storage.KzgCommitmentsCount(ctx, blockRoot)
		if err != nil {
			return err
		}
		var blobCount uint64
		if sanityCheckBlobCount {
			blobCount, err = blobCountFn(i)
			if err != nil {
				return err
			}
			if blobCount != uint64(commitmentsCount) {
				return fmt.Errorf("blob storage count mismatch at slot %d: %d != %d", i, blobCount, commitmentsCount)
			}
		}
		if commitmentsCount == 0 {
			sn.AddWord(nil)
			continue
		}
		sidecars, found, err := storage.ReadBlobSidecars(ctx, i, blockRoot)
		if err != nil {
			return err
		}
		if sanityCheckBlobCount && uint64(len(sidecars)) != blobCount {
			return fmt.Errorf("blob sidecars count mismatch at slot %d: %d != %d", i, len(sidecars), blobCount)
		}
		if !found {
			return fmt.Errorf("blob sidecars not found for block %d", i)
		}
		reusableBuf = reusableBuf[:0]
		// Make a concatenated SSZ of all sidecars.
		for _, sidecar := range sidecars {
			reusableBuf, err = sidecar.EncodeSSZ(reusableBuf)
			if err != nil {
				return err
			}
		}

		if i%20_000 == 0 {
			logger.Log(lvl, "Dumping beacon blobs", "progress", i)
		}
		if err := sn.AddWord(reusableBuf); err != nil {
			return err
		}

	}
	if err := sn.Compress(); err != nil {
		return fmt.Errorf("compress: %w", err)
	}
	// Generate .idx file, which is the slot => offset mapping.
	p := &background.Progress{}

	return BeaconSimpleIdx(ctx, f, salt, tmpDir, p, lvl, logger)
}

func DumpBeaconBlocks(ctx context.Context, db kv.RoDB, fromSlot, toSlot uint64, salt uint32, dirs datadir.Dirs, workers int, lvl log.Lvl, logger log.Logger) error {
	cfg := snapcfg.KnownCfg("")
	for i := fromSlot; i < toSlot; i = chooseSegmentEnd(i, toSlot, snaptype.CaplinEnums.BeaconBlocks, nil) {
		blocksPerFile := snapcfg.MergeLimitFromCfg(cfg, snaptype.CaplinEnums.BeaconBlocks, i)

		if toSlot-i < blocksPerFile {
			break
		}
		to := chooseSegmentEnd(i, toSlot, snaptype.CaplinEnums.BeaconBlocks, nil)
		logger.Log(lvl, "Dumping beacon blocks", "from", i, "to", to)
		if err := dumpBeaconBlocksRange(ctx, db, i, to, salt, dirs, workers, lvl, logger); err != nil {
			return err
		}
	}
	return nil
}

type BlobCountBySlotFn func(slot uint64) (uint64, error)

func DumpBlobsSidecar(ctx context.Context, blobStorage blob_storage.BlobStorage, db kv.RoDB, fromSlot, toSlot uint64, salt uint32, dirs datadir.Dirs, compressWorkers int, blobCountFn BlobCountBySlotFn, lvl log.Lvl, logger log.Logger) error {
	cfg := snapcfg.KnownCfg("")
	for i := fromSlot; i < toSlot; i = chooseSegmentEnd(i, toSlot, snaptype.CaplinEnums.BlobSidecars, nil) {
		blocksPerFile := snapcfg.MergeLimitFromCfg(cfg, snaptype.CaplinEnums.BlobSidecars, i)

		if toSlot-i < blocksPerFile {
			break
		}
		to := chooseSegmentEnd(i, toSlot, snaptype.CaplinEnums.BlobSidecars, nil)
		logger.Log(lvl, "Dumping blobs sidecars", "from", i, "to", to)
		if err := DumpBlobSidecarsRange(ctx, db, blobStorage, i, to, salt, dirs, compressWorkers, blobCountFn, lvl, logger); err != nil {
			return err
		}
	}
	return nil
}

func (s *CaplinSnapshots) BuildMissingIndices(ctx context.Context, logger log.Logger) error {
	if s == nil {
		return nil
	}
	// if !s.segmentsReady.Load() {
	// 	return fmt.Errorf("not all snapshot segments are available")
	// }

	// wait for Downloader service to download all expected snapshots
	segments, _, err := snapshotsync.SegmentsCaplin(s.dir, 0)
	if err != nil {
		return err
	}
	noneDone := true
	for index := range segments {
		segment := segments[index]
		// The same slot=>offset mapping is used for both beacon blocks and blob sidecars.
		if segment.Type.Enum() != snaptype.CaplinEnums.BeaconBlocks && segment.Type.Enum() != snaptype.CaplinEnums.BlobSidecars {
			continue
		}
		if segment.Type.HasIndexFiles(segment, logger) {
			continue
		}
		p := &background.Progress{}
		noneDone = false
		if err := BeaconSimpleIdx(ctx, segment, s.Salt, s.tmpdir, p, log.LvlDebug, logger); err != nil {
			return err
		}
	}
	if noneDone {
		return nil
	}

	return s.OpenFolder()
}

func (s *CaplinSnapshots) ReadHeader(slot uint64) (*cltypes.SignedBeaconBlockHeader, uint64, libcommon.Hash, error) {
	defer func() {
		if rec := recover(); rec != nil {
			panic(fmt.Sprintf("ReadHeader(%d), %s, %s\n", slot, rec, dbg.Stack()))
		}
	}()

	view := s.View()
	defer view.Close()

	var buf []byte

	seg, ok := view.BeaconBlocksSegment(slot)
	if !ok {
		return nil, 0, libcommon.Hash{}, nil
	}

	idxSlot := seg.Src().Index()

	if idxSlot == nil {
		return nil, 0, libcommon.Hash{}, nil
	}
	blockOffset := idxSlot.OrdinalLookup(slot - idxSlot.BaseDataID())

	gg := seg.Src().MakeGetter()
	gg.Reset(blockOffset)
	if !gg.HasNext() {
		return nil, 0, libcommon.Hash{}, nil
	}

	buf, _ = gg.Next(buf)
	if len(buf) == 0 {
		return nil, 0, libcommon.Hash{}, nil
	}
	// Decompress this thing
	buffer := buffersPool.Get().(*bytes.Buffer)
	defer buffersPool.Put(buffer)

	buffer.Reset()
	buffer.Write(buf)
	reader := decompressorPool.Get().(*zstd.Decoder)
	defer decompressorPool.Put(reader)
	reader.Reset(buffer)

	// Use pooled buffers and readers to avoid allocations.
	return snapshot_format.ReadBlockHeaderFromSnapshotWithExecutionData(reader, s.beaconCfg)
}

func (s *CaplinSnapshots) ReadBlobSidecars(slot uint64) ([]*cltypes.BlobSidecar, error) {
	view := s.View()
	defer view.Close()

	var buf []byte

	seg, ok := view.BlobSidecarsSegment(slot)
	if !ok {
		return nil, nil
	}

	idxSlot := seg.Src().Index()

	if idxSlot == nil {
		return nil, nil
	}
	blockOffset := idxSlot.OrdinalLookup(slot - idxSlot.BaseDataID())

	gg := seg.Src().MakeGetter()
	gg.Reset(blockOffset)
	if !gg.HasNext() {
		return nil, nil
	}

	buf, _ = gg.Next(buf)
	if len(buf) == 0 {
		return nil, nil
	}
	if len(buf)%sidecarSSZSize != 0 {
		return nil, errors.New("invalid sidecar list length")
	}
	sidecars := make([]*cltypes.BlobSidecar, len(buf)/sidecarSSZSize)
	for i := 0; i < len(buf); i += sidecarSSZSize {
		sidecars[i/sidecarSSZSize] = &cltypes.BlobSidecar{}
		if err := sidecars[i/sidecarSSZSize].DecodeSSZ(buf[i:i+sidecarSSZSize], int(clparams.DenebVersion)); err != nil {
			return nil, err
		}
	}
	return sidecars, nil
}

func (s *CaplinSnapshots) FrozenBlobs() uint64 {
	if s.beaconCfg.DenebForkEpoch == math.MaxUint64 {
		return 0
	}
	ret := uint64(0)
	for _, seg := range s.BlobSidecars.VisibleSegments {
		ret = max(ret, seg.To())
	}

	return ret
}<|MERGE_RESOLUTION|>--- conflicted
+++ resolved
@@ -352,18 +352,12 @@
 }
 
 func (s *CaplinSnapshots) closeWhatNotInList(l []string) {
-<<<<<<< HEAD
-	toClose := make([]*snapshotsync.DirtySegment, 0)
-	s.BeaconBlocks.DirtySegments.Walk(func(segments []*snapshotsync.DirtySegment) bool {
-	Loop1:
-=======
 	protectFiles := make(map[string]struct{}, len(l))
 	for _, fName := range l {
 		protectFiles[fName] = struct{}{}
 	}
-	toClose := make([]*DirtySegment, 0)
-	s.BeaconBlocks.DirtySegments.Walk(func(segments []*DirtySegment) bool {
->>>>>>> f9527b88
+	toClose := make([]*snapshotsync.DirtySegment, 0)
+	s.BeaconBlocks.DirtySegments.Walk(func(segments []*snapshotsync.DirtySegment) bool {
 		for _, sn := range segments {
 			if sn.Decompressor == nil {
 				continue
@@ -381,14 +375,8 @@
 		s.BeaconBlocks.DirtySegments.Delete(sn)
 	}
 
-<<<<<<< HEAD
 	toClose = make([]*snapshotsync.DirtySegment, 0)
 	s.BlobSidecars.DirtySegments.Walk(func(segments []*snapshotsync.DirtySegment) bool {
-	Loop2:
-=======
-	toClose = make([]*DirtySegment, 0)
-	s.BlobSidecars.DirtySegments.Walk(func(segments []*DirtySegment) bool {
->>>>>>> f9527b88
 		for _, sn := range segments {
 			if sn.Decompressor == nil {
 				continue
