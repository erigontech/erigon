--- conflicted
+++ resolved
@@ -194,13 +194,8 @@
 					i++
 					body := &types.BodyForStorage{}
 					require.NoError(rlp.DecodeBytes(v, body))
-<<<<<<< HEAD
-					txsAmount += uint64(body.TxAmount)
+					txsAmount += uint64(body.TxCount)
 					baseIdList = append(baseIdList, body.BaseTxnID.U64())
-=======
-					txsAmount += uint64(body.TxCount)
-					baseIdList = append(baseIdList, body.BaseTxId)
->>>>>>> d4b1b019
 					return nil
 				}, 1, log.LvlInfo, log.New())
 			require.NoError(err)
@@ -215,13 +210,8 @@
 				i++
 				body := &types.BodyForStorage{}
 				require.NoError(rlp.DecodeBytes(v, body))
-<<<<<<< HEAD
-				txsAmount += uint64(body.TxAmount)
+				txsAmount += uint64(body.TxCount)
 				baseIdList = append(baseIdList, body.BaseTxnID.U64())
-=======
-				txsAmount += uint64(body.TxCount)
-				baseIdList = append(baseIdList, body.BaseTxId)
->>>>>>> d4b1b019
 				return nil
 			}, 1, log.LvlInfo, log.New())
 			require.NoError(err)
