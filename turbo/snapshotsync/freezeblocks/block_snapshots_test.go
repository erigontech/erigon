--- conflicted
+++ resolved
@@ -58,26 +58,12 @@
 }
 
 func TestFindMergeRange(t *testing.T) {
-<<<<<<< HEAD
+	merger := NewMerger("x", 1, log.LvlInfo, MergeSteps, nil, params.MainnetChainConfig, nil)
 	t.Run("big", func(t *testing.T) {
-		merger := NewMerger("x", 1, log.LvlInfo, MergeSteps, nil, params.MainnetChainConfig, nil, nil)
-=======
-	merger := NewMerger("x", 1, log.LvlInfo, nil, params.MainnetChainConfig, nil)
-	t.Run("big", func(t *testing.T) {
->>>>>>> 8288dcb5
 		var ranges []Range
 		for i := 0; i < 24; i++ {
 			ranges = append(ranges, Range{from: uint64(i * 100_000), to: uint64((i + 1) * 100_000)})
 		}
-<<<<<<< HEAD
-		found := merger.FindMergeRanges(ranges)
-
-		var expect []Range
-		for i := 0; i < 4; i++ {
-			expect = append(expect, Range{from: uint64(i * snaptype.Erigon2MergeLimit), to: uint64((i + 1) * snaptype.Erigon2MergeLimit)})
-		}
-		require.Equal(t, expect, found)
-=======
 		found := merger.FindMergeRanges(ranges, uint64(24*100_000))
 
 		expect := []Range{
@@ -121,7 +107,6 @@
 		require.False(t, Range{400_000, 401_000}.IsRecent(1_000_000))
 
 		require.False(t, Range{500_000, 501_000}.IsRecent(1_100_000))
->>>>>>> 8288dcb5
 	})
 
 }
@@ -135,11 +120,7 @@
 		}
 	}
 
-<<<<<<< HEAD
-	N := uint64(7)
-=======
 	N := uint64(17)
->>>>>>> 8288dcb5
 	createFile(0, snaptype.Erigon2MergeLimit)
 	for i := uint64(snaptype.Erigon2MergeLimit); i < snaptype.Erigon2MergeLimit+N*100_000; i += 100_000 {
 		createFile(i, i+100_000)
@@ -148,13 +129,8 @@
 	defer s.Close()
 	require.NoError(s.ReopenFolder())
 	{
-<<<<<<< HEAD
-		merger := NewMerger(dir, 1, log.LvlInfo, MergeSteps, nil, params.MainnetChainConfig, nil, logger)
-		ranges := merger.FindMergeRanges(s.Ranges())
-=======
-		merger := NewMerger(dir, 1, log.LvlInfo, nil, params.MainnetChainConfig, logger)
+		merger := NewMerger(dir, 1, log.LvlInfo, MergeSteps, nil, params.MainnetChainConfig, logger)
 		ranges := merger.FindMergeRanges(s.Ranges(), s.SegmentsMax())
->>>>>>> 8288dcb5
 		require.True(len(ranges) > 0)
 		err := merger.Merge(context.Background(), s, ranges, s.Dir(), false, func(r Range) error {
 			return nil
@@ -172,13 +148,8 @@
 	require.Equal(5, a)
 
 	{
-<<<<<<< HEAD
-		merger := NewMerger(dir, 1, log.LvlInfo, MergeSteps, nil, params.MainnetChainConfig, nil, logger)
-		ranges := merger.FindMergeRanges(s.Ranges())
-=======
-		merger := NewMerger(dir, 1, log.LvlInfo, nil, params.MainnetChainConfig, logger)
+		merger := NewMerger(dir, 1, log.LvlInfo, MergeSteps, nil, params.MainnetChainConfig, logger)
 		ranges := merger.FindMergeRanges(s.Ranges(), s.SegmentsMax())
->>>>>>> 8288dcb5
 		require.True(len(ranges) == 0)
 		err := merger.Merge(context.Background(), s, ranges, s.Dir(), false, func(r Range) error {
 			return nil
