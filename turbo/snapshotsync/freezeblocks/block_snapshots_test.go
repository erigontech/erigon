--- conflicted
+++ resolved
@@ -155,20 +155,11 @@
 	{
 		merger := NewMerger(dir, 1, log.LvlInfo, nil, params.MainnetChainConfig, logger)
 		merger.DisableFsync()
-<<<<<<< HEAD
-		for _, snapType := range snaptype.BlockSnapshotTypes {
-			ranges := merger.FindMergeRanges(s.Ranges(snapType), s.SegmentsMax())
-			require.True(len(ranges) > 0)
-			err := merger.Merge(context.Background(), s, snapType, ranges, s.Dir(), false, nil, nil)
-			require.NoError(err)
-		}
-=======
 		s.ReopenSegments(coresnaptype.BlockSnapshotTypes, false)
 		ranges := merger.FindMergeRanges(s.Ranges(), s.SegmentsMax())
 		require.True(len(ranges) > 0)
 		err := merger.Merge(context.Background(), s, coresnaptype.BlockSnapshotTypes, ranges, s.Dir(), false, nil, nil)
 		require.NoError(err)
->>>>>>> 4363e988
 	}
 
 	expectedFileName := snaptype.SegmentFileName(coresnaptype.Transactions.Versions().Current, 0, 500_000, coresnaptype.Transactions.Enum())
@@ -181,20 +172,11 @@
 	{
 		merger := NewMerger(dir, 1, log.LvlInfo, nil, params.MainnetChainConfig, logger)
 		merger.DisableFsync()
-<<<<<<< HEAD
-		for _, snapType := range snaptype.BlockSnapshotTypes {
-			ranges := merger.FindMergeRanges(s.Ranges(snapType), s.SegmentsMax())
-			require.True(len(ranges) == 0)
-			err := merger.Merge(context.Background(), s, snapType, ranges, s.Dir(), false, nil, nil)
-			require.NoError(err)
-		}
-=======
 		s.ReopenSegments(coresnaptype.BlockSnapshotTypes, false)
 		ranges := merger.FindMergeRanges(s.Ranges(), s.SegmentsMax())
 		require.True(len(ranges) == 0)
 		err := merger.Merge(context.Background(), s, coresnaptype.BlockSnapshotTypes, ranges, s.Dir(), false, nil, nil)
 		require.NoError(err)
->>>>>>> 4363e988
 	}
 
 	// [0; N] merges are not supported anymore
@@ -265,36 +247,6 @@
 	}
 	s := NewRoSnapshots(ethconfig.BlocksFreezing{Enabled: true}, dir, 0, logger)
 	defer s.Close()
-<<<<<<< HEAD
-	require.NoError(s.ReopenFolder())
-	{
-		merger := NewMerger(dir, 1, log.LvlInfo, nil, params.MainnetChainConfig, logger)
-		merger.DisableFsync()
-		for _, snapType := range snaptype.BlockSnapshotTypes {
-			ranges := merger.FindMergeRanges(s.Ranges(snapType), s.SegmentsMax())
-			require.True(len(ranges) > 0)
-			err := merger.Merge(context.Background(), s, snapType, ranges, s.Dir(), false, nil, nil)
-			require.NoError(err)
-		}
-	}
-
-	expectedFileName = snaptype.SegmentFileName(snaptype.Transactions.Versions().Current, start+100_000, start+200_000, snaptype.Transactions.Enum())
-	d, err = compress.NewDecompressor(filepath.Join(dir, expectedFileName))
-	require.NoError(err)
-	defer d.Close()
-	a = d.Count()
-	require.Equal(10, a)
-
-	{
-		merger := NewMerger(dir, 1, log.LvlInfo, nil, params.MainnetChainConfig, logger)
-		merger.DisableFsync()
-		for _, snapType := range snaptype.BlockSnapshotTypes {
-			ranges := merger.FindMergeRanges(s.Ranges(snapType), s.SegmentsMax())
-			require.True(len(ranges) == 0)
-			err := merger.Merge(context.Background(), s, snapType, ranges, s.Dir(), false, nil, nil)
-			require.NoError(err)
-		}
-=======
 	retireFiles := []string{
 		"v1-000000-000010-bodies.seg",
 		"v1-000000-000010-headers.seg",
@@ -304,7 +256,6 @@
 	for _, f := range retireFiles {
 		require.NoError(s.Delete(f))
 		require.False(slices.Contains(s.Files(), f))
->>>>>>> 4363e988
 	}
 }
 
