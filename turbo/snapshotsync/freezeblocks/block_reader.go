package freezeblocks

import (
	"bytes"
	"context"
	"encoding/binary"
	"fmt"
	"math"
	"sort"

	"github.com/ledgerwatch/erigon-lib/common"
	"github.com/ledgerwatch/erigon-lib/common/dbg"
	"github.com/ledgerwatch/erigon-lib/common/length"
	"github.com/ledgerwatch/erigon-lib/gointerfaces"
	"github.com/ledgerwatch/erigon-lib/gointerfaces/remote"
	"github.com/ledgerwatch/erigon-lib/kv"
	"github.com/ledgerwatch/erigon-lib/recsplit"
	"github.com/ledgerwatch/erigon/eth/ethconfig"

	"github.com/ledgerwatch/erigon/core/rawdb"
	"github.com/ledgerwatch/erigon/core/types"
	"github.com/ledgerwatch/erigon/rlp"
	"github.com/ledgerwatch/erigon/turbo/services"
)

type RemoteBlockReader struct {
	client remote.ETHBACKENDClient
}

func (r *RemoteBlockReader) CanPruneTo(uint64) uint64 {
	panic("not implemented")
}
func (r *RemoteBlockReader) CurrentBlock(db kv.Tx) (*types.Block, error) {
	headHash := rawdb.ReadHeadBlockHash(db)
	headNumber := rawdb.ReadHeaderNumber(db, headHash)
	if headNumber == nil {
		return nil, nil
	}
	block, _, err := r.BlockWithSenders(context.Background(), db, headHash, *headNumber)
	return block, err
}
func (r *RemoteBlockReader) RawTransactions(ctx context.Context, tx kv.Getter, fromBlock, toBlock uint64) (txs [][]byte, err error) {
	panic("not implemented")
}
func (r *RemoteBlockReader) ReadAncestor(db kv.Getter, hash common.Hash, number, ancestor uint64, maxNonCanonical *uint64) (common.Hash, uint64) {
	panic("not implemented")
}
func (r *RemoteBlockReader) HeadersRange(ctx context.Context, walker func(header *types.Header) error) error {
	panic("not implemented")
}

func (r *RemoteBlockReader) BadHeaderNumber(ctx context.Context, tx kv.Getter, hash common.Hash) (blockHeight *uint64, err error) {
	return rawdb.ReadBadHeaderNumber(tx, hash)
}

func (r *RemoteBlockReader) BlockByNumber(ctx context.Context, db kv.Tx, number uint64) (*types.Block, error) {
	hash, err := r.CanonicalHash(ctx, db, number)
	if err != nil {
		return nil, fmt.Errorf("failed ReadCanonicalHash: %w", err)
	}
	if hash == (common.Hash{}) {
		return nil, nil
	}
	block, _, err := r.BlockWithSenders(ctx, db, hash, number)
	return block, err
}
func (r *RemoteBlockReader) BlockByHash(ctx context.Context, db kv.Tx, hash common.Hash) (*types.Block, error) {
	number := rawdb.ReadHeaderNumber(db, hash)
	if number == nil {
		return nil, nil
	}
	block, _, err := r.BlockWithSenders(ctx, db, hash, *number)
	return block, err
}
func (r *RemoteBlockReader) HeaderByNumber(ctx context.Context, tx kv.Getter, blockHeight uint64) (*types.Header, error) {
	canonicalHash, err := rawdb.ReadCanonicalHash(tx, blockHeight)
	if err != nil {
		return nil, err
	}
	block, _, err := r.BlockWithSenders(ctx, tx, canonicalHash, blockHeight)
	if err != nil {
		return nil, err
	}
	return block.Header(), nil
}

func (r *RemoteBlockReader) Snapshots() services.BlockSnapshots    { panic("not implemented") }
func (r *RemoteBlockReader) BorSnapshots() services.BlockSnapshots { panic("not implemented") }
func (r *RemoteBlockReader) FrozenBlocks() uint64                  { panic("not supported") }
func (r *RemoteBlockReader) FrozenBorBlocks() uint64               { panic("not supported") }
func (r *RemoteBlockReader) FrozenFiles() (list []string)          { panic("not supported") }
func (r *RemoteBlockReader) FreezingCfg() ethconfig.BlocksFreezing { panic("not supported") }

func (r *RemoteBlockReader) HeaderByHash(ctx context.Context, tx kv.Getter, hash common.Hash) (*types.Header, error) {
	blockNum := rawdb.ReadHeaderNumber(tx, hash)
	if blockNum == nil {
		return nil, nil
	}
	block, _, err := r.BlockWithSenders(ctx, tx, hash, *blockNum)
	if err != nil {
		return nil, err
	}
	return block.Header(), nil
}

func (r *RemoteBlockReader) CanonicalHash(ctx context.Context, tx kv.Getter, blockHeight uint64) (common.Hash, error) {
	return rawdb.ReadCanonicalHash(tx, blockHeight)
}

func NewRemoteBlockReader(client remote.ETHBACKENDClient) *RemoteBlockReader {
	return &RemoteBlockReader{client}
}

func (r *RemoteBlockReader) TxnLookup(ctx context.Context, tx kv.Getter, txnHash common.Hash) (uint64, bool, error) {
	reply, err := r.client.TxnLookup(ctx, &remote.TxnLookupRequest{TxnHash: gointerfaces.ConvertHashToH256(txnHash)})
	if err != nil {
		return 0, false, err
	}
	if reply == nil {
		return 0, false, nil
	}
	return reply.BlockNumber, true, nil
}

func (r *RemoteBlockReader) TxnByIdxInBlock(ctx context.Context, tx kv.Getter, blockNum uint64, i int) (txn types.Transaction, err error) {
	canonicalHash, err := r.CanonicalHash(ctx, tx, blockNum)
	if err != nil {
		return nil, err
	}
	b, err := r.BodyWithTransactions(ctx, tx, canonicalHash, blockNum)
	if err != nil {
		return nil, err
	}
	if b == nil {
		return nil, nil
	}
	if i < 0 {
		return nil, nil
	}
	if len(b.Transactions) <= i {
		return nil, nil
	}
	return b.Transactions[i], nil
}

func (r *RemoteBlockReader) HasSenders(ctx context.Context, _ kv.Getter, hash common.Hash, blockHeight uint64) (bool, error) {
	panic("HasSenders is low-level method, don't use it in RPCDaemon")
}

func (r *RemoteBlockReader) BlockWithSenders(ctx context.Context, _ kv.Getter, hash common.Hash, blockHeight uint64) (block *types.Block, senders []common.Address, err error) {
	reply, err := r.client.Block(ctx, &remote.BlockRequest{BlockHash: gointerfaces.ConvertHashToH256(hash), BlockHeight: blockHeight})
	if err != nil {
		return nil, nil, err
	}

	block = &types.Block{}
	err = rlp.Decode(bytes.NewReader(reply.BlockRlp), block)
	if err != nil {
		return nil, nil, err
	}
	senders = make([]common.Address, len(reply.Senders)/20)
	for i := range senders {
		senders[i].SetBytes(reply.Senders[i*20 : (i+1)*20])
	}
	if len(senders) == block.Transactions().Len() { //it's fine if no senders provided - they can be lazy recovered
		block.SendersToTxs(senders)
	}
	return block, senders, nil
}

func (r *RemoteBlockReader) Header(ctx context.Context, tx kv.Getter, hash common.Hash, blockHeight uint64) (*types.Header, error) {
	block, _, err := r.BlockWithSenders(ctx, tx, hash, blockHeight)
	if err != nil {
		return nil, err
	}
	if block == nil {
		return nil, nil
	}
	return block.Header(), nil
}
func (r *RemoteBlockReader) Body(ctx context.Context, tx kv.Getter, hash common.Hash, blockHeight uint64) (body *types.Body, txAmount uint32, err error) {
	block, _, err := r.BlockWithSenders(ctx, tx, hash, blockHeight)
	if err != nil {
		return nil, 0, err
	}
	if block == nil {
		return nil, 0, nil
	}
	return block.Body(), uint32(len(block.Body().Transactions)), nil
}
func (r *RemoteBlockReader) BodyWithTransactions(ctx context.Context, tx kv.Getter, hash common.Hash, blockHeight uint64) (body *types.Body, err error) {
	block, _, err := r.BlockWithSenders(ctx, tx, hash, blockHeight)
	if err != nil {
		return nil, err
	}
	if block == nil {
		return nil, nil
	}
	return block.Body(), nil
}

func (r *RemoteBlockReader) BodyRlp(ctx context.Context, tx kv.Getter, hash common.Hash, blockHeight uint64) (bodyRlp rlp.RawValue, err error) {
	body, err := r.BodyWithTransactions(ctx, tx, hash, blockHeight)
	if err != nil {
		return nil, err
	}
	bodyRlp, err = rlp.EncodeToBytes(body)
	if err != nil {
		return nil, err
	}
	return bodyRlp, nil
}

func (r *RemoteBlockReader) EventLookup(ctx context.Context, tx kv.Getter, txnHash common.Hash) (uint64, bool, error) {
	reply, err := r.client.BorEvent(ctx, &remote.BorEventRequest{BorTxHash: gointerfaces.ConvertHashToH256(txnHash)})
	if err != nil {
		return 0, false, err
	}
	if reply == nil || len(reply.EventRlps) == 0 {
		return 0, false, nil
	}
	return reply.BlockNumber, true, nil
}

func (r *RemoteBlockReader) EventsByBlock(ctx context.Context, tx kv.Tx, hash common.Hash, blockHeight uint64) ([]rlp.RawValue, error) {
	borTxnHash := types.ComputeBorTxHash(blockHeight, hash)
	reply, err := r.client.BorEvent(ctx, &remote.BorEventRequest{BorTxHash: gointerfaces.ConvertHashToH256(borTxnHash)})
	if err != nil {
		return nil, err
	}
	result := make([]rlp.RawValue, len(reply.EventRlps))
	for i, r := range reply.EventRlps {
		result[i] = rlp.RawValue(r)
	}
	return result, nil
}

func (r *RemoteBlockReader) Span(ctx context.Context, tx kv.Getter, spanId uint64) ([]byte, error) {
	return nil, nil
}

// BlockReader can read blocks from db and snapshots
type BlockReader struct {
	sn    *RoSnapshots
	borSn *BorRoSnapshots
}

func NewBlockReader(snapshots services.BlockSnapshots, borSnapshots services.BlockSnapshots) *BlockReader {
	return &BlockReader{sn: snapshots.(*RoSnapshots), borSn: borSnapshots.(*BorRoSnapshots)}
}

func (r *BlockReader) CanPruneTo(currentBlockInDB uint64) uint64 {
	return CanDeleteTo(currentBlockInDB, r.sn.BlocksAvailable())
}
func (r *BlockReader) Snapshots() services.BlockSnapshots { return r.sn }
func (r *BlockReader) BorSnapshots() services.BlockSnapshots {
	if r.borSn != nil {
		return r.borSn
	}

	return nil
}

func (r *BlockReader) FrozenBlocks() uint64    { return r.sn.BlocksAvailable() }
func (r *BlockReader) FrozenBorBlocks() uint64 { return r.borSn.BlocksAvailable() }
func (r *BlockReader) FrozenFiles() []string {
	files := r.sn.Files()
	if r.borSn != nil {
		files = append(files, r.borSn.Files()...)
	}
	sort.Strings(files)
	return files
}
func (r *BlockReader) FreezingCfg() ethconfig.BlocksFreezing { return r.sn.Cfg() }

func (r *BlockReader) HeadersRange(ctx context.Context, walker func(header *types.Header) error) error {
	return ForEachHeader(ctx, r.sn, walker)
}

func (r *BlockReader) HeaderByNumber(ctx context.Context, tx kv.Getter, blockHeight uint64) (h *types.Header, err error) {
	blockHash, err := rawdb.ReadCanonicalHash(tx, blockHeight)
	if err != nil {
		return nil, err
	}
	if blockHash == (common.Hash{}) {
		return nil, nil
	}
	h = rawdb.ReadHeader(tx, blockHash, blockHeight)
	if h != nil {
		return h, nil
	}

	view := r.sn.View()
	defer view.Close()
	seg, ok := view.HeadersSegment(blockHeight)
	if !ok {
		return
	}

	h, _, err = r.headerFromSnapshot(blockHeight, seg, nil)
	if err != nil {
		return nil, err
	}
	return h, nil
}

// HeaderByHash - will search header in all snapshots starting from recent
func (r *BlockReader) HeaderByHash(ctx context.Context, tx kv.Getter, hash common.Hash) (h *types.Header, err error) {
	h, err = rawdb.ReadHeaderByHash(tx, hash)
	if err != nil {
		return nil, err
	}
	if h != nil {
		return h, nil
	}

	view := r.sn.View()
	defer view.Close()
	segments := view.Headers()

	buf := make([]byte, 128)
	for i := len(segments) - 1; i >= 0; i-- {
		if segments[i].idxHeaderHash == nil {
			continue
		}

		h, err = r.headerFromSnapshotByHash(hash, segments[i], buf)
		if err != nil {
			return nil, err
		}
		if h != nil {
			break
		}
	}
	return h, nil
}

var emptyHash = common.Hash{}

func (r *BlockReader) CanonicalHash(ctx context.Context, tx kv.Getter, blockHeight uint64) (h common.Hash, err error) {
	h, err = rawdb.ReadCanonicalHash(tx, blockHeight)
	if err != nil {
		return h, err
	}
	if h != emptyHash {
		return h, nil
	}

	view := r.sn.View()
	defer view.Close()
	seg, ok := view.HeadersSegment(blockHeight)
	if !ok {
		return
	}

	header, _, err := r.headerFromSnapshot(blockHeight, seg, nil)
	if err != nil {
		return h, err
	}
	if header == nil {
		return h, nil
	}
	h = header.Hash()
	return h, nil
}

func (r *BlockReader) Header(ctx context.Context, tx kv.Getter, hash common.Hash, blockHeight uint64) (h *types.Header, err error) {
	h = rawdb.ReadHeader(tx, hash, blockHeight)
	if h != nil {
		return h, nil
	}

	view := r.sn.View()
	defer view.Close()
	seg, ok := view.HeadersSegment(blockHeight)
	if !ok {
		return
	}
	h, _, err = r.headerFromSnapshot(blockHeight, seg, nil)
	if err != nil {
		return h, err
	}
	return h, nil
}

func (r *BlockReader) BodyWithTransactions(ctx context.Context, tx kv.Getter, hash common.Hash, blockHeight uint64) (body *types.Body, err error) {
	body, err = rawdb.ReadBodyWithTransactions(tx, hash, blockHeight)
	if err != nil {
		return nil, err
	}
	if body != nil {
		return body, nil
	}

	view := r.sn.View()
	defer view.Close()

	var baseTxnID uint64
	var txsAmount uint32
	var buf []byte
	seg, ok := view.BodiesSegment(blockHeight)
	if !ok {
		return nil, nil
	}
	body, baseTxnID, txsAmount, buf, err = r.bodyFromSnapshot(blockHeight, seg, buf)
	if err != nil {
		return nil, err
	}
	if body == nil {
		return nil, nil
	}
	txnSeg, ok := view.TxsSegment(blockHeight)
	if !ok {
		return nil, nil
	}
	txs, senders, err := r.txsFromSnapshot(baseTxnID, txsAmount, txnSeg, buf)
	if err != nil {
		return nil, err
	}
	if txs == nil {
		return nil, nil
	}
	body.Transactions = txs
	body.SendersToTxs(senders)
	return body, nil
}

func (r *BlockReader) BodyRlp(ctx context.Context, tx kv.Getter, hash common.Hash, blockHeight uint64) (bodyRlp rlp.RawValue, err error) {
	body, err := r.BodyWithTransactions(ctx, tx, hash, blockHeight)
	if err != nil {
		return nil, err
	}
	bodyRlp, err = rlp.EncodeToBytes(body)
	if err != nil {
		return nil, err
	}
	return bodyRlp, nil
}

func (r *BlockReader) Body(ctx context.Context, tx kv.Getter, hash common.Hash, blockHeight uint64) (body *types.Body, txAmount uint32, err error) {
	blocksAvailable := r.sn.BlocksAvailable()
	if blocksAvailable == 0 || blockHeight > blocksAvailable {
		body, _, txAmount = rawdb.ReadBody(tx, hash, blockHeight)
		return body, txAmount, nil
	}
	view := r.sn.View()
	defer view.Close()

	seg, ok := view.BodiesSegment(blockHeight)
	if !ok {
		return
	}
	body, _, txAmount, _, err = r.bodyFromSnapshot(blockHeight, seg, nil)
	if err != nil {
		return nil, 0, err
	}
	return body, txAmount, nil
}

func (r *BlockReader) HasSenders(ctx context.Context, tx kv.Getter, hash common.Hash, blockHeight uint64) (bool, error) {
	blocksAvailable := r.sn.BlocksAvailable()
	if blocksAvailable == 0 || blockHeight > blocksAvailable {
		return rawdb.HasSenders(tx, hash, blockHeight)
	}
	return true, nil
}

func (r *BlockReader) BlockWithSenders(ctx context.Context, tx kv.Getter, hash common.Hash, blockHeight uint64) (block *types.Block, senders []common.Address, err error) {
	return r.blockWithSenders(ctx, tx, hash, blockHeight, false)
}
func (r *BlockReader) blockWithSenders(ctx context.Context, tx kv.Getter, hash common.Hash, blockHeight uint64, forceCanonical bool) (block *types.Block, senders []common.Address, err error) {
	blocksAvailable := r.sn.BlocksAvailable()
	if blocksAvailable == 0 || blockHeight > blocksAvailable {
		if forceCanonical {
			canonicalHash, err := rawdb.ReadCanonicalHash(tx, blockHeight)
			if err != nil {
				return nil, nil, fmt.Errorf("requested non-canonical hash %x. canonical=%x", hash, canonicalHash)
			}
			if canonicalHash != hash {
				return nil, nil, nil
			}
		}

		block, senders, err = rawdb.ReadBlockWithSenders(tx, hash, blockHeight)
		if err != nil {
			return nil, nil, err
		}
		return block, senders, nil
	}

	view := r.sn.View()
	defer view.Close()
	seg, ok := view.HeadersSegment(blockHeight)
	if !ok {
		return
	}

	var buf []byte
	h, buf, err := r.headerFromSnapshot(blockHeight, seg, buf)
	if err != nil {
		return nil, nil, err
	}
	if h == nil {
		return
	}

	var b *types.Body
	var baseTxnId uint64
	var txsAmount uint32
	bodySeg, ok := view.BodiesSegment(blockHeight)
	if !ok {
		return
	}
	b, baseTxnId, txsAmount, buf, err = r.bodyFromSnapshot(blockHeight, bodySeg, buf)
	if err != nil {
		return nil, nil, err
	}
	if b == nil {
		return
	}
	if txsAmount == 0 {
		block = types.NewBlockFromStorage(hash, h, nil, b.Uncles, b.Withdrawals)
		if len(senders) != block.Transactions().Len() {
			return block, senders, nil // no senders is fine - will recover them on the fly
		}
		block.SendersToTxs(senders)
		return block, senders, nil
	}

	txnSeg, ok := view.TxsSegment(blockHeight)
	if !ok {
		return
	}
	var txs []types.Transaction
	txs, senders, err = r.txsFromSnapshot(baseTxnId, txsAmount, txnSeg, buf)
	if err != nil {
		return nil, nil, err
	}
	if !ok {
		return
	}
	block = types.NewBlockFromStorage(hash, h, txs, b.Uncles, b.Withdrawals)
	if len(senders) != block.Transactions().Len() {
		return block, senders, nil // no senders is fine - will recover them on the fly
	}
	block.SendersToTxs(senders)
	return block, senders, nil
}

func (r *BlockReader) headerFromSnapshot(blockHeight uint64, sn *HeaderSegment, buf []byte) (*types.Header, []byte, error) {
	if sn.idxHeaderHash == nil {
		return nil, buf, nil
	}
	headerOffset := sn.idxHeaderHash.OrdinalLookup(blockHeight - sn.idxHeaderHash.BaseDataID())
	gg := sn.seg.MakeGetter()
	gg.Reset(headerOffset)
	if !gg.HasNext() {
		return nil, buf, nil
	}
	buf, _ = gg.Next(buf[:0])
	if len(buf) == 0 {
		return nil, buf, nil
	}
	h := &types.Header{}
	if err := rlp.DecodeBytes(buf[1:], h); err != nil {
		return nil, buf, err
	}
	return h, buf, nil
}

// headerFromSnapshotByHash - getting header by hash AND ensure that it has correct hash
// because HeaderByHash method will search header in all snapshots - and may request header which doesn't exists
// but because our indices are based on PerfectHashMap, no way to know is given key exists or not, only way -
// to make sure is to fetch it and compare hash
func (r *BlockReader) headerFromSnapshotByHash(hash common.Hash, sn *HeaderSegment, buf []byte) (*types.Header, error) {
	defer func() {
		if rec := recover(); rec != nil {
			panic(fmt.Errorf("%+v, snapshot: %d-%d, trace: %s", rec, sn.ranges.from, sn.ranges.to, dbg.Stack()))
		}
	}() // avoid crash because Erigon's core does many things

	if sn.idxHeaderHash == nil {
		return nil, nil
	}
	reader := recsplit.NewIndexReader(sn.idxHeaderHash)
	localID := reader.Lookup(hash[:])
	headerOffset := sn.idxHeaderHash.OrdinalLookup(localID)
	gg := sn.seg.MakeGetter()
	gg.Reset(headerOffset)
	if !gg.HasNext() {
		return nil, nil
	}
	buf, _ = gg.Next(buf[:0])
	if len(buf) > 1 && hash[0] != buf[0] {
		return nil, nil
	}

	h := &types.Header{}
	if err := rlp.DecodeBytes(buf[1:], h); err != nil {
		return nil, err
	}
	if h.Hash() != hash {
		return nil, nil
	}
	return h, nil
}

func (r *BlockReader) bodyFromSnapshot(blockHeight uint64, sn *BodySegment, buf []byte) (*types.Body, uint64, uint32, []byte, error) {
	b, buf, err := r.bodyForStorageFromSnapshot(blockHeight, sn, buf)
	if err != nil {
		return nil, 0, 0, buf, err
	}

	body := new(types.Body)
	body.Uncles = b.Uncles
	body.Withdrawals = b.Withdrawals
	var txsAmount uint32
	if b.TxAmount >= 2 {
		txsAmount = b.TxAmount - 2
	}
	return body, b.BaseTxId + 1, txsAmount, buf, nil // empty txs in the beginning and end of block
}

func (r *BlockReader) bodyForStorageFromSnapshot(blockHeight uint64, sn *BodySegment, buf []byte) (*types.BodyForStorage, []byte, error) {
	defer func() {
		if rec := recover(); rec != nil {
			panic(fmt.Errorf("%+v, snapshot: %d-%d, trace: %s", rec, sn.ranges.from, sn.ranges.to, dbg.Stack()))
		}
	}() // avoid crash because Erigon's core does many things

	if sn.idxBodyNumber == nil {
		return nil, buf, nil
	}
	bodyOffset := sn.idxBodyNumber.OrdinalLookup(blockHeight - sn.idxBodyNumber.BaseDataID())

	gg := sn.seg.MakeGetter()
	gg.Reset(bodyOffset)
	if !gg.HasNext() {
		return nil, buf, nil
	}
	buf, _ = gg.Next(buf[:0])
	if len(buf) == 0 {
		return nil, buf, nil
	}
	b := &types.BodyForStorage{}
	reader := bytes.NewReader(buf)
	if err := rlp.Decode(reader, b); err != nil {
		return nil, buf, err
	}

	return b, buf, nil
}

func (r *BlockReader) txsFromSnapshot(baseTxnID uint64, txsAmount uint32, txsSeg *TxnSegment, buf []byte) (txs []types.Transaction, senders []common.Address, err error) {
	defer func() {
		if rec := recover(); rec != nil {
			panic(fmt.Errorf("%+v, snapshot: %d-%d, trace: %s", rec, txsSeg.ranges.from, txsSeg.ranges.to, dbg.Stack()))
		}
	}() // avoid crash because Erigon's core does many things

	if txsSeg.IdxTxnHash == nil {
		return nil, nil, nil
	}
	if baseTxnID < txsSeg.IdxTxnHash.BaseDataID() {
		return nil, nil, fmt.Errorf(".idx file has wrong baseDataID? %d<%d, %s", baseTxnID, txsSeg.IdxTxnHash.BaseDataID(), txsSeg.Seg.FilePath())
	}

	txs = make([]types.Transaction, txsAmount)
	senders = make([]common.Address, txsAmount)
	if txsAmount == 0 {
		return txs, senders, nil
	}
	txnOffset := txsSeg.IdxTxnHash.OrdinalLookup(baseTxnID - txsSeg.IdxTxnHash.BaseDataID())
	gg := txsSeg.Seg.MakeGetter()
	gg.Reset(txnOffset)
	for i := uint32(0); i < txsAmount; i++ {
		if !gg.HasNext() {
			return nil, nil, nil
		}
		buf, _ = gg.Next(buf[:0])
		if len(buf) < 1+20 {
			return nil, nil, fmt.Errorf("segment %s has too short record: len(buf)=%d < 21", txsSeg.Seg.FilePath(), len(buf))
		}
		senders[i].SetBytes(buf[1 : 1+20])
		txRlp := buf[1+20:]
		txs[i], err = types.DecodeTransaction(txRlp)
		if err != nil {
			return nil, nil, err
		}
		txs[i].SetSender(senders[i])
	}

	return txs, senders, nil
}

func (r *BlockReader) txnByID(txnID uint64, sn *TxnSegment, buf []byte) (txn types.Transaction, err error) {
	offset := sn.IdxTxnHash.OrdinalLookup(txnID - sn.IdxTxnHash.BaseDataID())
	gg := sn.Seg.MakeGetter()
	gg.Reset(offset)
	if !gg.HasNext() {
		return nil, nil
	}
	buf, _ = gg.Next(buf[:0])
	sender, txnRlp := buf[1:1+20], buf[1+20:]

	txn, err = types.DecodeTransaction(txnRlp)
	if err != nil {
		return
	}
	txn.SetSender(*(*common.Address)(sender)) // see: https://tip.golang.org/ref/spec#Conversions_from_slice_to_array_pointer
	return
}

func (r *BlockReader) txnByHash(txnHash common.Hash, segments []*TxnSegment, buf []byte) (txn types.Transaction, blockNum, txnID uint64, err error) {
	for i := len(segments) - 1; i >= 0; i-- {
		sn := segments[i]
		if sn.IdxTxnHash == nil || sn.IdxTxnHash2BlockNum == nil {
			continue
		}

		reader := recsplit.NewIndexReader(sn.IdxTxnHash)
		txnId := reader.Lookup(txnHash[:])
		offset := sn.IdxTxnHash.OrdinalLookup(txnId)
		gg := sn.Seg.MakeGetter()
		gg.Reset(offset)
		// first byte txnHash check - reducing false-positives 256 times. Allows don't store and don't calculate full hash of entity - when checking many snapshots.
		if !gg.MatchPrefix([]byte{txnHash[0]}) {
			continue
		}
		buf, _ = gg.Next(buf[:0])
		senderByte, txnRlp := buf[1:1+20], buf[1+20:]
		sender := *(*common.Address)(senderByte)

		txn, err = types.DecodeTransaction(txnRlp)
		if err != nil {
			return
		}

		txn.SetSender(sender) // see: https://tip.golang.org/ref/spec#Conversions_from_slice_to_array_pointer

		reader2 := recsplit.NewIndexReader(sn.IdxTxnHash2BlockNum)
		blockNum = reader2.Lookup(txnHash[:])

		// final txnHash check  - completely avoid false-positives
		if txn.Hash() == txnHash {
			return
		}
	}
	return
}

// TxnByIdxInBlock - doesn't include system-transactions in the begin/end of block
// return nil if 0 < i < body.TxAmount
func (r *BlockReader) TxnByIdxInBlock(ctx context.Context, tx kv.Getter, blockNum uint64, txIdxInBlock int) (txn types.Transaction, err error) {
	blocksAvailable := r.sn.BlocksAvailable()
	if blocksAvailable == 0 || blockNum > blocksAvailable {
		canonicalHash, err := rawdb.ReadCanonicalHash(tx, blockNum)
		if err != nil {
			return nil, err
		}
		return rawdb.TxnByIdxInBlock(tx, canonicalHash, blockNum, txIdxInBlock)
	}

	view := r.sn.View()
	defer view.Close()
	seg, ok := view.BodiesSegment(blockNum)
	if !ok {
		return
	}

	var b *types.BodyForStorage
	b, _, err = r.bodyForStorageFromSnapshot(blockNum, seg, nil)
	if err != nil {
		return nil, err
	}
	if b == nil {
		return
	}

	// if block has no transactions, or requested txNum out of non-system transactions length
	if b.TxAmount == 2 || txIdxInBlock == -1 || txIdxInBlock >= int(b.TxAmount-2) {
		return nil, nil
	}

	txnSeg, ok := view.TxsSegment(blockNum)
	if !ok {
		return
	}
	// +1 because block has system-txn in the beginning of block
	return r.txnByID(b.BaseTxId+1+uint64(txIdxInBlock), txnSeg, nil)
}

// TxnLookup - find blockNumber and txnID by txnHash
func (r *BlockReader) TxnLookup(ctx context.Context, tx kv.Getter, txnHash common.Hash) (uint64, bool, error) {
	n, err := rawdb.ReadTxLookupEntry(tx, txnHash)
	if err != nil {
		return 0, false, err
	}
	if n != nil {
		return *n, true, nil
	}

	view := r.sn.View()
	defer view.Close()

	var txn types.Transaction
	var blockNum uint64
	txn, blockNum, _, err = r.txnByHash(txnHash, view.Txs(), nil)
	if err != nil {
		return 0, false, err
	}
	if txn == nil {
		return 0, false, nil
	}
	return blockNum, true, nil
}

func (r *BlockReader) FirstTxNumNotInSnapshots() uint64 {
	view := r.sn.View()
	defer view.Close()

	sn, ok := view.TxsSegment(r.sn.BlocksAvailable())
	if !ok {
		return 0
	}

	lastTxnID := sn.IdxTxnHash.BaseDataID() + uint64(sn.Seg.Count())
	return lastTxnID
}

func (r *BlockReader) IterateFrozenBodies(f func(blockNum, baseTxNum, txAmount uint64) error) error {
	view := r.sn.View()
	defer view.Close()

	for _, sn := range view.Bodies() {
		sn := sn
		defer sn.seg.EnableMadvNormal().DisableReadAhead()

		var buf []byte
		g := sn.seg.MakeGetter()
		blockNum := sn.ranges.from
		var b types.BodyForStorage
		for g.HasNext() {
			buf, _ = g.Next(buf[:0])
			if err := rlp.DecodeBytes(buf, &b); err != nil {
				return err
			}
			if err := f(blockNum, b.BaseTxId, uint64(b.TxAmount)); err != nil {
				return err
			}
			blockNum++
		}
	}
	return nil
}
func (r *BlockReader) BadHeaderNumber(ctx context.Context, tx kv.Getter, hash common.Hash) (blockHeight *uint64, err error) {
	return rawdb.ReadBadHeaderNumber(tx, hash)
}
func (r *BlockReader) BlockByNumber(ctx context.Context, db kv.Tx, number uint64) (*types.Block, error) {
	hash, err := rawdb.ReadCanonicalHash(db, number)
	if err != nil {
		return nil, fmt.Errorf("failed ReadCanonicalHash: %w", err)
	}
	if hash == (common.Hash{}) {
		return nil, nil
	}
	block, _, err := r.BlockWithSenders(ctx, db, hash, number)
	return block, err
}
func (r *BlockReader) BlockByHash(ctx context.Context, db kv.Tx, hash common.Hash) (*types.Block, error) {
	number := rawdb.ReadHeaderNumber(db, hash)
	if number == nil {
		return nil, nil
	}
	block, _, err := r.BlockWithSenders(ctx, db, hash, *number)
	return block, err
}
func (r *BlockReader) CurrentBlock(db kv.Tx) (*types.Block, error) {
	headHash := rawdb.ReadHeadBlockHash(db)
	headNumber := rawdb.ReadHeaderNumber(db, headHash)
	if headNumber == nil {
		return nil, nil
	}
	block, _, err := r.blockWithSenders(context.Background(), db, headHash, *headNumber, true)
	return block, err
}
func (r *BlockReader) RawTransactions(ctx context.Context, tx kv.Getter, fromBlock, toBlock uint64) (txs [][]byte, err error) {
	return rawdb.RawTransactionsRange(tx, fromBlock, toBlock)
}
func (r *BlockReader) ReadAncestor(db kv.Getter, hash common.Hash, number, ancestor uint64, maxNonCanonical *uint64) (common.Hash, uint64) {
	if ancestor > number {
		return common.Hash{}, 0
	}
	if ancestor == 1 {
		header, err := r.Header(context.Background(), db, hash, number)
		if err != nil {
			panic(err)
		}
		// in this case it is cheaper to just read the header
		if header != nil {
			return header.ParentHash, number - 1
		}
		return common.Hash{}, 0
	}
	for ancestor != 0 {
		h, err := r.CanonicalHash(context.Background(), db, number)
		if err != nil {
			panic(err)
		}
		if h == hash {
			ancestorHash, err := r.CanonicalHash(context.Background(), db, number-ancestor)
			if err != nil {
				panic(err)
			}
			h, err := r.CanonicalHash(context.Background(), db, number)
			if err != nil {
				panic(err)
			}
			if h == hash {
				number -= ancestor
				return ancestorHash, number
			}
		}
		if *maxNonCanonical == 0 {
			return common.Hash{}, 0
		}
		*maxNonCanonical--
		ancestor--
		header, err := r.Header(context.Background(), db, hash, number)
		if err != nil {
			panic(err)
		}
		if header == nil {
			return common.Hash{}, 0
		}
		hash = header.ParentHash
		number--
	}
	return hash, number
}

func (r *BlockReader) EventLookup(ctx context.Context, tx kv.Getter, txnHash common.Hash) (uint64, bool, error) {
	n, err := rawdb.ReadBorTxLookupEntry(tx, txnHash)
	if err != nil {
		return 0, false, err
	}
	if n != nil {
		return *n, true, nil
	}

	view := r.borSn.View()
	defer view.Close()

	blockNum, ok, err := r.borBlockByEventHash(txnHash, view.Events(), nil)
	if err != nil {
		return 0, false, err
	}
	if !ok {
		return 0, false, nil
	}
	return blockNum, true, nil
}

func (r *BlockReader) borBlockByEventHash(txnHash common.Hash, segments []*BorEventSegment, buf []byte) (blockNum uint64, ok bool, err error) {
	for i := len(segments) - 1; i >= 0; i-- {
		sn := segments[i]
		if sn.IdxBorTxnHash == nil {
			continue
		}
		if sn.IdxBorTxnHash.KeyCount() == 0 {
			continue
		}
		reader := recsplit.NewIndexReader(sn.IdxBorTxnHash)
		blockEventId := reader.Lookup(txnHash[:])
		offset := sn.IdxBorTxnHash.OrdinalLookup(blockEventId)
		gg := sn.seg.MakeGetter()
		gg.Reset(offset)
		if !gg.MatchPrefix(txnHash[:]) {
			continue
		}
		buf, _ = gg.Next(buf[:0])
		blockNum = binary.BigEndian.Uint64(buf[length.Hash:])
		ok = true
		return
	}
	return
}

func (r *BlockReader) EventsByBlock(ctx context.Context, tx kv.Tx, hash common.Hash, blockHeight uint64) ([]rlp.RawValue, error) {
	if blockHeight >= r.FrozenBorBlocks() {
		c, err := tx.Cursor(kv.BorEventNums)
		if err != nil {
			return nil, err
		}
		defer c.Close()
		var k, v []byte
		var buf [8]byte
		binary.BigEndian.PutUint64(buf[:], blockHeight)
		result := []rlp.RawValue{}
		if k, v, err = c.Seek(buf[:]); err != nil {
			return nil, err
		}
		if !bytes.Equal(k, buf[:]) {
			return result, nil
		}
		startEventId := binary.BigEndian.Uint64(v)
		var endEventId uint64
		if k, v, err = c.Next(); err != nil {
			return nil, err
		}
		if k == nil {
			endEventId = math.MaxUint64
		} else {
			endEventId = binary.BigEndian.Uint64(v)
		}
		c1, err := tx.Cursor(kv.BorEvents)
		if err != nil {
			return nil, err
		}
		defer c1.Close()
		binary.BigEndian.PutUint64(buf[:], startEventId)
		for k, v, err = c1.Seek(buf[:]); err == nil && k != nil; k, v, err = c1.Next() {
			eventId := binary.BigEndian.Uint64(k)
			if eventId >= endEventId {
				break
			}
			result = append(result, rlp.RawValue(common.Copy(v)))
		}
		if err != nil {
			return nil, err
		}
		return result, nil
	}
	borTxHash := types.ComputeBorTxHash(blockHeight, hash)
	view := r.borSn.View()
	defer view.Close()
	segments := view.Events()
	var buf []byte
	result := []rlp.RawValue{}
	for i := len(segments) - 1; i >= 0; i-- {
		sn := segments[i]
		if sn.ranges.from > blockHeight {
			continue
		}
		if sn.ranges.to <= blockHeight {
			continue
		}
		if sn.IdxBorTxnHash == nil {
			continue
		}
		if sn.IdxBorTxnHash.KeyCount() == 0 {
			continue
		}
		reader := recsplit.NewIndexReader(sn.IdxBorTxnHash)
		blockEventId := reader.Lookup(borTxHash[:])
		offset := sn.IdxBorTxnHash.OrdinalLookup(blockEventId)
		gg := sn.seg.MakeGetter()
		gg.Reset(offset)
		for gg.HasNext() && gg.MatchPrefix(borTxHash[:]) {
			buf, _ = gg.Next(buf[:0])
			result = append(result, rlp.RawValue(common.Copy(buf[length.Hash+length.BlockNum+8:])))
		}
	}
	return result, nil
}

func (r *BlockReader) LastFrozenEventID() uint64 {
	view := r.borSn.View()
	defer view.Close()
	segments := view.Events()
	if len(segments) == 0 {
		return 0
	}
	lastSegment := segments[len(segments)-1]
	var lastEventID uint64
	gg := lastSegment.seg.MakeGetter()
	var buf []byte
	for gg.HasNext() {
		buf, _ = gg.Next(buf[:0])
		lastEventID = binary.BigEndian.Uint64(buf[length.Hash+length.BlockNum : length.Hash+length.BlockNum+8])
	}
	return lastEventID
}

<<<<<<< HEAD
func (r *BlockReader) LastFrozenSpanID() uint64 {
	view := r.borSn.View()
	defer view.Close()
	segments := view.Spans()
	if len(segments) == 0 {
		return 0
	}
	lastSegment := segments[len(segments)-1]
	var lastSpanID uint64
	if lastSegment.ranges.to > zerothSpanEnd {
		lastSpanID = (lastSegment.ranges.to - zerothSpanEnd - 1) / spanLength
	}
	return lastSpanID
}

func (r *BlockReader) Span(ctx context.Context, tx kv.Getter, spanId uint64) ([]byte, error) {
	// Compute starting block of the span
	var endBlock uint64
	if spanId > 0 {
		endBlock = (spanId)*spanLength + zerothSpanEnd
	}
	var buf [8]byte
	binary.BigEndian.PutUint64(buf[:], spanId)
	if endBlock >= r.FrozenBorBlocks() {
		v, err := tx.GetOne(kv.BorSpans, buf[:])
		if err != nil {
			return nil, err
		}
		if v == nil {
			return nil, fmt.Errorf("span %d not found (db)", spanId)
		}
		return common.Copy(v), nil
	}
	view := r.borSn.View()
	defer view.Close()
	segments := view.Spans()
	for i := len(segments) - 1; i >= 0; i-- {
		sn := segments[i]
		if sn.idx == nil {
			continue
		}
		var spanFrom uint64
		if sn.ranges.from > zerothSpanEnd {
			spanFrom = 1 + (sn.ranges.from-zerothSpanEnd-1)/spanLength
		}
		if spanId < spanFrom {
			continue
		}
		var spanTo uint64
		if sn.ranges.to > zerothSpanEnd {
			spanTo = 1 + (sn.ranges.to-zerothSpanEnd-1)/spanLength
		}
		if spanId >= spanTo {
			continue
		}
		if sn.idx.KeyCount() == 0 {
			continue
		}
		offset := sn.idx.OrdinalLookup(spanId)
		gg := sn.seg.MakeGetter()
		gg.Reset(offset)
		result, _ := gg.Next(nil)
		return common.Copy(result), nil
	}
	return nil, fmt.Errorf("span %d not found (snapshots)", spanId)
=======
// ---- Data Integrity part ----

func (r *BlockReader) ensureHeaderNumber(n uint64, seg *HeaderSegment) error {
	h, _, err := r.headerFromSnapshot(n, seg, nil)
	if err != nil {
		return err
	}
	if h == nil {
		return fmt.Errorf("ensureHeaderNumber: not found header: %d", n)
	}
	if h.Number.Uint64() != n {
		return fmt.Errorf("ensureHeaderNumber: requested header: %d, got: %d", n, h.Number.Uint64())
	}
	return nil
}

func (r *BlockReader) Integrity(ctx context.Context) error {
	view := r.sn.View()
	defer view.Close()
	for _, seg := range view.Headers() {
		if err := r.ensureHeaderNumber(seg.ranges.from, seg); err != nil {
			return err
		}
		if err := r.ensureHeaderNumber(seg.ranges.to-1, seg); err != nil {
			return err
		}
	}
	return nil
>>>>>>> def6067f
}<|MERGE_RESOLUTION|>--- conflicted
+++ resolved
@@ -1082,7 +1082,6 @@
 	return lastEventID
 }
 
-<<<<<<< HEAD
 func (r *BlockReader) LastFrozenSpanID() uint64 {
 	view := r.borSn.View()
 	defer view.Close()
@@ -1148,7 +1147,8 @@
 		return common.Copy(result), nil
 	}
 	return nil, fmt.Errorf("span %d not found (snapshots)", spanId)
-=======
+}
+
 // ---- Data Integrity part ----
 
 func (r *BlockReader) ensureHeaderNumber(n uint64, seg *HeaderSegment) error {
@@ -1177,5 +1177,4 @@
 		}
 	}
 	return nil
->>>>>>> def6067f
 }