package freezeblocks

import (
	"bytes"
	"context"
	"encoding/binary"
	"errors"
	"fmt"
	"math"
	"sort"
	"time"

	"github.com/ledgerwatch/log/v3"

	"github.com/ledgerwatch/erigon-lib/common/hexutility"
	"github.com/ledgerwatch/erigon/polygon/bor"

	"github.com/ledgerwatch/erigon-lib/common"
	"github.com/ledgerwatch/erigon-lib/common/dbg"
	"github.com/ledgerwatch/erigon-lib/common/length"
	"github.com/ledgerwatch/erigon-lib/downloader/snaptype"
	"github.com/ledgerwatch/erigon-lib/gointerfaces"
	"github.com/ledgerwatch/erigon-lib/gointerfaces/remote"
	"github.com/ledgerwatch/erigon-lib/kv"
	"github.com/ledgerwatch/erigon-lib/recsplit"
	"github.com/ledgerwatch/erigon/core/rawdb"
	"github.com/ledgerwatch/erigon/core/types"
	"github.com/ledgerwatch/erigon/eth/ethconfig"
	"github.com/ledgerwatch/erigon/polygon/heimdall"
	"github.com/ledgerwatch/erigon/rlp"
	"github.com/ledgerwatch/erigon/turbo/services"
)

var ErrSpanNotFound = errors.New("span not found")

type RemoteBlockReader struct {
	client remote.ETHBACKENDClient
}

func (r *RemoteBlockReader) CanPruneTo(uint64) uint64 {
	panic("not implemented")
}
func (r *RemoteBlockReader) CurrentBlock(db kv.Tx) (*types.Block, error) {
	headHash := rawdb.ReadHeadBlockHash(db)
	headNumber := rawdb.ReadHeaderNumber(db, headHash)
	if headNumber == nil {
		return nil, nil
	}
	block, _, err := r.BlockWithSenders(context.Background(), db, headHash, *headNumber)
	return block, err
}
func (r *RemoteBlockReader) RawTransactions(ctx context.Context, tx kv.Getter, fromBlock, toBlock uint64) (txs [][]byte, err error) {
	panic("not implemented")
}

func (r *RemoteBlockReader) FirstTxnNumNotInSnapshots() uint64 {
	panic("not implemented")
}

func (r *RemoteBlockReader) ReadAncestor(db kv.Getter, hash common.Hash, number, ancestor uint64, maxNonCanonical *uint64) (common.Hash, uint64) {
	panic("not implemented")
}
func (r *RemoteBlockReader) HeadersRange(ctx context.Context, walker func(header *types.Header) error) error {
	panic("not implemented")
}

func (r *RemoteBlockReader) Integrity(_ context.Context) error {
	panic("not implemented")
}

func (r *RemoteBlockReader) BadHeaderNumber(ctx context.Context, tx kv.Getter, hash common.Hash) (blockHeight *uint64, err error) {
	return rawdb.ReadBadHeaderNumber(tx, hash)
}

func (r *RemoteBlockReader) BlockByNumber(ctx context.Context, db kv.Tx, number uint64) (*types.Block, error) {
	hash, err := r.CanonicalHash(ctx, db, number)
	if err != nil {
		return nil, fmt.Errorf("failed ReadCanonicalHash: %w", err)
	}
	if hash == (common.Hash{}) {
		return nil, nil
	}
	block, _, err := r.BlockWithSenders(ctx, db, hash, number)
	return block, err
}
func (r *RemoteBlockReader) BlockByHash(ctx context.Context, db kv.Tx, hash common.Hash) (*types.Block, error) {
	number := rawdb.ReadHeaderNumber(db, hash)
	if number == nil {
		return nil, nil
	}
	block, _, err := r.BlockWithSenders(ctx, db, hash, *number)
	return block, err
}
func (r *RemoteBlockReader) HeaderByNumber(ctx context.Context, tx kv.Getter, blockHeight uint64) (*types.Header, error) {
	canonicalHash, err := rawdb.ReadCanonicalHash(tx, blockHeight)
	if err != nil {
		return nil, err
	}
	block, _, err := r.BlockWithSenders(ctx, tx, canonicalHash, blockHeight)
	if err != nil {
		return nil, err
	}
	return block.Header(), nil
}
func (r *RemoteBlockReader) Snapshots() services.BlockSnapshots    { panic("not implemented") }
func (r *RemoteBlockReader) BorSnapshots() services.BlockSnapshots { panic("not implemented") }
func (r *RemoteBlockReader) FrozenBlocks() uint64                  { panic("not supported") }
func (r *RemoteBlockReader) FrozenBorBlocks() uint64               { panic("not supported") }
func (r *RemoteBlockReader) FrozenFiles() (list []string)          { panic("not supported") }
func (r *RemoteBlockReader) FreezingCfg() ethconfig.BlocksFreezing { panic("not supported") }

func (r *RemoteBlockReader) HeaderByHash(ctx context.Context, tx kv.Getter, hash common.Hash) (*types.Header, error) {
	blockNum := rawdb.ReadHeaderNumber(tx, hash)
	if blockNum == nil {
		return nil, nil
	}
	block, _, err := r.BlockWithSenders(ctx, tx, hash, *blockNum)
	if err != nil {
		return nil, err
	}
	return block.Header(), nil
}

func (r *RemoteBlockReader) CanonicalHash(ctx context.Context, tx kv.Getter, blockHeight uint64) (common.Hash, error) {
	return rawdb.ReadCanonicalHash(tx, blockHeight)
}

var _ services.FullBlockReader = &RemoteBlockReader{}

func NewRemoteBlockReader(client remote.ETHBACKENDClient) *RemoteBlockReader {
	return &RemoteBlockReader{client}
}

func (r *RemoteBlockReader) TxnLookup(ctx context.Context, tx kv.Getter, txnHash common.Hash) (uint64, bool, error) {
	reply, err := r.client.TxnLookup(ctx, &remote.TxnLookupRequest{TxnHash: gointerfaces.ConvertHashToH256(txnHash)})
	if err != nil {
		return 0, false, err
	}
	if reply == nil {
		return 0, false, nil
	}
	return reply.BlockNumber, true, nil
}

func (r *RemoteBlockReader) TxnByIdxInBlock(ctx context.Context, tx kv.Getter, blockNum uint64, i int) (txn types.Transaction, err error) {
	canonicalHash, err := r.CanonicalHash(ctx, tx, blockNum)
	if err != nil {
		return nil, err
	}
	b, err := r.BodyWithTransactions(ctx, tx, canonicalHash, blockNum)
	if err != nil {
		return nil, err
	}
	if b == nil {
		return nil, nil
	}
	if i < 0 {
		return nil, nil
	}
	if len(b.Transactions) <= i {
		return nil, nil
	}
	return b.Transactions[i], nil
}

func (r *RemoteBlockReader) HasSenders(ctx context.Context, _ kv.Getter, hash common.Hash, blockHeight uint64) (bool, error) {
	panic("HasSenders is low-level method, don't use it in RPCDaemon")
}

func (r *RemoteBlockReader) BlockWithSenders(ctx context.Context, _ kv.Getter, hash common.Hash, blockHeight uint64) (block *types.Block, senders []common.Address, err error) {
	reply, err := r.client.Block(ctx, &remote.BlockRequest{BlockHash: gointerfaces.ConvertHashToH256(hash), BlockHeight: blockHeight})
	if err != nil {
		return nil, nil, err
	}

	block = &types.Block{}
	err = rlp.Decode(bytes.NewReader(reply.BlockRlp), block)
	if err != nil {
		return nil, nil, err
	}
	senders = make([]common.Address, len(reply.Senders)/20)
	for i := range senders {
		senders[i].SetBytes(reply.Senders[i*20 : (i+1)*20])
	}
	if len(senders) == block.Transactions().Len() { //it's fine if no senders provided - they can be lazy recovered
		block.SendersToTxs(senders)
	}
	return block, senders, nil
}

func (r *RemoteBlockReader) IterateFrozenBodies(_ func(blockNum uint64, baseTxNum uint64, txAmount uint64) error) error {
	panic("not implemented")
}

func (r *RemoteBlockReader) Header(ctx context.Context, tx kv.Getter, hash common.Hash, blockHeight uint64) (*types.Header, error) {
	block, _, err := r.BlockWithSenders(ctx, tx, hash, blockHeight)
	if err != nil {
		return nil, err
	}
	if block == nil {
		return nil, nil
	}
	return block.Header(), nil
}
func (r *RemoteBlockReader) Body(ctx context.Context, tx kv.Getter, hash common.Hash, blockHeight uint64) (body *types.Body, txAmount uint32, err error) {
	block, _, err := r.BlockWithSenders(ctx, tx, hash, blockHeight)
	if err != nil {
		return nil, 0, err
	}
	if block == nil {
		return nil, 0, nil
	}
	return block.Body(), uint32(len(block.Body().Transactions)), nil
}
func (r *RemoteBlockReader) BodyWithTransactions(ctx context.Context, tx kv.Getter, hash common.Hash, blockHeight uint64) (body *types.Body, err error) {
	block, _, err := r.BlockWithSenders(ctx, tx, hash, blockHeight)
	if err != nil {
		return nil, err
	}
	if block == nil {
		return nil, nil
	}
	return block.Body(), nil
}

func (r *RemoteBlockReader) BodyRlp(ctx context.Context, tx kv.Getter, hash common.Hash, blockHeight uint64) (bodyRlp rlp.RawValue, err error) {
	body, err := r.BodyWithTransactions(ctx, tx, hash, blockHeight)
	if err != nil {
		return nil, err
	}
	bodyRlp, err = rlp.EncodeToBytes(body)
	if err != nil {
		return nil, err
	}
	return bodyRlp, nil
}

func (r *RemoteBlockReader) LastEventId(ctx context.Context, tx kv.Tx) (uint64, bool, error) {
	return 0, false, fmt.Errorf("not implemented")
}

func (r *RemoteBlockReader) EventLookup(ctx context.Context, tx kv.Getter, txnHash common.Hash) (uint64, bool, error) {
	reply, err := r.client.BorEvent(ctx, &remote.BorEventRequest{BorTxHash: gointerfaces.ConvertHashToH256(txnHash)})
	if err != nil {
		return 0, false, err
	}
	if reply == nil || len(reply.EventRlps) == 0 {
		return 0, false, nil
	}
	return reply.BlockNumber, true, nil
}

func (r *RemoteBlockReader) EventsByBlock(ctx context.Context, tx kv.Tx, hash common.Hash, blockHeight uint64) ([]rlp.RawValue, error) {
	borTxnHash := types.ComputeBorTxHash(blockHeight, hash)
	reply, err := r.client.BorEvent(ctx, &remote.BorEventRequest{BorTxHash: gointerfaces.ConvertHashToH256(borTxnHash)})
	if err != nil {
		return nil, err
	}
	result := make([]rlp.RawValue, len(reply.EventRlps))
	for i, r := range reply.EventRlps {
		result[i] = rlp.RawValue(r)
	}
	return result, nil
}
func (r *RemoteBlockReader) BorStartEventID(ctx context.Context, tx kv.Tx, hash common.Hash, blockHeight uint64) (uint64, error) {
	panic("not implemented")
}

func (r *RemoteBlockReader) LastFrozenEventId() uint64 {
	panic("not implemented")
}

func (r *RemoteBlockReader) Span(_ context.Context, _ kv.Getter, _ uint64) ([]byte, error) {
	panic("not implemented")
}

func (r *RemoteBlockReader) LastSpanId(_ context.Context, _ kv.Tx) (uint64, bool, error) {
	panic("not implemented")
}

func (r *RemoteBlockReader) LastFrozenSpanId() uint64 {
	panic("not implemented")
}

func (r *RemoteBlockReader) LastMilestoneId(ctx context.Context, tx kv.Tx) (uint64, bool, error) {
	return 0, false, fmt.Errorf("not implemented")
}

func (r *RemoteBlockReader) Milestone(ctx context.Context, tx kv.Getter, spanId uint64) ([]byte, error) {
	return nil, nil
}

func (r *RemoteBlockReader) LastCheckpointId(ctx context.Context, tx kv.Tx) (uint64, bool, error) {
	return 0, false, fmt.Errorf("not implemented")
}

func (r *RemoteBlockReader) Checkpoint(ctx context.Context, tx kv.Getter, spanId uint64) ([]byte, error) {
	return nil, nil
}

// BlockReader can read blocks from db and snapshots
type BlockReader struct {
	sn    *RoSnapshots
	borSn *BorRoSnapshots
}

func NewBlockReader(snapshots services.BlockSnapshots, borSnapshots services.BlockSnapshots) *BlockReader {
	borSn, _ := borSnapshots.(*BorRoSnapshots)
	sn, _ := snapshots.(*RoSnapshots)
	return &BlockReader{sn: sn, borSn: borSn}
}

func (r *BlockReader) CanPruneTo(currentBlockInDB uint64) uint64 {
	return CanDeleteTo(currentBlockInDB, r.sn.BlocksAvailable())
}
func (r *BlockReader) Snapshots() services.BlockSnapshots { return r.sn }
func (r *BlockReader) BorSnapshots() services.BlockSnapshots {
	if r.borSn != nil {
		return r.borSn
	}

	return nil
}

func (r *BlockReader) FrozenBlocks() uint64 { return r.sn.BlocksAvailable() }
func (r *BlockReader) FrozenBorBlocks() uint64 {
	if r.borSn != nil {
		return r.borSn.BlocksAvailable()
	}
	return 0
}
func (r *BlockReader) FrozenFiles() []string {
	files := r.sn.Files()
	if r.borSn != nil {
		files = append(files, r.borSn.Files()...)
	}
	sort.Strings(files)
	return files
}
func (r *BlockReader) FreezingCfg() ethconfig.BlocksFreezing { return r.sn.Cfg() }

func (r *BlockReader) HeadersRange(ctx context.Context, walker func(header *types.Header) error) error {
	return ForEachHeader(ctx, r.sn, walker)
}

func (r *BlockReader) HeaderByNumber(ctx context.Context, tx kv.Getter, blockHeight uint64) (h *types.Header, err error) {
	if tx != nil {
		blockHash, err := rawdb.ReadCanonicalHash(tx, blockHeight)
		if err != nil {
			return nil, err
		}
		if blockHash == (common.Hash{}) {
			return nil, nil
		}
		h = rawdb.ReadHeader(tx, blockHash, blockHeight)
		if h != nil {
			return h, nil
		}
	}

	view := r.sn.View()
	defer view.Close()
	seg, ok := view.HeadersSegment(blockHeight)
	if !ok {
		return
	}

	h, _, err = r.headerFromSnapshot(blockHeight, seg, nil)
	if err != nil {
		return nil, err
	}
	return h, nil
}

// HeaderByHash - will search header in all snapshots starting from recent
func (r *BlockReader) HeaderByHash(ctx context.Context, tx kv.Getter, hash common.Hash) (h *types.Header, err error) {
	h, err = rawdb.ReadHeaderByHash(tx, hash)
	if err != nil {
		return nil, err
	}
	if h != nil {
		return h, nil
	}

	view := r.sn.View()
	defer view.Close()
	segments := view.Headers()

	buf := make([]byte, 128)
	for i := len(segments) - 1; i >= 0; i-- {
		if segments[i].Index() == nil {
			continue
		}

		h, err = r.headerFromSnapshotByHash(hash, segments[i], buf)
		if err != nil {
			return nil, err
		}
		if h != nil {
			break
		}
	}
	return h, nil
}

var emptyHash = common.Hash{}

func (r *BlockReader) CanonicalHash(ctx context.Context, tx kv.Getter, blockHeight uint64) (h common.Hash, err error) {
	h, err = rawdb.ReadCanonicalHash(tx, blockHeight)
	if err != nil {
		return h, err
	}
	if h != emptyHash {
		return h, nil
	}

	view := r.sn.View()
	defer view.Close()
	seg, ok := view.HeadersSegment(blockHeight)
	if !ok {
		return
	}

	header, _, err := r.headerFromSnapshot(blockHeight, seg, nil)
	if err != nil {
		return h, err
	}
	if header == nil {
		return h, nil
	}
	h = header.Hash()
	return h, nil
}

func (r *BlockReader) Header(ctx context.Context, tx kv.Getter, hash common.Hash, blockHeight uint64) (h *types.Header, err error) {
	if tx != nil {
		h = rawdb.ReadHeader(tx, hash, blockHeight)
		if h != nil {
			return h, nil
		}
	}

	view := r.sn.View()
	defer view.Close()
	seg, ok := view.HeadersSegment(blockHeight)
	if !ok {
		return
	}
	h, _, err = r.headerFromSnapshot(blockHeight, seg, nil)
	if err != nil {
		return h, err
	}
	return h, nil
}

func (r *BlockReader) BodyWithTransactions(ctx context.Context, tx kv.Getter, hash common.Hash, blockHeight uint64) (body *types.Body, err error) {
	if tx != nil {
		body, err = rawdb.ReadBodyWithTransactions(tx, hash, blockHeight)
		if err != nil {
			return nil, err
		}
		if body != nil {
			return body, nil
		}
	}

	view := r.sn.View()
	defer view.Close()

	var baseTxnID uint64
	var txsAmount uint32
	var buf []byte
	seg, ok := view.BodiesSegment(blockHeight)
	if !ok {
		return nil, nil
	}
	body, baseTxnID, txsAmount, buf, err = r.bodyFromSnapshot(blockHeight, seg, buf)
	if err != nil {
		return nil, err
	}
	if body == nil {
		return nil, nil
	}
	txnSeg, ok := view.TxsSegment(blockHeight)
	if !ok {
		return nil, nil
	}
	txs, senders, err := r.txsFromSnapshot(baseTxnID, txsAmount, txnSeg, buf)
	if err != nil {
		return nil, err
	}
	if txs == nil {
		return nil, nil
	}
	body.Transactions = txs
	body.SendersToTxs(senders)
	return body, nil
}

func (r *BlockReader) BodyRlp(ctx context.Context, tx kv.Getter, hash common.Hash, blockHeight uint64) (bodyRlp rlp.RawValue, err error) {
	body, err := r.BodyWithTransactions(ctx, tx, hash, blockHeight)
	if err != nil {
		return nil, err
	}
	bodyRlp, err = rlp.EncodeToBytes(body)
	if err != nil {
		return nil, err
	}
	return bodyRlp, nil
}

func (r *BlockReader) Body(ctx context.Context, tx kv.Getter, hash common.Hash, blockHeight uint64) (body *types.Body, txAmount uint32, err error) {
	maxBlockNumInFiles := r.sn.BlocksAvailable()
	if maxBlockNumInFiles == 0 || blockHeight > maxBlockNumInFiles {
		body, _, txAmount = rawdb.ReadBody(tx, hash, blockHeight)
		return body, txAmount, nil
	}
	view := r.sn.View()
	defer view.Close()

	seg, ok := view.BodiesSegment(blockHeight)
	if !ok {
		return
	}
	body, _, txAmount, _, err = r.bodyFromSnapshot(blockHeight, seg, nil)
	if err != nil {
		return nil, 0, err
	}
	return body, txAmount, nil
}

func (r *BlockReader) HasSenders(ctx context.Context, tx kv.Getter, hash common.Hash, blockHeight uint64) (bool, error) {
	maxBlockNumInFiles := r.sn.BlocksAvailable()
	if maxBlockNumInFiles == 0 || blockHeight > maxBlockNumInFiles {
		return rawdb.HasSenders(tx, hash, blockHeight)
	}
	return true, nil
}

func (r *BlockReader) BlockWithSenders(ctx context.Context, tx kv.Getter, hash common.Hash, blockHeight uint64) (block *types.Block, senders []common.Address, err error) {
	return r.blockWithSenders(ctx, tx, hash, blockHeight, false)
}
func (r *BlockReader) blockWithSenders(ctx context.Context, tx kv.Getter, hash common.Hash, blockHeight uint64, forceCanonical bool) (block *types.Block, senders []common.Address, err error) {
	var dbgPrefix string
	dbgLogs := dbg.Enabled(ctx)
	if dbgLogs {
		dbgPrefix = fmt.Sprintf("[dbg] BlockReader.blockWithSenders(hash=%x,blk=%d,forceCanonical=%t) -> ", hash, blockHeight, forceCanonical)
	}

	maxBlockNumInFiles := r.sn.BlocksAvailable()
	if tx != nil && (maxBlockNumInFiles == 0 || blockHeight > maxBlockNumInFiles) {
		if forceCanonical {
			canonicalHash, err := rawdb.ReadCanonicalHash(tx, blockHeight)
			if err != nil {
				return nil, nil, fmt.Errorf("requested non-canonical hash %x. canonical=%x", hash, canonicalHash)
			}
			if canonicalHash != hash {
				if dbgLogs {
					log.Info(dbgPrefix + fmt.Sprintf("this hash is not canonical now. current one is %x", canonicalHash))
				}
				return nil, nil, nil
			}
		}

		block, senders, err = rawdb.ReadBlockWithSenders(tx, hash, blockHeight)
		if err != nil {
			return nil, nil, err
		}
		if dbgLogs {
			log.Info(dbgPrefix + fmt.Sprintf("found_in_db=%t", block != nil))
		}
		return block, senders, nil
	}

	if r.sn == nil {
		if dbgLogs {
			log.Info(dbgPrefix + "no files")
		}
		return
	}

	view := r.sn.View()
	defer view.Close()
	seg, ok := view.HeadersSegment(blockHeight)
	if !ok {
		if dbgLogs {
			log.Info(dbgPrefix + "no header files for this block num")
		}
		return
	}

	var buf []byte
	h, buf, err := r.headerFromSnapshot(blockHeight, seg, buf)
	if err != nil {
		return nil, nil, err
	}
	if h == nil {
		if dbgLogs {
			log.Info(dbgPrefix + "got nil header from file")
		}
		return
	}

	var b *types.Body
	var baseTxnId uint64
	var txsAmount uint32
	bodySeg, ok := view.BodiesSegment(blockHeight)
	if !ok {
		if dbgLogs {
			log.Info(dbgPrefix + "no bodies file for this block num")
		}
		return
	}
	b, baseTxnId, txsAmount, buf, err = r.bodyFromSnapshot(blockHeight, bodySeg, buf)
	if err != nil {
		return nil, nil, err
	}
	if b == nil {
		if dbgLogs {
			log.Info(dbgPrefix + "got nil body from file")
		}
		return
	}
	if txsAmount == 0 {
		block = types.NewBlockFromStorage(hash, h, nil, b.Uncles, b.Withdrawals, nil /* deposits */)
		if len(senders) != block.Transactions().Len() {
			if dbgLogs {
				log.Info(dbgPrefix + fmt.Sprintf("found block with %d transactions, but %d senders", block.Transactions().Len(), len(senders)))
			}
			return block, senders, nil // no senders is fine - will recover them on the fly
		}
		block.SendersToTxs(senders)
		return block, senders, nil
	}

	txnSeg, ok := view.TxsSegment(blockHeight)
	if !ok {
		if dbgLogs {
			log.Info(dbgPrefix + "no transactions file for this block num")
		}
		return
	}
	var txs []types.Transaction
	txs, senders, err = r.txsFromSnapshot(baseTxnId, txsAmount, txnSeg, buf)
	if err != nil {
		return nil, nil, err
	}
<<<<<<< HEAD
	if !ok {
		return
	}
	block = types.NewBlockFromStorage(hash, h, txs, b.Uncles, b.Withdrawals, nil /* deposits */)
=======
	block = types.NewBlockFromStorage(hash, h, txs, b.Uncles, b.Withdrawals)
>>>>>>> 382f8812
	if len(senders) != block.Transactions().Len() {
		if dbgLogs {
			log.Info(dbgPrefix + fmt.Sprintf("found block with %d transactions, but %d senders", block.Transactions().Len(), len(senders)))
		}
		return block, senders, nil // no senders is fine - will recover them on the fly
	}
	block.SendersToTxs(senders)
	return block, senders, nil
}

func (r *BlockReader) headerFromSnapshot(blockHeight uint64, sn *Segment, buf []byte) (*types.Header, []byte, error) {
	index := sn.Index()

	if index == nil {
		return nil, buf, nil
	}
	headerOffset := index.OrdinalLookup(blockHeight - index.BaseDataID())
	gg := sn.MakeGetter()
	gg.Reset(headerOffset)
	if !gg.HasNext() {
		return nil, buf, nil
	}
	buf, _ = gg.Next(buf[:0])
	if len(buf) == 0 {
		return nil, buf, nil
	}
	h := &types.Header{}
	if err := rlp.DecodeBytes(buf[1:], h); err != nil {
		return nil, buf, err
	}
	return h, buf, nil
}

// headerFromSnapshotByHash - getting header by hash AND ensure that it has correct hash
// because HeaderByHash method will search header in all snapshots - and may request header which doesn't exists
// but because our indices are based on PerfectHashMap, no way to know is given key exists or not, only way -
// to make sure is to fetch it and compare hash
func (r *BlockReader) headerFromSnapshotByHash(hash common.Hash, sn *Segment, buf []byte) (*types.Header, error) {
	defer func() {
		if rec := recover(); rec != nil {
			panic(fmt.Errorf("%+v, snapshot: %d-%d, trace: %s", rec, sn.from, sn.to, dbg.Stack()))
		}
	}() // avoid crash because Erigon's core does many things

	index := sn.Index()

	if index == nil {
		return nil, nil
	}

	reader := recsplit.NewIndexReader(index)
	localID, ok := reader.Lookup(hash[:])
	if !ok {
		return nil, nil
	}
	headerOffset := index.OrdinalLookup(localID)
	gg := sn.MakeGetter()
	gg.Reset(headerOffset)
	if !gg.HasNext() {
		return nil, nil
	}
	buf, _ = gg.Next(buf[:0])
	if len(buf) > 1 && hash[0] != buf[0] {
		return nil, nil
	}

	h := &types.Header{}
	if err := rlp.DecodeBytes(buf[1:], h); err != nil {
		return nil, err
	}
	if h.Hash() != hash {
		return nil, nil
	}
	return h, nil
}

func (r *BlockReader) bodyFromSnapshot(blockHeight uint64, sn *Segment, buf []byte) (*types.Body, uint64, uint32, []byte, error) {
	b, buf, err := r.bodyForStorageFromSnapshot(blockHeight, sn, buf)
	if err != nil {
		return nil, 0, 0, buf, err
	}
	if b == nil {
		return nil, 0, 0, buf, nil
	}

	body := new(types.Body)
	body.Uncles = b.Uncles
	body.Withdrawals = b.Withdrawals
	var txsAmount uint32
	if b.TxAmount >= 2 {
		txsAmount = b.TxAmount - 2
	}
	return body, b.BaseTxId + 1, txsAmount, buf, nil // empty txs in the beginning and end of block
}

func (r *BlockReader) bodyForStorageFromSnapshot(blockHeight uint64, sn *Segment, buf []byte) (*types.BodyForStorage, []byte, error) {
	defer func() {
		if rec := recover(); rec != nil {
			panic(fmt.Errorf("%+v, snapshot: %d-%d, trace: %s", rec, sn.from, sn.to, dbg.Stack()))
		}
	}() // avoid crash because Erigon's core does many things

	index := sn.Index()

	if index == nil {
		return nil, buf, nil
	}

	bodyOffset := index.OrdinalLookup(blockHeight - index.BaseDataID())

	gg := sn.MakeGetter()
	gg.Reset(bodyOffset)
	if !gg.HasNext() {
		return nil, buf, nil
	}
	buf, _ = gg.Next(buf[:0])
	if len(buf) == 0 {
		return nil, buf, nil
	}
	b := &types.BodyForStorage{}
	reader := bytes.NewReader(buf)
	if err := rlp.Decode(reader, b); err != nil {
		return nil, buf, err
	}

	return b, buf, nil
}

func (r *BlockReader) txsFromSnapshot(baseTxnID uint64, txsAmount uint32, txsSeg *Segment, buf []byte) (txs []types.Transaction, senders []common.Address, err error) {
	defer func() {
		if rec := recover(); rec != nil {
			panic(fmt.Errorf("%+v, snapshot: %d-%d, trace: %s", rec, txsSeg.from, txsSeg.to, dbg.Stack()))
		}
	}() // avoid crash because Erigon's core does many things

	idxTxnHash := txsSeg.Index(snaptype.Indexes.TxnHash)

	if idxTxnHash == nil {
		return nil, nil, nil
	}
	if baseTxnID < idxTxnHash.BaseDataID() {
		return nil, nil, fmt.Errorf(".idx file has wrong baseDataID? %d<%d, %s", baseTxnID, idxTxnHash.BaseDataID(), txsSeg.FilePath())
	}

	txs = make([]types.Transaction, txsAmount)
	senders = make([]common.Address, txsAmount)
	if txsAmount == 0 {
		return txs, senders, nil
	}
	txnOffset := idxTxnHash.OrdinalLookup(baseTxnID - idxTxnHash.BaseDataID())
	gg := txsSeg.MakeGetter()
	gg.Reset(txnOffset)
	for i := uint32(0); i < txsAmount; i++ {
		if !gg.HasNext() {
			return nil, nil, nil
		}
		buf, _ = gg.Next(buf[:0])
		if len(buf) < 1+20 {
			return nil, nil, fmt.Errorf("segment %s has too short record: len(buf)=%d < 21", txsSeg.FilePath(), len(buf))
		}
		senders[i].SetBytes(buf[1 : 1+20])
		txRlp := buf[1+20:]
		txs[i], err = types.DecodeTransaction(txRlp)
		if err != nil {
			return nil, nil, err
		}
		txs[i].SetSender(senders[i])
	}

	return txs, senders, nil
}

func (r *BlockReader) txnByID(txnID uint64, sn *Segment, buf []byte) (txn types.Transaction, err error) {
	idxTxnHash := sn.Index(snaptype.Indexes.TxnHash)

	offset := idxTxnHash.OrdinalLookup(txnID - idxTxnHash.BaseDataID())
	gg := sn.MakeGetter()
	gg.Reset(offset)
	if !gg.HasNext() {
		return nil, nil
	}
	buf, _ = gg.Next(buf[:0])
	sender, txnRlp := buf[1:1+20], buf[1+20:]

	txn, err = types.DecodeTransaction(txnRlp)
	if err != nil {
		return
	}
	txn.SetSender(*(*common.Address)(sender)) // see: https://tip.golang.org/ref/spec#Conversions_from_slice_to_array_pointer
	return
}

func (r *BlockReader) txnByHash(txnHash common.Hash, segments []*Segment, buf []byte) (types.Transaction, uint64, bool, error) {
	for i := len(segments) - 1; i >= 0; i-- {
		sn := segments[i]

		idxTxnHash := sn.Index(snaptype.Indexes.TxnHash)
		idxTxnHash2BlockNum := sn.Index(snaptype.Indexes.TxnHash2BlockNum)

		if idxTxnHash == nil || idxTxnHash2BlockNum == nil {
			continue
		}

		reader := recsplit.NewIndexReader(idxTxnHash)
		txnId, ok := reader.Lookup(txnHash[:])
		if !ok {
			continue
		}
		offset := idxTxnHash.OrdinalLookup(txnId)
		gg := sn.MakeGetter()
		gg.Reset(offset)
		// first byte txnHash check - reducing false-positives 256 times. Allows don't store and don't calculate full hash of entity - when checking many snapshots.
		if !gg.MatchPrefix([]byte{txnHash[0]}) {
			continue
		}
		buf, _ = gg.Next(buf[:0])
		senderByte, txnRlp := buf[1:1+20], buf[1+20:]
		sender := *(*common.Address)(senderByte)

		txn, err := types.DecodeTransaction(txnRlp)
		if err != nil {
			return nil, 0, false, err
		}

		txn.SetSender(sender) // see: https://tip.golang.org/ref/spec#Conversions_from_slice_to_array_pointer

		reader2 := recsplit.NewIndexReader(idxTxnHash2BlockNum)
		blockNum, ok := reader2.Lookup(txnHash[:])
		if !ok {
			continue
		}

		// final txnHash check  - completely avoid false-positives
		if txn.Hash() == txnHash {
			return txn, blockNum, true, nil
		}
	}

	return nil, 0, false, nil
}

// TxnByIdxInBlock - doesn't include system-transactions in the begin/end of block
// return nil if 0 < i < body.TxAmount
func (r *BlockReader) TxnByIdxInBlock(ctx context.Context, tx kv.Getter, blockNum uint64, txIdxInBlock int) (txn types.Transaction, err error) {
	maxBlockNumInFiles := r.sn.BlocksAvailable()
	if maxBlockNumInFiles == 0 || blockNum > maxBlockNumInFiles {
		canonicalHash, err := rawdb.ReadCanonicalHash(tx, blockNum)
		if err != nil {
			return nil, err
		}
		return rawdb.TxnByIdxInBlock(tx, canonicalHash, blockNum, txIdxInBlock)
	}

	view := r.sn.View()
	defer view.Close()
	seg, ok := view.BodiesSegment(blockNum)
	if !ok {
		return
	}

	var b *types.BodyForStorage
	b, _, err = r.bodyForStorageFromSnapshot(blockNum, seg, nil)
	if err != nil {
		return nil, err
	}
	if b == nil {
		return
	}

	// if block has no transactions, or requested txNum out of non-system transactions length
	if b.TxAmount == 2 || txIdxInBlock == -1 || txIdxInBlock >= int(b.TxAmount-2) {
		return nil, nil
	}

	txnSeg, ok := view.TxsSegment(blockNum)
	if !ok {
		return
	}
	// +1 because block has system-txn in the beginning of block
	return r.txnByID(b.BaseTxId+1+uint64(txIdxInBlock), txnSeg, nil)
}

// TxnLookup - find blockNumber and txnID by txnHash
func (r *BlockReader) TxnLookup(_ context.Context, tx kv.Getter, txnHash common.Hash) (uint64, bool, error) {
	n, err := rawdb.ReadTxLookupEntry(tx, txnHash)
	if err != nil {
		return 0, false, err
	}
	if n != nil {
		return *n, true, nil
	}

	view := r.sn.View()
	defer view.Close()

	_, blockNum, ok, err := r.txnByHash(txnHash, view.Txs(), nil)
	if err != nil {
		return 0, false, err
	}

	return blockNum, ok, nil
}

func (r *BlockReader) FirstTxnNumNotInSnapshots() uint64 {
	view := r.sn.View()
	defer view.Close()

	sn, ok := view.TxsSegment(r.sn.BlocksAvailable())
	if !ok {
		return 0
	}

	lastTxnID := sn.Index(snaptype.Indexes.TxnHash).BaseDataID() + uint64(sn.Count())
	return lastTxnID
}

func (r *BlockReader) IterateFrozenBodies(f func(blockNum, baseTxNum, txAmount uint64) error) error {
	view := r.sn.View()
	defer view.Close()

	for _, sn := range view.Bodies() {
		sn := sn
		defer sn.EnableMadvNormal().DisableReadAhead()

		var buf []byte
		g := sn.MakeGetter()
		blockNum := sn.from
		var b types.BodyForStorage
		for g.HasNext() {
			buf, _ = g.Next(buf[:0])
			if err := rlp.DecodeBytes(buf, &b); err != nil {
				return err
			}
			if err := f(blockNum, b.BaseTxId, uint64(b.TxAmount)); err != nil {
				return err
			}
			blockNum++
		}
	}
	return nil
}

func (r *BlockReader) IntegrityTxnID(failFast bool) error {
	defer log.Info("[integrity] IntegrityTxnID done")
	view := r.sn.View()
	defer view.Close()

	var expectedFirstTxnID uint64
	for _, snb := range view.Bodies() {
		firstBlockNum := snb.Index().BaseDataID()
		sn, _ := view.TxsSegment(firstBlockNum)
		b, _, err := r.bodyForStorageFromSnapshot(firstBlockNum, snb, nil)
		if err != nil {
			return err
		}
		if b.BaseTxId != expectedFirstTxnID {
			err := fmt.Errorf("[integrity] IntegrityTxnID: bn=%d, baseID=%d, cnt=%d, expectedFirstTxnID=%d", firstBlockNum, b.BaseTxId, sn.Count(), expectedFirstTxnID)
			if failFast {
				return err
			} else {
				log.Error(err.Error())
			}
		}
		expectedFirstTxnID = b.BaseTxId + uint64(sn.Count())
	}
	return nil
}

func (r *BlockReader) BadHeaderNumber(ctx context.Context, tx kv.Getter, hash common.Hash) (blockHeight *uint64, err error) {
	return rawdb.ReadBadHeaderNumber(tx, hash)
}
func (r *BlockReader) BlockByNumber(ctx context.Context, db kv.Tx, number uint64) (*types.Block, error) {
	hash, err := rawdb.ReadCanonicalHash(db, number)
	if err != nil {
		return nil, fmt.Errorf("failed ReadCanonicalHash: %w", err)
	}
	if hash == (common.Hash{}) {
		return nil, nil
	}
	block, _, err := r.BlockWithSenders(ctx, db, hash, number)
	return block, err
}
func (r *BlockReader) BlockByHash(ctx context.Context, db kv.Tx, hash common.Hash) (*types.Block, error) {
	number := rawdb.ReadHeaderNumber(db, hash)
	if number == nil {
		return nil, nil
	}
	block, _, err := r.BlockWithSenders(ctx, db, hash, *number)
	return block, err
}
func (r *BlockReader) CurrentBlock(db kv.Tx) (*types.Block, error) {
	headHash := rawdb.ReadHeadBlockHash(db)
	headNumber := rawdb.ReadHeaderNumber(db, headHash)
	if headNumber == nil {
		return nil, nil
	}
	block, _, err := r.blockWithSenders(context.Background(), db, headHash, *headNumber, true)
	return block, err
}

func (r *BlockReader) RawTransactions(ctx context.Context, tx kv.Getter, fromBlock, toBlock uint64) (txs [][]byte, err error) {
	return rawdb.RawTransactionsRange(tx, fromBlock, toBlock)
}

func (r *BlockReader) ReadAncestor(db kv.Getter, hash common.Hash, number, ancestor uint64, maxNonCanonical *uint64) (common.Hash, uint64) {
	if ancestor > number {
		return common.Hash{}, 0
	}
	if ancestor == 1 {
		header, err := r.Header(context.Background(), db, hash, number)
		if err != nil {
			panic(err)
		}
		// in this case it is cheaper to just read the header
		if header != nil {
			return header.ParentHash, number - 1
		}
		return common.Hash{}, 0
	}
	for ancestor != 0 {
		h, err := r.CanonicalHash(context.Background(), db, number)
		if err != nil {
			panic(err)
		}
		if h == hash {
			ancestorHash, err := r.CanonicalHash(context.Background(), db, number-ancestor)
			if err != nil {
				panic(err)
			}
			h, err := r.CanonicalHash(context.Background(), db, number)
			if err != nil {
				panic(err)
			}
			if h == hash {
				number -= ancestor
				return ancestorHash, number
			}
		}
		if *maxNonCanonical == 0 {
			return common.Hash{}, 0
		}
		*maxNonCanonical--
		ancestor--
		header, err := r.Header(context.Background(), db, hash, number)
		if err != nil {
			panic(err)
		}
		if header == nil {
			return common.Hash{}, 0
		}
		hash = header.ParentHash
		number--
	}
	return hash, number
}

func (r *BlockReader) EventLookup(ctx context.Context, tx kv.Getter, txnHash common.Hash) (uint64, bool, error) {
	n, err := rawdb.ReadBorTxLookupEntry(tx, txnHash)
	if err != nil {
		return 0, false, err
	}
	if n != nil {
		return *n, true, nil
	}

	if r.borSn == nil {
		return 0, false, nil
	}

	view := r.borSn.View()
	defer view.Close()

	blockNum, ok, err := r.borBlockByEventHash(txnHash, view.Events(), nil)
	if err != nil {
		return 0, false, err
	}
	if !ok {
		return 0, false, nil
	}
	return blockNum, true, nil
}

func (r *BlockReader) borBlockByEventHash(txnHash common.Hash, segments []*Segment, buf []byte) (blockNum uint64, ok bool, err error) {
	for i := len(segments) - 1; i >= 0; i-- {
		sn := segments[i]
		idxBorTxnHash := sn.Index()

		if idxBorTxnHash == nil {
			continue
		}
		if idxBorTxnHash.KeyCount() == 0 {
			continue
		}
		reader := recsplit.NewIndexReader(idxBorTxnHash)
		blockEventId, exists := reader.Lookup(txnHash[:])
		if !exists {
			continue
		}
		offset := idxBorTxnHash.OrdinalLookup(blockEventId)
		gg := sn.MakeGetter()
		gg.Reset(offset)
		if !gg.MatchPrefix(txnHash[:]) {
			continue
		}
		buf, _ = gg.Next(buf[:0])
		blockNum = binary.BigEndian.Uint64(buf[length.Hash:])
		ok = true
		return
	}
	return
}

func (r *BlockReader) BorStartEventID(ctx context.Context, tx kv.Tx, hash common.Hash, blockHeight uint64) (uint64, error) {
	maxBlockNumInFiles := r.FrozenBorBlocks()
	if maxBlockNumInFiles == 0 || blockHeight > maxBlockNumInFiles {
		v, err := tx.GetOne(kv.BorEventNums, hexutility.EncodeTs(blockHeight))
		if err != nil {
			return 0, err
		}
		startEventId := binary.BigEndian.Uint64(v)
		return startEventId, nil
	}

	borTxHash := types.ComputeBorTxHash(blockHeight, hash)
	view := r.borSn.View()
	defer view.Close()

	segments := view.Events()
	for i := len(segments) - 1; i >= 0; i-- {
		sn := segments[i]
		if sn.from > blockHeight {
			continue
		}
		if sn.to <= blockHeight {
			break
		}

		idxBorTxnHash := sn.Index()

		if idxBorTxnHash == nil {
			continue
		}
		if idxBorTxnHash.KeyCount() == 0 {
			continue
		}
		reader := recsplit.NewIndexReader(idxBorTxnHash)
		blockEventId, found := reader.Lookup(borTxHash[:])
		if !found {
			return 0, fmt.Errorf("borTxHash %x not found in snapshot %s", borTxHash, sn.FilePath())
		}
		return idxBorTxnHash.BaseDataID() + blockEventId, nil
	}
	return 0, nil
}

func (r *BlockReader) EventsByBlock(ctx context.Context, tx kv.Tx, hash common.Hash, blockHeight uint64) ([]rlp.RawValue, error) {
	maxBlockNumInFiles := r.FrozenBorBlocks()
	if tx != nil && (maxBlockNumInFiles == 0 || blockHeight > maxBlockNumInFiles) {
		c, err := tx.Cursor(kv.BorEventNums)
		if err != nil {
			return nil, err
		}
		defer c.Close()
		var k, v []byte
		var buf [8]byte
		binary.BigEndian.PutUint64(buf[:], blockHeight)
		result := []rlp.RawValue{}
		if k, v, err = c.Seek(buf[:]); err != nil {
			return nil, err
		}
		if !bytes.Equal(k, buf[:]) {
			return result, nil
		}
		startEventId := binary.BigEndian.Uint64(v)
		var endEventId uint64
		if k, v, err = c.Next(); err != nil {
			return nil, err
		}
		if k == nil {
			endEventId = math.MaxUint64
		} else {
			endEventId = binary.BigEndian.Uint64(v)
		}
		c1, err := tx.Cursor(kv.BorEvents)
		if err != nil {
			return nil, err
		}
		defer c1.Close()
		binary.BigEndian.PutUint64(buf[:], startEventId)
		for k, v, err = c1.Seek(buf[:]); err == nil && k != nil; k, v, err = c1.Next() {
			eventId := binary.BigEndian.Uint64(k)
			if eventId >= endEventId {
				break
			}
			result = append(result, rlp.RawValue(common.Copy(v)))
		}
		if err != nil {
			return nil, err
		}
		return result, nil
	}
	borTxHash := types.ComputeBorTxHash(blockHeight, hash)
	view := r.borSn.View()
	defer view.Close()
	segments := view.Events()
	var buf []byte
	result := []rlp.RawValue{}
	for i := len(segments) - 1; i >= 0; i-- {
		sn := segments[i]
		if sn.from > blockHeight {
			continue
		}
		if sn.to <= blockHeight {
			break
		}

		idxBorTxnHash := sn.Index()

		if idxBorTxnHash == nil {
			continue
		}
		if idxBorTxnHash.KeyCount() == 0 {
			continue
		}
		reader := recsplit.NewIndexReader(idxBorTxnHash)
		blockEventId, ok := reader.Lookup(borTxHash[:])
		if !ok {
			continue
		}
		offset := idxBorTxnHash.OrdinalLookup(blockEventId)
		gg := sn.MakeGetter()
		gg.Reset(offset)
		for gg.HasNext() && gg.MatchPrefix(borTxHash[:]) {
			buf, _ = gg.Next(buf[:0])
			result = append(result, rlp.RawValue(common.Copy(buf[length.Hash+length.BlockNum+8:])))
		}
	}
	return result, nil
}

// EventsByIdFromSnapshot returns the list of records limited by time, or the number of records along with a bool value to signify if the records were limited by time
func (r *BlockReader) EventsByIdFromSnapshot(from uint64, to time.Time, limit int) ([]*heimdall.EventRecordWithTime, bool, error) {
	view := r.borSn.View()
	defer view.Close()

	segments := view.Events()
	var buf []byte
	var result []*heimdall.EventRecordWithTime
	stateContract := bor.GenesisContractStateReceiverABI()
	maxTime := false

	for _, sn := range segments {
		idxBorTxnHash := sn.Index()

		if idxBorTxnHash == nil || idxBorTxnHash.KeyCount() == 0 {
			continue
		}

		offset := idxBorTxnHash.OrdinalLookup(0)
		gg := sn.MakeGetter()
		gg.Reset(offset)
		for gg.HasNext() {
			buf, _ = gg.Next(buf[:0])

			raw := rlp.RawValue(common.Copy(buf[length.Hash+length.BlockNum+8:]))
			event, err := heimdall.UnpackEventRecordWithTime(stateContract, raw)
			if err != nil {
				return nil, false, err
			}

			if event.ID < from {
				continue
			}
			if event.Time.After(to) {
				maxTime = true
				goto BREAK
			}

			result = append(result, event)

			if len(result) == limit {
				goto BREAK
			}
		}
	}

BREAK:
	return result, maxTime, nil
}

func (r *BlockReader) LastEventId(_ context.Context, tx kv.Tx) (uint64, bool, error) {
	cursor, err := tx.Cursor(kv.BorEvents)
	if err != nil {
		return 0, false, err
	}

	defer cursor.Close()
	k, _, err := cursor.Last()
	if err != nil {
		return 0, false, err
	}

	var lastEventId uint64
	var ok bool
	if k != nil {
		lastEventId = binary.BigEndian.Uint64(k)
		ok = true
	}

	snapshotLastEventId := r.LastFrozenEventId()
	if snapshotLastEventId > lastEventId {
		return snapshotLastEventId, true, nil
	}

	return lastEventId, ok, nil
}

func (r *BlockReader) LastFrozenEventId() uint64 {
	if r.borSn == nil {
		return 0
	}

	view := r.borSn.View()
	defer view.Close()
	segments := view.Events()
	if len(segments) == 0 {
		return 0
	}
	// find the last segment which has a built index
	var lastSegment *Segment
	for i := len(segments) - 1; i >= 0; i-- {
		if segments[i].Index() != nil {
			lastSegment = segments[i]
			break
		}
	}
	if lastSegment == nil {
		return 0
	}
	var lastEventID uint64
	gg := lastSegment.MakeGetter()
	var buf []byte
	for gg.HasNext() {
		buf, _ = gg.Next(buf[:0])
		lastEventID = binary.BigEndian.Uint64(buf[length.Hash+length.BlockNum : length.Hash+length.BlockNum+8])
	}
	return lastEventID
}

func lastId(ctx context.Context, tx kv.Tx, db string) (uint64, bool, error) {
	var last uint64
	var ok bool

	if tx != nil {
		sCursor, err := tx.Cursor(db)
		if err != nil {
			return 0, false, err
		}

		defer sCursor.Close()
		k, _, err := sCursor.Last()
		if err != nil {
			return 0, false, err
		}

		if k != nil {
			ok = true
			last = binary.BigEndian.Uint64(k)
		}
	}

	return last, ok, nil
}

func (r *BlockReader) LastFrozenSpanId() uint64 {
	if r.borSn == nil {
		return 0
	}

	view := r.borSn.View()
	defer view.Close()
	segments := view.Spans()
	if len(segments) == 0 {
		return 0
	}
	// find the last segment which has a built index
	var lastSegment *Segment
	for i := len(segments) - 1; i >= 0; i-- {
		if segments[i].Index() != nil {
			lastSegment = segments[i]
			break
		}
	}
	if lastSegment == nil {
		return 0
	}

	lastSpanID := heimdall.SpanIdAt(lastSegment.to)
	if lastSpanID > 0 {
		lastSpanID--
	}
	return uint64(lastSpanID)
}

func (r *BlockReader) Span(ctx context.Context, tx kv.Getter, spanId uint64) ([]byte, error) {
	var endBlock uint64
	if spanId > 0 {
		endBlock = heimdall.SpanEndBlockNum(heimdall.SpanId(spanId))
	}
	var buf [8]byte
	binary.BigEndian.PutUint64(buf[:], spanId)
	maxBlockNumInFiles := r.FrozenBorBlocks()
	if tx != nil && (maxBlockNumInFiles == 0 || endBlock > maxBlockNumInFiles) {
		v, err := tx.GetOne(kv.BorSpans, buf[:])
		if err != nil {
			return nil, err
		}
		if v == nil {
			err := fmt.Errorf("span %d not found (db), frozenBlocks=%d", spanId, maxBlockNumInFiles)
			return nil, fmt.Errorf("%w: %w", ErrSpanNotFound, err)
		}
		return common.Copy(v), nil
	}
	view := r.borSn.View()
	defer view.Close()
	segments := view.Spans()
	for i := len(segments) - 1; i >= 0; i-- {
		sn := segments[i]
		idx := sn.Index()

		if idx == nil {
			continue
		}
		spanFrom := uint64(heimdall.SpanIdAt(sn.from))
		if spanId < spanFrom {
			continue
		}
		spanTo := uint64(heimdall.SpanIdAt(sn.to))
		if spanId >= spanTo {
			continue
		}
		if idx.KeyCount() == 0 {
			continue
		}
		offset := idx.OrdinalLookup(spanId - idx.BaseDataID())
		gg := sn.MakeGetter()
		gg.Reset(offset)
		result, _ := gg.Next(nil)
		return common.Copy(result), nil
	}
	err := fmt.Errorf("span %d not found (snapshots)", spanId)
	return nil, fmt.Errorf("%w: %w", ErrSpanNotFound, err)
}

func (r *BlockReader) LastSpanId(_ context.Context, tx kv.Tx) (uint64, bool, error) {
	var lastSpanId uint64
	var k []byte
	if tx != nil {
		sCursor, err := tx.Cursor(kv.BorSpans)
		if err != nil {
			return 0, false, err
		}

		defer sCursor.Close()
		k, _, err = sCursor.Last()
		if err != nil {
			return 0, false, err
		}

		if k != nil {
			lastSpanId = binary.BigEndian.Uint64(k)
		}
	}

	snapshotLastSpanId := r.LastFrozenSpanId()
	if snapshotLastSpanId > lastSpanId {
		return snapshotLastSpanId, true, nil
	}

	return lastSpanId, k != nil, nil
}

func (r *BlockReader) LastMilestoneId(ctx context.Context, tx kv.Tx) (uint64, bool, error) {
	return lastId(ctx, tx, kv.BorMilestones)
}

func (r *BlockReader) Milestone(ctx context.Context, tx kv.Getter, milestoneId uint64) ([]byte, error) {
	var buf [8]byte
	binary.BigEndian.PutUint64(buf[:], milestoneId)
	v, err := tx.GetOne(kv.BorMilestones, buf[:])

	if err != nil {
		return nil, err
	}

	if v == nil {
		return nil, fmt.Errorf("milestone %d not found (db)", milestoneId)
	}

	return common.Copy(v), nil
}

func (r *BlockReader) LastCheckpointId(ctx context.Context, tx kv.Tx) (uint64, bool, error) {
	return lastId(ctx, tx, kv.BorCheckpoints)
}

func (r *BlockReader) Checkpoint(ctx context.Context, tx kv.Getter, checkpointId uint64) ([]byte, error) {
	var buf [8]byte
	binary.BigEndian.PutUint64(buf[:], checkpointId)
	v, err := tx.GetOne(kv.BorCheckpoints, buf[:])

	if err != nil {
		return nil, err
	}

	if v == nil {
		return nil, fmt.Errorf("milestone %d not found (db)", checkpointId)
	}

	return common.Copy(v), nil
}

// ---- Data Integrity part ----

func (r *BlockReader) ensureHeaderNumber(n uint64, seg *Segment) error {
	h, _, err := r.headerFromSnapshot(n, seg, nil)
	if err != nil {
		return err
	}
	if h == nil {
		return fmt.Errorf("ensureHeaderNumber: not found header: %d", n)
	}
	if h.Number.Uint64() != n {
		return fmt.Errorf("ensureHeaderNumber: requested header: %d, got: %d", n, h.Number.Uint64())
	}
	return nil
}

func (r *BlockReader) Integrity(ctx context.Context) error {
	view := r.sn.View()
	defer view.Close()
	for _, seg := range view.Headers() {
		if err := r.ensureHeaderNumber(seg.from, seg); err != nil {
			return err
		}
		if err := r.ensureHeaderNumber(seg.to-1, seg); err != nil {
			return err
		}
	}
	return nil
}<|MERGE_RESOLUTION|>--- conflicted
+++ resolved
@@ -645,14 +645,7 @@
 	if err != nil {
 		return nil, nil, err
 	}
-<<<<<<< HEAD
-	if !ok {
-		return
-	}
 	block = types.NewBlockFromStorage(hash, h, txs, b.Uncles, b.Withdrawals, nil /* deposits */)
-=======
-	block = types.NewBlockFromStorage(hash, h, txs, b.Uncles, b.Withdrawals)
->>>>>>> 382f8812
 	if len(senders) != block.Transactions().Len() {
 		if dbgLogs {
 			log.Info(dbgPrefix + fmt.Sprintf("found block with %d transactions, but %d senders", block.Transactions().Len(), len(senders)))
