--- conflicted
+++ resolved
@@ -754,11 +754,7 @@
 	return
 }
 
-<<<<<<< HEAD
-func (r *BlockReader) txnByHash(txnHash common.Hash, segments []*Segment, buf []byte) (txn types.Transaction, blockNum, txnID uint64, err error) {
-=======
-func (r *BlockReader) txnByHash(txnHash common.Hash, segments []*TxnSegment, buf []byte) (types.Transaction, uint64, bool, error) {
->>>>>>> ef50335b
+func (r *BlockReader) txnByHash(txnHash common.Hash, segments []*Segment, buf []byte) (types.Transaction, uint64, bool, error) {
 	for i := len(segments) - 1; i >= 0; i-- {
 		sn := segments[i]
 
@@ -789,13 +785,8 @@
 
 		txn.SetSender(sender) // see: https://tip.golang.org/ref/spec#Conversions_from_slice_to_array_pointer
 
-<<<<<<< HEAD
 		reader2 := recsplit.NewIndexReader(idxTxnHash2BlockNum)
-		blockNum = reader2.Lookup(txnHash[:])
-=======
-		reader2 := recsplit.NewIndexReader(sn.IdxTxnHash2BlockNum)
 		blockNum := reader2.Lookup(txnHash[:])
->>>>>>> ef50335b
 
 		// final txnHash check  - completely avoid false-positives
 		if txn.Hash() == txnHash {
