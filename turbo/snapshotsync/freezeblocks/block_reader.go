// Copyright 2024 The Erigon Authors
// This file is part of Erigon.
//
// Erigon is free software: you can redistribute it and/or modify
// it under the terms of the GNU Lesser General Public License as published by
// the Free Software Foundation, either version 3 of the License, or
// (at your option) any later version.
//
// Erigon is distributed in the hope that it will be useful,
// but WITHOUT ANY WARRANTY; without even the implied warranty of
// MERCHANTABILITY or FITNESS FOR A PARTICULAR PURPOSE. See the
// GNU Lesser General Public License for more details.
//
// You should have received a copy of the GNU Lesser General Public License
// along with Erigon. If not, see <http://www.gnu.org/licenses/>.

package freezeblocks

import (
	"bytes"
	"context"
	"errors"
	"fmt"
	"sort"
	"time"

	"github.com/erigontech/erigon-lib/common"
	"github.com/erigontech/erigon-lib/common/dbg"
	"github.com/erigontech/erigon-lib/downloader/snaptype"
	"github.com/erigontech/erigon-lib/gointerfaces"
	remote "github.com/erigontech/erigon-lib/gointerfaces/remoteproto"
	"github.com/erigontech/erigon-lib/kv"
	"github.com/erigontech/erigon-lib/kv/dbutils"
	"github.com/erigontech/erigon-lib/kv/rawdbv3"
	"github.com/erigontech/erigon-lib/log/v3"
	"github.com/erigontech/erigon-lib/recsplit"
	"github.com/erigontech/erigon/core/rawdb"
	coresnaptype "github.com/erigontech/erigon/core/snaptype"
	"github.com/erigontech/erigon/core/types"
	"github.com/erigontech/erigon/eth/ethconfig"
	"github.com/erigontech/erigon/polygon/bridge"
	"github.com/erigontech/erigon/polygon/heimdall"
	"github.com/erigontech/erigon/rlp"
	"github.com/erigontech/erigon/turbo/services"
	"github.com/erigontech/erigon/turbo/snapshotsync"
)

type RemoteBlockReader struct {
	client remote.ETHBACKENDClient
}

func (r *RemoteBlockReader) CanPruneTo(uint64) uint64 {
	panic("not implemented")
}
func (r *RemoteBlockReader) CurrentBlock(db kv.Tx) (*types.Block, error) {
	headHash := rawdb.ReadHeadBlockHash(db)
	headNumber, err := r.HeaderNumber(context.Background(), db, headHash)
	if err != nil {
		return nil, fmt.Errorf("failed ReadCanonicalHash: %w", err)
	}
	if headNumber == nil {
		return nil, nil
	}
	block, _, err := r.BlockWithSenders(context.Background(), db, headHash, *headNumber)
	return block, err
}
func (r *RemoteBlockReader) RawTransactions(ctx context.Context, tx kv.Getter, fromBlock, toBlock uint64) (txs [][]byte, err error) {
	panic("not implemented")
}

func (r *RemoteBlockReader) FirstTxnNumNotInSnapshots() uint64 {
	panic("not implemented")
}

func (r *RemoteBlockReader) ReadAncestor(db kv.Getter, hash common.Hash, number, ancestor uint64, maxNonCanonical *uint64) (common.Hash, uint64) {
	panic("not implemented")
}
func (r *RemoteBlockReader) HeadersRange(ctx context.Context, walker func(header *types.Header) error) error {
	panic("not implemented")
}

func (r *RemoteBlockReader) Integrity(_ context.Context) error {
	panic("not implemented")
}

func (r *RemoteBlockReader) BadHeaderNumber(ctx context.Context, tx kv.Getter, hash common.Hash) (blockHeight *uint64, err error) {
	return rawdb.ReadBadHeaderNumber(tx, hash)
}

func (r *RemoteBlockReader) BlockByNumber(ctx context.Context, db kv.Tx, number uint64) (*types.Block, error) {
	hash, err := r.CanonicalHash(ctx, db, number)
	if err != nil {
		return nil, fmt.Errorf("failed ReadCanonicalHash: %w", err)
	}
	if hash == (common.Hash{}) {
		return nil, nil
	}
	block, _, err := r.BlockWithSenders(ctx, db, hash, number)
	return block, err
}
func (r *RemoteBlockReader) BlockByHash(ctx context.Context, db kv.Tx, hash common.Hash) (*types.Block, error) {
	number, err := r.HeaderNumber(ctx, db, hash)
	if err != nil {
		return nil, err
	}
	if number == nil {
		return nil, nil
	}
	block, _, err := r.BlockWithSenders(ctx, db, hash, *number)
	return block, err
}
func (r *RemoteBlockReader) HeaderByNumber(ctx context.Context, tx kv.Getter, blockHeight uint64) (*types.Header, error) {
	canonicalHash, err := r.CanonicalHash(ctx, tx, blockHeight)
	if err != nil {
		return nil, err
	}
	block, _, err := r.BlockWithSenders(ctx, tx, canonicalHash, blockHeight)
	if err != nil {
		return nil, err
	}
	return block.Header(), nil
}
func (r *RemoteBlockReader) Snapshots() snapshotsync.BlockSnapshots    { panic("not implemented") }
func (r *RemoteBlockReader) BorSnapshots() snapshotsync.BlockSnapshots { panic("not implemented") }
func (r *RemoteBlockReader) AllTypes() []snaptype.Type                 { panic("not implemented") }
func (r *RemoteBlockReader) FrozenBlocks() uint64                      { panic("not supported") }
func (r *RemoteBlockReader) FrozenBorBlocks() uint64                   { panic("not supported") }
func (r *RemoteBlockReader) FrozenFiles() (list []string)              { panic("not supported") }
func (r *RemoteBlockReader) FreezingCfg() ethconfig.BlocksFreezing     { panic("not supported") }

func (r *RemoteBlockReader) HeaderByHash(ctx context.Context, tx kv.Getter, hash common.Hash) (*types.Header, error) {
	blockNum, err := r.HeaderNumber(ctx, tx, hash)
	if err != nil {
		return nil, err
	}
	if blockNum == nil {
		return nil, nil
	}
	block, _, err := r.BlockWithSenders(ctx, tx, hash, *blockNum)
	if err != nil {
		return nil, err
	}
	return block.Header(), nil
}

func (r *RemoteBlockReader) CanonicalHash(ctx context.Context, tx kv.Getter, blockHeight uint64) (common.Hash, error) {
	resp, err := r.client.CanonicalHash(ctx, &remote.CanonicalHashRequest{BlockNumber: blockHeight})
	if err != nil {
		return common.Hash{}, err
	}
	return gointerfaces.ConvertH256ToHash(resp.Hash), nil
}

var _ services.FullBlockReader = &RemoteBlockReader{}

func NewRemoteBlockReader(client remote.ETHBACKENDClient) *RemoteBlockReader {
	return &RemoteBlockReader{client}
}

func (r *RemoteBlockReader) TxnLookup(ctx context.Context, tx kv.Getter, txnHash common.Hash) (uint64, bool, error) {
	reply, err := r.client.TxnLookup(ctx, &remote.TxnLookupRequest{TxnHash: gointerfaces.ConvertHashToH256(txnHash)})
	if err != nil {
		return 0, false, err
	}
	if reply == nil {
		return 0, false, nil
	}
	return reply.BlockNumber, true, nil
}

func (r *RemoteBlockReader) TxnByIdxInBlock(ctx context.Context, tx kv.Getter, blockNum uint64, i int) (txn types.Transaction, err error) {
	canonicalHash, err := r.CanonicalHash(ctx, tx, blockNum)
	if err != nil {
		return nil, err
	}
	b, err := r.BodyWithTransactions(ctx, tx, canonicalHash, blockNum)
	if err != nil {
		return nil, err
	}
	if b == nil {
		return nil, nil
	}
	if i < 0 {
		return nil, nil
	}
	if len(b.Transactions) <= i {
		return nil, nil
	}
	return b.Transactions[i], nil
}

func (r *RemoteBlockReader) HasSenders(ctx context.Context, _ kv.Getter, hash common.Hash, blockHeight uint64) (bool, error) {
	panic("HasSenders is low-level method, don't use it in RPCDaemon")
}

func (r *RemoteBlockReader) BlockWithSenders(ctx context.Context, _ kv.Getter, hash common.Hash, blockHeight uint64) (block *types.Block, senders []common.Address, err error) {
	reply, err := r.client.Block(ctx, &remote.BlockRequest{BlockHash: gointerfaces.ConvertHashToH256(hash), BlockHeight: blockHeight})
	if err != nil {
		return nil, nil, err
	}

	block = &types.Block{}
	err = rlp.Decode(bytes.NewReader(reply.BlockRlp), block)
	if err != nil {
		return nil, nil, err
	}
	senders = make([]common.Address, len(reply.Senders)/20)
	for i := range senders {
		senders[i].SetBytes(reply.Senders[i*20 : (i+1)*20])
	}
	if len(senders) == block.Transactions().Len() { //it's fine if no senders provided - they can be lazy recovered
		block.SendersToTxs(senders)
	}
	return block, senders, nil
}

func (r *RemoteBlockReader) IterateFrozenBodies(_ func(blockNum uint64, baseTxNum uint64, txCount uint64) error) error {
	panic("not implemented")
}

func (r *RemoteBlockReader) Header(ctx context.Context, tx kv.Getter, hash common.Hash, blockHeight uint64) (*types.Header, error) {
	block, _, err := r.BlockWithSenders(ctx, tx, hash, blockHeight)
	if err != nil {
		return nil, err
	}
	if block == nil {
		return nil, nil
	}
	return block.Header(), nil
}
func (r *RemoteBlockReader) Body(ctx context.Context, tx kv.Getter, hash common.Hash, blockHeight uint64) (body *types.Body, txCount uint32, err error) {
	block, _, err := r.BlockWithSenders(ctx, tx, hash, blockHeight)
	if err != nil {
		return nil, 0, err
	}
	if block == nil {
		return nil, 0, nil
	}
	return block.Body(), uint32(len(block.Body().Transactions)), nil
}
func (r *RemoteBlockReader) IsCanonical(ctx context.Context, tx kv.Getter, hash common.Hash, blockHeight uint64) (bool, error) {
	expected, err := r.CanonicalHash(ctx, tx, blockHeight)
	if err != nil {
		return false, err
	}
	return expected == hash, nil
}
func (r *RemoteBlockReader) BodyWithTransactions(ctx context.Context, tx kv.Getter, hash common.Hash, blockHeight uint64) (body *types.Body, err error) {
	block, _, err := r.BlockWithSenders(ctx, tx, hash, blockHeight)
	if err != nil {
		return nil, err
	}
	if block == nil {
		return nil, nil
	}
	return block.Body(), nil
}
func (r *RemoteBlockReader) HeaderNumber(ctx context.Context, tx kv.Getter, hash common.Hash) (*uint64, error) {
	resp, err := r.client.HeaderNumber(ctx, &remote.HeaderNumberRequest{Hash: gointerfaces.ConvertHashToH256(hash)})
	if err != nil {
		return nil, err
	}
	if resp == nil {
		return nil, nil
	}
	return resp.Number, nil
}
func (r *RemoteBlockReader) BodyRlp(ctx context.Context, tx kv.Getter, hash common.Hash, blockHeight uint64) (bodyRlp rlp.RawValue, err error) {
	body, err := r.BodyWithTransactions(ctx, tx, hash, blockHeight)
	if err != nil {
		return nil, err
	}
	bodyRlp, err = rlp.EncodeToBytes(body)
	if err != nil {
		return nil, err
	}
	return bodyRlp, nil
}

func (r *RemoteBlockReader) LastEventId(ctx context.Context, tx kv.Tx) (uint64, bool, error) {
	return 0, false, errors.New("not implemented")
}

func (r *RemoteBlockReader) EventLookup(ctx context.Context, tx kv.Tx, borTxnHash common.Hash) (uint64, bool, error) {
	reply, err := r.client.BorTxnLookup(ctx, &remote.BorTxnLookupRequest{BorTxHash: gointerfaces.ConvertHashToH256(borTxnHash)})
	if err != nil {
		return 0, false, err
	}
	if reply == nil {
		return 0, false, nil
	}
	return reply.BlockNumber, reply.Present, nil
}

func (r *RemoteBlockReader) EventsByBlock(ctx context.Context, tx kv.Tx, hash common.Hash, blockHeight uint64) ([]rlp.RawValue, error) {
	reply, err := r.client.BorEvents(ctx, &remote.BorEventsRequest{BlockHash: gointerfaces.ConvertHashToH256(hash), BlockNum: blockHeight})
	if err != nil {
		return nil, err
	}
	result := make([]rlp.RawValue, len(reply.EventRlps))
	for i, r := range reply.EventRlps {
		result[i] = r
	}
	return result, nil
}
func (r *RemoteBlockReader) BorStartEventId(ctx context.Context, tx kv.Tx, hash common.Hash, blockHeight uint64) (uint64, error) {
	panic("not implemented")
}

func (r *RemoteBlockReader) LastFrozenEventId() uint64 {
	panic("not implemented")
}

func (r *RemoteBlockReader) LastFrozenEventBlockNum() uint64 {
	panic("not implemented")
}

func (r *RemoteBlockReader) Span(_ context.Context, _ kv.Tx, _ uint64) (*heimdall.Span, bool, error) {
	panic("not implemented")
}

func (r *RemoteBlockReader) LastSpanId(_ context.Context, _ kv.Tx) (uint64, bool, error) {
	panic("not implemented")
}

func (r *RemoteBlockReader) LastFrozenSpanId() uint64 {
	panic("not implemented")
}

func (r *RemoteBlockReader) LastMilestoneId(ctx context.Context, tx kv.Tx) (uint64, bool, error) {
	return 0, false, errors.New("not implemented")
}

func (r *RemoteBlockReader) Milestone(ctx context.Context, tx kv.Tx, spanId uint64) (*heimdall.Milestone, bool, error) {
	return nil, false, nil
}

func (r *RemoteBlockReader) LastCheckpointId(ctx context.Context, tx kv.Tx) (uint64, bool, error) {
	return 0, false, errors.New("not implemented")
}
func (r *RemoteBlockReader) CanonicalBodyForStorage(ctx context.Context, tx kv.Getter, blockNum uint64) (body *types.BodyForStorage, err error) {
	bdRaw, err := r.client.CanonicalBodyForStorage(ctx, &remote.CanonicalBodyForStorageRequest{BlockNumber: blockNum})
	if err != nil {
		return nil, err
	}
	if len(bdRaw.Body) == 0 {
		return nil, nil
	}
	body = &types.BodyForStorage{}
	err = rlp.Decode(bytes.NewReader(bdRaw.Body), body)
	if err != nil {
		return nil, err
	}
	return body, nil
}
func (r *RemoteBlockReader) Checkpoint(ctx context.Context, tx kv.Tx, spanId uint64) (*heimdall.Checkpoint, bool, error) {
	return nil, false, nil
}

// BlockReader can read blocks from db and snapshots
type BlockReader struct {
	sn             *RoSnapshots
	borSn          *heimdall.RoSnapshots
	borBridgeStore bridge.Store
	heimdallStore  heimdall.Store
}

func NewBlockReader(snapshots snapshotsync.BlockSnapshots, borSnapshots snapshotsync.BlockSnapshots, heimdallStore heimdall.Store, borBridge bridge.Store) *BlockReader {
	borSn, _ := borSnapshots.(*heimdall.RoSnapshots)
	sn, _ := snapshots.(*RoSnapshots)
	return &BlockReader{sn: sn, borSn: borSn, heimdallStore: heimdallStore, borBridgeStore: borBridge}
}

func (r *BlockReader) CanPruneTo(currentBlockInDB uint64) uint64 {
	return CanDeleteTo(currentBlockInDB, r.sn.BlocksAvailable())
}
func (r *BlockReader) Snapshots() snapshotsync.BlockSnapshots { return r.sn }
func (r *BlockReader) BorSnapshots() snapshotsync.BlockSnapshots {
	if r.borSn != nil {
		return r.borSn
	}

	return nil
}

func (r *BlockReader) AllTypes() []snaptype.Type {
	var types []snaptype.Type
	types = append(types, r.sn.Types()...)
	if r.borSn != nil {
		types = append(types, r.borSn.Types()...)
	}
	return types
}

func (r *BlockReader) FrozenBlocks() uint64 { return r.sn.BlocksAvailable() }
func (r *BlockReader) FrozenBorBlocks() uint64 {
	if r.borSn != nil {
		return r.borSn.BlocksAvailable()
	}
	return 0
}
func (r *BlockReader) FrozenFiles() []string {
	files := r.sn.Files()
	if r.borSn != nil {
		files = append(files, r.borSn.Files()...)
	}
	sort.Strings(files)
	return files
}
func (r *BlockReader) FreezingCfg() ethconfig.BlocksFreezing { return r.sn.Cfg() }

func (r *BlockReader) HeadersRange(ctx context.Context, walker func(header *types.Header) error) error {
	return ForEachHeader(ctx, r.sn, walker)
}

func (r *BlockReader) HeaderByNumber(ctx context.Context, tx kv.Getter, blockHeight uint64) (h *types.Header, err error) {
	var dbgPrefix string
	dbgLogs := dbg.Enabled(ctx)
	if dbgLogs {
		dbgPrefix = fmt.Sprintf("[dbg] BlockReader(idxMax=%d,segMax=%d).HeaderByNumber(blk=%d) -> ", r.sn.IndicesMax(), r.sn.SegmentsMax(), blockHeight)
	}

	maxBlockNumInFiles := r.sn.BlocksAvailable()
	if maxBlockNumInFiles == 0 || blockHeight > maxBlockNumInFiles {
		if tx != nil {
			blockHash, err := rawdb.ReadCanonicalHash(tx, blockHeight)
			if err != nil {
				return nil, err
			}
			// if no canonical marker - still can try read from files
			if blockHash != emptyHash {
				h = rawdb.ReadHeader(tx, blockHash, blockHeight)
				if h != nil {
					return h, nil
				} else {
					if dbgLogs {
						log.Info(dbgPrefix + "not found in db")
					}
				}
			} else {
				if dbgLogs {
					log.Info(dbgPrefix + "canonical hash is empty")
				}
			}
		} else {
			if dbgLogs {
				log.Info(dbgPrefix + "tx is nil")
			}
		}
		return nil, nil
	}

	seg, ok, release := r.sn.ViewSingleFile(coresnaptype.Headers, blockHeight)
	if !ok {
		if dbgLogs {
			log.Info(dbgPrefix + "not found file for such blockHeight")
		}
		return
	}
	defer release()

	h, _, err = r.headerFromSnapshot(blockHeight, seg, nil)
	if err != nil {
		return nil, err
	}
	if h == nil {
		if dbgLogs {
			log.Info(dbgPrefix + "got nil from file")
		}
	}
	return h, nil
}
func (r *BlockReader) HeaderNumber(ctx context.Context, tx kv.Getter, hash common.Hash) (*uint64, error) {
	ret := rawdb.ReadHeaderNumber(tx, hash)
	if ret != nil {
		return ret, nil
	}

	h, err := r.HeaderByHash(ctx, tx, hash)
	if err != nil {
		return nil, err
	}
	if h == nil {
		return nil, nil
	}
	ret = new(uint64)
	*ret = h.Number.Uint64()
	return ret, nil
}
func (r *BlockReader) IsCanonical(ctx context.Context, tx kv.Getter, hash common.Hash, blockHeight uint64) (bool, error) {
	expected, err := r.CanonicalHash(ctx, tx, blockHeight)
	if err != nil {
		return false, err
	}
	return expected == hash, nil
}

// HeaderByHash - will search header in all snapshots starting from recent
func (r *BlockReader) HeaderByHash(ctx context.Context, tx kv.Getter, hash common.Hash) (h *types.Header, err error) {
	h, err = rawdb.ReadHeaderByHash(tx, hash)
	if err != nil {
		return nil, err
	}
	if h != nil {
		return h, nil
	}

	segmentRotx := r.sn.ViewType(coresnaptype.Headers)
	defer segmentRotx.Close()

	buf := make([]byte, 128)
	segments := segmentRotx.VisibleSegments
	for i := len(segments) - 1; i >= 0; i-- {
		h, err = r.headerFromSnapshotByHash(hash, segments[i], buf)
		if err != nil {
			return nil, err
		}
		if h != nil {
			break
		}
	}
	return h, nil
}

var emptyHash = common.Hash{}

func (r *BlockReader) CanonicalHash(ctx context.Context, tx kv.Getter, blockHeight uint64) (h common.Hash, err error) {
	h, err = rawdb.ReadCanonicalHash(tx, blockHeight)
	if err != nil {
		return emptyHash, err
	}
	if h != emptyHash {
		return h, nil
	}

	seg, ok, release := r.sn.ViewSingleFile(coresnaptype.Headers, blockHeight)
	if !ok {
		return h, nil
	}
	defer release()

	header, _, err := r.headerFromSnapshot(blockHeight, seg, nil)
	if err != nil {
		return h, err
	}
	if header == nil {
		return h, nil
	}
	h = header.Hash()
	return h, nil
}

func (r *BlockReader) Header(ctx context.Context, tx kv.Getter, hash common.Hash, blockHeight uint64) (h *types.Header, err error) {
	//TODO: investigate why code blolow causing getting error `Could not set forkchoice                 app=caplin stage=ForkChoice err="execution Client RPC failed to retrieve ForkChoiceUpdate response, err: unknown ancestor"`
	//maxBlockNumInFiles := r.sn.BlocksAvailable()
	//if maxBlockNumInFiles == 0 || blockHeight > maxBlockNumInFiles {
	//	if tx == nil {
	//		return nil, nil
	//	}
	//	h = rawdb.ReadHeader(tx, hash, blockHeight)
	//	return h, nil
	//}
	if tx != nil {
		h = rawdb.ReadHeader(tx, hash, blockHeight)
		if h != nil {
			return h, nil
		}
	}

	seg, ok, release := r.sn.ViewSingleFile(coresnaptype.Headers, blockHeight)
	if !ok {
		return
	}
	defer release()

	h, _, err = r.headerFromSnapshot(blockHeight, seg, nil)
	if err != nil {
		return h, err
	}
	return h, nil
}

func (r *BlockReader) BodyWithTransactions(ctx context.Context, tx kv.Getter, hash common.Hash, blockHeight uint64) (body *types.Body, err error) {
	var dbgPrefix string
	dbgLogs := dbg.Enabled(ctx)
	if dbgLogs {
		dbgPrefix = fmt.Sprintf("[dbg] BlockReader(idxMax=%d,segMax=%d).BodyWithTransactions(hash=%x,blk=%d) -> ", r.sn.IndicesMax(), r.sn.SegmentsMax(), hash, blockHeight)
	}

	maxBlockNumInFiles := r.sn.BlocksAvailable()
	if maxBlockNumInFiles == 0 || blockHeight > maxBlockNumInFiles {
		if tx == nil {
			if dbgLogs {
				log.Info(dbgPrefix + "RoTx is nil")
			}
			return nil, nil
		}
		body, err = rawdb.ReadBodyWithTransactions(tx, hash, blockHeight)
		if err != nil {
			return nil, err
		}
		if body != nil {
			return body, nil
		}
		if dbgLogs {
			log.Info(dbgPrefix + "found in db=false")
		}
	}

	seg, ok, release := r.sn.ViewSingleFile(coresnaptype.Bodies, blockHeight)
	if !ok {
		if dbgLogs {
			log.Info(dbgPrefix + "no bodies file for this block num")
		}
		return nil, nil
	}
	defer release()

	var baseTxnID uint64
	var txCount uint32
	var buf []byte
	body, baseTxnID, txCount, buf, err = r.bodyFromSnapshot(blockHeight, seg, buf)
	if err != nil {
		return nil, err
	}
	release()

	if body == nil {
		if dbgLogs {
			log.Info(dbgPrefix + "got nil body from file")
		}
		return nil, nil
	}

	txnSeg, ok, release := r.sn.ViewSingleFile(coresnaptype.Transactions, blockHeight)
	if !ok {
		if dbgLogs {
			log.Info(dbgPrefix+"no transactions file for this block num", "r.sn.BlocksAvailable()", r.sn.BlocksAvailable(), "r.sn.idxMax", r.sn.IndicesMax(), "r.sn.segmetntsMax", r.sn.SegmentsMax())
		}
		return nil, nil
	}
	defer release()

	txs, senders, err := r.txsFromSnapshot(baseTxnID, txCount, txnSeg, buf)
	if err != nil {
		return nil, err
	}
	release()

	if txs == nil {
		if dbgLogs {
			log.Info(dbgPrefix + "got nil txs from file")
		}
		return nil, nil
	}
	if dbgLogs {
		log.Info(dbgPrefix+"got non-nil txs from file", "len(txs)", len(txs))
	}
	body.Transactions = txs
	body.SendersToTxs(senders)
	return body, nil
}

func (r *BlockReader) BodyRlp(ctx context.Context, tx kv.Getter, hash common.Hash, blockHeight uint64) (bodyRlp rlp.RawValue, err error) {
	body, err := r.BodyWithTransactions(ctx, tx, hash, blockHeight)
	if err != nil {
		return nil, err
	}
	bodyRlp, err = rlp.EncodeToBytes(body)
	if err != nil {
		return nil, err
	}
	return bodyRlp, nil
}

func (r *BlockReader) Body(ctx context.Context, tx kv.Getter, hash common.Hash, blockHeight uint64) (body *types.Body, txCount uint32, err error) {
	maxBlockNumInFiles := r.sn.BlocksAvailable()
	if maxBlockNumInFiles == 0 || blockHeight > maxBlockNumInFiles {
		if tx == nil {
			return nil, 0, nil
		}
		body, _, txCount = rawdb.ReadBody(tx, hash, blockHeight)
		return body, txCount, nil
	}

	seg, ok, release := r.sn.ViewSingleFile(coresnaptype.Bodies, blockHeight)
	if !ok {
		return
	}
	defer release()

	body, _, txCount, _, err = r.bodyFromSnapshot(blockHeight, seg, nil)
	if err != nil {
		return nil, 0, err
	}
	return body, txCount, nil
}

func (r *BlockReader) HasSenders(ctx context.Context, tx kv.Getter, hash common.Hash, blockHeight uint64) (bool, error) {
	maxBlockNumInFiles := r.sn.BlocksAvailable()
	if maxBlockNumInFiles == 0 || blockHeight > maxBlockNumInFiles {
		return rawdb.HasSenders(tx, hash, blockHeight)
	}
	return true, nil
}

func (r *BlockReader) BlockWithSenders(ctx context.Context, tx kv.Getter, hash common.Hash, blockHeight uint64) (block *types.Block, senders []common.Address, err error) {
	return r.blockWithSenders(ctx, tx, hash, blockHeight, false)
}
func (r *BlockReader) CanonicalBodyForStorage(ctx context.Context, tx kv.Getter, blockNum uint64) (body *types.BodyForStorage, err error) {
	bodySeg, ok, release := r.sn.ViewSingleFile(coresnaptype.Bodies, blockNum)
	if !ok {
		hash, err := r.CanonicalHash(ctx, tx, blockNum)
		if err != nil {
			return nil, err
		}
		return rawdb.ReadBodyForStorageByKey(tx, dbutils.BlockBodyKey(blockNum, hash))
	}
	defer release()

	var buf []byte
	b, _, err := r.bodyForStorageFromSnapshot(blockNum, bodySeg, buf)
	return b, err
}
func (r *BlockReader) blockWithSenders(ctx context.Context, tx kv.Getter, hash common.Hash, blockHeight uint64, forceCanonical bool) (block *types.Block, senders []common.Address, err error) {
	var dbgPrefix string
	dbgLogs := dbg.Enabled(ctx)
	if dbgLogs {
		dbgPrefix = fmt.Sprintf("[dbg] BlockReader(idxMax=%d,segMax=%d).blockWithSenders(hash=%x,blk=%d) -> ", r.sn.IndicesMax(), r.sn.SegmentsMax(), hash, blockHeight)
	}

	maxBlockNumInFiles := r.sn.BlocksAvailable()
	if maxBlockNumInFiles == 0 || blockHeight > maxBlockNumInFiles {
		if tx == nil {
			if dbgLogs {
				log.Info(dbgPrefix + "RoTx is nil")
			}
			return nil, nil, nil
		}
		if forceCanonical {
			canonicalHash, err := r.CanonicalHash(ctx, tx, blockHeight)
			if err != nil {
				return nil, nil, fmt.Errorf("requested non-canonical hash %x. canonical=%x", hash, canonicalHash)
			}
			if canonicalHash != hash {
				if dbgLogs {
					log.Info(dbgPrefix + fmt.Sprintf("this hash is not canonical now. current one is %x", canonicalHash))
				}
				return nil, nil, nil
			}
		}

		block, senders, err = rawdb.ReadBlockWithSenders(tx, hash, blockHeight)
		if err != nil {
			return nil, nil, err
		}
		if dbgLogs {
			log.Info(dbgPrefix + fmt.Sprintf("found_in_db=%t", block != nil))
		}
		return block, senders, nil
	}

	if r.sn == nil {
		if dbgLogs {
			log.Info(dbgPrefix + "no files")
		}
		return
	}

	seg, ok, release := r.sn.ViewSingleFile(coresnaptype.Headers, blockHeight)
	if !ok {
		if dbgLogs {
			log.Info(dbgPrefix + "no header files for this block num")
		}
		return
	}
	defer release()

	var buf []byte
	h, buf, err := r.headerFromSnapshot(blockHeight, seg, buf)
	if err != nil {
		return nil, nil, err
	}
	if h == nil {
		if dbgLogs {
			log.Info(dbgPrefix + "got nil header from file")
		}
		return
	} else {
		hash = h.Hash()
	}
	release()

	var b *types.Body
	var baseTxnId uint64
	var txCount uint32
	bodySeg, ok, release := r.sn.ViewSingleFile(coresnaptype.Bodies, blockHeight)
	if !ok {
		if dbgLogs {
			log.Info(dbgPrefix + "no bodies file for this block num")
		}
		return
	}
	defer release()

	b, baseTxnId, txCount, buf, err = r.bodyFromSnapshot(blockHeight, bodySeg, buf)
	if err != nil {
		return nil, nil, err
	}
	release()

	if b == nil {
		if dbgLogs {
			log.Info(dbgPrefix + "got nil body from file")
		}
		return
	}
	if txCount == 0 {
		block = types.NewBlockFromStorage(hash, h, nil, b.Uncles, b.Withdrawals, b.Requests)
		if len(senders) != block.Transactions().Len() {
			if dbgLogs {
				log.Info(dbgPrefix + fmt.Sprintf("found block with %d transactions, but %d senders", block.Transactions().Len(), len(senders)))
			}
			return block, senders, nil // no senders is fine - will recover them on the fly
		}
		block.SendersToTxs(senders)
		return block, senders, nil
	}

	txnSeg, ok, release := r.sn.ViewSingleFile(coresnaptype.Transactions, blockHeight)
	if !ok {
		if dbgLogs {
			log.Info(dbgPrefix+"no transactions file for this block num", "r.sn.BlocksAvailable()", r.sn.BlocksAvailable(), "r.sn.indicesReady", r.sn.IndicesReady())
		}
		return
	}
	defer release()
	var txs []types.Transaction
	txs, senders, err = r.txsFromSnapshot(baseTxnId, txCount, txnSeg, buf)
	if err != nil {
		return nil, nil, err
	}
	release()

	block = types.NewBlockFromStorage(hash, h, txs, b.Uncles, b.Withdrawals, b.Requests)
	if len(senders) != block.Transactions().Len() {
		if dbgLogs {
			log.Info(dbgPrefix + fmt.Sprintf("found block with %d transactions, but %d senders", block.Transactions().Len(), len(senders)))
		}
		return block, senders, nil // no senders is fine - will recover them on the fly
	}
	block.SendersToTxs(senders)
	return block, senders, nil
}

<<<<<<< HEAD
func (r *BlockReader) headerFromSnapshot(blockHeight uint64, sn *snapshotsync.Segment, buf []byte) (*types.Header, []byte, error) {
	index := sn.Index()

=======
func (r *BlockReader) headerFromSnapshot(blockHeight uint64, sn *VisibleSegment, buf []byte) (*types.Header, []byte, error) {
	index := sn.src.Index()
>>>>>>> 1dd4a55d
	if index == nil {
		return nil, buf, nil
	}
	headerOffset := index.OrdinalLookup(blockHeight - index.BaseDataID())
	gg := sn.src.MakeGetter()
	gg.Reset(headerOffset)
	if !gg.HasNext() {
		return nil, buf, nil
	}
	buf, _ = gg.Next(buf[:0])
	if len(buf) == 0 {
		return nil, buf, nil
	}
	h := &types.Header{}
	if err := rlp.DecodeBytes(buf[1:], h); err != nil {
		return nil, buf, err
	}
	return h, buf, nil
}

// headerFromSnapshotByHash - getting header by hash AND ensure that it has correct hash
// because HeaderByHash method will search header in all snapshots - and may request header which doesn't exists
// but because our indices are based on PerfectHashMap, no way to know is given key exists or not, only way -
// to make sure is to fetch it and compare hash
<<<<<<< HEAD
func (r *BlockReader) headerFromSnapshotByHash(hash common.Hash, sn *snapshotsync.Segment, buf []byte) (*types.Header, error) {
=======
func (r *BlockReader) headerFromSnapshotByHash(hash common.Hash, sn *VisibleSegment, buf []byte) (*types.Header, error) {
>>>>>>> 1dd4a55d
	defer func() {
		if rec := recover(); rec != nil {
			panic(fmt.Errorf("%+v, snapshot: %d-%d, trace: %s", rec, sn.From(), sn.To(), dbg.Stack()))
		}
	}() // avoid crash because Erigon's core does many things

	index := sn.src.Index()

	if index == nil {
		return nil, nil
	}

	reader := recsplit.NewIndexReader(index)
	localID, ok := reader.Lookup(hash[:])
	if !ok {
		return nil, nil
	}
	headerOffset := index.OrdinalLookup(localID)

	gg := sn.src.MakeGetter()
	gg.Reset(headerOffset)
	if !gg.HasNext() {
		return nil, nil
	}
	buf, _ = gg.Next(buf[:0])
	if len(buf) > 1 && hash[0] != buf[0] {
		return nil, nil
	}

	h := &types.Header{}
	if err := rlp.DecodeBytes(buf[1:], h); err != nil {
		return nil, err
	}
	if h.Hash() != hash {
		return nil, nil
	}
	return h, nil
}

<<<<<<< HEAD
func (r *BlockReader) bodyFromSnapshot(blockHeight uint64, sn *snapshotsync.Segment, buf []byte) (*types.Body, uint64, uint32, []byte, error) {
=======
func (r *BlockReader) bodyFromSnapshot(blockHeight uint64, sn *VisibleSegment, buf []byte) (*types.Body, uint64, uint32, []byte, error) {
>>>>>>> 1dd4a55d
	b, buf, err := r.bodyForStorageFromSnapshot(blockHeight, sn, buf)
	if err != nil {
		return nil, 0, 0, buf, err
	}
	if b == nil {
		return nil, 0, 0, buf, nil
	}
	body := new(types.Body)
	body.Uncles = b.Uncles
	body.Withdrawals = b.Withdrawals
	body.Requests = b.Requests
	var txCount uint32
	if b.TxCount >= 2 {
		txCount = b.TxCount - 2
	}
	return body, b.BaseTxnID.First(), txCount, buf, nil // empty txs in the beginning and end of block
}

<<<<<<< HEAD
func (r *BlockReader) bodyForStorageFromSnapshot(blockHeight uint64, sn *snapshotsync.Segment, buf []byte) (*types.BodyForStorage, []byte, error) {
=======
func (r *BlockReader) bodyForStorageFromSnapshot(blockHeight uint64, sn *VisibleSegment, buf []byte) (*types.BodyForStorage, []byte, error) {
>>>>>>> 1dd4a55d
	defer func() {
		if rec := recover(); rec != nil {
			panic(fmt.Errorf("%+v, snapshot: %d-%d, trace: %s", rec, sn.From(), sn.To(), dbg.Stack()))
		}
	}() // avoid crash because Erigon's core does many things

	index := sn.src.Index()

	if index == nil {
		return nil, buf, nil
	}

	bodyOffset := index.OrdinalLookup(blockHeight - index.BaseDataID())

	gg := sn.src.MakeGetter()
	gg.Reset(bodyOffset)
	if !gg.HasNext() {
		return nil, buf, nil
	}
	buf, _ = gg.Next(buf[:0])
	if len(buf) == 0 {
		return nil, buf, nil
	}
	b := &types.BodyForStorage{}
	reader := bytes.NewReader(buf)
	if err := rlp.Decode(reader, b); err != nil {
		return nil, buf, err
	}

	return b, buf, nil
}

<<<<<<< HEAD
func (r *BlockReader) txsFromSnapshot(baseTxnID uint64, txCount uint32, txsSeg *snapshotsync.Segment, buf []byte) (txs []types.Transaction, senders []common.Address, err error) {
=======
func (r *BlockReader) txsFromSnapshot(baseTxnID uint64, txCount uint32, txsSeg *VisibleSegment, buf []byte) (txs []types.Transaction, senders []common.Address, err error) {
>>>>>>> 1dd4a55d
	defer func() {
		if rec := recover(); rec != nil {
			panic(fmt.Errorf("%+v, snapshot: %d-%d, trace: %s", rec, txsSeg.From(), txsSeg.To(), dbg.Stack()))
		}
	}() // avoid crash because Erigon's core does many things

	idxTxnHash := txsSeg.src.Index(coresnaptype.Indexes.TxnHash)

	if idxTxnHash == nil {
		return nil, nil, nil
	}
	if baseTxnID < idxTxnHash.BaseDataID() {
		return nil, nil, fmt.Errorf(".idx file has wrong baseDataID? %d<%d, %s", baseTxnID, idxTxnHash.BaseDataID(), txsSeg.src.FileName())
	}

	txs = make([]types.Transaction, txCount)
	senders = make([]common.Address, txCount)
	if txCount == 0 {
		return txs, senders, nil
	}
	txnOffset := idxTxnHash.OrdinalLookup(baseTxnID - idxTxnHash.BaseDataID())
	if txsSeg.src == nil {
		return nil, nil, nil
	}
	gg := txsSeg.src.MakeGetter()
	gg.Reset(txnOffset)
	for i := uint32(0); i < txCount; i++ {
		if !gg.HasNext() {
			return nil, nil, nil
		}
		buf, _ = gg.Next(buf[:0])
		if len(buf) < 1+20 {
			return nil, nil, fmt.Errorf("segment %s has too short record: len(buf)=%d < 21", txsSeg.src.FileName(), len(buf))
		}
		senders[i].SetBytes(buf[1 : 1+20])
		txRlp := buf[1+20:]
		txs[i], err = types.DecodeTransaction(txRlp)
		if err != nil {
			return nil, nil, err
		}
		txs[i].SetSender(senders[i])
	}

	return txs, senders, nil
}

<<<<<<< HEAD
func (r *BlockReader) txnByID(txnID uint64, sn *snapshotsync.Segment, buf []byte) (txn types.Transaction, err error) {
	idxTxnHash := sn.Index(coresnaptype.Indexes.TxnHash)
=======
func (r *BlockReader) txnByID(txnID uint64, sn *VisibleSegment, buf []byte) (txn types.Transaction, err error) {
	idxTxnHash := sn.src.Index(coresnaptype.Indexes.TxnHash)
>>>>>>> 1dd4a55d

	offset := idxTxnHash.OrdinalLookup(txnID - idxTxnHash.BaseDataID())
	gg := sn.src.MakeGetter()
	gg.Reset(offset)
	if !gg.HasNext() {
		return nil, nil
	}
	buf, _ = gg.Next(buf[:0])
	sender, txnRlp := buf[1:1+20], buf[1+20:]

	txn, err = types.DecodeTransaction(txnRlp)
	if err != nil {
		return
	}
	txn.SetSender(*(*common.Address)(sender)) // see: https://tip.golang.org/ref/spec#Conversions_from_slice_to_array_pointer
	return
}

<<<<<<< HEAD
func (r *BlockReader) txnByHash(txnHash common.Hash, segments []*snapshotsync.Segment, buf []byte) (types.Transaction, uint64, bool, error) {
=======
func (r *BlockReader) txnByHash(txnHash common.Hash, segments []*VisibleSegment, buf []byte) (types.Transaction, uint64, bool, error) {
>>>>>>> 1dd4a55d
	for i := len(segments) - 1; i >= 0; i-- {
		sn := segments[i]

		idxTxnHash := sn.src.Index(coresnaptype.Indexes.TxnHash)
		idxTxnHash2BlockNum := sn.src.Index(coresnaptype.Indexes.TxnHash2BlockNum)

		if idxTxnHash == nil || idxTxnHash2BlockNum == nil {
			continue
		}

		reader := recsplit.NewIndexReader(idxTxnHash)
		txnId, ok := reader.Lookup(txnHash[:])
		if !ok {
			continue
		}
		offset := idxTxnHash.OrdinalLookup(txnId)
		gg := sn.src.MakeGetter()
		gg.Reset(offset)
		// first byte txnHash check - reducing false-positives 256 times. Allows don't store and don't calculate full hash of entity - when checking many snapshots.
		if !gg.MatchPrefix([]byte{txnHash[0]}) {
			continue
		}
		buf, _ = gg.Next(buf[:0])
		senderByte, txnRlp := buf[1:1+20], buf[1+20:]
		sender := (common.Address)(senderByte)

		txn, err := types.DecodeTransaction(txnRlp)
		if err != nil {
			return nil, 0, false, err
		}

		txn.SetSender(sender) // see: https://tip.golang.org/ref/spec#Conversions_from_slice_to_array_pointer

		reader2 := recsplit.NewIndexReader(idxTxnHash2BlockNum)
		blockNum, ok := reader2.Lookup(txnHash[:])
		if !ok {
			continue
		}

		// final txnHash check  - completely avoid false-positives
		if txn.Hash() == txnHash {
			return txn, blockNum, true, nil
		}
	}

	return nil, 0, false, nil
}

// TxnByIdxInBlock - doesn't include system-transactions in the begin/end of block
// return nil if 0 < i < body.txCount
func (r *BlockReader) TxnByIdxInBlock(ctx context.Context, tx kv.Getter, blockNum uint64, txIdxInBlock int) (txn types.Transaction, err error) {
	maxBlockNumInFiles := r.sn.BlocksAvailable()
	if maxBlockNumInFiles == 0 || blockNum > maxBlockNumInFiles {
		canonicalHash, err := r.CanonicalHash(ctx, tx, blockNum)
		if err != nil {
			return nil, err
		}
		return rawdb.TxnByIdxInBlock(tx, canonicalHash, blockNum, txIdxInBlock)
	}

	seg, ok, release := r.sn.ViewSingleFile(coresnaptype.Bodies, blockNum)
	if !ok {
		return
	}
	defer release()

	var b *types.BodyForStorage
	b, _, err = r.bodyForStorageFromSnapshot(blockNum, seg, nil)
	if err != nil {
		return nil, err
	}
	release()
	if b == nil {
		return
	}

	// if block has no transactions, or requested txNum out of non-system transactions length
	if b.TxCount == 2 || txIdxInBlock == -1 || txIdxInBlock >= int(b.TxCount-2) {
		return nil, nil
	}

	txnSeg, ok, release := r.sn.ViewSingleFile(coresnaptype.Transactions, blockNum)
	if !ok {
		return
	}
	defer release()

	// +1 because block has system-txn in the beginning of block
	return r.txnByID(b.BaseTxnID.At(txIdxInBlock), txnSeg, nil)
}

// TxnLookup - find blockNumber and txnID by txnHash
func (r *BlockReader) TxnLookup(_ context.Context, tx kv.Getter, txnHash common.Hash) (uint64, bool, error) {
	n, err := rawdb.ReadTxLookupEntry(tx, txnHash)
	if err != nil {
		return 0, false, err
	}

	if n != nil {
		return *n, true, nil
	}

	txns := r.sn.ViewType(coresnaptype.Transactions)
	defer txns.Close()
	_, blockNum, ok, err := r.txnByHash(txnHash, txns.VisibleSegments, nil)
	if err != nil {
		return 0, false, err
	}

	return blockNum, ok, nil
}

func (r *BlockReader) FirstTxnNumNotInSnapshots() uint64 {
	sn, ok, close := r.sn.ViewSingleFile(coresnaptype.Transactions, r.sn.BlocksAvailable())
	if !ok {
		return 0
	}
	defer close()

	lastTxnID := sn.src.Index(coresnaptype.Indexes.TxnHash).BaseDataID() + uint64(sn.src.Count())
	return lastTxnID
}

func (r *BlockReader) IterateFrozenBodies(f func(blockNum, baseTxNum, txCount uint64) error) error {
	view := r.sn.View()
	defer view.Close()
	for _, sn := range view.Bodies() {
		sn := sn
		defer sn.src.EnableReadAhead().DisableReadAhead()

		var buf []byte
<<<<<<< HEAD
		g := sn.MakeGetter()
		blockNum := sn.From()
=======
		g := sn.src.MakeGetter()
		blockNum := sn.from
>>>>>>> 1dd4a55d
		var b types.BodyForStorage
		for g.HasNext() {
			buf, _ = g.Next(buf[:0])
			if err := rlp.DecodeBytes(buf, &b); err != nil {
				return err
			}
			if err := f(blockNum, b.BaseTxnID.U64(), uint64(b.TxCount)); err != nil {
				return err
			}
			blockNum++
		}
	}
	return nil
}

func (r *BlockReader) IntegrityTxnID(failFast bool) error {
	defer log.Info("[integrity] IntegrityTxnID done")
	view := r.sn.View()
	defer view.Close()

	var expectedFirstTxnID uint64
	for _, snb := range view.Bodies() {
		if snb.src == nil {
			continue
		}
		firstBlockNum := snb.src.Index().BaseDataID()
		sn, _ := view.TxsSegment(firstBlockNum)
		b, _, err := r.bodyForStorageFromSnapshot(firstBlockNum, snb, nil)
		if err != nil {
			return err
		}
		if b.BaseTxnID.U64() != expectedFirstTxnID {
			err := fmt.Errorf("[integrity] IntegrityTxnID: bn=%d, baseID=%d, cnt=%d, expectedFirstTxnID=%d", firstBlockNum, b.BaseTxnID, sn.src.Count(), expectedFirstTxnID)
			if failFast {
				return err
			} else {
				log.Error(err.Error())
			}
		}
		expectedFirstTxnID = expectedFirstTxnID + uint64(sn.src.Count())
	}
	return nil
}

func (r *BlockReader) BadHeaderNumber(ctx context.Context, tx kv.Getter, hash common.Hash) (blockHeight *uint64, err error) {
	return rawdb.ReadBadHeaderNumber(tx, hash)
}
func (r *BlockReader) BlockByNumber(ctx context.Context, db kv.Tx, number uint64) (*types.Block, error) {
	hash := emptyHash
	maxBlockNumInFiles := r.sn.BlocksAvailable()
	if maxBlockNumInFiles == 0 || number > maxBlockNumInFiles {
		var err error
		hash, err = rawdb.ReadCanonicalHash(db, number)
		if err != nil {
			return nil, fmt.Errorf("failed ReadCanonicalHash: %w", err)
		}
		if hash == emptyHash {
			return nil, nil
		}
	}
	block, _, err := r.BlockWithSenders(ctx, db, hash, number)
	return block, err
}
func (r *BlockReader) BlockByHash(ctx context.Context, db kv.Tx, hash common.Hash) (*types.Block, error) {
	number, err := r.HeaderNumber(ctx, db, hash)
	if err != nil {
		return nil, fmt.Errorf("failed HeaderNumber: %w", err)
	}
	if number == nil {
		return nil, nil
	}
	block, _, err := r.BlockWithSenders(ctx, db, hash, *number)
	return block, err
}
func (r *BlockReader) CurrentBlock(db kv.Tx) (*types.Block, error) {
	headHash := rawdb.ReadHeadBlockHash(db)
	headNumber, err := r.HeaderNumber(context.Background(), db, headHash)
	if err != nil {
		return nil, fmt.Errorf("failed HeaderNumber: %w", err)
	}
	block, _, err := r.blockWithSenders(context.Background(), db, headHash, *headNumber, true)
	return block, err
}

func (r *BlockReader) RawTransactions(ctx context.Context, tx kv.Getter, fromBlock, toBlock uint64) (txs [][]byte, err error) {
	return rawdb.RawTransactionsRange(tx, fromBlock, toBlock)
}

func (r *BlockReader) ReadAncestor(db kv.Getter, hash common.Hash, number, ancestor uint64, maxNonCanonical *uint64) (common.Hash, uint64) {
	if ancestor > number {
		return common.Hash{}, 0
	}
	if ancestor == 1 {
		header, err := r.Header(context.Background(), db, hash, number)
		if err != nil {
			panic(err)
		}
		// in this case it is cheaper to just read the header
		if header != nil {
			return header.ParentHash, number - 1
		}
		return common.Hash{}, 0
	}
	for ancestor != 0 {
		h, err := r.CanonicalHash(context.Background(), db, number)
		if err != nil {
			panic(err)
		}
		if h == hash {
			ancestorHash, err := r.CanonicalHash(context.Background(), db, number-ancestor)
			if err != nil {
				panic(err)
			}
			h, err := r.CanonicalHash(context.Background(), db, number)
			if err != nil {
				panic(err)
			}
			if h == hash {
				number -= ancestor
				return ancestorHash, number
			}
		}
		if *maxNonCanonical == 0 {
			return common.Hash{}, 0
		}
		*maxNonCanonical--
		ancestor--
		header, err := r.Header(context.Background(), db, hash, number)
		if err != nil {
			panic(err)
		}
		if header == nil {
			return common.Hash{}, 0
		}
		hash = header.ParentHash
		number--
	}
	return hash, number
}

<<<<<<< HEAD
func (r *BlockReader) EventLookup(ctx context.Context, tx kv.Tx, txnHash common.Hash) (uint64, bool, error) {
	txHandler, ok := r.borBridgeStore.(interface{ WithTx(kv.Tx) bridge.Store })

=======
func (r *BlockReader) EventLookup(ctx context.Context, tx kv.Getter, txnHash common.Hash) (uint64, bool, error) {
	n, err := rawdb.ReadBorTxLookupEntry(tx, txnHash)
	if err != nil {
		return 0, false, err
	}
	if n != nil {
		return *n, true, nil
	}

	if r.borSn == nil {
		return 0, false, nil
	}

	segs := r.borSn.ViewType(borsnaptype.BorEvents)
	defer segs.Close()

	blockNum, ok, err := r.borBlockByEventHash(txnHash, segs.VisibleSegments, nil)
	if err != nil {
		return 0, false, err
	}
>>>>>>> 1dd4a55d
	if !ok {
		return 0, false, fmt.Errorf("%T has no WithTx converter", r.borBridgeStore)
	}
<<<<<<< HEAD

	return txHandler.WithTx(tx).EventLookup(ctx, txnHash)
}

func (r *BlockReader) BorStartEventId(ctx context.Context, tx kv.Tx, hash common.Hash, blockHeight uint64) (uint64, error) {
	txHandler, ok := r.borBridgeStore.(interface{ WithTx(kv.Tx) bridge.Store })

	if !ok {
		return 0, fmt.Errorf("%T has no WithTx converter", r.borBridgeStore)
=======
	return blockNum, true, nil
}

func (r *BlockReader) borBlockByEventHash(txnHash common.Hash, segments []*VisibleSegment, buf []byte) (blockNum uint64, ok bool, err error) {
	for i := len(segments) - 1; i >= 0; i-- {
		sn := segments[i]
		idxBorTxnHash := sn.src.Index()

		if idxBorTxnHash == nil {
			continue
		}
		if idxBorTxnHash.KeyCount() == 0 {
			continue
		}
		reader := recsplit.NewIndexReader(idxBorTxnHash)
		blockEventId, exists := reader.Lookup(txnHash[:])
		if !exists {
			continue
		}
		offset := idxBorTxnHash.OrdinalLookup(blockEventId)
		gg := sn.src.MakeGetter()
		gg.Reset(offset)
		if !gg.MatchPrefix(txnHash[:]) {
			continue
		}
		buf, _ = gg.Next(buf[:0])
		blockNum = binary.BigEndian.Uint64(buf[length.Hash:])
		ok = true
		return
	}
	return
}

func (r *BlockReader) BorStartEventID(ctx context.Context, tx kv.Tx, hash common.Hash, blockHeight uint64) (uint64, error) {
	maxBlockNumInFiles := r.FrozenBorBlocks()
	if maxBlockNumInFiles == 0 || blockHeight > maxBlockNumInFiles {
		v, err := tx.GetOne(kv.BorEventNums, hexutility.EncodeTs(blockHeight))
		if err != nil {
			return 0, err
		}
		if len(v) == 0 {
			return 0, fmt.Errorf("BorStartEventID(%d) not found", blockHeight)
		}
		startEventId := binary.BigEndian.Uint64(v)
		return startEventId, nil
	}

	borTxHash := bortypes.ComputeBorTxHash(blockHeight, hash)

	segments := r.borSn.ViewType(borsnaptype.BorEvents)
	defer segments.Close()

	for i := len(segments.VisibleSegments) - 1; i >= 0; i-- {
		sn := segments.VisibleSegments[i]
		if sn.from > blockHeight {
			continue
		}
		if sn.to <= blockHeight {
			break
		}

		idxBorTxnHash := sn.src.Index()

		if idxBorTxnHash == nil {
			continue
		}
		if idxBorTxnHash.KeyCount() == 0 {
			continue
		}
		reader := recsplit.NewIndexReader(idxBorTxnHash)
		blockEventId, found := reader.Lookup(borTxHash[:])
		if !found {
			return 0, fmt.Errorf("borTxHash %x not found in snapshot %s", borTxHash, sn.src.FilePath())
		}
		return idxBorTxnHash.BaseDataID() + blockEventId, nil
>>>>>>> 1dd4a55d
	}

	return txHandler.WithTx(tx).BorStartEventId(ctx, hash, blockHeight)
}

func (r *BlockReader) EventsByBlock(ctx context.Context, tx kv.Tx, hash common.Hash, blockHeight uint64) ([]rlp.RawValue, error) {
<<<<<<< HEAD
	txHandler, ok := r.borBridgeStore.(interface{ WithTx(kv.Tx) bridge.Store })

	if !ok {
		return nil, fmt.Errorf("%T has no WithTx converter", r.borBridgeStore)
=======
	maxBlockNumInFiles := r.FrozenBorBlocks()
	if tx != nil && (maxBlockNumInFiles == 0 || blockHeight > maxBlockNumInFiles) {
		c, err := tx.Cursor(kv.BorEventNums)
		if err != nil {
			return nil, err
		}
		defer c.Close()
		var k, v []byte
		var buf [8]byte
		binary.BigEndian.PutUint64(buf[:], blockHeight)
		result := []rlp.RawValue{}
		if k, v, err = c.Seek(buf[:]); err != nil {
			return nil, err
		}
		if !bytes.Equal(k, buf[:]) {
			return result, nil
		}
		endEventId := binary.BigEndian.Uint64(v)
		var startEventId uint64
		if k, v, err = c.Prev(); err != nil {
			return nil, err
		}
		if k == nil {
			startEventId = 1
		} else {
			startEventId = binary.BigEndian.Uint64(v) + 1
		}
		c1, err := tx.Cursor(kv.BorEvents)
		if err != nil {
			return nil, err
		}
		defer c1.Close()
		binary.BigEndian.PutUint64(buf[:], startEventId)
		for k, v, err = c1.Seek(buf[:]); err == nil && k != nil; k, v, err = c1.Next() {
			eventId := binary.BigEndian.Uint64(k)
			if eventId > endEventId {
				break
			}
			result = append(result, common.Copy(v))
		}
		if err != nil {
			return nil, err
		}
		return result, nil
	}
	borTxHash := bortypes.ComputeBorTxHash(blockHeight, hash)

	segments := r.borSn.ViewType(borsnaptype.BorEvents)
	defer segments.Close()

	var buf []byte
	result := []rlp.RawValue{}
	for i := len(segments.VisibleSegments) - 1; i >= 0; i-- {
		sn := segments.VisibleSegments[i]
		if sn.from > blockHeight {
			continue
		}
		if sn.to <= blockHeight {
			break
		}

		idxBorTxnHash := sn.src.Index()

		if idxBorTxnHash == nil {
			continue
		}
		if idxBorTxnHash.KeyCount() == 0 {
			continue
		}
		reader := recsplit.NewIndexReader(idxBorTxnHash)
		blockEventId, ok := reader.Lookup(borTxHash[:])
		if !ok {
			continue
		}
		offset := idxBorTxnHash.OrdinalLookup(blockEventId)
		gg := sn.src.MakeGetter()
		gg.Reset(offset)
		for gg.HasNext() && gg.MatchPrefix(borTxHash[:]) {
			buf, _ = gg.Next(buf[:0])
			result = append(result, rlp.RawValue(common.Copy(buf[length.Hash+length.BlockNum+8:])))
		}
>>>>>>> 1dd4a55d
	}

	return txHandler.WithTx(tx).EventsByBlock(ctx, hash, blockHeight)
}

// EventsByIdFromSnapshot returns the list of records limited by time, or the number of records along with a bool value to signify if the records were limited by time
func (r *BlockReader) EventsByIdFromSnapshot(from uint64, to time.Time, limit int) ([]*heimdall.EventRecordWithTime, bool, error) {
<<<<<<< HEAD
	return r.borBridgeStore.EventsByIdFromSnapshot(from, to, limit)
=======
	segments := r.borSn.ViewType(borsnaptype.BorEvents)
	defer segments.Close()

	var buf []byte
	var result []*heimdall.EventRecordWithTime
	maxTime := false

	for _, sn := range segments.VisibleSegments {
		idxBorTxnHash := sn.src.Index()

		if idxBorTxnHash == nil || idxBorTxnHash.KeyCount() == 0 {
			continue
		}

		offset := idxBorTxnHash.OrdinalLookup(0)
		gg := sn.src.MakeGetter()
		gg.Reset(offset)
		for gg.HasNext() {
			buf, _ = gg.Next(buf[:0])

			raw := rlp.RawValue(common.Copy(buf[length.Hash+length.BlockNum+8:]))
			var event heimdall.EventRecordWithTime
			if err := event.UnmarshallBytes(raw); err != nil {
				return nil, false, err
			}

			if event.ID < from {
				continue
			}
			if event.Time.After(to) {
				maxTime = true
				return result, maxTime, nil
			}

			result = append(result, &event)

			if len(result) == limit {
				return result, maxTime, nil
			}
		}
	}

	return result, maxTime, nil
>>>>>>> 1dd4a55d
}

func (r *BlockReader) LastEventId(ctx context.Context, tx kv.Tx) (uint64, bool, error) {
	txHandler, ok := r.borBridgeStore.(interface{ WithTx(kv.Tx) bridge.Store })

	if !ok {
		return 0, false, fmt.Errorf("%T has no WithTx converter", r.borBridgeStore)
	}

	lastEventId, err := txHandler.WithTx(tx).LastEventId(ctx)
	ok = err == nil && lastEventId != 0
	return lastEventId, ok, err
}

func (r *BlockReader) LastFrozenEventId() uint64 {
	if r.borBridgeStore == nil {
		return 0
	}

<<<<<<< HEAD
	return r.borBridgeStore.LastFrozenEventId()
=======
	segments := r.borSn.ViewType(borsnaptype.BorEvents)
	defer segments.Close()

	if len(segments.VisibleSegments) == 0 {
		return 0
	}
	// find the last segment which has a built index
	var lastSegment *VisibleSegment
	visibleSegments := segments.VisibleSegments
	for i := len(visibleSegments) - 1; i >= 0; i-- {
		if visibleSegments[i].src.Index() != nil {
			gg := visibleSegments[i].src.MakeGetter()
			if gg.HasNext() {
				lastSegment = visibleSegments[i]
				break
			}
		}
	}
	if lastSegment == nil {
		return 0
	}
	var lastEventID uint64
	if lastSegment.src == nil {
		return 0
	}
	gg := lastSegment.src.MakeGetter()
	var buf []byte
	for gg.HasNext() {
		buf, _ = gg.Next(buf[:0])
		lastEventID = binary.BigEndian.Uint64(buf[length.Hash+length.BlockNum : length.Hash+length.BlockNum+8])
	}
	return lastEventID
>>>>>>> 1dd4a55d
}

func (r *BlockReader) LastFrozenEventBlockNum() uint64 {
	if r.borBridgeStore == nil {
		return 0
	}

<<<<<<< HEAD
	return r.borBridgeStore.LastFrozenEventBlockNum()
}

func (r *BlockReader) LastFrozenSpanId() uint64 {
	if r.heimdallStore == nil {
=======
	segmentsRotx := r.borSn.ViewType(borsnaptype.BorEvents)
	defer segmentsRotx.Close()

	segments := segmentsRotx.VisibleSegments
	if len(segments) == 0 {
		return 0
	}
	// find the last segment which has a built index
	var lastSegment *VisibleSegment
	for i := len(segments) - 1; i >= 0; i-- {
		if segments[i].src.Index() != nil {
			gg := segments[i].src.MakeGetter()
			if gg.HasNext() {
				lastSegment = segments[i]
				break
			}
		}
	}
	if lastSegment == nil {
		return 0
	}
	var lastBlockNum uint64
	var buf []byte
	gg := lastSegment.src.MakeGetter()
	for gg.HasNext() {
		buf, _ = gg.Next(buf[:0])
		lastBlockNum = binary.BigEndian.Uint64(buf[length.Hash : length.Hash+length.BlockNum])
	}

	return lastBlockNum
}

func lastId(ctx context.Context, tx kv.Tx, db string) (uint64, bool, error) {
	var last uint64
	var ok bool

	if tx != nil {
		sCursor, err := tx.Cursor(db)
		if err != nil {
			return 0, false, err
		}

		defer sCursor.Close()
		k, _, err := sCursor.Last()
		if err != nil {
			return 0, false, err
		}

		if k != nil {
			ok = true
			last = binary.BigEndian.Uint64(k)
		}
	}

	return last, ok, nil
}

func (r *BlockReader) LastFrozenSpanId() uint64 {
	if r.borSn == nil {
		return 0
	}

	segments := r.borSn.ViewType(borsnaptype.BorSpans)
	defer segments.Close()

	if len(segments.VisibleSegments) == 0 {
		return 0
	}
	// find the last segment which has a built index
	var lastSegment *VisibleSegment
	for i := len(segments.VisibleSegments) - 1; i >= 0; i-- {
		if segments.VisibleSegments[i].src.Index() != nil {
			lastSegment = segments.VisibleSegments[i]
			break
		}
	}
	if lastSegment == nil {
>>>>>>> 1dd4a55d
		return 0
	}

	return r.heimdallStore.Spans().LastFrozenEntityId()
}

func (r *BlockReader) Span(ctx context.Context, tx kv.Tx, spanId uint64) (*heimdall.Span, bool, error) {
	if r.heimdallStore == nil {
		err := fmt.Errorf("span %d not found: no heimdall store", spanId)
		return nil, false, fmt.Errorf("%w: %w", heimdall.ErrSpanNotFound, err)
	}
<<<<<<< HEAD

	return r.heimdallStore.Spans().(interface {
		WithTx(kv.Tx) heimdall.EntityStore[*heimdall.Span]
	}).WithTx(tx).Entity(ctx, spanId)
=======
	segmentsRotx := r.borSn.ViewType(borsnaptype.BorSpans)
	defer segmentsRotx.Close()

	segments := segmentsRotx.VisibleSegments
	for i := len(segments) - 1; i >= 0; i-- {
		sn := segments[i]
		idx := sn.src.Index()

		if idx == nil {
			continue
		}
		spanFrom := uint64(heimdall.SpanIdAt(sn.from))
		if spanId < spanFrom {
			continue
		}
		spanTo := uint64(heimdall.SpanIdAt(sn.to))
		if spanId >= spanTo {
			continue
		}
		if idx.KeyCount() == 0 {
			continue
		}
		offset := idx.OrdinalLookup(spanId - idx.BaseDataID())
		gg := sn.src.MakeGetter()
		gg.Reset(offset)
		result, _ := gg.Next(nil)
		return common.Copy(result), nil
	}
	err := fmt.Errorf("span %d not found (snapshots)", spanId)
	return nil, fmt.Errorf("%w: %w", ErrSpanNotFound, err)
>>>>>>> 1dd4a55d
}

func (r *BlockReader) LastSpanId(ctx context.Context, tx kv.Tx) (uint64, bool, error) {
	if r.heimdallStore == nil {
		return 0, false, fmt.Errorf("no heimdall store")
	}

	return r.heimdallStore.Spans().(interface {
		WithTx(kv.Tx) heimdall.EntityStore[*heimdall.Span]
	}).WithTx(tx).LastEntityId(ctx)
}

func (r *BlockReader) LastMilestoneId(ctx context.Context, tx kv.Tx) (uint64, bool, error) {
	if r.heimdallStore == nil {
		return 0, false, fmt.Errorf("no heimdall store")
	}

	return r.heimdallStore.Milestones().(interface {
		WithTx(kv.Tx) heimdall.EntityStore[*heimdall.Milestone]
	}).WithTx(tx).LastEntityId(ctx)
}

func (r *BlockReader) Milestone(ctx context.Context, tx kv.Tx, milestoneId uint64) (*heimdall.Milestone, bool, error) {
	if r.heimdallStore == nil {
		return nil, false, fmt.Errorf("no heimdall store")
	}

	return r.heimdallStore.Milestones().(interface {
		WithTx(kv.Tx) heimdall.EntityStore[*heimdall.Milestone]
	}).WithTx(tx).Entity(ctx, milestoneId)
}

<<<<<<< HEAD
func (r *BlockReader) LastCheckpointId(ctx context.Context, tx kv.Tx) (uint64, bool, error) {
	if r.heimdallStore == nil {
		return 0, false, fmt.Errorf("no heimdall store")
	}

	return r.heimdallStore.Checkpoints().(interface {
		WithTx(kv.Tx) heimdall.EntityStore[*heimdall.Checkpoint]
	}).WithTx(tx).LastEntityId(ctx)
}

func (r *BlockReader) Checkpoint(ctx context.Context, tx kv.Tx, checkpointId uint64) (*heimdall.Checkpoint, bool, error) {
	if r.heimdallStore == nil {
		return nil, false, fmt.Errorf("no heimdall store")
	}

	return r.heimdallStore.Checkpoints().(interface {
		WithTx(kv.Tx) heimdall.EntityStore[*heimdall.Checkpoint]
	}).WithTx(tx).Entity(ctx, checkpointId)
}

func (r *BlockReader) LastFrozenCheckpointId() uint64 {
	if r.heimdallStore == nil {
		return 0
	}
=======
func (r *BlockReader) Checkpoint(ctx context.Context, tx kv.Getter, checkpointId uint64) ([]byte, error) {
	if checkpointId > r.LastFrozenCheckpointId() {
		var buf [8]byte
		binary.BigEndian.PutUint64(buf[:], checkpointId)
		v, err := tx.GetOne(kv.BorCheckpoints, buf[:])

		if err != nil {
			return nil, err
		}

		if v != nil {
			return common.Copy(v), nil
		}

		return nil, fmt.Errorf("%w, id: %d (db)", ErrCheckpointNotFound, checkpointId)
	}

	segmentsRotx := r.borSn.ViewType(borsnaptype.BorCheckpoints)
	defer segmentsRotx.Close()

	segments := segmentsRotx.VisibleSegments
	for i := len(segments) - 1; i >= 0; i-- {
		sn := segments[i]
		index := sn.src.Index()

		if index == nil || index.KeyCount() == 0 || checkpointId < index.BaseDataID() {
			continue
		}

		offset := index.OrdinalLookup(checkpointId - index.BaseDataID())
		gg := sn.src.MakeGetter()
		gg.Reset(offset)
		result, _ := gg.Next(nil)
		return common.Copy(result), nil
	}

	return nil, fmt.Errorf("%w, id: %d (snapshots)", ErrCheckpointNotFound, checkpointId)
}

func (r *BlockReader) LastFrozenCheckpointId() uint64 {
	if r.borSn == nil {
		return 0
	}

	segmentsRotx := r.borSn.ViewType(borsnaptype.BorCheckpoints)
	if segmentsRotx == nil {
		// can happen if WithHeimdallWaypointRecording=false
		return 0
	}

	defer segmentsRotx.Close()

	segments := segmentsRotx.VisibleSegments
	if len(segments) == 0 {
		return 0
	}
	// find the last segment which has a built index
	var lastSegment *VisibleSegment
	for i := len(segments) - 1; i >= 0; i-- {
		if segments[i].src.Index() != nil {
			lastSegment = segments[i]
			break
		}
	}

	if lastSegment == nil {
		return 0
	}

	index := lastSegment.src.Index()
>>>>>>> 1dd4a55d

	return r.heimdallStore.Checkpoints().LastFrozenEntityId()
}

// ---- Data Integrity part ----

<<<<<<< HEAD
func (r *BlockReader) ensureHeaderNumber(n uint64, seg *snapshotsync.Segment) error {
=======
func (r *BlockReader) ensureHeaderNumber(n uint64, seg *VisibleSegment) error {
>>>>>>> 1dd4a55d
	h, _, err := r.headerFromSnapshot(n, seg, nil)
	if err != nil {
		return err
	}
	if h == nil {
		return fmt.Errorf("ensureHeaderNumber: not found header: %d", n)
	}
	if h.Number.Uint64() != n {
		return fmt.Errorf("ensureHeaderNumber: requested header: %d, got: %d", n, h.Number.Uint64())
	}
	return nil
}

func (r *BlockReader) Integrity(ctx context.Context) error {
	view := r.sn.View()
	defer view.Close()
	for _, seg := range view.Headers() {
		if err := r.ensureHeaderNumber(seg.From(), seg); err != nil {
			return err
		}
		if err := r.ensureHeaderNumber(seg.To()-1, seg); err != nil {
			return err
		}
	}
	return nil
}

func ReadTxNumFuncFromBlockReader(ctx context.Context, r services.FullBlockReader) rawdbv3.ReadTxNumFunc {
	return func(tx kv.Tx, c kv.Cursor, blockNum uint64) (maxTxNum uint64, ok bool, err error) {
		maxTxNum, ok, err = rawdbv3.DefaultReadTxNumFunc(tx, c, blockNum)
		if err != nil {
			return
		}
		if ok || r == nil {
			return
		}
		b, err := r.CanonicalBodyForStorage(ctx, tx, blockNum)
		if err != nil {
			return 0, false, err
		}
		if b == nil {
			return 0, false, nil
		}
		ret := b.BaseTxnID.U64() + uint64(b.TxCount) - 1
		return ret, true, nil
	}

}<|MERGE_RESOLUTION|>--- conflicted
+++ resolved
@@ -853,14 +853,8 @@
 	return block, senders, nil
 }
 
-<<<<<<< HEAD
-func (r *BlockReader) headerFromSnapshot(blockHeight uint64, sn *snapshotsync.Segment, buf []byte) (*types.Header, []byte, error) {
-	index := sn.Index()
-
-=======
-func (r *BlockReader) headerFromSnapshot(blockHeight uint64, sn *VisibleSegment, buf []byte) (*types.Header, []byte, error) {
+func (r *BlockReader) headerFromSnapshot(blockHeight uint64, sn *snapshotsync.VisibleSegment, buf []byte) (*types.Header, []byte, error) {
 	index := sn.src.Index()
->>>>>>> 1dd4a55d
 	if index == nil {
 		return nil, buf, nil
 	}
@@ -885,11 +879,7 @@
 // because HeaderByHash method will search header in all snapshots - and may request header which doesn't exists
 // but because our indices are based on PerfectHashMap, no way to know is given key exists or not, only way -
 // to make sure is to fetch it and compare hash
-<<<<<<< HEAD
-func (r *BlockReader) headerFromSnapshotByHash(hash common.Hash, sn *snapshotsync.Segment, buf []byte) (*types.Header, error) {
-=======
-func (r *BlockReader) headerFromSnapshotByHash(hash common.Hash, sn *VisibleSegment, buf []byte) (*types.Header, error) {
->>>>>>> 1dd4a55d
+func (r *BlockReader) headerFromSnapshotByHash(hash common.Hash, sn *snapshotsync.VisibleSegment, buf []byte) (*types.Header, error) {
 	defer func() {
 		if rec := recover(); rec != nil {
 			panic(fmt.Errorf("%+v, snapshot: %d-%d, trace: %s", rec, sn.From(), sn.To(), dbg.Stack()))
@@ -929,11 +919,7 @@
 	return h, nil
 }
 
-<<<<<<< HEAD
-func (r *BlockReader) bodyFromSnapshot(blockHeight uint64, sn *snapshotsync.Segment, buf []byte) (*types.Body, uint64, uint32, []byte, error) {
-=======
-func (r *BlockReader) bodyFromSnapshot(blockHeight uint64, sn *VisibleSegment, buf []byte) (*types.Body, uint64, uint32, []byte, error) {
->>>>>>> 1dd4a55d
+func (r *BlockReader) bodyFromSnapshot(blockHeight uint64, sn *snapshotsync.VisibleSegment, buf []byte) (*types.Body, uint64, uint32, []byte, error) {
 	b, buf, err := r.bodyForStorageFromSnapshot(blockHeight, sn, buf)
 	if err != nil {
 		return nil, 0, 0, buf, err
@@ -952,11 +938,7 @@
 	return body, b.BaseTxnID.First(), txCount, buf, nil // empty txs in the beginning and end of block
 }
 
-<<<<<<< HEAD
-func (r *BlockReader) bodyForStorageFromSnapshot(blockHeight uint64, sn *snapshotsync.Segment, buf []byte) (*types.BodyForStorage, []byte, error) {
-=======
-func (r *BlockReader) bodyForStorageFromSnapshot(blockHeight uint64, sn *VisibleSegment, buf []byte) (*types.BodyForStorage, []byte, error) {
->>>>>>> 1dd4a55d
+func (r *BlockReader) bodyForStorageFromSnapshot(blockHeight uint64, sn *snapshotsync.VisibleSegment, buf []byte) (*types.BodyForStorage, []byte, error) {
 	defer func() {
 		if rec := recover(); rec != nil {
 			panic(fmt.Errorf("%+v, snapshot: %d-%d, trace: %s", rec, sn.From(), sn.To(), dbg.Stack()))
@@ -989,11 +971,7 @@
 	return b, buf, nil
 }
 
-<<<<<<< HEAD
-func (r *BlockReader) txsFromSnapshot(baseTxnID uint64, txCount uint32, txsSeg *snapshotsync.Segment, buf []byte) (txs []types.Transaction, senders []common.Address, err error) {
-=======
-func (r *BlockReader) txsFromSnapshot(baseTxnID uint64, txCount uint32, txsSeg *VisibleSegment, buf []byte) (txs []types.Transaction, senders []common.Address, err error) {
->>>>>>> 1dd4a55d
+func (r *BlockReader) txsFromSnapshot(baseTxnID uint64, txCount uint32, txsSeg *snapshotsync.VisibleSegment, buf []byte) (txs []types.Transaction, senders []common.Address, err error) {
 	defer func() {
 		if rec := recover(); rec != nil {
 			panic(fmt.Errorf("%+v, snapshot: %d-%d, trace: %s", rec, txsSeg.From(), txsSeg.To(), dbg.Stack()))
@@ -1040,13 +1018,8 @@
 	return txs, senders, nil
 }
 
-<<<<<<< HEAD
-func (r *BlockReader) txnByID(txnID uint64, sn *snapshotsync.Segment, buf []byte) (txn types.Transaction, err error) {
-	idxTxnHash := sn.Index(coresnaptype.Indexes.TxnHash)
-=======
-func (r *BlockReader) txnByID(txnID uint64, sn *VisibleSegment, buf []byte) (txn types.Transaction, err error) {
+func (r *BlockReader) txnByID(txnID uint64, sn *snapshotsync.VisibleSegment, buf []byte) (txn types.Transaction, err error) {
 	idxTxnHash := sn.src.Index(coresnaptype.Indexes.TxnHash)
->>>>>>> 1dd4a55d
 
 	offset := idxTxnHash.OrdinalLookup(txnID - idxTxnHash.BaseDataID())
 	gg := sn.src.MakeGetter()
@@ -1065,11 +1038,7 @@
 	return
 }
 
-<<<<<<< HEAD
-func (r *BlockReader) txnByHash(txnHash common.Hash, segments []*snapshotsync.Segment, buf []byte) (types.Transaction, uint64, bool, error) {
-=======
-func (r *BlockReader) txnByHash(txnHash common.Hash, segments []*VisibleSegment, buf []byte) (types.Transaction, uint64, bool, error) {
->>>>>>> 1dd4a55d
+func (r *BlockReader) txnByHash(txnHash common.Hash, segments []*snapshotsync.VisibleSegment, buf []byte) (types.Transaction, uint64, bool, error) {
 	for i := len(segments) - 1; i >= 0; i-- {
 		sn := segments[i]
 
@@ -1201,13 +1170,8 @@
 		defer sn.src.EnableReadAhead().DisableReadAhead()
 
 		var buf []byte
-<<<<<<< HEAD
-		g := sn.MakeGetter()
-		blockNum := sn.From()
-=======
 		g := sn.src.MakeGetter()
 		blockNum := sn.from
->>>>>>> 1dd4a55d
 		var b types.BodyForStorage
 		for g.HasNext() {
 			buf, _ = g.Next(buf[:0])
@@ -1348,36 +1312,12 @@
 	return hash, number
 }
 
-<<<<<<< HEAD
 func (r *BlockReader) EventLookup(ctx context.Context, tx kv.Tx, txnHash common.Hash) (uint64, bool, error) {
 	txHandler, ok := r.borBridgeStore.(interface{ WithTx(kv.Tx) bridge.Store })
 
-=======
-func (r *BlockReader) EventLookup(ctx context.Context, tx kv.Getter, txnHash common.Hash) (uint64, bool, error) {
-	n, err := rawdb.ReadBorTxLookupEntry(tx, txnHash)
-	if err != nil {
-		return 0, false, err
-	}
-	if n != nil {
-		return *n, true, nil
-	}
-
-	if r.borSn == nil {
-		return 0, false, nil
-	}
-
-	segs := r.borSn.ViewType(borsnaptype.BorEvents)
-	defer segs.Close()
-
-	blockNum, ok, err := r.borBlockByEventHash(txnHash, segs.VisibleSegments, nil)
-	if err != nil {
-		return 0, false, err
-	}
->>>>>>> 1dd4a55d
 	if !ok {
 		return 0, false, fmt.Errorf("%T has no WithTx converter", r.borBridgeStore)
 	}
-<<<<<<< HEAD
 
 	return txHandler.WithTx(tx).EventLookup(ctx, txnHash)
 }
@@ -1387,177 +1327,16 @@
 
 	if !ok {
 		return 0, fmt.Errorf("%T has no WithTx converter", r.borBridgeStore)
-=======
-	return blockNum, true, nil
-}
-
-func (r *BlockReader) borBlockByEventHash(txnHash common.Hash, segments []*VisibleSegment, buf []byte) (blockNum uint64, ok bool, err error) {
-	for i := len(segments) - 1; i >= 0; i-- {
-		sn := segments[i]
-		idxBorTxnHash := sn.src.Index()
-
-		if idxBorTxnHash == nil {
-			continue
-		}
-		if idxBorTxnHash.KeyCount() == 0 {
-			continue
-		}
-		reader := recsplit.NewIndexReader(idxBorTxnHash)
-		blockEventId, exists := reader.Lookup(txnHash[:])
-		if !exists {
-			continue
-		}
-		offset := idxBorTxnHash.OrdinalLookup(blockEventId)
-		gg := sn.src.MakeGetter()
-		gg.Reset(offset)
-		if !gg.MatchPrefix(txnHash[:]) {
-			continue
-		}
-		buf, _ = gg.Next(buf[:0])
-		blockNum = binary.BigEndian.Uint64(buf[length.Hash:])
-		ok = true
-		return
-	}
-	return
-}
-
-func (r *BlockReader) BorStartEventID(ctx context.Context, tx kv.Tx, hash common.Hash, blockHeight uint64) (uint64, error) {
-	maxBlockNumInFiles := r.FrozenBorBlocks()
-	if maxBlockNumInFiles == 0 || blockHeight > maxBlockNumInFiles {
-		v, err := tx.GetOne(kv.BorEventNums, hexutility.EncodeTs(blockHeight))
-		if err != nil {
-			return 0, err
-		}
-		if len(v) == 0 {
-			return 0, fmt.Errorf("BorStartEventID(%d) not found", blockHeight)
-		}
-		startEventId := binary.BigEndian.Uint64(v)
-		return startEventId, nil
-	}
-
-	borTxHash := bortypes.ComputeBorTxHash(blockHeight, hash)
-
-	segments := r.borSn.ViewType(borsnaptype.BorEvents)
-	defer segments.Close()
-
-	for i := len(segments.VisibleSegments) - 1; i >= 0; i-- {
-		sn := segments.VisibleSegments[i]
-		if sn.from > blockHeight {
-			continue
-		}
-		if sn.to <= blockHeight {
-			break
-		}
-
-		idxBorTxnHash := sn.src.Index()
-
-		if idxBorTxnHash == nil {
-			continue
-		}
-		if idxBorTxnHash.KeyCount() == 0 {
-			continue
-		}
-		reader := recsplit.NewIndexReader(idxBorTxnHash)
-		blockEventId, found := reader.Lookup(borTxHash[:])
-		if !found {
-			return 0, fmt.Errorf("borTxHash %x not found in snapshot %s", borTxHash, sn.src.FilePath())
-		}
-		return idxBorTxnHash.BaseDataID() + blockEventId, nil
->>>>>>> 1dd4a55d
 	}
 
 	return txHandler.WithTx(tx).BorStartEventId(ctx, hash, blockHeight)
 }
 
 func (r *BlockReader) EventsByBlock(ctx context.Context, tx kv.Tx, hash common.Hash, blockHeight uint64) ([]rlp.RawValue, error) {
-<<<<<<< HEAD
 	txHandler, ok := r.borBridgeStore.(interface{ WithTx(kv.Tx) bridge.Store })
 
 	if !ok {
 		return nil, fmt.Errorf("%T has no WithTx converter", r.borBridgeStore)
-=======
-	maxBlockNumInFiles := r.FrozenBorBlocks()
-	if tx != nil && (maxBlockNumInFiles == 0 || blockHeight > maxBlockNumInFiles) {
-		c, err := tx.Cursor(kv.BorEventNums)
-		if err != nil {
-			return nil, err
-		}
-		defer c.Close()
-		var k, v []byte
-		var buf [8]byte
-		binary.BigEndian.PutUint64(buf[:], blockHeight)
-		result := []rlp.RawValue{}
-		if k, v, err = c.Seek(buf[:]); err != nil {
-			return nil, err
-		}
-		if !bytes.Equal(k, buf[:]) {
-			return result, nil
-		}
-		endEventId := binary.BigEndian.Uint64(v)
-		var startEventId uint64
-		if k, v, err = c.Prev(); err != nil {
-			return nil, err
-		}
-		if k == nil {
-			startEventId = 1
-		} else {
-			startEventId = binary.BigEndian.Uint64(v) + 1
-		}
-		c1, err := tx.Cursor(kv.BorEvents)
-		if err != nil {
-			return nil, err
-		}
-		defer c1.Close()
-		binary.BigEndian.PutUint64(buf[:], startEventId)
-		for k, v, err = c1.Seek(buf[:]); err == nil && k != nil; k, v, err = c1.Next() {
-			eventId := binary.BigEndian.Uint64(k)
-			if eventId > endEventId {
-				break
-			}
-			result = append(result, common.Copy(v))
-		}
-		if err != nil {
-			return nil, err
-		}
-		return result, nil
-	}
-	borTxHash := bortypes.ComputeBorTxHash(blockHeight, hash)
-
-	segments := r.borSn.ViewType(borsnaptype.BorEvents)
-	defer segments.Close()
-
-	var buf []byte
-	result := []rlp.RawValue{}
-	for i := len(segments.VisibleSegments) - 1; i >= 0; i-- {
-		sn := segments.VisibleSegments[i]
-		if sn.from > blockHeight {
-			continue
-		}
-		if sn.to <= blockHeight {
-			break
-		}
-
-		idxBorTxnHash := sn.src.Index()
-
-		if idxBorTxnHash == nil {
-			continue
-		}
-		if idxBorTxnHash.KeyCount() == 0 {
-			continue
-		}
-		reader := recsplit.NewIndexReader(idxBorTxnHash)
-		blockEventId, ok := reader.Lookup(borTxHash[:])
-		if !ok {
-			continue
-		}
-		offset := idxBorTxnHash.OrdinalLookup(blockEventId)
-		gg := sn.src.MakeGetter()
-		gg.Reset(offset)
-		for gg.HasNext() && gg.MatchPrefix(borTxHash[:]) {
-			buf, _ = gg.Next(buf[:0])
-			result = append(result, rlp.RawValue(common.Copy(buf[length.Hash+length.BlockNum+8:])))
-		}
->>>>>>> 1dd4a55d
 	}
 
 	return txHandler.WithTx(tx).EventsByBlock(ctx, hash, blockHeight)
@@ -1565,53 +1344,7 @@
 
 // EventsByIdFromSnapshot returns the list of records limited by time, or the number of records along with a bool value to signify if the records were limited by time
 func (r *BlockReader) EventsByIdFromSnapshot(from uint64, to time.Time, limit int) ([]*heimdall.EventRecordWithTime, bool, error) {
-<<<<<<< HEAD
 	return r.borBridgeStore.EventsByIdFromSnapshot(from, to, limit)
-=======
-	segments := r.borSn.ViewType(borsnaptype.BorEvents)
-	defer segments.Close()
-
-	var buf []byte
-	var result []*heimdall.EventRecordWithTime
-	maxTime := false
-
-	for _, sn := range segments.VisibleSegments {
-		idxBorTxnHash := sn.src.Index()
-
-		if idxBorTxnHash == nil || idxBorTxnHash.KeyCount() == 0 {
-			continue
-		}
-
-		offset := idxBorTxnHash.OrdinalLookup(0)
-		gg := sn.src.MakeGetter()
-		gg.Reset(offset)
-		for gg.HasNext() {
-			buf, _ = gg.Next(buf[:0])
-
-			raw := rlp.RawValue(common.Copy(buf[length.Hash+length.BlockNum+8:]))
-			var event heimdall.EventRecordWithTime
-			if err := event.UnmarshallBytes(raw); err != nil {
-				return nil, false, err
-			}
-
-			if event.ID < from {
-				continue
-			}
-			if event.Time.After(to) {
-				maxTime = true
-				return result, maxTime, nil
-			}
-
-			result = append(result, &event)
-
-			if len(result) == limit {
-				return result, maxTime, nil
-			}
-		}
-	}
-
-	return result, maxTime, nil
->>>>>>> 1dd4a55d
 }
 
 func (r *BlockReader) LastEventId(ctx context.Context, tx kv.Tx) (uint64, bool, error) {
@@ -1631,42 +1364,7 @@
 		return 0
 	}
 
-<<<<<<< HEAD
 	return r.borBridgeStore.LastFrozenEventId()
-=======
-	segments := r.borSn.ViewType(borsnaptype.BorEvents)
-	defer segments.Close()
-
-	if len(segments.VisibleSegments) == 0 {
-		return 0
-	}
-	// find the last segment which has a built index
-	var lastSegment *VisibleSegment
-	visibleSegments := segments.VisibleSegments
-	for i := len(visibleSegments) - 1; i >= 0; i-- {
-		if visibleSegments[i].src.Index() != nil {
-			gg := visibleSegments[i].src.MakeGetter()
-			if gg.HasNext() {
-				lastSegment = visibleSegments[i]
-				break
-			}
-		}
-	}
-	if lastSegment == nil {
-		return 0
-	}
-	var lastEventID uint64
-	if lastSegment.src == nil {
-		return 0
-	}
-	gg := lastSegment.src.MakeGetter()
-	var buf []byte
-	for gg.HasNext() {
-		buf, _ = gg.Next(buf[:0])
-		lastEventID = binary.BigEndian.Uint64(buf[length.Hash+length.BlockNum : length.Hash+length.BlockNum+8])
-	}
-	return lastEventID
->>>>>>> 1dd4a55d
 }
 
 func (r *BlockReader) LastFrozenEventBlockNum() uint64 {
@@ -1674,91 +1372,11 @@
 		return 0
 	}
 
-<<<<<<< HEAD
 	return r.borBridgeStore.LastFrozenEventBlockNum()
 }
 
 func (r *BlockReader) LastFrozenSpanId() uint64 {
 	if r.heimdallStore == nil {
-=======
-	segmentsRotx := r.borSn.ViewType(borsnaptype.BorEvents)
-	defer segmentsRotx.Close()
-
-	segments := segmentsRotx.VisibleSegments
-	if len(segments) == 0 {
-		return 0
-	}
-	// find the last segment which has a built index
-	var lastSegment *VisibleSegment
-	for i := len(segments) - 1; i >= 0; i-- {
-		if segments[i].src.Index() != nil {
-			gg := segments[i].src.MakeGetter()
-			if gg.HasNext() {
-				lastSegment = segments[i]
-				break
-			}
-		}
-	}
-	if lastSegment == nil {
-		return 0
-	}
-	var lastBlockNum uint64
-	var buf []byte
-	gg := lastSegment.src.MakeGetter()
-	for gg.HasNext() {
-		buf, _ = gg.Next(buf[:0])
-		lastBlockNum = binary.BigEndian.Uint64(buf[length.Hash : length.Hash+length.BlockNum])
-	}
-
-	return lastBlockNum
-}
-
-func lastId(ctx context.Context, tx kv.Tx, db string) (uint64, bool, error) {
-	var last uint64
-	var ok bool
-
-	if tx != nil {
-		sCursor, err := tx.Cursor(db)
-		if err != nil {
-			return 0, false, err
-		}
-
-		defer sCursor.Close()
-		k, _, err := sCursor.Last()
-		if err != nil {
-			return 0, false, err
-		}
-
-		if k != nil {
-			ok = true
-			last = binary.BigEndian.Uint64(k)
-		}
-	}
-
-	return last, ok, nil
-}
-
-func (r *BlockReader) LastFrozenSpanId() uint64 {
-	if r.borSn == nil {
-		return 0
-	}
-
-	segments := r.borSn.ViewType(borsnaptype.BorSpans)
-	defer segments.Close()
-
-	if len(segments.VisibleSegments) == 0 {
-		return 0
-	}
-	// find the last segment which has a built index
-	var lastSegment *VisibleSegment
-	for i := len(segments.VisibleSegments) - 1; i >= 0; i-- {
-		if segments.VisibleSegments[i].src.Index() != nil {
-			lastSegment = segments.VisibleSegments[i]
-			break
-		}
-	}
-	if lastSegment == nil {
->>>>>>> 1dd4a55d
 		return 0
 	}
 
@@ -1770,43 +1388,10 @@
 		err := fmt.Errorf("span %d not found: no heimdall store", spanId)
 		return nil, false, fmt.Errorf("%w: %w", heimdall.ErrSpanNotFound, err)
 	}
-<<<<<<< HEAD
 
 	return r.heimdallStore.Spans().(interface {
 		WithTx(kv.Tx) heimdall.EntityStore[*heimdall.Span]
 	}).WithTx(tx).Entity(ctx, spanId)
-=======
-	segmentsRotx := r.borSn.ViewType(borsnaptype.BorSpans)
-	defer segmentsRotx.Close()
-
-	segments := segmentsRotx.VisibleSegments
-	for i := len(segments) - 1; i >= 0; i-- {
-		sn := segments[i]
-		idx := sn.src.Index()
-
-		if idx == nil {
-			continue
-		}
-		spanFrom := uint64(heimdall.SpanIdAt(sn.from))
-		if spanId < spanFrom {
-			continue
-		}
-		spanTo := uint64(heimdall.SpanIdAt(sn.to))
-		if spanId >= spanTo {
-			continue
-		}
-		if idx.KeyCount() == 0 {
-			continue
-		}
-		offset := idx.OrdinalLookup(spanId - idx.BaseDataID())
-		gg := sn.src.MakeGetter()
-		gg.Reset(offset)
-		result, _ := gg.Next(nil)
-		return common.Copy(result), nil
-	}
-	err := fmt.Errorf("span %d not found (snapshots)", spanId)
-	return nil, fmt.Errorf("%w: %w", ErrSpanNotFound, err)
->>>>>>> 1dd4a55d
 }
 
 func (r *BlockReader) LastSpanId(ctx context.Context, tx kv.Tx) (uint64, bool, error) {
@@ -1839,7 +1424,6 @@
 	}).WithTx(tx).Entity(ctx, milestoneId)
 }
 
-<<<<<<< HEAD
 func (r *BlockReader) LastCheckpointId(ctx context.Context, tx kv.Tx) (uint64, bool, error) {
 	if r.heimdallStore == nil {
 		return 0, false, fmt.Errorf("no heimdall store")
@@ -1864,89 +1448,13 @@
 	if r.heimdallStore == nil {
 		return 0
 	}
-=======
-func (r *BlockReader) Checkpoint(ctx context.Context, tx kv.Getter, checkpointId uint64) ([]byte, error) {
-	if checkpointId > r.LastFrozenCheckpointId() {
-		var buf [8]byte
-		binary.BigEndian.PutUint64(buf[:], checkpointId)
-		v, err := tx.GetOne(kv.BorCheckpoints, buf[:])
-
-		if err != nil {
-			return nil, err
-		}
-
-		if v != nil {
-			return common.Copy(v), nil
-		}
-
-		return nil, fmt.Errorf("%w, id: %d (db)", ErrCheckpointNotFound, checkpointId)
-	}
-
-	segmentsRotx := r.borSn.ViewType(borsnaptype.BorCheckpoints)
-	defer segmentsRotx.Close()
-
-	segments := segmentsRotx.VisibleSegments
-	for i := len(segments) - 1; i >= 0; i-- {
-		sn := segments[i]
-		index := sn.src.Index()
-
-		if index == nil || index.KeyCount() == 0 || checkpointId < index.BaseDataID() {
-			continue
-		}
-
-		offset := index.OrdinalLookup(checkpointId - index.BaseDataID())
-		gg := sn.src.MakeGetter()
-		gg.Reset(offset)
-		result, _ := gg.Next(nil)
-		return common.Copy(result), nil
-	}
-
-	return nil, fmt.Errorf("%w, id: %d (snapshots)", ErrCheckpointNotFound, checkpointId)
-}
-
-func (r *BlockReader) LastFrozenCheckpointId() uint64 {
-	if r.borSn == nil {
-		return 0
-	}
-
-	segmentsRotx := r.borSn.ViewType(borsnaptype.BorCheckpoints)
-	if segmentsRotx == nil {
-		// can happen if WithHeimdallWaypointRecording=false
-		return 0
-	}
-
-	defer segmentsRotx.Close()
-
-	segments := segmentsRotx.VisibleSegments
-	if len(segments) == 0 {
-		return 0
-	}
-	// find the last segment which has a built index
-	var lastSegment *VisibleSegment
-	for i := len(segments) - 1; i >= 0; i-- {
-		if segments[i].src.Index() != nil {
-			lastSegment = segments[i]
-			break
-		}
-	}
-
-	if lastSegment == nil {
-		return 0
-	}
-
-	index := lastSegment.src.Index()
->>>>>>> 1dd4a55d
 
 	return r.heimdallStore.Checkpoints().LastFrozenEntityId()
 }
 
 // ---- Data Integrity part ----
 
-<<<<<<< HEAD
-func (r *BlockReader) ensureHeaderNumber(n uint64, seg *snapshotsync.Segment) error {
-=======
-func (r *BlockReader) ensureHeaderNumber(n uint64, seg *VisibleSegment) error {
->>>>>>> 1dd4a55d
+func (r *BlockReader) ensureHeaderNumber(n uint64, seg *snapshotsync.VisibleSegment) error {
 	h, _, err := r.headerFromSnapshot(n, seg, nil)
 	if err != nil {
 		return err
