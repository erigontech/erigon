// Copyright 2024 The Erigon Authors
// This file is part of Erigon.
//
// Erigon is free software: you can redistribute it and/or modify
// it under the terms of the GNU Lesser General Public License as published by
// the Free Software Foundation, either version 3 of the License, or
// (at your option) any later version.
//
// Erigon is distributed in the hope that it will be useful,
// but WITHOUT ANY WARRANTY; without even the implied warranty of
// MERCHANTABILITY or FITNESS FOR A PARTICULAR PURPOSE. See the
// GNU Lesser General Public License for more details.
//
// You should have received a copy of the GNU Lesser General Public License
// along with Erigon. If not, see <http://www.gnu.org/licenses/>.

package freezeblocks

import (
	"context"
	"errors"
	"fmt"
	"sort"

	lru "github.com/hashicorp/golang-lru/v2"

	"github.com/erigontech/erigon-lib/common"
	"github.com/erigontech/erigon-lib/common/dbg"
	"github.com/erigontech/erigon-lib/gointerfaces"
	remote "github.com/erigontech/erigon-lib/gointerfaces/remoteproto"
	"github.com/erigontech/erigon-lib/kv"
	"github.com/erigontech/erigon-lib/kv/dbutils"
	"github.com/erigontech/erigon-lib/kv/rawdbv3"
	"github.com/erigontech/erigon-lib/log/v3"
	"github.com/erigontech/erigon-lib/recsplit"
	"github.com/erigontech/erigon-lib/rlp"
	"github.com/erigontech/erigon-lib/snaptype"
	"github.com/erigontech/erigon/db/rawdb"
	coresnaptype "github.com/erigontech/erigon/db/snaptype"
	"github.com/erigontech/erigon/eth/ethconfig"
<<<<<<< HEAD
=======
	"github.com/erigontech/erigon/execution/types"
	"github.com/erigontech/erigon/polygon/bridge"
>>>>>>> 26d43d57
	"github.com/erigontech/erigon/polygon/heimdall"
	"github.com/erigontech/erigon/turbo/services"
	"github.com/erigontech/erigon/turbo/snapshotsync"
)

type RemoteBlockReader struct {
	client       remote.ETHBACKENDClient
	txBlockIndex *txBlockIndexWithBlockReader
}

func (r *RemoteBlockReader) CanPruneTo(uint64) uint64 {
	panic("not implemented")
}
func (r *RemoteBlockReader) CurrentBlock(db kv.Tx) (*types.Block, error) {
	headHash := rawdb.ReadHeadBlockHash(db)
	headNumber, err := r.HeaderNumber(context.Background(), db, headHash)
	if err != nil {
		return nil, fmt.Errorf("failed ReadCanonicalHash: %w", err)
	}
	if headNumber == nil {
		return nil, nil
	}
	block, _, err := r.BlockWithSenders(context.Background(), db, headHash, *headNumber)
	return block, err
}
func (r *RemoteBlockReader) RawTransactions(ctx context.Context, tx kv.Getter, fromBlock, toBlock uint64) (txs [][]byte, err error) {
	panic("not implemented")
}

func (r *RemoteBlockReader) FirstTxnNumNotInSnapshots() uint64 {
	panic("not implemented")
}

func (r *RemoteBlockReader) ReadAncestor(db kv.Getter, hash common.Hash, number, ancestor uint64, maxNonCanonical *uint64) (common.Hash, uint64) {
	panic("not implemented")
}
func (r *RemoteBlockReader) HeadersRange(ctx context.Context, walker func(header *types.Header) error) error {
	panic("not implemented")
}

func (r *RemoteBlockReader) Integrity(_ context.Context) error {
	panic("not implemented")
}

func (r *RemoteBlockReader) BadHeaderNumber(ctx context.Context, tx kv.Getter, hash common.Hash) (blockHeight *uint64, err error) {
	return rawdb.ReadBadHeaderNumber(tx, hash)
}

func (r *RemoteBlockReader) BlockByNumber(ctx context.Context, db kv.Tx, number uint64) (*types.Block, error) {
	hash, ok, err := r.CanonicalHash(ctx, db, number)
	if err != nil {
		return nil, fmt.Errorf("failed ReadCanonicalHash: %w", err)
	}
	if !ok {
		return nil, nil
	}
	block, _, err := r.BlockWithSenders(ctx, db, hash, number)
	return block, err
}
func (r *RemoteBlockReader) BlockByHash(ctx context.Context, db kv.Tx, hash common.Hash) (*types.Block, error) {
	number, err := r.HeaderNumber(ctx, db, hash)
	if err != nil {
		return nil, err
	}
	if number == nil {
		return nil, nil
	}
	block, _, err := r.BlockWithSenders(ctx, db, hash, *number)
	return block, err
}
func (r *RemoteBlockReader) HeaderByNumber(ctx context.Context, tx kv.Getter, blockHeight uint64) (*types.Header, error) {
	canonicalHash, ok, err := r.CanonicalHash(ctx, tx, blockHeight)
	if err != nil {
		return nil, err
	}
	if !ok {
		return nil, nil
	}
	block, _, err := r.BlockWithSenders(ctx, tx, canonicalHash, blockHeight)
	if err != nil {
		return nil, err
	}
	return block.Header(), nil
}
func (r *RemoteBlockReader) Snapshots() snapshotsync.BlockSnapshots    { panic("not implemented") }
func (r *RemoteBlockReader) BorSnapshots() snapshotsync.BlockSnapshots { panic("not implemented") }
func (r *RemoteBlockReader) AllTypes() []snaptype.Type                 { panic("not implemented") }
func (r *RemoteBlockReader) FrozenBlocks() uint64                      { panic("not supported") }
func (r *RemoteBlockReader) FrozenBorBlocks(align bool) uint64         { panic("not supported") }
func (r *RemoteBlockReader) FrozenFiles() (list []string)              { panic("not supported") }
func (r *RemoteBlockReader) FreezingCfg() ethconfig.BlocksFreezing     { panic("not supported") }

func (r *RemoteBlockReader) HeaderByHash(ctx context.Context, tx kv.Getter, hash common.Hash) (*types.Header, error) {
	blockNum, err := r.HeaderNumber(ctx, tx, hash)
	if err != nil {
		return nil, err
	}
	if blockNum == nil {
		return nil, nil
	}
	block, _, err := r.BlockWithSenders(ctx, tx, hash, *blockNum)
	if err != nil {
		return nil, err
	}
	return block.Header(), nil
}

func (r *RemoteBlockReader) CanonicalHash(ctx context.Context, tx kv.Getter, blockHeight uint64) (h common.Hash, ok bool, err error) {
	reply, err := r.client.CanonicalHash(ctx, &remote.CanonicalHashRequest{BlockNumber: blockHeight})
	if err != nil {
		return common.Hash{}, false, err
	}
	if reply == nil || reply.Hash == nil {
		return h, false, nil
	}
	h = gointerfaces.ConvertH256ToHash(reply.Hash)
	return h, h != emptyHash, nil
}

func (r *RemoteBlockReader) BlockForTxNum(ctx context.Context, tx kv.Tx, txnNum uint64) (blockNum uint64, ok bool, err error) {
	reply, err := r.client.BlockForTxNum(ctx, &remote.BlockForTxNumRequest{Txnum: txnNum})
	if err != nil {
		return 0, false, err
	}
	if reply == nil {
		return 0, false, nil
	}
	return reply.BlockNumber, reply.Present, nil
}

var _ services.FullBlockReader = &RemoteBlockReader{}

func NewRemoteBlockReader(client remote.ETHBACKENDClient) *RemoteBlockReader {
	br := &RemoteBlockReader{
		client: client,
	}
	txnumReader := TxBlockIndexFromBlockReader(context.Background(), br).(*txBlockIndexWithBlockReader)
	br.txBlockIndex = txnumReader
	return br
}

func (r *RemoteBlockReader) TxnLookup(ctx context.Context, tx kv.Getter, txnHash common.Hash) (uint64, uint64, bool, error) {
	reply, err := r.client.TxnLookup(ctx, &remote.TxnLookupRequest{TxnHash: gointerfaces.ConvertHashToH256(txnHash)})
	if err != nil {
		return 0, 0, false, err
	}
	if reply == nil {
		return 0, 0, false, nil
	}

	// Not a perfect solution, assumes there are no transactions in block 0 (same check on server side)
	if reply.BlockNumber == 0 && reply.TxNumber == 0 {
		return reply.BlockNumber, reply.TxNumber, false, nil
	}

	return reply.BlockNumber, reply.TxNumber, true, nil
}

func (r *RemoteBlockReader) TxnByIdxInBlock(ctx context.Context, tx kv.Getter, blockNum uint64, i int) (txn types.Transaction, err error) {
	canonicalHash, ok, err := r.CanonicalHash(ctx, tx, blockNum)
	if err != nil {
		return nil, err
	}
	if !ok {
		return nil, nil
	}
	b, err := r.BodyWithTransactions(ctx, tx, canonicalHash, blockNum)
	if err != nil {
		return nil, err
	}
	if b == nil {
		return nil, nil
	}
	if i < 0 {
		return nil, nil
	}
	if len(b.Transactions) <= i {
		return nil, nil
	}
	return b.Transactions[i], nil
}

func (r *RemoteBlockReader) HasSenders(ctx context.Context, _ kv.Getter, hash common.Hash, blockHeight uint64) (bool, error) {
	panic("HasSenders is low-level method, don't use it in RPCDaemon")
}

func (r *RemoteBlockReader) BlockWithSenders(ctx context.Context, _ kv.Getter, hash common.Hash, blockHeight uint64) (block *types.Block, senders []common.Address, err error) {
	reply, err := r.client.Block(ctx, &remote.BlockRequest{BlockHash: gointerfaces.ConvertHashToH256(hash), BlockHeight: blockHeight})
	if err != nil {
		return nil, nil, err
	}
	if len(reply.BlockRlp) == 0 {
		// block not found
		return nil, nil, nil
	}

	block = &types.Block{}
	err = rlp.DecodeBytes(reply.BlockRlp, block)
	if err != nil {
		return nil, nil, err
	}
	senders = make([]common.Address, len(reply.Senders)/20)
	for i := range senders {
		senders[i].SetBytes(reply.Senders[i*20 : (i+1)*20])
	}
	if len(senders) == block.Transactions().Len() { //it's fine if no senders provided - they can be lazy recovered
		block.SendersToTxs(senders)
	}
	return block, senders, nil
}

func (r *RemoteBlockReader) IterateFrozenBodies(_ func(blockNum uint64, baseTxNum uint64, txCount uint64) error) error {
	panic("not implemented")
}

func (r *RemoteBlockReader) Header(ctx context.Context, tx kv.Getter, hash common.Hash, blockHeight uint64) (*types.Header, error) {
	block, _, err := r.BlockWithSenders(ctx, tx, hash, blockHeight)
	if err != nil {
		return nil, err
	}
	if block == nil {
		return nil, nil
	}
	return block.Header(), nil
}
func (r *RemoteBlockReader) Body(ctx context.Context, tx kv.Getter, hash common.Hash, blockHeight uint64) (body *types.Body, txCount uint32, err error) {
	block, _, err := r.BlockWithSenders(ctx, tx, hash, blockHeight)
	if err != nil {
		return nil, 0, err
	}
	if block == nil {
		return nil, 0, nil
	}
	return block.Body(), uint32(len(block.Body().Transactions)), nil
}
func (r *RemoteBlockReader) IsCanonical(ctx context.Context, tx kv.Getter, hash common.Hash, blockHeight uint64) (bool, error) {
	expected, ok, err := r.CanonicalHash(ctx, tx, blockHeight)
	if err != nil {
		return false, err
	}
	if !ok {
		return false, nil
	}
	return expected == hash, nil
}
func (r *RemoteBlockReader) BodyWithTransactions(ctx context.Context, tx kv.Getter, hash common.Hash, blockHeight uint64) (body *types.Body, err error) {
	block, _, err := r.BlockWithSenders(ctx, tx, hash, blockHeight)
	if err != nil {
		return nil, err
	}
	if block == nil {
		return nil, nil
	}
	return block.Body(), nil
}
func (r *RemoteBlockReader) HeaderNumber(ctx context.Context, tx kv.Getter, hash common.Hash) (*uint64, error) {
	resp, err := r.client.HeaderNumber(ctx, &remote.HeaderNumberRequest{Hash: gointerfaces.ConvertHashToH256(hash)})
	if err != nil {
		return nil, err
	}
	if resp == nil {
		return nil, nil
	}
	return resp.Number, nil
}
func (r *RemoteBlockReader) BodyRlp(ctx context.Context, tx kv.Getter, hash common.Hash, blockHeight uint64) (bodyRlp rlp.RawValue, err error) {
	body, err := r.BodyWithTransactions(ctx, tx, hash, blockHeight)
	if err != nil {
		return nil, err
	}
	bodyRlp, err = rlp.EncodeToBytes(body)
	if err != nil {
		return nil, err
	}
	return bodyRlp, nil
}

func (r *RemoteBlockReader) Ready(ctx context.Context) <-chan error {
	// TODO this should probably check with the remote connection, at
	// the moment it just returns the ctx err to be non blocking
	ch := make(chan error, 1)
	ch <- ctx.Err()
	return ch
}

func (r *RemoteBlockReader) BorStartEventId(ctx context.Context, tx kv.Tx, hash common.Hash, blockHeight uint64) (uint64, error) {
	panic("not implemented")
}

func (r *RemoteBlockReader) Span(_ context.Context, _ kv.Tx, _ uint64) (*heimdall.Span, bool, error) {
	panic("not implemented")
}

func (r *RemoteBlockReader) LastSpanId(_ context.Context, _ kv.Tx) (uint64, bool, error) {
	panic("not implemented")
}

func (r *RemoteBlockReader) LastFrozenSpanId() uint64 {
	panic("not implemented")
}

func (r *RemoteBlockReader) LastMilestoneId(ctx context.Context, tx kv.Tx) (uint64, bool, error) {
	return 0, false, errors.New("not implemented")
}

func (r *RemoteBlockReader) Milestone(ctx context.Context, tx kv.Tx, spanId uint64) (*heimdall.Milestone, bool, error) {
	return nil, false, nil
}

func (r *RemoteBlockReader) LastCheckpointId(ctx context.Context, tx kv.Tx) (uint64, bool, error) {
	return 0, false, errors.New("not implemented")
}
func (r *RemoteBlockReader) CanonicalBodyForStorage(ctx context.Context, tx kv.Getter, blockNum uint64) (body *types.BodyForStorage, err error) {
	bdRaw, err := r.client.CanonicalBodyForStorage(ctx, &remote.CanonicalBodyForStorageRequest{BlockNumber: blockNum})
	if err != nil {
		return nil, err
	}
	if len(bdRaw.Body) == 0 {
		return nil, nil
	}
	body = &types.BodyForStorage{}
	err = rlp.DecodeBytes(bdRaw.Body, body)
	if err != nil {
		return nil, err
	}
	return body, nil
}
func (r *RemoteBlockReader) Checkpoint(ctx context.Context, tx kv.Tx, spanId uint64) (*heimdall.Checkpoint, bool, error) {
	return nil, false, nil
}
func (r *RemoteBlockReader) TxnumReader(ctx context.Context) rawdbv3.TxNumsReader {
	if r == nil {
		// tests
		txnumReader := TxBlockIndexFromBlockReader(ctx, nil).(*txBlockIndexWithBlockReader)
		return rawdbv3.TxNums.WithCustomReadTxNumFunc(txnumReader)
	}
	return rawdbv3.TxNums.WithCustomReadTxNumFunc(r.txBlockIndex.CopyWithContext(ctx))
}

// BlockReader can read blocks from db and snapshots
type BlockReader struct {
<<<<<<< HEAD
	sn            *RoSnapshots
	borSn         *heimdall.RoSnapshots
	heimdallStore heimdall.Store
}

func NewBlockReader(snapshots snapshotsync.BlockSnapshots, borSnapshots snapshotsync.BlockSnapshots, heimdallStore heimdall.Store) *BlockReader {
	borSn, _ := borSnapshots.(*heimdall.RoSnapshots)
	sn, _ := snapshots.(*RoSnapshots)
	return &BlockReader{sn: sn, borSn: borSn, heimdallStore: heimdallStore}
=======
	sn             *RoSnapshots
	borSn          *heimdall.RoSnapshots
	borBridgeStore bridge.Store
	heimdallStore  heimdall.Store
	txBlockIndex   *txBlockIndexWithBlockReader

	//files are immutable: no reorgs, on updates - means no invalidation needed
	headerByNumCache *lru.Cache[uint64, *types.Header]
}

var headerByNumCacheSize = dbg.EnvInt("RPC_HEADER_BY_NUM_LRU", 1_000)

func NewBlockReader(snapshots snapshotsync.BlockSnapshots, borSnapshots snapshotsync.BlockSnapshots, heimdallStore heimdall.Store, borBridge bridge.Store) *BlockReader {
	borSn, _ := borSnapshots.(*heimdall.RoSnapshots)
	sn, _ := snapshots.(*RoSnapshots)
	br := &BlockReader{sn: sn, borSn: borSn, heimdallStore: heimdallStore, borBridgeStore: borBridge}
	br.headerByNumCache, _ = lru.New[uint64, *types.Header](headerByNumCacheSize)
	txnumReader := TxBlockIndexFromBlockReader(context.Background(), br).(*txBlockIndexWithBlockReader)
	br.txBlockIndex = txnumReader
	return br
>>>>>>> 26d43d57
}

func (r *BlockReader) CanPruneTo(currentBlockInDB uint64) uint64 {
	return CanDeleteTo(currentBlockInDB, r.sn.BlocksAvailable())
}
func (r *BlockReader) Snapshots() snapshotsync.BlockSnapshots { return r.sn }
func (r *BlockReader) BorSnapshots() snapshotsync.BlockSnapshots {
	if r.borSn != nil {
		return r.borSn
	}

	return nil
}

func (r *BlockReader) Ready(ctx context.Context) <-chan error {
	if r.borSn == nil {
		return r.sn.Ready(ctx)
	}

	ch := make(chan error)

	go func() {
		if err := <-r.sn.Ready(ctx); err != nil {
			ch <- err
			return
		}

		if r.borSn != nil {
			if err := <-r.borSn.Ready(ctx); err != nil {
				ch <- err
				return
			}
		}
		ch <- nil
	}()

	return ch
}

func (r *BlockReader) AllTypes() []snaptype.Type {
	var types []snaptype.Type
	types = append(types, r.sn.Types()...)
	if r.borSn != nil {
		types = append(types, r.borSn.Types()...)
	}
	return types
}

func (r *BlockReader) FrozenBlocks() uint64 { return r.sn.BlocksAvailable() }
func (r *BlockReader) FrozenBorBlocks(align bool) uint64 {
	if r.borSn == nil {
		return 0
	}

	frozen := r.borSn.BlocksAvailable()

	if !align {
		return frozen
	}

	for _, t := range r.borSn.Types() {

		available := r.borSn.VisibleBlocksAvailable(t.Enum())

		if available < frozen {
			frozen = available
		}
	}

	return frozen
}
func (r *BlockReader) FrozenFiles() []string {
	files := r.sn.Files()
	if r.borSn != nil {
		files = append(files, r.borSn.Files()...)
	}
	sort.Strings(files)
	return files
}
func (r *BlockReader) FreezingCfg() ethconfig.BlocksFreezing { return r.sn.Cfg() }

func (r *BlockReader) HeadersRange(ctx context.Context, walker func(header *types.Header) error) error {
	return ForEachHeader(ctx, r.sn, walker)
}

func (r *BlockReader) HeaderByNumber(ctx context.Context, tx kv.Getter, blockHeight uint64) (h *types.Header, err error) {
	var dbgPrefix string
	dbgLogs := dbg.Enabled(ctx)
	if dbgLogs {
		dbgPrefix = fmt.Sprintf("[dbg] BlockReader(idxMax=%d,segMax=%d).HeaderByNumber(blk=%d) -> ", r.sn.IndicesMax(), r.sn.SegmentsMax(), blockHeight)
	}

	maxBlockNumInFiles := r.sn.BlocksAvailable()
	if maxBlockNumInFiles == 0 || blockHeight > maxBlockNumInFiles {
		if tx != nil {
			blockHash, err := rawdb.ReadCanonicalHash(tx, blockHeight)
			if err != nil {
				return nil, err
			}
			// if no canonical marker - still can try read from files
			if blockHash != emptyHash {
				h = rawdb.ReadHeader(tx, blockHash, blockHeight)
				if h != nil {
					return h, nil
				} else {
					if dbgLogs {
						log.Info(dbgPrefix + "not found in db")
					}
				}
			} else {
				if dbgLogs {
					log.Info(dbgPrefix + "canonical hash is empty")
				}
			}
		} else {
			if dbgLogs {
				log.Info(dbgPrefix + "tx is nil")
			}
		}
		return nil, nil
	}

	seg, ok, release := r.sn.ViewSingleFile(coresnaptype.Headers, blockHeight)
	if !ok {
		if dbgLogs {
			log.Info(dbgPrefix + "not found file for such blockHeight")
		}
		return
	}
	defer release()

	h, _, err = r.headerFromSnapshot(blockHeight, seg, nil)
	if err != nil {
		return nil, err
	}
	if h == nil {
		if dbgLogs {
			log.Info(dbgPrefix + "got nil from file")
		}
	}
	return h, nil
}
func (r *BlockReader) HeaderNumber(ctx context.Context, tx kv.Getter, hash common.Hash) (*uint64, error) {
	ret := rawdb.ReadHeaderNumber(tx, hash)
	if ret != nil {
		return ret, nil
	}

	h, err := r.HeaderByHash(ctx, tx, hash)
	if err != nil {
		return nil, err
	}
	if h == nil {
		return nil, nil
	}
	ret = new(uint64)
	*ret = h.Number.Uint64()
	return ret, nil
}
func (r *BlockReader) IsCanonical(ctx context.Context, tx kv.Getter, hash common.Hash, blockHeight uint64) (bool, error) {
	expected, ok, err := r.CanonicalHash(ctx, tx, blockHeight)
	if err != nil {
		return false, err
	}
	return ok && expected == hash, nil
}

// HeaderByHash - will search header in all snapshots starting from recent
func (r *BlockReader) HeaderByHash(ctx context.Context, tx kv.Getter, hash common.Hash) (h *types.Header, err error) {
	h, err = rawdb.ReadHeaderByHash(tx, hash)
	if err != nil {
		return nil, err
	}
	if h != nil {
		return h, nil
	}

	segmentRotx := r.sn.ViewType(coresnaptype.Headers)
	defer segmentRotx.Close()

	buf := make([]byte, 128)
	segments := segmentRotx.Segments
	for i := len(segments) - 1; i >= 0; i-- {
		h, err = r.headerFromSnapshotByHash(hash, segments[i], buf)
		if err != nil {
			return nil, err
		}
		if h != nil {
			break
		}
	}
	return h, nil
}

var emptyHash = common.Hash{}

func (r *BlockReader) CanonicalHash(ctx context.Context, tx kv.Getter, blockHeight uint64) (h common.Hash, ok bool, err error) {
	h, err = rawdb.ReadCanonicalHash(tx, blockHeight)
	if err != nil {
		return emptyHash, false, err
	}
	if h != emptyHash {
		return h, true, nil
	}

	seg, ok, release := r.sn.ViewSingleFile(coresnaptype.Headers, blockHeight)
	if !ok {
		return h, false, nil
	}
	defer release()

	header, _, err := r.headerFromSnapshot(blockHeight, seg, nil)
	if err != nil {
		return h, false, err
	}
	if header == nil {
		return h, false, nil
	}
	h = header.Hash()
	return h, true, nil
}

func (r *BlockReader) Header(ctx context.Context, tx kv.Getter, hash common.Hash, blockHeight uint64) (h *types.Header, err error) {
	//TODO: investigate why code blolow causing getting error `Could not set forkchoice                 app=caplin stage=ForkChoice err="execution Client RPC failed to retrieve ForkChoiceUpdate response, err: unknown ancestor"`
	//maxBlockNumInFiles := r.sn.BlocksAvailable()
	//if maxBlockNumInFiles == 0 || blockHeight > maxBlockNumInFiles {
	//	if tx == nil {
	//		return nil, nil
	//	}
	//	h = rawdb.ReadHeader(tx, hash, blockHeight)
	//	return h, nil
	//}
	if tx != nil {
		h = rawdb.ReadHeader(tx, hash, blockHeight)
		if h != nil {
			return h, nil
		}
	}

	seg, ok, release := r.sn.ViewSingleFile(coresnaptype.Headers, blockHeight)
	if !ok {
		return
	}
	defer release()

	h, _, err = r.headerFromSnapshot(blockHeight, seg, nil)
	if err != nil {
		return h, err
	}
	return h, nil
}

func (r *BlockReader) BodyWithTransactions(ctx context.Context, tx kv.Getter, hash common.Hash, blockHeight uint64) (body *types.Body, err error) {
	var dbgPrefix string
	dbgLogs := dbg.Enabled(ctx)
	if dbgLogs {
		dbgPrefix = fmt.Sprintf("[dbg] BlockReader(idxMax=%d,segMax=%d).BodyWithTransactions(hash=%x,blk=%d) -> ", r.sn.IndicesMax(), r.sn.SegmentsMax(), hash, blockHeight)
	}

	maxBlockNumInFiles := r.sn.BlocksAvailable()
	if maxBlockNumInFiles == 0 || blockHeight > maxBlockNumInFiles {
		if tx == nil {
			if dbgLogs {
				log.Info(dbgPrefix + "RoTx is nil")
			}
			return nil, nil
		}
		body, err = rawdb.ReadBodyWithTransactions(tx, hash, blockHeight)
		if err != nil {
			return nil, err
		}
		if body != nil {
			return body, nil
		}
		if dbgLogs {
			log.Info(dbgPrefix + "found in db=false")
		}
	}

	seg, ok, release := r.sn.ViewSingleFile(coresnaptype.Bodies, blockHeight)
	if !ok {
		if dbgLogs {
			log.Info(dbgPrefix + "no bodies file for this block num")
		}
		return nil, nil
	}
	defer release()

	var baseTxnID uint64
	var txCount uint32
	var buf []byte
	body, baseTxnID, txCount, buf, err = r.bodyFromSnapshot(blockHeight, seg, buf)
	if err != nil {
		return nil, err
	}
	release()

	if body == nil {
		if dbgLogs {
			log.Info(dbgPrefix + "got nil body from file")
		}
		return nil, nil
	}

	txnSeg, ok, release := r.sn.ViewSingleFile(coresnaptype.Transactions, blockHeight)
	if !ok {
		if dbgLogs {
			log.Info(dbgPrefix+"no transactions file for this block num", "r.sn.BlocksAvailable()", r.sn.BlocksAvailable(), "r.sn.idxMax", r.sn.IndicesMax(), "r.sn.segmetntsMax", r.sn.SegmentsMax())
		}
		return nil, nil
	}
	defer release()

	txs, senders, err := r.txsFromSnapshot(baseTxnID, txCount, txnSeg, buf)
	if err != nil {
		return nil, err
	}
	release()

	if txs == nil {
		if dbgLogs {
			log.Info(dbgPrefix + "got nil txs from file")
		}
		return nil, nil
	}
	if dbgLogs {
		log.Info(dbgPrefix+"got non-nil txs from file", "len(txs)", len(txs))
	}
	body.Transactions = txs
	body.SendersToTxs(senders)
	return body, nil
}

func (r *BlockReader) BodyRlp(ctx context.Context, tx kv.Getter, hash common.Hash, blockHeight uint64) (bodyRlp rlp.RawValue, err error) {
	body, err := r.BodyWithTransactions(ctx, tx, hash, blockHeight)
	if err != nil {
		return nil, err
	}
	bodyRlp, err = rlp.EncodeToBytes(body)
	if err != nil {
		return nil, err
	}
	return bodyRlp, nil
}

func (r *BlockReader) Body(ctx context.Context, tx kv.Getter, hash common.Hash, blockHeight uint64) (body *types.Body, txCount uint32, err error) {
	maxBlockNumInFiles := r.sn.BlocksAvailable()
	if maxBlockNumInFiles == 0 || blockHeight > maxBlockNumInFiles {
		if tx == nil {
			return nil, 0, nil
		}
		body, _, txCount = rawdb.ReadBody(tx, hash, blockHeight)
		return body, txCount, nil
	}

	seg, ok, release := r.sn.ViewSingleFile(coresnaptype.Bodies, blockHeight)
	if !ok {
		return
	}
	defer release()

	body, _, txCount, _, err = r.bodyFromSnapshot(blockHeight, seg, nil)
	if err != nil {
		return nil, 0, err
	}
	return body, txCount, nil
}

func (r *BlockReader) HasSenders(ctx context.Context, tx kv.Getter, hash common.Hash, blockHeight uint64) (bool, error) {
	maxBlockNumInFiles := r.sn.BlocksAvailable()
	if maxBlockNumInFiles == 0 || blockHeight > maxBlockNumInFiles {
		return rawdb.HasSenders(tx, hash, blockHeight)
	}
	return true, nil
}

func (r *BlockReader) BlockWithSenders(ctx context.Context, tx kv.Getter, hash common.Hash, blockHeight uint64) (block *types.Block, senders []common.Address, err error) {
	return r.blockWithSenders(ctx, tx, hash, blockHeight, false)
}
func (r *BlockReader) CanonicalBodyForStorage(ctx context.Context, tx kv.Getter, blockNum uint64) (body *types.BodyForStorage, err error) {
	bodySeg, ok, release := r.sn.ViewSingleFile(coresnaptype.Bodies, blockNum)
	if !ok {
		hash, ok, err := r.CanonicalHash(ctx, tx, blockNum)
		if err != nil {
			return nil, err
		}
		if !ok {
			return nil, nil
		}
		return rawdb.ReadBodyForStorageByKey(tx, dbutils.BlockBodyKey(blockNum, hash))
	}
	defer release()

	var buf []byte
	b, _, err := r.bodyForStorageFromSnapshot(blockNum, bodySeg, buf)
	return b, err
}
func (r *BlockReader) blockWithSenders(ctx context.Context, tx kv.Getter, hash common.Hash, blockHeight uint64, forceCanonical bool) (block *types.Block, senders []common.Address, err error) {
	var dbgPrefix string
	dbgLogs := dbg.Enabled(ctx)
	if dbgLogs {
		dbgPrefix = fmt.Sprintf("[dbg] BlockReader(idxMax=%d,segMax=%d).blockWithSenders(hash=%x,blk=%d) -> ", r.sn.IndicesMax(), r.sn.SegmentsMax(), hash, blockHeight)
	}

	maxBlockNumInFiles := r.sn.BlocksAvailable()
	if maxBlockNumInFiles == 0 || blockHeight > maxBlockNumInFiles {
		if tx == nil {
			if dbgLogs {
				log.Info(dbgPrefix + "RoTx is nil")
			}
			return nil, nil, nil
		}
		if forceCanonical {
			canonicalHash, ok, err := r.CanonicalHash(ctx, tx, blockHeight)
			if err != nil {
				return nil, nil, fmt.Errorf("requested non-canonical hash %x. canonical=%x", hash, canonicalHash)
			}
			if !ok || canonicalHash != hash {
				if dbgLogs {
					log.Info(dbgPrefix + fmt.Sprintf("this hash is not canonical now. current one is %x", canonicalHash))
				}
				return nil, nil, nil
			}
		}

		block, senders, err = rawdb.ReadBlockWithSenders(tx, hash, blockHeight)
		if err != nil {
			return nil, nil, err
		}
		if dbgLogs {
			log.Info(dbgPrefix + fmt.Sprintf("found_in_db=%t", block != nil))
		}
		return block, senders, nil
	}

	if r.sn == nil {
		if dbgLogs {
			log.Info(dbgPrefix + "no files")
		}
		return
	}

	seg, ok, release := r.sn.ViewSingleFile(coresnaptype.Headers, blockHeight)
	if !ok {
		if dbgLogs {
			log.Info(dbgPrefix + "no header files for this block num")
		}
		return
	}
	defer release()

	var buf []byte
	h, buf, err := r.headerFromSnapshot(blockHeight, seg, buf)
	if err != nil {
		return nil, nil, err
	}
	if h == nil {
		if dbgLogs {
			log.Info(dbgPrefix + "got nil header from file")
		}
		return
	} else {
		hash = h.Hash()
	}
	release()

	var b *types.Body
	var baseTxnId uint64
	var txCount uint32
	bodySeg, ok, release := r.sn.ViewSingleFile(coresnaptype.Bodies, blockHeight)
	if !ok {
		if dbgLogs {
			log.Info(dbgPrefix + "no bodies file for this block num")
		}
		return
	}
	defer release()

	b, baseTxnId, txCount, buf, err = r.bodyFromSnapshot(blockHeight, bodySeg, buf)
	if err != nil {
		return nil, nil, err
	}
	release()

	if b == nil {
		if dbgLogs {
			log.Info(dbgPrefix + "got nil body from file")
		}
		return
	}

	var txs []types.Transaction
	if txCount != 0 {
		txnSeg, ok, release := r.sn.ViewSingleFile(coresnaptype.Transactions, blockHeight)
		if !ok {
			err = fmt.Errorf("no transactions snapshot file for blockNum=%d, BlocksAvailable=%d", blockHeight, r.sn.BlocksAvailable())
			return nil, nil, err
		}
		defer release()
		txs, senders, err = r.txsFromSnapshot(baseTxnId, txCount, txnSeg, buf)
		if err != nil {
			return nil, nil, err
		}
		release()
	}

	if h.WithdrawalsHash == nil && len(b.Withdrawals) == 0 {
		// Hack for Issue 12297
		// Apparently some snapshots have pre-Shapella blocks with empty rather than nil withdrawals
		b.Withdrawals = nil
	}
	block = types.NewBlockFromStorage(hash, h, txs, b.Uncles, b.Withdrawals)
	if len(senders) != block.Transactions().Len() {
		if dbgLogs {
			log.Info(dbgPrefix + fmt.Sprintf("found block with %d transactions, but %d senders", block.Transactions().Len(), len(senders)))
		}
		return block, senders, nil // no senders is fine - will recover them on the fly
	}
	block.SendersToTxs(senders)
	return block, senders, nil
}

func (r *BlockReader) headerFromSnapshot(blockHeight uint64, sn *snapshotsync.VisibleSegment, buf []byte) (*types.Header, []byte, error) {
	if h, ok := r.headerByNumCache.Get(blockHeight); ok {
		return h, buf, nil
	}

	index := sn.Src().Index()
	if index == nil {
		return nil, buf, nil
	}
	headerOffset := index.OrdinalLookup(blockHeight - index.BaseDataID())
	gg := sn.Src().MakeGetter()
	gg.Reset(headerOffset)
	if !gg.HasNext() {
		return nil, buf, nil
	}
	buf, _ = gg.Next(buf[:0])
	if len(buf) == 0 {
		return nil, buf, nil
	}
	h := &types.Header{}
	if err := rlp.DecodeBytes(buf[1:], h); err != nil {
		return nil, buf, err
	}

	r.headerByNumCache.Add(blockHeight, h)
	return h, buf, nil
}

// headerFromSnapshotByHash - getting header by hash AND ensure that it has correct hash
// because HeaderByHash method will search header in all snapshots - and may request header which doesn't exists
// but because our indices are based on PerfectHashMap, no way to know is given key exists or not, only way -
// to make sure is to fetch it and compare hash
func (r *BlockReader) headerFromSnapshotByHash(hash common.Hash, sn *snapshotsync.VisibleSegment, buf []byte) (*types.Header, error) {
	defer func() {
		if rec := recover(); rec != nil {
			fname := "src=nil"
			if sn.Src() != nil {
				fname = sn.Src().FileName()
			}
			panic(fmt.Errorf("%+v, snapshot: %d-%d fname: %s, trace: %s", rec, sn.From(), sn.To(), fname, dbg.Stack()))
		}
	}() // avoid crash because Erigon's core does many things

	index := sn.Src().Index()

	if index == nil {
		return nil, nil
	}

	reader := recsplit.NewIndexReader(index)
	headerOffset, ok := reader.TwoLayerLookup(hash[:])
	if !ok {
		return nil, nil
	}

	gg := sn.Src().MakeGetter()
	gg.Reset(headerOffset)
	if !gg.HasNext() {
		return nil, nil
	}
	buf, _ = gg.Next(buf[:0])
	if len(buf) > 1 && hash[0] != buf[0] {
		return nil, nil
	}

	h := &types.Header{}
	if err := rlp.DecodeBytes(buf[1:], h); err != nil {
		return nil, err
	}
	if h.Hash() != hash {
		return nil, nil
	}
	return h, nil
}

func (r *BlockReader) bodyFromSnapshot(blockHeight uint64, sn *snapshotsync.VisibleSegment, buf []byte) (*types.Body, uint64, uint32, []byte, error) {
	b, buf, err := r.bodyForStorageFromSnapshot(blockHeight, sn, buf)
	if err != nil {
		return nil, 0, 0, buf, err
	}
	if b == nil {
		return nil, 0, 0, buf, nil
	}
	body := new(types.Body)
	body.Uncles = b.Uncles
	body.Withdrawals = b.Withdrawals
	var txCount uint32
	if b.TxCount >= 2 {
		txCount = b.TxCount - 2
	}
	return body, b.BaseTxnID.First(), txCount, buf, nil // empty txs in the beginning and end of block
}

func (r *BlockReader) bodyForStorageFromSnapshot(blockHeight uint64, sn *snapshotsync.VisibleSegment, buf []byte) (*types.BodyForStorage, []byte, error) {
	defer func() {
		if rec := recover(); rec != nil {
			panic(fmt.Errorf("%+v, snapshot: %d-%d, trace: %s", rec, sn.From(), sn.To(), dbg.Stack()))
		}
	}() // avoid crash because Erigon's core does many things

	return BodyForStorageFromSnapshot(blockHeight, sn, buf)
}

func BodyForTxnFromSnapshot(blockHeight uint64, sn *snapshotsync.VisibleSegment, buf []byte) (*types.BodyOnlyTxn, []byte, error) {
	index := sn.Src().Index()

	if index == nil {
		return nil, buf, nil
	}

	bodyOffset := index.OrdinalLookup(blockHeight - index.BaseDataID())

	gg := sn.Src().MakeGetter()
	gg.Reset(bodyOffset)
	if !gg.HasNext() {
		return nil, buf, nil
	}
	buf, _ = gg.Next(buf[:0])
	if len(buf) == 0 {
		return nil, buf, nil
	}
	b := &types.BodyOnlyTxn{}
	if err := rlp.DecodeBytesPartial(buf, b); err != nil {
		return nil, buf, err
	}

	return b, buf, nil
}

func BodyForStorageFromSnapshot(blockHeight uint64, sn *snapshotsync.VisibleSegment, buf []byte) (*types.BodyForStorage, []byte, error) {
	index := sn.Src().Index()

	if index == nil {
		return nil, buf, nil
	}

	bodyOffset := index.OrdinalLookup(blockHeight - index.BaseDataID())

	gg := sn.Src().MakeGetter()
	gg.Reset(bodyOffset)
	if !gg.HasNext() {
		return nil, buf, nil
	}
	buf, _ = gg.Next(buf[:0])
	if len(buf) == 0 {
		return nil, buf, nil
	}
	b := &types.BodyForStorage{}
	if err := rlp.DecodeBytes(buf, b); err != nil {
		return nil, buf, err
	}

	return b, buf, nil
}

func (r *BlockReader) txsFromSnapshot(baseTxnID uint64, txCount uint32, txsSeg *snapshotsync.VisibleSegment, buf []byte) (txs []types.Transaction, senders []common.Address, err error) {
	defer func() {
		if rec := recover(); rec != nil {
			panic(fmt.Errorf("%+v, snapshot: %d-%d, trace: %s", rec, txsSeg.From(), txsSeg.To(), dbg.Stack()))
		}
	}() // avoid crash because Erigon's core does many things

	idxTxnHash := txsSeg.Src().Index(coresnaptype.Indexes.TxnHash)

	if idxTxnHash == nil {
		return nil, nil, nil
	}
	if baseTxnID < idxTxnHash.BaseDataID() {
		return nil, nil, fmt.Errorf(".idx file has wrong baseDataID? %d<%d, %s", baseTxnID, idxTxnHash.BaseDataID(), txsSeg.Src().FileName())
	}

	txs = make([]types.Transaction, txCount)
	senders = make([]common.Address, txCount)
	if txCount == 0 {
		return txs, senders, nil
	}
	txnOffset := idxTxnHash.OrdinalLookup(baseTxnID - idxTxnHash.BaseDataID())
	if txsSeg.Src() == nil {
		return nil, nil, nil
	}
	gg := txsSeg.Src().MakeGetter()
	gg.Reset(txnOffset)
	for i := uint32(0); i < txCount; i++ {
		if !gg.HasNext() {
			return nil, nil, nil
		}
		buf, _ = gg.Next(buf[:0])
		if len(buf) < 1+20 {
			return nil, nil, fmt.Errorf("segment %s has too short record: len(buf)=%d < 21", txsSeg.Src().FileName(), len(buf))
		}
		senders[i].SetBytes(buf[1 : 1+20])
		txRlp := buf[1+20:]
		txs[i], err = types.DecodeTransaction(txRlp)
		if err != nil {
			return nil, nil, err
		}
		txs[i].SetSender(senders[i])
	}

	return txs, senders, nil
}

func (r *BlockReader) txnByID(txnID uint64, sn *snapshotsync.VisibleSegment, buf []byte) (txn types.Transaction, err error) {
	idxTxnHash := sn.Src().Index(coresnaptype.Indexes.TxnHash)

	offset := idxTxnHash.OrdinalLookup(txnID - idxTxnHash.BaseDataID())
	gg := sn.Src().MakeGetter()
	gg.Reset(offset)
	if !gg.HasNext() {
		return nil, nil
	}
	buf, _ = gg.Next(buf[:0])
	sender, txnRlp := buf[1:1+20], buf[1+20:]

	txn, err = types.DecodeTransaction(txnRlp)
	if err != nil {
		return
	}
	txn.SetSender(*(*common.Address)(sender)) // see: https://tip.golang.org/ref/spec#Conversions_from_slice_to_array_pointer
	return
}

func (r *BlockReader) txnByHash(txnHash common.Hash, segments []*snapshotsync.VisibleSegment, buf []byte) (types.Transaction, uint64, uint64, bool, error) {
	for i := len(segments) - 1; i >= 0; i-- {
		sn := segments[i]

		idxTxnHash := sn.Src().Index(coresnaptype.Indexes.TxnHash)
		idxTxnHash2BlockNum := sn.Src().Index(coresnaptype.Indexes.TxnHash2BlockNum)

		if idxTxnHash == nil || idxTxnHash2BlockNum == nil {
			continue
		}

		reader := recsplit.NewIndexReader(idxTxnHash)
		txNumInFile, ok := reader.Lookup(txnHash[:])
		if !ok {
			continue
		}
		offset := idxTxnHash.OrdinalLookup(txNumInFile)
		gg := sn.Src().MakeGetter()
		gg.Reset(offset)
		// first byte txnHash check - reducing false-positives 256 times. Allows don't store and don't calculate full hash of entity - when checking many snapshots.
		if !gg.MatchPrefix([]byte{txnHash[0]}) {
			continue
		}
		buf, _ = gg.Next(buf[:0])
		sender, txnRlp := buf[1:1+20], buf[1+20:]

		txn, err := types.DecodeTransaction(txnRlp)
		if err != nil {
			return nil, 0, 0, false, err
		}

		txn.SetSender((common.Address)(sender)) // see: https://tip.golang.org/ref/spec#Conversions_from_slice_to_array_pointer

		reader2 := recsplit.NewIndexReader(idxTxnHash2BlockNum)
		blockNum, ok := reader2.Lookup(txnHash[:])
		if !ok {
			continue
		}

		// final txnHash check  - completely avoid false-positives
		if txn.Hash() == txnHash {
			return txn, blockNum, idxTxnHash.BaseDataID() + txNumInFile, true, nil
		}
	}

	return nil, 0, 0, false, nil
}

// TxnByIdxInBlock - doesn't include system-transactions in the begin/end of block
// return nil if 0 < i < body.txCount
func (r *BlockReader) TxnByIdxInBlock(ctx context.Context, tx kv.Getter, blockNum uint64, txIdxInBlock int) (txn types.Transaction, err error) {
	maxBlockNumInFiles := r.sn.BlocksAvailable()
	if maxBlockNumInFiles == 0 || blockNum > maxBlockNumInFiles {
		canonicalHash, ok, err := r.CanonicalHash(ctx, tx, blockNum)
		if err != nil {
			return nil, err
		}
		if !ok {
			return nil, nil
		}
		return rawdb.TxnByIdxInBlock(tx, canonicalHash, blockNum, txIdxInBlock)
	}

	seg, ok, release := r.sn.ViewSingleFile(coresnaptype.Bodies, blockNum)
	if !ok {
		return
	}
	defer release()

	var b *types.BodyOnlyTxn
	b, _, err = BodyForTxnFromSnapshot(blockNum, seg, nil)
	if err != nil {
		return nil, err
	}
	release()
	if b == nil {
		return
	}

	// if block has no transactions, or requested txNum out of non-system transactions length
	if b.TxCount == 2 || txIdxInBlock == -1 || txIdxInBlock >= int(b.TxCount-2) {
		return nil, nil
	}

	txnSeg, ok, release := r.sn.ViewSingleFile(coresnaptype.Transactions, blockNum)
	if !ok {
		return
	}
	defer release()

	// +1 because block has system-txn in the beginning of block
	return r.txnByID(b.BaseTxnID.At(txIdxInBlock), txnSeg, nil)
}

// TxnLookup - find blockNumber and txnID by txnHash
func (r *BlockReader) TxnLookup(_ context.Context, tx kv.Getter, txnHash common.Hash) (blockNum uint64, txNum uint64, ok bool, err error) {
	blockNumPointer, txNumPointer, err := rawdb.ReadTxLookupEntry(tx, txnHash)
	if err != nil {
		return 0, 0, false, err
	}

	if blockNumPointer != nil && txNumPointer != nil {
		return *blockNumPointer, *txNumPointer, true, nil
	}

	txns := r.sn.ViewType(coresnaptype.Transactions)
	defer txns.Close()
	_, blockNum, txNum, ok, err = r.txnByHash(txnHash, txns.Segments, nil)
	if err != nil {
		return 0, 0, false, err
	}
	return blockNum, txNum, ok, nil
}

func (r *BlockReader) FirstTxnNumNotInSnapshots() uint64 {
	sn, ok, close := r.sn.ViewSingleFile(coresnaptype.Transactions, r.sn.BlocksAvailable())
	if !ok {
		return 0
	}
	defer close()

	lastTxnID := sn.Src().Index(coresnaptype.Indexes.TxnHash).BaseDataID() + uint64(sn.Src().Count())
	return lastTxnID
}

func (r *BlockReader) IterateFrozenBodies(f func(blockNum, baseTxNum, txCount uint64) error) error {
	view := r.sn.View()
	defer view.Close()
	for _, sn := range view.Bodies() {
		sn := sn
		defer sn.Src().MadvSequential().DisableReadAhead()

		var buf []byte
		g := sn.Src().MakeGetter()
		blockNum := sn.From()
		var b types.BodyOnlyTxn
		for g.HasNext() {
			buf, _ = g.Next(buf[:0])
			if err := rlp.DecodeBytesPartial(buf, &b); err != nil {
				return err
			}
			if err := f(blockNum, b.BaseTxnID.U64(), uint64(b.TxCount)); err != nil {
				return err
			}
			blockNum++
		}
	}
	return nil
}

func (r *BlockReader) IntegrityTxnID(failFast bool) error {
	defer log.Info("[integrity] IntegrityTxnID done")
	view := r.sn.View()
	defer view.Close()

	var expectedFirstTxnID uint64
	for _, snb := range view.Bodies() {
		if snb.Src() == nil {
			continue
		}
		firstBlockNum := snb.Src().Index().BaseDataID()
		sn, _ := view.TxsSegment(firstBlockNum)
		b, _, err := BodyForTxnFromSnapshot(firstBlockNum, snb, nil)
		if err != nil {
			return err
		}
		if b.BaseTxnID.U64() != expectedFirstTxnID {
			err := fmt.Errorf("[integrity] IntegrityTxnID: bn=%d, baseID=%d, cnt=%d, expectedFirstTxnID=%d", firstBlockNum, b.BaseTxnID, sn.Src().Count(), expectedFirstTxnID)
			if failFast {
				return err
			} else {
				log.Error(err.Error())
			}
		}
		expectedFirstTxnID = expectedFirstTxnID + uint64(sn.Src().Count())
	}
	return nil
}

func (r *BlockReader) BadHeaderNumber(ctx context.Context, tx kv.Getter, hash common.Hash) (blockHeight *uint64, err error) {
	return rawdb.ReadBadHeaderNumber(tx, hash)
}
func (r *BlockReader) BlockByNumber(ctx context.Context, db kv.Tx, number uint64) (*types.Block, error) {
	hash := emptyHash
	maxBlockNumInFiles := r.sn.BlocksAvailable()
	if maxBlockNumInFiles == 0 || number > maxBlockNumInFiles {
		var err error
		hash, err = rawdb.ReadCanonicalHash(db, number)
		if err != nil {
			return nil, fmt.Errorf("failed ReadCanonicalHash: %w", err)
		}
		if hash == emptyHash {
			return nil, nil
		}
	}
	block, _, err := r.BlockWithSenders(ctx, db, hash, number)
	return block, err
}
func (r *BlockReader) BlockByHash(ctx context.Context, db kv.Tx, hash common.Hash) (*types.Block, error) {
	number, err := r.HeaderNumber(ctx, db, hash)
	if err != nil {
		return nil, fmt.Errorf("failed HeaderNumber: %w", err)
	}
	if number == nil {
		return nil, nil
	}
	block, _, err := r.BlockWithSenders(ctx, db, hash, *number)
	return block, err
}
func (r *BlockReader) CurrentBlock(db kv.Tx) (*types.Block, error) {
	headHash := rawdb.ReadHeadBlockHash(db)
	headNumber, err := r.HeaderNumber(context.Background(), db, headHash)
	if err != nil {
		return nil, fmt.Errorf("failed HeaderNumber: %w", err)
	}
	block, _, err := r.blockWithSenders(context.Background(), db, headHash, *headNumber, true)
	return block, err
}

func (r *BlockReader) RawTransactions(ctx context.Context, tx kv.Getter, fromBlock, toBlock uint64) (txs [][]byte, err error) {
	return rawdb.RawTransactionsRange(tx, fromBlock, toBlock)
}

func (r *BlockReader) ReadAncestor(db kv.Getter, hash common.Hash, number, ancestor uint64, maxNonCanonical *uint64) (common.Hash, uint64) {
	if ancestor > number {
		return common.Hash{}, 0
	}
	if ancestor == 1 {
		header, err := r.Header(context.Background(), db, hash, number)
		if err != nil {
			panic(err)
		}
		// in this case it is cheaper to just read the header
		if header != nil {
			return header.ParentHash, number - 1
		}
		return common.Hash{}, 0
	}
	for ancestor != 0 {
		h, ok, err := r.CanonicalHash(context.Background(), db, number)
		if err != nil {
			panic(err)
		}
		if ok && h == hash {
			ancestorHash, ok1, err := r.CanonicalHash(context.Background(), db, number-ancestor)
			if err != nil {
				panic(err)
			}
			h, ok2, err := r.CanonicalHash(context.Background(), db, number)
			if err != nil {
				panic(err)
			}
			if ok1 && ok2 && h == hash {
				number -= ancestor
				return ancestorHash, number
			}
		}
		if *maxNonCanonical == 0 {
			return common.Hash{}, 0
		}
		*maxNonCanonical--
		ancestor--
		header, err := r.Header(context.Background(), db, hash, number)
		if err != nil {
			panic(err)
		}
		if header == nil {
			return common.Hash{}, 0
		}
		hash = header.ParentHash
		number--
	}
	return hash, number
}

func (r *BlockReader) LastFrozenSpanId() uint64 {
	if r.heimdallStore == nil {
		return 0
	}

	return r.heimdallStore.Spans().LastFrozenEntityId()
}

func (r *BlockReader) Span(ctx context.Context, tx kv.Tx, spanId uint64) (*heimdall.Span, bool, error) {
	if r.heimdallStore == nil {
		err := fmt.Errorf("span %d not found: no heimdall store", spanId)
		return nil, false, fmt.Errorf("%w: %w", heimdall.ErrSpanNotFound, err)
	}

	if tx == nil {
		return r.heimdallStore.Spans().Entity(ctx, spanId)
	}

	return r.heimdallStore.Spans().(interface {
		WithTx(kv.Tx) heimdall.EntityStore[*heimdall.Span]
	}).WithTx(tx).Entity(ctx, spanId)
}

func (r *BlockReader) LastSpanId(ctx context.Context, tx kv.Tx) (uint64, bool, error) {
	if r.heimdallStore == nil {
		return 0, false, errors.New("no heimdall store")
	}

	if tx == nil {
		return r.heimdallStore.Spans().LastEntityId(ctx)
	}

	return r.heimdallStore.Spans().(interface {
		WithTx(kv.Tx) heimdall.EntityStore[*heimdall.Span]
	}).WithTx(tx).LastEntityId(ctx)
}

func (r *BlockReader) LastMilestoneId(ctx context.Context, tx kv.Tx) (uint64, bool, error) {
	if r.heimdallStore == nil {
		return 0, false, errors.New("no heimdall store")
	}

	return r.heimdallStore.Milestones().(interface {
		WithTx(kv.Tx) heimdall.EntityStore[*heimdall.Milestone]
	}).WithTx(tx).LastEntityId(ctx)
}

func (r *BlockReader) Milestone(ctx context.Context, tx kv.Tx, milestoneId uint64) (*heimdall.Milestone, bool, error) {
	if r.heimdallStore == nil {
		return nil, false, errors.New("no heimdall store")
	}

	return r.heimdallStore.Milestones().(interface {
		WithTx(kv.Tx) heimdall.EntityStore[*heimdall.Milestone]
	}).WithTx(tx).Entity(ctx, milestoneId)
}

func (r *BlockReader) LastCheckpointId(ctx context.Context, tx kv.Tx) (uint64, bool, error) {
	if r.heimdallStore == nil {
		return 0, false, errors.New("no heimdall store")
	}

	return r.heimdallStore.Checkpoints().(interface {
		WithTx(kv.Tx) heimdall.EntityStore[*heimdall.Checkpoint]
	}).WithTx(tx).LastEntityId(ctx)
}

func (r *BlockReader) Checkpoint(ctx context.Context, tx kv.Tx, checkpointId uint64) (*heimdall.Checkpoint, bool, error) {
	if r.heimdallStore == nil {
		return nil, false, errors.New("no heimdall store")
	}

	return r.heimdallStore.Checkpoints().(interface {
		WithTx(kv.Tx) heimdall.EntityStore[*heimdall.Checkpoint]
	}).WithTx(tx).Entity(ctx, checkpointId)
}

func (r *BlockReader) LastFrozenCheckpointId() uint64 {
	if r.heimdallStore == nil {
		return 0
	}

	return r.heimdallStore.Checkpoints().LastFrozenEntityId()
}

// ---- Data Integrity part ----

func (r *BlockReader) ensureHeaderNumber(n uint64, seg *snapshotsync.VisibleSegment) error {
	h, _, err := r.headerFromSnapshot(n, seg, nil)
	if err != nil {
		return err
	}
	if h == nil {
		return fmt.Errorf("ensureHeaderNumber: not found header: %d", n)
	}
	if h.Number.Uint64() != n {
		return fmt.Errorf("ensureHeaderNumber: requested header: %d, got: %d", n, h.Number.Uint64())
	}
	return nil
}

func (r *BlockReader) Integrity(ctx context.Context) error {
	view := r.sn.View()
	defer view.Close()
	for _, seg := range view.Headers() {
		if err := r.ensureHeaderNumber(seg.From(), seg); err != nil {
			return err
		}
		if err := r.ensureHeaderNumber(seg.To()-1, seg); err != nil {
			return err
		}
	}
	return nil
}

func (r *BlockReader) TxnumReader(ctx context.Context) rawdbv3.TxNumsReader {
	if r == nil {
		// tests
		txnumReader := TxBlockIndexFromBlockReader(ctx, nil).(*txBlockIndexWithBlockReader)
		return rawdbv3.TxNums.WithCustomReadTxNumFunc(txnumReader)
	}
	return rawdbv3.TxNums.WithCustomReadTxNumFunc(r.txBlockIndex.CopyWithContext(ctx))
}

func (r *BlockReader) BlockForTxNum(ctx context.Context, tx kv.Tx, txnNum uint64) (blockNum uint64, ok bool, err error) {
	return r.TxnumReader(ctx).FindBlockNum(tx, txnNum)
}

func TxBlockIndexFromBlockReader(ctx context.Context, r services.FullBlockReader) rawdbv3.TxBlockIndex {
	return &txBlockIndexWithBlockReader{
		r:     r,
		ctx:   ctx,
		cache: NewBlockTxNumLookupCache(20),
	}
}

type txBlockIndexWithBlockReader struct {
	r     services.FullBlockReader
	ctx   context.Context
	cache *BlockTxNumLookupCache
}

func (t *txBlockIndexWithBlockReader) CopyWithContext(ctx context.Context) *txBlockIndexWithBlockReader {
	return &txBlockIndexWithBlockReader{
		r:     t.r,
		ctx:   ctx,
		cache: t.cache,
	}
}

func (t *txBlockIndexWithBlockReader) MaxTxNum(tx kv.Tx, c kv.Cursor, blockNum uint64) (maxTxNum uint64, ok bool, err error) {
	maxTxNum, ok, err = rawdbv3.DefaultTxBlockIndexInstance.MaxTxNum(tx, c, blockNum)
	if err != nil {
		return
	}
	r := t.r
	if ok || r == nil {
		return
	}
	b, err := r.CanonicalBodyForStorage(t.ctx, tx, blockNum)
	if err != nil {
		return 0, false, err
	}
	if b == nil {
		return 0, false, nil
	}
	ret := b.BaseTxnID.U64() + uint64(b.TxCount) - 1
	return ret, true, nil
}

func (t *txBlockIndexWithBlockReader) BlockNumber(tx kv.Tx, txNum uint64) (blockNum uint64, ok bool, err error) {
	if _, ok := t.r.(*BlockReader); !ok {
		return t.r.BlockForTxNum(t.ctx, tx, txNum)
	}
	var buf []byte
	var b *types.BodyOnlyTxn
	view := t.r.Snapshots().(*RoSnapshots).View()
	defer view.Close()

	getMaxTxNum := func(seg *snapshotsync.VisibleSegment) GetMaxTxNum {
		return func(i uint64) (uint64, error) {
			b, buf, err = BodyForTxnFromSnapshot(i, seg, buf)
			if err != nil {
				return 0, err
			}
			if b == nil {
				return 0, fmt.Errorf("BlockReader.BlockNumber: empty block: %d in file bodies.seg(%d-%d)", i, seg.From(), seg.To())
			}
			return b.BaseTxnID.U64() + uint64(b.TxCount) - 1, nil
		}
	}

	// find the file
	bodies := view.Bodies()
	cache := t.cache
	var maxTxNum uint64

	blockIndex := sort.Search(len(bodies), func(i int) bool {
		if err != nil {
			return true
		}
		seg := bodies[i]
		ran := seg.Range
		maxTxNum, err = cache.GetLastMaxTxNum(ran, getMaxTxNum(seg))
		if err != nil {
			return true
		}
		return maxTxNum >= txNum
	})

	if err != nil {
		return 0, false, err
	}

	if blockIndex == len(bodies) {
		// not in snapshots
		blockNum, ok, err = rawdbv3.DefaultTxBlockIndexInstance.BlockNumber(tx, txNum)
		if err != nil {
			return
		}
		r := t.r
		if ok || r == nil {
			return
		}

		return 0, false, nil
	}

	seg := bodies[blockIndex]
	ran := seg.Range

	blkNum, err := cache.Find(ran, txNum, getMaxTxNum(seg))
	if err != nil {
		return 0, false, err
	}

	if blkNum >= ran.To() {
		return 0, false, fmt.Errorf("BlockReader.BlockNumber: not found block: %d in file (%d-%d), searching for %d", blkNum, ran.From(), ran.To(), txNum)
	}

	return blkNum, true, nil
}<|MERGE_RESOLUTION|>--- conflicted
+++ resolved
@@ -38,11 +38,8 @@
 	"github.com/erigontech/erigon/db/rawdb"
 	coresnaptype "github.com/erigontech/erigon/db/snaptype"
 	"github.com/erigontech/erigon/eth/ethconfig"
-<<<<<<< HEAD
-=======
 	"github.com/erigontech/erigon/execution/types"
 	"github.com/erigontech/erigon/polygon/bridge"
->>>>>>> 26d43d57
 	"github.com/erigontech/erigon/polygon/heimdall"
 	"github.com/erigontech/erigon/turbo/services"
 	"github.com/erigontech/erigon/turbo/snapshotsync"
@@ -384,17 +381,6 @@
 
 // BlockReader can read blocks from db and snapshots
 type BlockReader struct {
-<<<<<<< HEAD
-	sn            *RoSnapshots
-	borSn         *heimdall.RoSnapshots
-	heimdallStore heimdall.Store
-}
-
-func NewBlockReader(snapshots snapshotsync.BlockSnapshots, borSnapshots snapshotsync.BlockSnapshots, heimdallStore heimdall.Store) *BlockReader {
-	borSn, _ := borSnapshots.(*heimdall.RoSnapshots)
-	sn, _ := snapshots.(*RoSnapshots)
-	return &BlockReader{sn: sn, borSn: borSn, heimdallStore: heimdallStore}
-=======
 	sn             *RoSnapshots
 	borSn          *heimdall.RoSnapshots
 	borBridgeStore bridge.Store
@@ -415,7 +401,6 @@
 	txnumReader := TxBlockIndexFromBlockReader(context.Background(), br).(*txBlockIndexWithBlockReader)
 	br.txBlockIndex = txnumReader
 	return br
->>>>>>> 26d43d57
 }
 
 func (r *BlockReader) CanPruneTo(currentBlockInDB uint64) uint64 {
