--- conflicted
+++ resolved
@@ -20,7 +20,6 @@
 	"github.com/holiman/uint256"
 	"github.com/ledgerwatch/log/v3"
 	"github.com/tidwall/btree"
-	"golang.org/x/exp/rand"
 	"golang.org/x/exp/slices"
 	"golang.org/x/sync/errgroup"
 
@@ -261,10 +260,6 @@
 	indicesReady  atomic.Bool
 	segmentsReady atomic.Bool
 
-	// salt for creating RecSplit indices. All nodes will have different salt, but 1 node will use same salt for all files.
-	// it allows using value of `murmur3(key)` to read from all files (importnat for non-existing keys - which require all indices check).
-	Salt uint32
-
 	types    []snaptype.Type
 	segments btree.Map[snaptype.Enum, *segments]
 
@@ -287,33 +282,13 @@
 	return newRoSnapshots(cfg, snapDir, core_snaptype.BlockSnapshotTypes, segmentsMin, logger)
 }
 
-// GetIndicesSalt - try read salt for all indices from DB. Or fall-back to new salt creation.
-// if db is Read-Only (for example remote RPCDaemon or utilities) - we will not create new indices - and existing indices have salt in metadata.
-func GetIndicesSalt(baseDir string) (salt uint32) {
-	fpath := filepath.Join(baseDir, "salt-blocks.txt")
-	if !dir2.FileExist(fpath) {
-		dir2.MustExist(baseDir)
-
-		saltBytes := make([]byte, 4)
-		binary.BigEndian.PutUint32(saltBytes, rand.Uint32())
-		if err := dir2.WriteFileWithFsync(fpath, saltBytes, os.ModePerm); err != nil {
-			panic(err)
-		}
-	}
-	saltBytes, err := os.ReadFile(fpath)
-	if err != nil {
-		panic(err)
-	}
-	return binary.BigEndian.Uint32(saltBytes)
-}
-
 func newRoSnapshots(cfg ethconfig.BlocksFreezing, snapDir string, types []snaptype.Type, segmentsMin uint64, logger log.Logger) *RoSnapshots {
 	var segs btree.Map[snaptype.Enum, *segments]
 	for _, snapType := range types {
 		segs.Set(snapType.Enum(), &segments{})
 	}
 
-	s := &RoSnapshots{dir: snapDir, cfg: cfg, segments: segs, logger: logger, types: types, Salt: GetIndicesSalt(snapDir)}
+	s := &RoSnapshots{dir: snapDir, cfg: cfg, segments: segs, logger: logger, types: types}
 	s.segmentsMin.Store(segmentsMin)
 
 	return s
@@ -943,109 +918,13 @@
 
 func buildIdx(ctx context.Context, sn snaptype.FileInfo, salt uint32, chainConfig *chain.Config, tmpDir string, p *background.Progress, lvl log.Lvl, logger log.Logger) error {
 	//log.Info("[snapshots] build idx", "file", sn.Name())
-<<<<<<< HEAD
-	if err := sn.Type.BuildIndexes(ctx, sn, chainConfig, tmpDir, p, lvl, logger); err != nil {
+	if err := sn.Type.BuildIndexes(ctx, sn, salt, chainConfig, tmpDir, p, lvl, logger); err != nil {
 		return fmt.Errorf("buildIdx: %s: %s", sn.Type, err)
-=======
-	switch sn.Type.Enum() {
-	case snaptype.Enums.Headers:
-		if err := HeadersIdx(ctx, sn, salt, tmpDir, p, lvl, logger); err != nil {
-			return err
-		}
-	case snaptype.Enums.Bodies:
-		if err := BodiesIdx(ctx, sn, salt, tmpDir, p, lvl, logger); err != nil {
-			return err
-		}
-	case snaptype.Enums.Transactions:
-		if err := TransactionsIdx(ctx, chainConfig, sn, salt, tmpDir, p, lvl, logger); err != nil {
-			return fmt.Errorf("TransactionsIdx: %s", err)
-		}
-	case snaptype.Enums.BorEvents:
-		if err := BorEventsIdx(ctx, sn, salt, tmpDir, p, lvl, logger); err != nil {
-			return err
-		}
-	case snaptype.Enums.BorSpans:
-		if err := BorSpansIdx(ctx, sn, salt, tmpDir, p, lvl, logger); err != nil {
-			return err
-		}
->>>>>>> a5dfadd1
 	}
 	//log.Info("[snapshots] finish build idx", "file", fName)
 	return nil
 }
 
-<<<<<<< HEAD
-=======
-func buildMissedIndices(logPrefix string, ctx context.Context, dirs datadir.Dirs, snapshots *RoSnapshots, chainConfig *chain.Config, workers int, logger log.Logger) error {
-	dir, tmpDir := dirs.Snap, dirs.Tmp
-	//log.Log(lvl, "[snapshots] Build indices", "from", min)
-
-	ps := background.NewProgressSet()
-	startIndexingTime := time.Now()
-
-	logEvery := time.NewTicker(20 * time.Second)
-	defer logEvery.Stop()
-
-	g, gCtx := errgroup.WithContext(ctx)
-	g.SetLimit(workers)
-	finish := make(chan struct{})
-
-	go func() {
-		for {
-			select {
-			case <-logEvery.C:
-				var m runtime.MemStats
-				dbg.ReadMemStats(&m)
-				sendDiagnostics(startIndexingTime, ps.DiagnossticsData(), m.Alloc, m.Sys)
-				logger.Info(fmt.Sprintf("[%s] Indexing", logPrefix), "progress", ps.String(), "total-indexing-time", time.Since(startIndexingTime).Round(time.Second).String(), "alloc", common2.ByteCount(m.Alloc), "sys", common2.ByteCount(m.Sys))
-			case <-finish:
-				return
-			case <-ctx.Done():
-				return
-			}
-		}
-	}()
-
-	snapshots.segments.Scan(func(segtype snaptype.Enum, value *segments) bool {
-		for _, segment := range value.segments {
-			info := segment.FileInfo(dir)
-
-			if hasIdxFile(info, logger) {
-				continue
-			}
-
-			segment.closeIdx()
-
-			g.Go(func() error {
-				p := &background.Progress{}
-				ps.Add(p)
-				defer notifySegmentIndexingFinished(info.Name())
-				defer ps.Delete(p)
-				if err := buildIdx(gCtx, info, snapshots.Salt, chainConfig, tmpDir, p, log.LvlInfo, logger); err != nil {
-					return fmt.Errorf("%s: %w", info.Name(), err)
-				}
-				return nil
-			})
-		}
-
-		return true
-	})
-
-	go func() {
-		defer close(finish)
-		g.Wait()
-	}()
-
-	// Block main thread
-	select {
-	case <-finish:
-		return g.Wait()
-	case <-ctx.Done():
-		return ctx.Err()
-	}
-}
-
->>>>>>> a5dfadd1
 func notifySegmentIndexingFinished(name string) {
 	diagnostics.Send(
 		diagnostics.SnapshotSegmentIndexingFinishedUpdate{
@@ -1548,50 +1427,11 @@
 	return nil
 }
 
-<<<<<<< HEAD
 func DumpBlocks(ctx context.Context, blockFrom, blockTo uint64, chainConfig *chain.Config, tmpDir, snapDir string, chainDB kv.RoDB, workers int, lvl log.Lvl, logger log.Logger, blockReader services.FullBlockReader) error {
 
 	firstTxNum := blockReader.FirstTxnNumNotInSnapshots()
 	for i := blockFrom; i < blockTo; i = chooseSegmentEnd(i, blockTo, snaptype.Enums.Headers, chainConfig) {
 		lastTxNum, err := dumpBlocksRange(ctx, i, chooseSegmentEnd(i, blockTo, snaptype.Enums.Headers, chainConfig), tmpDir, snapDir, firstTxNum, chainDB, chainConfig, workers, lvl, logger)
-=======
-func (br *BlockRetire) buildMissedIndicesIfNeed(ctx context.Context, logPrefix string, snapshots *RoSnapshots, notifier services.DBEventNotifier, cc *chain.Config) error {
-	if snapshots.IndicesMax() >= snapshots.SegmentsMax() {
-		return nil
-	}
-	if !snapshots.Cfg().Produce && snapshots.IndicesMax() == 0 {
-		return fmt.Errorf("please remove --snap.stop, erigon can't work without creating basic indices")
-	}
-	if !snapshots.Cfg().Produce {
-		return nil
-	}
-	if !snapshots.SegmentsReady() {
-		return fmt.Errorf("not all snapshot segments are available")
-	}
-	snapshots.LogStat("missed-idx")
-
-	// wait for Downloader service to download all expected snapshots
-	indexWorkers := estimate.IndexSnapshot.Workers()
-	if err := buildMissedIndices(logPrefix, ctx, br.dirs, snapshots, cc, indexWorkers, br.logger); err != nil {
-		return fmt.Errorf("can't build missed indices: %w", err)
-	}
-
-	if err := snapshots.ReopenFolder(); err != nil {
-		return err
-	}
-	snapshots.LogStat("missed-idx:reopen")
-	if notifier != nil {
-		notifier.OnNewSnapshot()
-	}
-	return nil
-}
-
-func DumpBlocks(ctx context.Context, blockFrom, blockTo uint64, salt uint32, chainConfig *chain.Config, tmpDir, snapDir string, chainDB kv.RoDB, workers int, lvl log.Lvl, logger log.Logger, blockReader services.FullBlockReader) error {
-
-	firstTxNum := blockReader.FirstTxnNumNotInSnapshots()
-	for i := blockFrom; i < blockTo; i = chooseSegmentEnd(i, blockTo, chainConfig) {
-		lastTxNum, err := dumpBlocksRange(ctx, i, chooseSegmentEnd(i, blockTo, chainConfig), salt, tmpDir, snapDir, firstTxNum, chainDB, chainConfig, workers, lvl, logger)
->>>>>>> a5dfadd1
 		if err != nil {
 			return err
 		}
@@ -1600,33 +1440,21 @@
 	return nil
 }
 
-func dumpBlocksRange(ctx context.Context, blockFrom, blockTo uint64, salt uint32, tmpDir, snapDir string, firstTxNum uint64, chainDB kv.RoDB, chainConfig *chain.Config, workers int, lvl log.Lvl, logger log.Logger) (lastTxNum uint64, err error) {
+func dumpBlocksRange(ctx context.Context, blockFrom, blockTo uint64, tmpDir, snapDir string, firstTxNum uint64, chainDB kv.RoDB, chainConfig *chain.Config, workers int, lvl log.Lvl, logger log.Logger) (lastTxNum uint64, err error) {
 	logEvery := time.NewTicker(20 * time.Second)
 	defer logEvery.Stop()
 
-<<<<<<< HEAD
 	if _, err = dumpRange(ctx, core_snaptype.Headers.FileInfo(snapDir, blockFrom, blockTo),
-=======
-	if _, err = dumpRange(ctx, snaptype.Headers.FileInfo(snapDir, blockFrom, blockTo), salt,
->>>>>>> a5dfadd1
 		DumpHeaders, nil, chainDB, chainConfig, tmpDir, workers, lvl, logger); err != nil {
 		return 0, err
 	}
 
-<<<<<<< HEAD
 	if lastTxNum, err = dumpRange(ctx, core_snaptype.Bodies.FileInfo(snapDir, blockFrom, blockTo),
-=======
-	if lastTxNum, err = dumpRange(ctx, snaptype.Bodies.FileInfo(snapDir, blockFrom, blockTo), salt,
->>>>>>> a5dfadd1
 		DumpBodies, func(context.Context) uint64 { return firstTxNum }, chainDB, chainConfig, tmpDir, workers, lvl, logger); err != nil {
 		return lastTxNum, err
 	}
 
-<<<<<<< HEAD
 	if _, err = dumpRange(ctx, core_snaptype.Transactions.FileInfo(snapDir, blockFrom, blockTo),
-=======
-	if _, err = dumpRange(ctx, snaptype.Transactions.FileInfo(snapDir, blockFrom, blockTo), salt,
->>>>>>> a5dfadd1
 		DumpTxs, func(context.Context) uint64 { return firstTxNum }, chainDB, chainConfig, tmpDir, workers, lvl, logger); err != nil {
 		return lastTxNum, err
 	}
@@ -1637,7 +1465,7 @@
 type firstKeyGetter func(ctx context.Context) uint64
 type dumpFunc func(ctx context.Context, db kv.RoDB, chainConfig *chain.Config, blockFrom, blockTo uint64, firstKey firstKeyGetter, collecter func(v []byte) error, workers int, lvl log.Lvl, logger log.Logger) (uint64, error)
 
-func dumpRange(ctx context.Context, f snaptype.FileInfo, salt uint32, dumper dumpFunc, firstKey firstKeyGetter, chainDB kv.RoDB, chainConfig *chain.Config, tmpDir string, workers int, lvl log.Lvl, logger log.Logger) (uint64, error) {
+func dumpRange(ctx context.Context, f snaptype.FileInfo, dumper dumpFunc, firstKey firstKeyGetter, chainDB kv.RoDB, chainConfig *chain.Config, tmpDir string, workers int, lvl log.Lvl, logger log.Logger) (uint64, error) {
 	var lastKeyValue uint64
 
 	sn, err := seg.NewCompressor(ctx, "Snapshot "+f.Type.String(), f.Path, tmpDir, seg.MinPatternScore, workers, log.LvlTrace, logger)
@@ -1664,11 +1492,7 @@
 
 	p := &background.Progress{}
 
-<<<<<<< HEAD
 	if err := f.Type.BuildIndexes(ctx, f, chainConfig, tmpDir, p, lvl, logger); err != nil {
-=======
-	if err := buildIdx(ctx, f, salt, chainConfig, tmpDir, p, lvl, logger); err != nil {
->>>>>>> a5dfadd1
 		return lastKeyValue, err
 	}
 
@@ -2000,316 +1824,6 @@
 	return lastTxNum, nil
 }
 
-<<<<<<< HEAD
-=======
-var EmptyTxHash = common2.Hash{}
-
-func txsAmountBasedOnBodiesSnapshots(bodiesSegment *seg.Decompressor, len uint64) (firstTxID uint64, expectedCount int, err error) {
-	gg := bodiesSegment.MakeGetter()
-	buf, _ := gg.Next(nil)
-	firstBody := &types.BodyForStorage{}
-	if err = rlp.DecodeBytes(buf, firstBody); err != nil {
-		return
-	}
-	firstTxID = firstBody.BaseTxId
-
-	lastBody := new(types.BodyForStorage)
-	i := uint64(0)
-	for gg.HasNext() {
-		i++
-		if i == len {
-			buf, _ = gg.Next(buf[:0])
-			if err = rlp.DecodeBytes(buf, lastBody); err != nil {
-				return
-			}
-			if gg.HasNext() {
-				panic(1)
-			}
-		} else {
-			gg.Skip()
-		}
-	}
-
-	if lastBody.BaseTxId < firstBody.BaseTxId {
-		return 0, 0, fmt.Errorf("negative txs count %s: lastBody.BaseTxId=%d < firstBody.BaseTxId=%d", bodiesSegment.FileName(), lastBody.BaseTxId, firstBody.BaseTxId)
-	}
-
-	expectedCount = int(lastBody.BaseTxId+uint64(lastBody.TxAmount)) - int(firstBody.BaseTxId)
-	return
-}
-
-func TransactionsIdx(ctx context.Context, chainConfig *chain.Config, sn snaptype.FileInfo, salt uint32, tmpDir string, p *background.Progress, lvl log.Lvl, logger log.Logger) (err error) {
-	defer func() {
-		if rec := recover(); rec != nil {
-			err = fmt.Errorf("index panic: at=%s, %v, %s", sn.Name(), rec, dbg.Stack())
-		}
-	}()
-	firstBlockNum := sn.From
-
-	bodiesSegment, err := seg.NewDecompressor(sn.As(snaptype.Bodies).Path)
-	if err != nil {
-		return fmt.Errorf("can't open %s for indexing: %w", sn.As(snaptype.Bodies).Name(), err)
-	}
-	defer bodiesSegment.Close()
-
-	firstTxID, expectedCount, err := txsAmountBasedOnBodiesSnapshots(bodiesSegment, sn.Len()-1)
-	if err != nil {
-		return err
-	}
-
-	d, err := seg.NewDecompressor(sn.Path)
-	if err != nil {
-		return fmt.Errorf("can't open %s for indexing: %w", sn.Path, err)
-	}
-	defer d.Close()
-	if d.Count() != expectedCount {
-		return fmt.Errorf("TransactionsIdx: at=%d-%d, pre index building, expect: %d, got %d", sn.From, sn.To, expectedCount, d.Count())
-	}
-
-	if p != nil {
-		name := sn.Name()
-		p.Name.Store(&name)
-		p.Total.Store(uint64(d.Count() * 2))
-	}
-
-	txnHashIdx, err := recsplit.NewRecSplit(recsplit.RecSplitArgs{
-		KeyCount: d.Count(),
-
-		Enums:              true,
-		LessFalsePositives: true,
-
-		BucketSize: 2000,
-		LeafSize:   8,
-		TmpDir:     tmpDir,
-		IndexFile:  filepath.Join(sn.Dir(), snaptype.Transactions.IdxFileName(sn.Version, sn.From, sn.To)),
-		BaseDataID: firstTxID,
-		Salt:       salt,
-	}, logger)
-	if err != nil {
-		return err
-	}
-
-	txnHash2BlockNumIdx, err := recsplit.NewRecSplit(recsplit.RecSplitArgs{
-		KeyCount:   d.Count(),
-		Enums:      false,
-		BucketSize: 2000,
-		LeafSize:   8,
-		TmpDir:     tmpDir,
-		IndexFile:  filepath.Join(sn.Dir(), sn.Type.IdxFileName(sn.Version, sn.From, sn.To, snaptype.Indexes.TxnHash2BlockNum)),
-		BaseDataID: firstBlockNum,
-		Salt:       salt,
-	}, logger)
-	if err != nil {
-		return err
-	}
-	txnHashIdx.LogLvl(log.LvlDebug)
-	txnHash2BlockNumIdx.LogLvl(log.LvlDebug)
-
-	chainId, _ := uint256.FromBig(chainConfig.ChainID)
-
-	parseCtx := types2.NewTxParseContext(*chainId)
-	parseCtx.WithSender(false)
-	slot := types2.TxSlot{}
-	bodyBuf, word := make([]byte, 0, 4096), make([]byte, 0, 4096)
-
-	defer d.EnableMadvNormal().DisableReadAhead()
-	defer bodiesSegment.EnableMadvNormal().DisableReadAhead()
-
-RETRY:
-	g, bodyGetter := d.MakeGetter(), bodiesSegment.MakeGetter()
-	var i, offset, nextPos uint64
-	blockNum := firstBlockNum
-	body := &types.BodyForStorage{}
-
-	bodyBuf, _ = bodyGetter.Next(bodyBuf[:0])
-	if err := rlp.DecodeBytes(bodyBuf, body); err != nil {
-		return err
-	}
-
-	for g.HasNext() {
-		if p != nil {
-			p.Processed.Add(1)
-		}
-
-		word, nextPos = g.Next(word[:0])
-		select {
-		case <-ctx.Done():
-			return ctx.Err()
-		default:
-		}
-
-		for body.BaseTxId+uint64(body.TxAmount) <= firstTxID+i { // skip empty blocks
-			if !bodyGetter.HasNext() {
-				return fmt.Errorf("not enough bodies")
-			}
-
-			bodyBuf, _ = bodyGetter.Next(bodyBuf[:0])
-			if err := rlp.DecodeBytes(bodyBuf, body); err != nil {
-				return err
-			}
-
-			blockNum++
-		}
-
-		firstTxByteAndlengthOfAddress := 21
-		isSystemTx := len(word) == 0
-		if isSystemTx { // system-txs hash:pad32(txnID)
-			slot.IDHash = emptyHash
-			binary.BigEndian.PutUint64(slot.IDHash[:], firstTxID+i)
-		} else {
-			if _, err = parseCtx.ParseTransaction(word[firstTxByteAndlengthOfAddress:], 0, &slot, nil, true /* hasEnvelope */, false /* wrappedWithBlobs */, nil /* validateHash */); err != nil {
-				return fmt.Errorf("ParseTransaction: %w, blockNum: %d, i: %d", err, blockNum, i)
-			}
-		}
-
-		if err := txnHashIdx.AddKey(slot.IDHash[:], offset); err != nil {
-			return err
-		}
-		if err := txnHash2BlockNumIdx.AddKey(slot.IDHash[:], blockNum); err != nil {
-			return err
-		}
-
-		i++
-		offset = nextPos
-	}
-
-	if int(i) != expectedCount {
-		return fmt.Errorf("TransactionsIdx: at=%d-%d, post index building, expect: %d, got %d", sn.From, sn.To, expectedCount, i)
-	}
-
-	if err := txnHashIdx.Build(ctx); err != nil {
-		if errors.Is(err, recsplit.ErrCollision) {
-			logger.Warn("Building recsplit. Collision happened. It's ok. Restarting with another salt...", "err", err)
-			txnHashIdx.ResetNextSalt()
-			txnHash2BlockNumIdx.ResetNextSalt()
-			goto RETRY
-		}
-		return fmt.Errorf("txnHashIdx: %w", err)
-	}
-	if err := txnHash2BlockNumIdx.Build(ctx); err != nil {
-		if errors.Is(err, recsplit.ErrCollision) {
-			logger.Warn("Building recsplit. Collision happened. It's ok. Restarting with another salt...", "err", err)
-			txnHashIdx.ResetNextSalt()
-			txnHash2BlockNumIdx.ResetNextSalt()
-			goto RETRY
-		}
-		return fmt.Errorf("txnHash2BlockNumIdx: %w", err)
-	}
-
-	return nil
-}
-
-// HeadersIdx - headerHash -> offset (analog of kv.HeaderNumber)
-func HeadersIdx(ctx context.Context, info snaptype.FileInfo, salt uint32, tmpDir string, p *background.Progress, lvl log.Lvl, logger log.Logger) (err error) {
-	hasher := crypto.NewKeccakState()
-	defer cryptopool.ReturnToPoolKeccak256(hasher)
-	var h common2.Hash
-	if err := Idx(ctx, info, salt, info.From, tmpDir, log.LvlDebug, p, func(idx *recsplit.RecSplit, i, offset uint64, word []byte) error {
-		if p != nil {
-			p.Processed.Add(1)
-		}
-
-		headerRlp := word[1:]
-		hasher.Reset()
-		hasher.Write(headerRlp)
-		hasher.Read(h[:])
-		if err := idx.AddKey(h[:], offset); err != nil {
-			return err
-		}
-		return nil
-	}, logger); err != nil {
-		return fmt.Errorf("HeadersIdx: %w", err)
-	}
-	return nil
-}
-
-func BodiesIdx(ctx context.Context, info snaptype.FileInfo, salt uint32, tmpDir string, p *background.Progress, lvl log.Lvl, logger log.Logger) (err error) {
-	num := make([]byte, 8)
-
-	if err := Idx(ctx, info, salt, info.From, tmpDir, log.LvlDebug, p, func(idx *recsplit.RecSplit, i, offset uint64, _ []byte) error {
-		if p != nil {
-			p.Processed.Add(1)
-		}
-		n := binary.PutUvarint(num, i)
-		if err := idx.AddKey(num[:n], offset); err != nil {
-			return err
-		}
-		return nil
-	}, logger); err != nil {
-		return fmt.Errorf("can't index %s: %w", info.Name(), err)
-	}
-	return nil
-}
-
-// Idx - iterate over segment and building .idx file
-func Idx(ctx context.Context, info snaptype.FileInfo, salt uint32, firstDataID uint64, tmpDir string, lvl log.Lvl, p *background.Progress, walker func(idx *recsplit.RecSplit, i, offset uint64, word []byte) error, logger log.Logger) (err error) {
-	defer func() {
-		if rec := recover(); rec != nil {
-			err = fmt.Errorf("index panic: at=%s, %v, %s", info.Name(), rec, dbg.Stack())
-		}
-	}()
-
-	d, err := seg.NewDecompressor(info.Path)
-
-	if err != nil {
-		return fmt.Errorf("can't open %s for indexing: %w", info.Name(), err)
-	}
-
-	defer d.Close()
-
-	if p != nil {
-		fname := info.Name()
-		p.Name.Store(&fname)
-		p.Total.Store(uint64(d.Count()))
-	}
-
-	rs, err := recsplit.NewRecSplit(recsplit.RecSplitArgs{
-		KeyCount:   d.Count(),
-		Enums:      true,
-		BucketSize: 2000,
-		LeafSize:   8,
-		TmpDir:     tmpDir,
-		IndexFile:  filepath.Join(info.Dir(), info.Type.IdxFileName(info.Version, info.From, info.To)),
-		BaseDataID: firstDataID,
-		Salt:       salt,
-	}, logger)
-	if err != nil {
-		return err
-	}
-	rs.LogLvl(log.LvlDebug)
-
-	defer d.EnableMadvNormal().DisableReadAhead()
-
-RETRY:
-	g := d.MakeGetter()
-	var i, offset, nextPos uint64
-	word := make([]byte, 0, 4096)
-	for g.HasNext() {
-		word, nextPos = g.Next(word[:0])
-		if err := walker(rs, i, offset, word); err != nil {
-			return err
-		}
-		i++
-		offset = nextPos
-
-		select {
-		case <-ctx.Done():
-			return ctx.Err()
-		default:
-		}
-	}
-	if err = rs.Build(ctx); err != nil {
-		if errors.Is(err, recsplit.ErrCollision) {
-			logger.Info("Building recsplit. Collision happened. It's ok. Restarting with another salt...", "err", err)
-			rs.ResetNextSalt()
-			goto RETRY
-		}
-		return err
-	}
-	return nil
-}
-
->>>>>>> a5dfadd1
 func ForEachHeader(ctx context.Context, s *RoSnapshots, walker func(header *types.Header) error) error {
 	r := bytes.NewReader(nil)
 	word := make([]byte, 0, 2*4096)
