--- conflicted
+++ resolved
@@ -2524,22 +2524,16 @@
 		return nil, false, noop
 	}
 
-<<<<<<< HEAD
-	segs.lock.RLock()
-	var released = false
+	if blockNum > segs.maxVisibleBlock.Load() {
+		return nil, false, noop
+	}
+
+	segmentRotx := segs.BeginRotx()
 	fmt.Printf("alex0: %d\n", len(segs.segments))
 	if len(segs.segments) > 0 {
 		fmt.Printf("alex1: last file %d-%d\n", segs.segments[len(segs.segments)-1].from, segs.segments[len(segs.segments)-1].to)
 	}
-	for _, seg := range segs.segments {
-=======
-	if blockNum > segs.maxVisibleBlock.Load() {
-		return nil, false, noop
-	}
-
-	segmentRotx := segs.BeginRotx()
 	for _, seg := range segmentRotx.VisibleSegments {
->>>>>>> 253f7372
 		if !(blockNum >= seg.from && blockNum < seg.to) {
 			continue
 		}
