// Copyright 2024 The Erigon Authors
// This file is part of Erigon.
//
// Erigon is free software: you can redistribute it and/or modify
// it under the terms of the GNU Lesser General Public License as published by
// the Free Software Foundation, either version 3 of the License, or
// (at your option) any later version.
//
// Erigon is distributed in the hope that it will be useful,
// but WITHOUT ANY WARRANTY; without even the implied warranty of
// MERCHANTABILITY or FITNESS FOR A PARTICULAR PURPOSE. See the
// GNU Lesser General Public License for more details.
//
// You should have received a copy of the GNU Lesser General Public License
// along with Erigon. If not, see <http://www.gnu.org/licenses/>.

package freezeblocks

import (
	"bytes"
	"cmp"
	"context"
	"encoding/binary"
	"encoding/hex"
	"errors"
	"fmt"
	"os"
	"path/filepath"
	"reflect"
	"runtime"
	"slices"
	"strings"
	"sync"
	"sync/atomic"
	"time"

	"github.com/holiman/uint256"
	"github.com/tidwall/btree"
	"golang.org/x/sync/errgroup"
	"golang.org/x/sync/semaphore"

	"github.com/erigontech/erigon-lib/chain"
	"github.com/erigontech/erigon-lib/chain/snapcfg"
	common2 "github.com/erigontech/erigon-lib/common"
	"github.com/erigontech/erigon-lib/common/background"
	"github.com/erigontech/erigon-lib/common/datadir"
	"github.com/erigontech/erigon-lib/common/dbg"
	dir2 "github.com/erigontech/erigon-lib/common/dir"
	"github.com/erigontech/erigon-lib/common/hexutility"
	"github.com/erigontech/erigon-lib/diagnostics"
	"github.com/erigontech/erigon-lib/downloader/snaptype"
	"github.com/erigontech/erigon-lib/kv"
	"github.com/erigontech/erigon-lib/log/v3"
	"github.com/erigontech/erigon-lib/recsplit"
	"github.com/erigontech/erigon-lib/seg"
	types2 "github.com/erigontech/erigon-lib/types"
	"github.com/erigontech/erigon/core/rawdb"
	"github.com/erigontech/erigon/core/rawdb/blockio"
	coresnaptype "github.com/erigontech/erigon/core/snaptype"
	"github.com/erigontech/erigon/core/types"
	"github.com/erigontech/erigon/eth/ethconfig"
	"github.com/erigontech/erigon/eth/ethconfig/estimate"
	"github.com/erigontech/erigon/eth/stagedsync/stages"
	"github.com/erigontech/erigon/polygon/heimdall"
	"github.com/erigontech/erigon/rlp"
	"github.com/erigontech/erigon/turbo/services"
	"github.com/erigontech/erigon/turbo/silkworm"
)

type SortedRange interface {
	GetRange() (from, to uint64)
	GetType() snaptype.Type
}

// noOverlaps - keep largest ranges and avoid overlap
func noOverlaps[T SortedRange](in []T) (res []T) {
	for i := 0; i < len(in); i++ {
		r := in[i]
		iFrom, iTo := r.GetRange()
		if iFrom == iTo {
			continue
		}
		for j := i + 1; j < len(in); j++ {
			r2 := in[j]
			jFrom, jTo := r2.GetRange()
			if jFrom == jTo {
				continue
			}
			if jFrom > iFrom {
				break
			}
			r = r2
			i++
		}
		res = append(res, r)
	}
	return res
}

func noGaps[T SortedRange](in []T) (out []T, missingRanges []Range) {
	if len(in) == 0 {
		return nil, nil
	}
	prevTo, _ := in[0].GetRange()
	for _, f := range in {
		from, to := f.GetRange()
		if to <= prevTo {
			continue
		}
		if from != prevTo { // no gaps
			missingRanges = append(missingRanges, Range{prevTo, from})
			continue
		}
		prevTo = to
		out = append(out, f)
	}
	return out, missingRanges
}

func findOverlaps[T SortedRange](in []T) (res []T, overlapped []T) {
	for i := 0; i < len(in); i++ {
		f := in[i]
		iFrom, iTo := f.GetRange()
		if iFrom == iTo {
			overlapped = append(overlapped, f)
			continue
		}

		for j := i + 1; j < len(in); i, j = i+1, j+1 { // if there is file with larger range - use it instead
			f2 := in[j]
			jFrom, jTo := f2.GetRange()

			if f.GetType().Enum() != f2.GetType().Enum() {
				break
			}
			if jFrom == jTo {
				overlapped = append(overlapped, f2)
				continue
			}
			if jFrom > iFrom && jTo > iTo {
				break
			}

			if iTo >= jTo && iFrom <= jFrom {
				overlapped = append(overlapped, f2)
				continue
			}
			if i < len(in)-1 && (jTo >= iTo && jFrom <= iFrom) {
				overlapped = append(overlapped, f)
			}
			f = f2
			iFrom, iTo = f.GetRange()
		}
		res = append(res, f)
	}
	return res, overlapped
}

func FindOverlaps(in []snaptype.FileInfo) (res []snaptype.FileInfo, overlapped []snaptype.FileInfo) {
	for i := 0; i < len(in); i++ {
		f := in[i]

		if f.From == f.To {
			overlapped = append(overlapped, f)
			continue
		}

		for j := i + 1; j < len(in); i, j = i+1, j+1 { // if there is file with larger range - use it instead
			f2 := in[j]

			if f.Type.Enum() != f2.Type.Enum() {
				break
			}

			if f2.From == f2.To {
				overlapped = append(overlapped, f2)
				continue
			}

			if f2.From > f.From && f2.To > f.To {
				break
			}

			if f.To >= f2.To && f.From <= f2.From {
				overlapped = append(overlapped, f2)
				continue
			}

			if i < len(in)-1 && (f2.To >= f.To && f2.From <= f.From) {
				overlapped = append(overlapped, f)
			}

			f = f2
		}

		res = append(res, f)
	}

	return res, overlapped
}

type Range struct {
	from, to uint64
}

func (r Range) From() uint64 { return r.from }
func (r Range) To() uint64   { return r.to }

type Ranges []Range

func (r Ranges) String() string {
	return fmt.Sprintf("%d", r)
}

type DirtySegment struct {
	Range
	*seg.Decompressor
	indexes []*recsplit.Index
	segType snaptype.Type
	version snaptype.Version

	frozen   bool
	refcount atomic.Int32

	canDelete atomic.Bool
}

type VisibleSegment struct {
	Range
	segType snaptype.Type
	src     *DirtySegment
}

func DirtySegmentLess(i, j *DirtySegment) bool {
	if i.from != j.from {
		return i.from < j.from
	}
	if i.to != j.to {
		return i.to < j.to
	}
	return int(i.version) < int(j.version)
}

func (s *DirtySegment) Type() snaptype.Type {
	return s.segType
}

func (s *DirtySegment) Version() snaptype.Version {
	return s.version
}

func (s *DirtySegment) Indexed() bool {
	if s.Decompressor == nil {
		return false
	}
	if len(s.indexes) != len(s.Type().Indexes()) {
		return false
	}
	for _, idx := range s.indexes {
		if idx == nil {
			return false
		}
	}
	return true
}

func (s *DirtySegment) Index(index ...snaptype.Index) *recsplit.Index {
	if len(index) == 0 {
		index = []snaptype.Index{{}}
	}

	if len(s.indexes) <= index[0].Offset {
		return nil
	}

	return s.indexes[index[0].Offset]
}

func (s *DirtySegment) FileName() string {
	return s.Type().FileName(s.version, s.from, s.to)
}

func (s *DirtySegment) FileInfo(dir string) snaptype.FileInfo {
	return s.Type().FileInfo(dir, s.from, s.to)
}

func (s *DirtySegment) GetRange() (from, to uint64) { return s.from, s.to }
func (s *DirtySegment) GetType() snaptype.Type      { return s.segType }
func (s *DirtySegment) isSubSetOf(j *DirtySegment) bool {
	return (j.from <= s.from && s.to <= j.to) && (j.from != s.from || s.to != j.to)
}

func (s *DirtySegment) openSegIfNeed(dir string) (err error) {
	if s.Decompressor != nil {
		return nil
	}
	s.Decompressor, err = seg.NewDecompressor(filepath.Join(dir, s.FileName()))
	if err != nil {
		return fmt.Errorf("%w, fileName: %s", err, s.FileName())
	}
	return nil
}

func (s *DirtySegment) closeSeg() {
	if s.Decompressor != nil {
		s.Close()
		s.Decompressor = nil
	}
}

func (s *DirtySegment) closeIdx() {
	for _, index := range s.indexes {
		index.Close()
	}

	s.indexes = nil
}

func (s *DirtySegment) close() {
	if s != nil {
		s.closeSeg()
		s.closeIdx()
	}
}

func (s *DirtySegment) closeAndRemoveFiles() {
	if s != nil {
		f := s.FilePath()
		s.closeSeg()
		s.closeIdx()

		snapDir := filepath.Dir(f)
		removeOldFiles([]string{f}, snapDir)
	}
}

func (s *DirtySegment) openFiles() []string {
	files := make([]string, 0, len(s.indexes)+1)

	if s.IsOpen() {
		files = append(files, s.FilePath())
	}

	for _, index := range s.indexes {
		files = append(files, index.FilePath())
	}

	return files
}

func (s *DirtySegment) openIdxIfNeed(dir string, optimistic bool) (err error) {
	err = s._openIdxIfNeed(dir)
	if err != nil {
		if !errors.Is(err, os.ErrNotExist) {
			if optimistic {
				log.Warn("[snapshots] open index", "err", err)
			} else {
				return err
			}
		}
	}

	return nil
}

func (s *DirtySegment) _openIdxIfNeed(dir string) (err error) {
	if s.Decompressor == nil {
		return nil
	}
	for len(s.indexes) < len(s.Type().Indexes()) {
		s.indexes = append(s.indexes, nil)
	}

	for i, fileName := range s.Type().IdxFileNames(s.version, s.from, s.to) {
		if s.indexes[i] != nil {
			continue
		}

		index, err := recsplit.OpenIndex(filepath.Join(dir, fileName))
		if err != nil {
			return fmt.Errorf("%w, fileName: %s", err, fileName)
		}

		s.indexes[i] = index
	}

	return nil
}

func (sn *DirtySegment) mappedHeaderSnapshot() *silkworm.MappedHeaderSnapshot {
	segmentRegion := silkworm.NewMemoryMappedRegion(sn.FilePath(), sn.DataHandle(), sn.Size())
	idxRegion := silkworm.NewMemoryMappedRegion(sn.Index().FilePath(), sn.Index().DataHandle(), sn.Index().Size())
	return silkworm.NewMappedHeaderSnapshot(segmentRegion, idxRegion)
}

func (sn *DirtySegment) mappedBodySnapshot() *silkworm.MappedBodySnapshot {
	segmentRegion := silkworm.NewMemoryMappedRegion(sn.FilePath(), sn.DataHandle(), sn.Size())
	idxRegion := silkworm.NewMemoryMappedRegion(sn.Index().FilePath(), sn.Index().DataHandle(), sn.Index().Size())
	return silkworm.NewMappedBodySnapshot(segmentRegion, idxRegion)
}

func (sn *DirtySegment) mappedTxnSnapshot() *silkworm.MappedTxnSnapshot {
	segmentRegion := silkworm.NewMemoryMappedRegion(sn.FilePath(), sn.DataHandle(), sn.Size())
	idxTxnHash := sn.Index(coresnaptype.Indexes.TxnHash)
	idxTxnHashRegion := silkworm.NewMemoryMappedRegion(idxTxnHash.FilePath(), idxTxnHash.DataHandle(), idxTxnHash.Size())
	idxTxnHash2BlockNum := sn.Index(coresnaptype.Indexes.TxnHash2BlockNum)
	idxTxnHash2BlockRegion := silkworm.NewMemoryMappedRegion(idxTxnHash2BlockNum.FilePath(), idxTxnHash2BlockNum.DataHandle(), idxTxnHash2BlockNum.Size())
	return silkworm.NewMappedTxnSnapshot(segmentRegion, idxTxnHashRegion, idxTxnHash2BlockRegion)
}

// headers
// value: first_byte_of_header_hash + header_rlp
// header_hash       -> headers_segment_offset

// bodies
// value: rlp(types.BodyForStorage)
// block_num_u64     -> bodies_segment_offset

// transactions
// value: first_byte_of_transaction_hash + sender_address + transaction_rlp
// transaction_hash  -> transactions_segment_offset
// transaction_hash  -> block_number

type VisibleSegments []*VisibleSegment

func (s VisibleSegments) BeginRotx() *segmentsRotx {
	for _, seg := range s {
		if !seg.src.frozen {
			seg.src.refcount.Add(1)
		}
	}
	return &segmentsRotx{VisibleSegments: s}
}

func (s *segmentsRotx) Close() {
	if s == nil || s.VisibleSegments == nil {
		return
	}
	VisibleSegments := s.VisibleSegments
	s.VisibleSegments = nil

	for i := range VisibleSegments {
		src := VisibleSegments[i].src
		if src == nil || src.frozen {
			continue
		}
		refCnt := src.refcount.Add(-1)
		if refCnt == 0 && src.canDelete.Load() {
			src.closeAndRemoveFiles()
		}
	}
}

type segmentsRotx struct {
	VisibleSegments []*VisibleSegment
}

type RoSnapshots struct {
	indicesReady  atomic.Bool
	segmentsReady atomic.Bool

	types []snaptype.Type

	dirtySegmentsLock sync.RWMutex                   // guard all `segments.*.DirtyFiles` fields. doesn't guard `segments` field itself - because list of types is immutable.
	dirty             []*btree.BTreeG[*DirtySegment] // ordered map `type.Enum()` -> DirtySegments

	visibleSegmentsLock sync.RWMutex
	enums               []snaptype.Enum   //immutable
	visible             []VisibleSegments // ordered map `type.Enum()` -> VisbileSegments

	dir         string
	segmentsMax atomic.Uint64 // all types of .seg files are available - up to this number
	idxMax      atomic.Uint64 // all types of .idx files are available - up to this number
	cfg         ethconfig.BlocksFreezing
	logger      log.Logger

	// allows for pruning segments - this is the min available segment
	segmentsMin atomic.Uint64
}

// NewRoSnapshots - opens all snapshots. But to simplify everything:
//   - it opens snapshots only on App start and immutable after
//   - all snapshots of given blocks range must exist - to make this blocks range available
//   - gaps are not allowed
//   - segment have [from:to) semantic
func NewRoSnapshots(cfg ethconfig.BlocksFreezing, snapDir string, segmentsMin uint64, logger log.Logger) *RoSnapshots {
	return newRoSnapshots(cfg, snapDir, coresnaptype.BlockSnapshotTypes, segmentsMin, logger)
}

func newRoSnapshots(cfg ethconfig.BlocksFreezing, snapDir string, types []snaptype.Type, segmentsMin uint64, logger log.Logger) *RoSnapshots {
	enums := make([]snaptype.Enum, len(types))
	for i, t := range types {
		enums[i] = t.Enum()
	}
	s := &RoSnapshots{dir: snapDir, cfg: cfg, logger: logger,
		types: types, enums: enums,
		dirty: make([]*btree.BTreeG[*DirtySegment], snaptype.MaxEnum),
	}
	for _, snapType := range types {
		s.dirty[snapType.Enum()] = btree.NewBTreeGOptions[*DirtySegment](DirtySegmentLess, btree.Options{Degree: 128, NoLocks: false})
	}
	s.segmentsMin.Store(segmentsMin)
	s.recalcVisibleFiles()

	return s
}

func (s *RoSnapshots) Cfg() ethconfig.BlocksFreezing { return s.cfg }
func (s *RoSnapshots) Dir() string                   { return s.dir }
func (s *RoSnapshots) SegmentsReady() bool           { return s.segmentsReady.Load() }
func (s *RoSnapshots) IndicesReady() bool            { return s.indicesReady.Load() }
func (s *RoSnapshots) IndicesMax() uint64            { return s.idxMax.Load() }
func (s *RoSnapshots) SegmentsMax() uint64           { return s.segmentsMax.Load() }
func (s *RoSnapshots) SegmentsMin() uint64           { return s.segmentsMin.Load() }
func (s *RoSnapshots) SetSegmentsMin(min uint64)     { s.segmentsMin.Store(min) }
func (s *RoSnapshots) BlocksAvailable() uint64 {
	if s == nil {
		return 0
	}

	return s.idxMax.Load()
}
func (s *RoSnapshots) LogStat(label string) {
	var m runtime.MemStats
	dbg.ReadMemStats(&m)
	s.logger.Info(fmt.Sprintf("[snapshots:%s] Stat", label),
		"blocks", common2.PrettyCounter(s.SegmentsMax()+1), "indices", common2.PrettyCounter(s.IndicesMax()+1),
		"alloc", common2.ByteCount(m.Alloc), "sys", common2.ByteCount(m.Sys))
}

func (s *RoSnapshots) EnsureExpectedBlocksAreAvailable(cfg *snapcfg.Cfg) error {
	if s.BlocksAvailable() < cfg.ExpectBlocks {
		return fmt.Errorf("app must wait until all expected snapshots are available. Expected: %d, Available: %d", cfg.ExpectBlocks, s.BlocksAvailable())
	}
	return nil
}

func (s *RoSnapshots) Types() []snaptype.Type { return s.types }
func (s *RoSnapshots) HasType(in snaptype.Type) bool {
	for _, t := range s.enums {
		if t == in.Enum() {
			return true
		}
	}
	return false
}

// DisableReadAhead - usage: `defer d.EnableReadAhead().DisableReadAhead()`. Please don't use this funcs without `defer` to avoid leak.
func (s *RoSnapshots) DisableReadAhead() *RoSnapshots {
	v := s.View()
	defer v.Close()

	for _, t := range s.enums {
		for _, sn := range v.VisibleSegments[t].VisibleSegments {
			sn.src.DisableReadAhead()
		}
	}

	return s
}

func (s *RoSnapshots) EnableReadAhead() *RoSnapshots {
	v := s.View()
	defer v.Close()

	for _, t := range s.enums {
		for _, sn := range v.VisibleSegments[t].VisibleSegments {
			sn.src.EnableReadAhead()
		}
	}

	return s
}

func (s *RoSnapshots) EnableMadvWillNeed() *RoSnapshots {
	v := s.View()
	defer v.Close()

	for _, t := range s.enums {
		for _, sn := range v.VisibleSegments[t].VisibleSegments {
			sn.src.EnableMadvWillNeed()
		}
	}
	return s
}

func (s *RoSnapshots) recalcVisibleFiles() {
	defer func() {
		s.idxMax.Store(s.idxAvailability())
		s.indicesReady.Store(true)
	}()

	s.visibleSegmentsLock.Lock()
	defer s.visibleSegmentsLock.Unlock()

	s.dirtySegmentsLock.RLock()
	defer s.dirtySegmentsLock.RUnlock()

	visible := make([]VisibleSegments, snaptype.MaxEnum) // create new pointer - only new readers will see it. old-alive readers will continue use previous pointer

	maxVisibleBlocks := make([]uint64, 0, len(s.types))
	for _, t := range s.enums {
		dirtySegments := s.dirty[t]
		newVisibleSegments := make([]*VisibleSegment, 0, dirtySegments.Len())
		dirtySegments.Walk(func(segs []*DirtySegment) bool {
			for _, seg := range segs {
				if seg.canDelete.Load() {
					continue
				}
				if !seg.Indexed() {
					continue
				}

				//protect from overlaps overlaps
				for len(newVisibleSegments) > 0 && newVisibleSegments[len(newVisibleSegments)-1].src.isSubSetOf(seg) {
					newVisibleSegments[len(newVisibleSegments)-1].src = nil
					newVisibleSegments = newVisibleSegments[:len(newVisibleSegments)-1]
				}
				newVisibleSegments = append(newVisibleSegments, &VisibleSegment{
					Range:   seg.Range,
					segType: seg.segType,
					src:     seg,
				})

			}
			return true
		})

		// protect from gaps
		if len(newVisibleSegments) > 0 {
			prevEnd := newVisibleSegments[0].from
			for i, seg := range newVisibleSegments {
				if seg.from != prevEnd {
					newVisibleSegments = newVisibleSegments[:i] //remove tail if see gap
					break
				}
				prevEnd = seg.to
			}
		}

		visible[t] = newVisibleSegments
		var to uint64
		if len(newVisibleSegments) > 0 {
			to = newVisibleSegments[len(newVisibleSegments)-1].to - 1
		}
		maxVisibleBlocks = append(maxVisibleBlocks, to)
	}

	// all types must have same hight
	minMaxVisibleBlock := slices.Min(maxVisibleBlocks)
	for _, t := range s.enums {
		if minMaxVisibleBlock == 0 {
			visible[t] = []*VisibleSegment{}
		} else {
			visibleSegmentsOfType := visible[t]
			for i, seg := range visibleSegmentsOfType {
				if seg.to > minMaxVisibleBlock+1 {
					visible[t] = visibleSegmentsOfType[:i]
					break
				}
			}
		}
	}

	s.visible = visible
}

// minimax of existing indices
func (s *RoSnapshots) idxAvailability() uint64 {
	// Use-Cases:
	//   1. developers can add new types in future. and users will not have files of this type
	//   2. some types are network-specific. example: borevents exists only on Bor-consensus networks
	//   3. user can manually remove 1 .idx file: `rm snapshots/v1-type1-0000-1000.idx`
	//   4. user can manually remove all .idx files of given type: `rm snapshots/*type1*.idx`
	//   5. file-types may have different height: 10 headers, 10 bodies, 9 transactions (for example if `kill -9` came during files building/merge). still need index all 3 types.

	if len(s.types) == 0 {
		return 0
	}

	var maxIdx uint64
	visible := s.visible[s.types[0].Enum()]
	if len(visible) > 0 {
		maxIdx = visible[len(visible)-1].to - 1
	}
	return maxIdx
}

func (s *RoSnapshots) LS() {
	view := s.View()
	defer view.Close()

	for _, t := range s.enums {
		for _, seg := range s.visible[t] {
			if seg.src.Decompressor == nil {
				continue
			}
			log.Info("[snapshots] ", "f", seg.src.Decompressor.FileName(), "from", seg.from, "to", seg.to)
		}
	}
}

func (s *RoSnapshots) Files() (list []string) {
	view := s.View()
	defer view.Close()

	for _, t := range s.enums {
		for _, seg := range s.visible[t] {
			list = append(list, seg.src.FileName())
		}
	}

	return
}

func (s *RoSnapshots) OpenFiles() (list []string) {
	s.dirtySegmentsLock.RLock()
	defer s.dirtySegmentsLock.RUnlock()

	log.Warn("[dbg] OpenFiles")
	defer log.Warn("[dbg] OpenFiles end")
	for _, t := range s.types {
		s.dirty[t.Enum()].Walk(func(segs []*DirtySegment) bool {
			for _, seg := range segs {
				if seg.Decompressor == nil {
					continue
				}
				list = append(list, seg.FilePath())
			}
			return true
		})
	}

	return list
}

// OpenList stops on optimistic=false, continue opening files on optimistic=true
func (s *RoSnapshots) OpenList(fileNames []string, optimistic bool) error {
	defer s.recalcVisibleFiles()

	s.dirtySegmentsLock.Lock()
	defer s.dirtySegmentsLock.Unlock()

	s.closeWhatNotInList(fileNames)
	if err := s.openSegments(fileNames, true, optimistic); err != nil {
		return err
	}
	return nil
}

func (s *RoSnapshots) InitSegments(fileNames []string) error {
	defer s.recalcVisibleFiles()

	s.dirtySegmentsLock.Lock()
	defer s.dirtySegmentsLock.Unlock()

	s.closeWhatNotInList(fileNames)
	if err := s.openSegments(fileNames, false, true); err != nil {
		return err
	}
	return nil
}

func (s *RoSnapshots) openSegments(fileNames []string, open bool, optimistic bool) error {
	var segmentsMax uint64
	var segmentsMaxSet bool

	for _, fName := range fileNames {
		f, isState, ok := snaptype.ParseFileName(s.dir, fName)
		if !ok || isState {
			continue
		}
		if !s.HasType(f.Type) {
			continue
		}

		segtype := s.dirty[f.Type.Enum()]
		if segtype == nil {
			log.Debug("[snapshot] rebuildSegments: unknown type", "t", f.Type.Enum().String())
			continue
		}

		var sn *DirtySegment
		var exists bool
		segtype.Walk(func(segs []*DirtySegment) bool {
			for _, sn2 := range segs {
				if sn2.Decompressor == nil { // it's ok if some segment was not able to open
					continue
				}
				if fName == sn2.FileName() {
					sn = sn2
					exists = true
					return false
				}
			}
			return true
		})

		if !exists {
			sn = &DirtySegment{segType: f.Type, version: f.Version, Range: Range{f.From, f.To}, frozen: snapcfg.IsFrozen(s.cfg.ChainName, f)}
		}

		if open {
			if err := sn.openSegIfNeed(s.dir); err != nil {
				if errors.Is(err, os.ErrNotExist) {
					if optimistic {
						continue
					} else {
						break
					}
				}
				if optimistic {
					continue
				} else {
					return err
				}
			}
		}

		if !exists {
			// it's possible to iterate over .seg file even if you don't have index
			// then make segment available even if index open may fail
			segtype.Set(sn)
		}

		if open {
			if err := sn.openIdxIfNeed(s.dir, optimistic); err != nil {
				return err
			}
		}

		if f.To > 0 {
			segmentsMax = f.To - 1
		} else {
			segmentsMax = 0
		}
		segmentsMaxSet = true
	}
	if segmentsMaxSet {
		s.segmentsMax.Store(segmentsMax)
	}
	s.segmentsReady.Store(true)
	return nil
}

func (s *RoSnapshots) Ranges() []Range {
	view := s.View()
	defer view.Close()
	return view.Ranges()
}

func (s *RoSnapshots) OptimisticalyOpenFolder() { _ = s.OpenFolder() }
func (s *RoSnapshots) OpenFolder() error {
	defer s.recalcVisibleFiles()

	s.dirtySegmentsLock.Lock()
	defer s.dirtySegmentsLock.Unlock()

	files, _, err := typedSegments(s.dir, s.Types(), false)
	if err != nil {
		return err
	}

	list := make([]string, 0, len(files))
	for _, f := range files {
		_, fName := filepath.Split(f.Path)
		list = append(list, fName)
	}
	s.closeWhatNotInList(list)
	if err := s.openSegments(list, true, false); err != nil {
		return err
	}
	return nil
}

func (s *RoSnapshots) OpenSegments(types []snaptype.Type, allowGaps bool) error {
	defer s.recalcVisibleFiles()

	s.dirtySegmentsLock.Lock()
	defer s.dirtySegmentsLock.Unlock()

	files, _, err := typedSegments(s.dir, types, allowGaps)

	if err != nil {
		return err
	}
	list := make([]string, 0, len(files))
	for _, f := range files {
		_, fName := filepath.Split(f.Path)
		list = append(list, fName)
	}

	if err := s.openSegments(list, true, false); err != nil {
		return err
	}
	return nil
}

func (s *RoSnapshots) Close() {
	if s == nil {
		return
	}

	// defer to preserve lock order
	defer s.recalcVisibleFiles()
	s.dirtySegmentsLock.Lock()
	defer s.dirtySegmentsLock.Unlock()

	s.closeWhatNotInList(nil)
}

func (s *RoSnapshots) closeWhatNotInList(l []string) {
	protectFiles := make(map[string]struct{}, len(l))
	for _, f := range l {
		protectFiles[f] = struct{}{}
	}
	toClose := make(map[snaptype.Enum][]*DirtySegment, 0)
<<<<<<< HEAD
	for _, t := range s.enums {
		s.dirty[t].Walk(func(segs []*DirtySegment) bool {
		Loop1:
=======
	s.segments.Scan(func(segtype snaptype.Enum, value *segments) bool {
		value.DirtySegments.Walk(func(segs []*DirtySegment) bool {
>>>>>>> 009fc192
			for _, seg := range segs {
				if _, ok := protectFiles[seg.FileName()]; ok {
					continue
				}
				if _, ok := toClose[seg.segType.Enum()]; !ok {
					toClose[t] = make([]*DirtySegment, 0)
				}
				toClose[t] = append(toClose[t], seg)
			}
			return true
		})
	}

	for segtype, delSegments := range toClose {
		dirtyFiles := s.dirty[segtype]
		for _, delSeg := range delSegments {
			delSeg.close()
			dirtyFiles.Delete(delSeg)
		}
	}
}

func (s *RoSnapshots) removeOverlapsAfterMerge() error {
	list, err := snaptype.Segments(s.dir)

	if err != nil {
		return err
	}

	if _, toRemove := findOverlaps(list); len(toRemove) > 0 {
		filesToRemove := make([]string, 0, len(toRemove))

		for _, info := range toRemove {
			filesToRemove = append(filesToRemove, info.Path)
		}

		removeOldFiles(filesToRemove, s.dir)
	}

	return nil
}

func (s *RoSnapshots) buildMissedIndicesIfNeed(ctx context.Context, logPrefix string, notifier services.DBEventNotifier, dirs datadir.Dirs, cc *chain.Config, logger log.Logger) error {
	if s.IndicesMax() >= s.SegmentsMax() {
		return nil
	}
	if !s.Cfg().ProduceE2 && s.IndicesMax() == 0 {
		return errors.New("please remove --snap.stop, erigon can't work without creating basic indices")
	}
	if !s.Cfg().ProduceE2 {
		return nil
	}
	if !s.SegmentsReady() {
		return errors.New("not all snapshot segments are available")
	}
	s.LogStat("missed-idx")

	// wait for Downloader service to download all expected snapshots
	indexWorkers := estimate.IndexSnapshot.Workers()
	if err := s.buildMissedIndices(logPrefix, ctx, dirs, cc, indexWorkers, logger); err != nil {
		return fmt.Errorf("can't build missed indices: %w", err)
	}

	if err := s.OpenFolder(); err != nil {
		return err
	}
	s.LogStat("missed-idx:open")
	if notifier != nil {
		notifier.OnNewSnapshot()
	}
	return nil
}

func (s *RoSnapshots) delete(fileName string) error {
	s.dirtySegmentsLock.Lock()
	defer s.dirtySegmentsLock.Unlock()

	var err error
	var delSeg *DirtySegment
	var dirtySegments *btree.BTreeG[*DirtySegment]

	_, fName := filepath.Split(fileName)
	for _, t := range s.enums {
		findDelSeg := false
		s.dirty[t].Walk(func(segs []*DirtySegment) bool {
			for _, sn := range segs {
				if sn.Decompressor == nil {
					continue
				}
				if sn.segType.FileName(sn.version, sn.from, sn.to) != fName {
					continue
				}
				sn.canDelete.Store(true)
				if sn.refcount.Load() == 0 {
					sn.closeAndRemoveFiles()
				}
				delSeg = sn
				dirtySegments = s.dirty[t]
				findDelSeg = false
				return true
			}
			return true
		})
		if findDelSeg {
			break
		}
	}
	dirtySegments.Delete(delSeg)
	return err
}

// prune visible segments
func (s *RoSnapshots) Delete(fileName string) error {
	if s == nil {
		return nil
	}
	defer s.recalcVisibleFiles()
	if err := s.delete(fileName); err != nil {
		return fmt.Errorf("can't delete file: %w", err)
	}
	return nil
}

func (s *RoSnapshots) buildMissedIndices(logPrefix string, ctx context.Context, dirs datadir.Dirs, chainConfig *chain.Config, workers int, logger log.Logger) error {
	if s == nil {
		return nil
	}

	if _, err := snaptype.ReadAndCreateSaltIfNeeded(dirs.Snap); err != nil {
		return err
	}

	dir, tmpDir := dirs.Snap, dirs.Tmp
	//log.Log(lvl, "[snapshots] Build indices", "from", min)

	ps := background.NewProgressSet()
	startIndexingTime := time.Now()

	logEvery := time.NewTicker(20 * time.Second)
	defer logEvery.Stop()

	g, gCtx := errgroup.WithContext(ctx)
	g.SetLimit(workers)
	finish := make(chan struct{})

	go func() {
		for {
			select {
			case <-logEvery.C:
				var m runtime.MemStats
				dbg.ReadMemStats(&m)
				sendDiagnostics(startIndexingTime, ps.DiagnosticsData(), m.Alloc, m.Sys)
				logger.Info(fmt.Sprintf("[%s] Indexing", logPrefix), "progress", ps.String(), "total-indexing-time", time.Since(startIndexingTime).Round(time.Second).String(), "alloc", common2.ByteCount(m.Alloc), "sys", common2.ByteCount(m.Sys))
			case <-finish:
				return
			case <-ctx.Done():
				return
			}
		}
	}()

	var fmu sync.Mutex
	failedIndexes := make(map[string]error, 0)

	for _, t := range s.enums {
		s.dirty[t].Walk(func(segs []*DirtySegment) bool {
			for _, segment := range segs {
				info := segment.FileInfo(dir)

				if t.HasIndexFiles(info, logger) {
					continue
				}

				segment.closeIdx()

				g.Go(func() error {
					p := &background.Progress{}
					ps.Add(p)
					defer notifySegmentIndexingFinished(info.Name())
					defer ps.Delete(p)
					if err := t.BuildIndexes(gCtx, info, chainConfig, tmpDir, p, log.LvlInfo, logger); err != nil {
						// unsuccessful indexing should allow other indexing to finish
						fmu.Lock()
						failedIndexes[info.Name()] = err
						fmu.Unlock()
					}
					return nil
				})
			}
			return true
		})
	}

	var ie error

	go func() {
		defer close(finish)
		g.Wait()

		fmu.Lock()
		for fname, err := range failedIndexes {
			logger.Error(fmt.Sprintf("[%s] Indexing failed", logPrefix), "file", fname, "error", err)
			ie = fmt.Errorf("%s: %w", fname, err) // report the last one anyway
		}
		fmu.Unlock()
	}()

	// Block main thread
	select {
	case <-finish:
		if err := g.Wait(); err != nil {
			return err
		}
		return ie
	case <-ctx.Done():
		return ctx.Err()
	}
}

func (s *RoSnapshots) PrintDebug() {
	v := s.View()
	defer v.Close()

	for _, t := range s.types {
		fmt.Println("    == [dbg] Snapshots,", t.Enum().String())
		printDebug := func(sn *DirtySegment) {
			args := make([]any, 0, len(sn.Type().Indexes())+1)
			args = append(args, sn.from)
			for _, index := range sn.Type().Indexes() {
				args = append(args, sn.Index(index) != nil)
			}
			fmt.Println(args...)
		}
		s.dirty[t.Enum()].Scan(func(sn *DirtySegment) bool {
			printDebug(sn)
			return true
		})
	}
}

func (s *RoSnapshots) AddSnapshotsToSilkworm(silkwormInstance *silkworm.Silkworm) error {
	v := s.View()
	defer v.Close()

	s.visibleSegmentsLock.RLock()
	defer s.visibleSegmentsLock.RUnlock()

	mappedHeaderSnapshots := make([]*silkworm.MappedHeaderSnapshot, 0)
	if vis := v.VisibleSegments[coresnaptype.Enums.Headers]; vis != nil {
		for _, headerSegment := range vis.VisibleSegments {
			mappedHeaderSnapshots = append(mappedHeaderSnapshots, headerSegment.src.mappedHeaderSnapshot())
		}
	}

	mappedBodySnapshots := make([]*silkworm.MappedBodySnapshot, 0)
	if vis := v.VisibleSegments[coresnaptype.Enums.Bodies]; vis != nil {
		for _, bodySegment := range vis.VisibleSegments {
			mappedBodySnapshots = append(mappedBodySnapshots, bodySegment.src.mappedBodySnapshot())
		}
		return nil

	}

	mappedTxnSnapshots := make([]*silkworm.MappedTxnSnapshot, 0)
	if txs := v.VisibleSegments[coresnaptype.Enums.Transactions]; txs != nil {
		for _, txnSegment := range txs.VisibleSegments {
			mappedTxnSnapshots = append(mappedTxnSnapshots, txnSegment.src.mappedTxnSnapshot())
		}
	}

	if len(mappedHeaderSnapshots) != len(mappedBodySnapshots) || len(mappedBodySnapshots) != len(mappedTxnSnapshots) {
		return errors.New("addSnapshots: the number of headers/bodies/txs snapshots must be the same")
	}

	for i := 0; i < len(mappedHeaderSnapshots); i++ {
		mappedSnapshot := &silkworm.MappedChainSnapshot{
			Headers: mappedHeaderSnapshots[i],
			Bodies:  mappedBodySnapshots[i],
			Txs:     mappedTxnSnapshots[i],
		}
		err := silkwormInstance.AddSnapshot(mappedSnapshot)
		if err != nil {
			return err
		}
	}

	return nil
}

func buildIdx(ctx context.Context, sn snaptype.FileInfo, chainConfig *chain.Config, tmpDir string, p *background.Progress, lvl log.Lvl, logger log.Logger) error {
	//log.Info("[snapshots] build idx", "file", sn.Name())
	if err := sn.Type.BuildIndexes(ctx, sn, chainConfig, tmpDir, p, lvl, logger); err != nil {
		return fmt.Errorf("buildIdx: %s: %s", sn.Type, err)
	}
	//log.Info("[snapshots] finish build idx", "file", fName)
	return nil
}

func notifySegmentIndexingFinished(name string) {
	dts := []diagnostics.SnapshotSegmentIndexingStatistics{
		{
			SegmentName: name,
			Percent:     100,
			Alloc:       0,
			Sys:         0,
		},
	}
	diagnostics.Send(diagnostics.SnapshotIndexingStatistics{
		Segments:    dts,
		TimeElapsed: -1,
	})
}

func sendDiagnostics(startIndexingTime time.Time, indexPercent map[string]int, alloc uint64, sys uint64) {
	segmentsStats := make([]diagnostics.SnapshotSegmentIndexingStatistics, 0, len(indexPercent))
	for k, v := range indexPercent {
		segmentsStats = append(segmentsStats, diagnostics.SnapshotSegmentIndexingStatistics{
			SegmentName: k,
			Percent:     v,
			Alloc:       alloc,
			Sys:         sys,
		})
	}
	diagnostics.Send(diagnostics.SnapshotIndexingStatistics{
		Segments:    segmentsStats,
		TimeElapsed: time.Since(startIndexingTime).Round(time.Second).Seconds(),
	})
}

func typeOfSegmentsMustExist(dir string, in []snaptype.FileInfo, types []snaptype.Type) (res []snaptype.FileInfo) {
MainLoop:
	for _, f := range in {
		if f.From == f.To {
			continue
		}
		for _, t := range types {
			p := filepath.Join(dir, snaptype.SegmentFileName(f.Version, f.From, f.To, t.Enum()))
			exists, err := dir2.FileExist(p)
			if err != nil {
				log.Debug("[snapshots] FileExist error", "err", err, "path", p)
				continue MainLoop
			}
			if !exists {
				continue MainLoop
			}
			res = append(res, f)
		}
	}
	return res
}

func SegmentsCaplin(dir string, minBlock uint64) (res []snaptype.FileInfo, missingSnapshots []Range, err error) {
	list, err := snaptype.Segments(dir)
	if err != nil {
		return nil, missingSnapshots, err
	}

	{
		var l, lSidecars []snaptype.FileInfo
		var m []Range
		for _, f := range list {
			if f.Type.Enum() != snaptype.CaplinEnums.BeaconBlocks && f.Type.Enum() != snaptype.CaplinEnums.BlobSidecars {
				continue
			}
			if f.Type.Enum() == snaptype.CaplinEnums.BlobSidecars {
				lSidecars = append(lSidecars, f) // blobs are an exception
				continue
			}
			l = append(l, f)
		}
		l, m = noGaps(noOverlaps(l))
		if len(m) > 0 {
			lst := m[len(m)-1]
			log.Debug("[snapshots] see gap", "type", snaptype.CaplinEnums.BeaconBlocks, "from", lst.from)
		}
		res = append(res, l...)
		res = append(res, lSidecars...)
		missingSnapshots = append(missingSnapshots, m...)
	}
	return res, missingSnapshots, nil
}

func Segments(dir string, minBlock uint64) (res []snaptype.FileInfo, missingSnapshots []Range, err error) {
	return typedSegments(dir, coresnaptype.BlockSnapshotTypes, true)
}

func typedSegments(dir string, types []snaptype.Type, allowGaps bool) (res []snaptype.FileInfo, missingSnapshots []Range, err error) {
	segmentsTypeCheck := func(dir string, in []snaptype.FileInfo) (res []snaptype.FileInfo) {
		return typeOfSegmentsMustExist(dir, in, types)
	}

	list, err := snaptype.Segments(dir)

	if err != nil {
		return nil, missingSnapshots, err
	}

	for _, segType := range types {
		{
			var l []snaptype.FileInfo
			var m []Range
			for _, f := range list {
				if f.Type.Enum() != segType.Enum() {
					continue
				}
				l = append(l, f)
			}

			if allowGaps {
				l = noOverlaps(segmentsTypeCheck(dir, l))
			} else {
				l, m = noGaps(noOverlaps(segmentsTypeCheck(dir, l)))
			}
			if len(m) > 0 {
				lst := m[len(m)-1]
				log.Debug("[snapshots] see gap", "type", segType, "from", lst.from)
			}
			res = append(res, l...)

			missingSnapshots = append(missingSnapshots, m...)
		}
	}
	return res, missingSnapshots, nil
}

func chooseSegmentEnd(from, to uint64, snapType snaptype.Enum, chainConfig *chain.Config) uint64 {
	var chainName string

	if chainConfig != nil {
		chainName = chainConfig.ChainName
	}
	blocksPerFile := snapcfg.MergeLimitFromCfg(snapcfg.KnownCfg(chainName), snapType, from)

	next := (from/blocksPerFile + 1) * blocksPerFile
	to = min(next, to)

	if to < snaptype.Erigon2MinSegmentSize {
		return to
	}

	return to - (to % snaptype.Erigon2MinSegmentSize) // round down to the nearest 1k
}

type BlockRetire struct {
	maxScheduledBlock atomic.Uint64
	working           atomic.Bool

	// shared semaphore with AggregatorV3 to allow only one type of snapshot building at a time
	snBuildAllowed *semaphore.Weighted

	workers int
	tmpDir  string
	db      kv.RoDB

	notifier    services.DBEventNotifier
	logger      log.Logger
	blockReader services.FullBlockReader
	blockWriter *blockio.BlockWriter
	dirs        datadir.Dirs
	chainConfig *chain.Config
}

func NewBlockRetire(
	compressWorkers int,
	dirs datadir.Dirs,
	blockReader services.FullBlockReader,
	blockWriter *blockio.BlockWriter,
	db kv.RoDB,
	chainConfig *chain.Config,
	notifier services.DBEventNotifier,
	snBuildAllowed *semaphore.Weighted,
	logger log.Logger,
) *BlockRetire {
	return &BlockRetire{
		workers:        compressWorkers,
		tmpDir:         dirs.Tmp,
		dirs:           dirs,
		blockReader:    blockReader,
		blockWriter:    blockWriter,
		db:             db,
		snBuildAllowed: snBuildAllowed,
		chainConfig:    chainConfig,
		notifier:       notifier,
		logger:         logger,
	}
}

func (br *BlockRetire) SetWorkers(workers int) { br.workers = workers }
func (br *BlockRetire) GetWorkers() int        { return br.workers }

func (br *BlockRetire) IO() (services.FullBlockReader, *blockio.BlockWriter) {
	return br.blockReader, br.blockWriter
}

func (br *BlockRetire) Writer() *RoSnapshots { return br.blockReader.Snapshots().(*RoSnapshots) }

func (br *BlockRetire) snapshots() *RoSnapshots { return br.blockReader.Snapshots().(*RoSnapshots) }

func (br *BlockRetire) borSnapshots() *BorRoSnapshots {
	return br.blockReader.BorSnapshots().(*BorRoSnapshots)
}

func CanRetire(curBlockNum uint64, blocksInSnapshots uint64, snapType snaptype.Enum, chainConfig *chain.Config) (blockFrom, blockTo uint64, can bool) {
	var keep uint64 = 1024 //TODO: we will increase it to params.FullImmutabilityThreshold after some db optimizations
	if curBlockNum <= keep {
		return
	}
	blockFrom = blocksInSnapshots + 1
	return canRetire(blockFrom, curBlockNum-keep, snapType, chainConfig)
}

func canRetire(from, to uint64, snapType snaptype.Enum, chainConfig *chain.Config) (blockFrom, blockTo uint64, can bool) {
	if to <= from {
		return
	}
	blockFrom = (from / 1_000) * 1_000
	roundedTo1K := (to / 1_000) * 1_000
	var maxJump uint64 = 1_000

	var chainName string

	if chainConfig != nil {
		chainName = chainConfig.ChainName
	}

	mergeLimit := snapcfg.MergeLimitFromCfg(snapcfg.KnownCfg(chainName), snapType, blockFrom)

	if blockFrom%mergeLimit == 0 {
		maxJump = mergeLimit
	} else if blockFrom%100_000 == 0 {
		maxJump = 100_000
	} else if blockFrom%10_000 == 0 {
		maxJump = 10_000
	}
	//roundedTo1K := (to / 1_000) * 1_000
	jump := min(maxJump, roundedTo1K-blockFrom)
	switch { // only next segment sizes are allowed
	case jump >= mergeLimit:
		blockTo = blockFrom + mergeLimit
	case jump >= 100_000:
		blockTo = blockFrom + 100_000
	case jump >= 10_000:
		blockTo = blockFrom + 10_000
	case jump >= 1_000:
		blockTo = blockFrom + 1_000
	default:
		blockTo = blockFrom
	}
	return blockFrom, blockTo, blockTo-blockFrom >= 1_000
}

func CanDeleteTo(curBlockNum uint64, blocksInSnapshots uint64) (blockTo uint64) {
	if blocksInSnapshots == 0 {
		return 0
	}

	var keep uint64 = 1024 // params.FullImmutabilityThreshold //TODO: we will increase this value after db optimizations - about on-chain-tip prune speed
	if curBlockNum+999 < keep {
		// To prevent overflow of uint64 below
		return blocksInSnapshots + 1
	}
	hardLimit := (curBlockNum/1_000)*1_000 - keep
	return min(hardLimit, blocksInSnapshots+1)
}

func (br *BlockRetire) dbHasEnoughDataForBlocksRetire(ctx context.Context) (bool, error) {
	// pre-check if db has enough data
	var haveGap bool
	if err := br.db.View(ctx, func(tx kv.Tx) error {
		firstInDB, ok, err := rawdb.ReadFirstNonGenesisHeaderNumber(tx)
		if err != nil {
			return err
		}
		if !ok {
			return nil
		}
		lastInFiles := br.snapshots().SegmentsMax() + 1
		haveGap = lastInFiles < firstInDB
		if haveGap {
			log.Debug("[snapshots] not enough blocks in db to create snapshots", "lastInFiles", lastInFiles, " firstBlockInDB", firstInDB, "recommendations", "it's ok to ignore this message. can fix by: downloading more files `rm datadir/snapshots/prohibit_new_downloads.lock datdir/snapshots/snapshots-lock.json`, or downloading old blocks to db `integration stage_headers --reset`")
		}
		return nil
	}); err != nil {
		return false, err
	}
	return !haveGap, nil
}

func (br *BlockRetire) retireBlocks(ctx context.Context, minBlockNum uint64, maxBlockNum uint64, lvl log.Lvl, seedNewSnapshots func(downloadRequest []services.DownloadRequest) error, onDelete func(l []string) error) (bool, error) {
	select {
	case <-ctx.Done():
		return false, ctx.Err()
	default:
	}

	notifier, logger, blockReader, tmpDir, db, workers := br.notifier, br.logger, br.blockReader, br.tmpDir, br.db, br.workers
	snapshots := br.snapshots()

	blockFrom, blockTo, ok := CanRetire(maxBlockNum, minBlockNum, snaptype.Unknown, br.chainConfig)

	if ok {
		if has, err := br.dbHasEnoughDataForBlocksRetire(ctx); err != nil {
			return false, err
		} else if !has {
			return false, nil
		}
		logger.Log(lvl, "[snapshots] Retire Blocks", "range",
			fmt.Sprintf("%s-%s", common2.PrettyCounter(blockFrom), common2.PrettyCounter(blockTo)))
		// in future we will do it in background
		if err := DumpBlocks(ctx, blockFrom, blockTo, br.chainConfig, tmpDir, snapshots.Dir(), db, workers, lvl, logger, blockReader); err != nil {
			return ok, fmt.Errorf("DumpBlocks: %w", err)
		}

		if err := snapshots.OpenFolder(); err != nil {
			return ok, fmt.Errorf("open: %w", err)
		}
		snapshots.LogStat("blocks:retire")
		if notifier != nil && !reflect.ValueOf(notifier).IsNil() { // notify about new snapshots of any size
			notifier.OnNewSnapshot()
		}
	}

	merger := NewMerger(tmpDir, workers, lvl, db, br.chainConfig, logger)
	rangesToMerge := merger.FindMergeRanges(snapshots.Ranges(), snapshots.BlocksAvailable())
	if len(rangesToMerge) == 0 {
		return ok, nil
	}
	ok = true // have something to merge
	onMerge := func(r Range) error {
		if notifier != nil && !reflect.ValueOf(notifier).IsNil() { // notify about new snapshots of any size
			notifier.OnNewSnapshot()
		}

		if seedNewSnapshots != nil {
			downloadRequest := []services.DownloadRequest{
				services.NewDownloadRequest("", ""),
			}
			if err := seedNewSnapshots(downloadRequest); err != nil {
				return err
			}
		}
		return nil
	}
	err := merger.Merge(ctx, snapshots, snapshots.Types(), rangesToMerge, snapshots.Dir(), true /* doIndex */, onMerge, onDelete)
	if err != nil {
		return ok, err
	}

	// remove old garbage files
	if err := snapshots.removeOverlapsAfterMerge(); err != nil {
		return false, err
	}
	return ok, nil
}

var ErrNothingToPrune = errors.New("nothing to prune")

func (br *BlockRetire) PruneAncientBlocks(tx kv.RwTx, limit int) (deleted int, err error) {
	if br.blockReader.FreezingCfg().KeepBlocks {
		return deleted, nil
	}
	currentProgress, err := stages.GetStageProgress(tx, stages.Senders)
	if err != nil {
		return deleted, err
	}
	if canDeleteTo := CanDeleteTo(currentProgress, br.blockReader.FrozenBlocks()); canDeleteTo > 0 {
		br.logger.Debug("[snapshots] Prune Blocks", "to", canDeleteTo, "limit", limit)
		deletedBlocks, err := br.blockWriter.PruneBlocks(context.Background(), tx, canDeleteTo, limit)
		if err != nil {
			return deleted, err
		}
		deleted += deletedBlocks
	}

	if br.chainConfig.Bor != nil {
		if canDeleteTo := CanDeleteTo(currentProgress, br.blockReader.FrozenBorBlocks()); canDeleteTo > 0 {
			br.logger.Debug("[snapshots] Prune Bor Blocks", "to", canDeleteTo, "limit", limit)
			deletedBorBlocks, err := br.blockWriter.PruneBorBlocks(context.Background(), tx, canDeleteTo, limit,
				func(block uint64) uint64 { return uint64(heimdall.SpanIdAt(block)) })
			if err != nil {
				return deleted, err
			}
			deleted += deletedBorBlocks
		}

	}

	return deleted, nil
}

func (br *BlockRetire) RetireBlocksInBackground(ctx context.Context, minBlockNum, maxBlockNum uint64, lvl log.Lvl, seedNewSnapshots func(downloadRequest []services.DownloadRequest) error, onDeleteSnapshots func(l []string) error, onFinishRetire func() error) {
	if maxBlockNum > br.maxScheduledBlock.Load() {
		br.maxScheduledBlock.Store(maxBlockNum)
	}

	if !br.working.CompareAndSwap(false, true) {
		return
	}

	go func() {
		defer br.working.Store(false)

		if br.snBuildAllowed != nil {
			//we are inside own goroutine - it's fine to block here
			if err := br.snBuildAllowed.Acquire(ctx, 1); err != nil {
				br.logger.Warn("[snapshots] retire blocks", "err", err)
				return
			}
			defer br.snBuildAllowed.Release(1)
		}

		err := br.RetireBlocks(ctx, minBlockNum, maxBlockNum, lvl, seedNewSnapshots, onDeleteSnapshots, onFinishRetire)
		if err != nil {
			br.logger.Warn("[snapshots] retire blocks", "err", err)
			return
		}
	}()
}

func (br *BlockRetire) RetireBlocks(ctx context.Context, requestedMinBlockNum uint64, requestedMaxBlockNum uint64, lvl log.Lvl, seedNewSnapshots func(downloadRequest []services.DownloadRequest) error, onDeleteSnapshots func(l []string) error, onFinish func() error) error {
	if requestedMaxBlockNum > br.maxScheduledBlock.Load() {
		br.maxScheduledBlock.Store(requestedMaxBlockNum)
	}
	includeBor := br.chainConfig.Bor != nil

	if err := br.BuildMissedIndicesIfNeed(ctx, "RetireBlocks", br.notifier, br.chainConfig); err != nil {
		return err
	}

	if includeBor {
		// "bor snaps" can be behind "block snaps", it's ok:
		//      - for example because of `kill -9` in the middle of merge
		//      - or if manually delete bor files (for re-generation)
		var err error
		var okBor bool
		for {
			minBlockNum := max(br.blockReader.FrozenBlocks(), requestedMinBlockNum)
			okBor, err = br.retireBorBlocks(ctx, br.blockReader.FrozenBorBlocks(), minBlockNum, lvl, seedNewSnapshots, onDeleteSnapshots)
			if err != nil {
				return err
			}
			if !okBor {
				break
			}
		}
	}

	var err error
	for {
		var ok, okBor bool
		minBlockNum := max(br.blockReader.FrozenBlocks(), requestedMinBlockNum)
		maxBlockNum := br.maxScheduledBlock.Load()
		ok, err = br.retireBlocks(ctx, minBlockNum, maxBlockNum, lvl, seedNewSnapshots, onDeleteSnapshots)
		if err != nil {
			return err
		}

		if includeBor {
			minBorBlockNum := max(br.blockReader.FrozenBorBlocks(), requestedMinBlockNum)
			okBor, err = br.retireBorBlocks(ctx, minBorBlockNum, maxBlockNum, lvl, seedNewSnapshots, onDeleteSnapshots)
			if err != nil {
				return err
			}
		}
		if onFinish != nil {
			if err := onFinish(); err != nil {
				return err
			}
		}

		if !(ok || okBor) {
			break
		}
	}
	return nil
}

func (br *BlockRetire) BuildMissedIndicesIfNeed(ctx context.Context, logPrefix string, notifier services.DBEventNotifier, cc *chain.Config) error {
	if err := br.snapshots().buildMissedIndicesIfNeed(ctx, logPrefix, notifier, br.dirs, cc, br.logger); err != nil {
		return err
	}

	if cc.Bor != nil {
		if err := br.borSnapshots().RoSnapshots.buildMissedIndicesIfNeed(ctx, logPrefix, notifier, br.dirs, cc, br.logger); err != nil {
			return err
		}
	}

	return nil
}

func DumpBlocks(ctx context.Context, blockFrom, blockTo uint64, chainConfig *chain.Config, tmpDir, snapDir string, chainDB kv.RoDB, workers int, lvl log.Lvl, logger log.Logger, blockReader services.FullBlockReader) error {
	firstTxNum := blockReader.FirstTxnNumNotInSnapshots()
	for i := blockFrom; i < blockTo; i = chooseSegmentEnd(i, blockTo, coresnaptype.Enums.Headers, chainConfig) {
		lastTxNum, err := dumpBlocksRange(ctx, i, chooseSegmentEnd(i, blockTo, coresnaptype.Enums.Headers, chainConfig), tmpDir, snapDir, firstTxNum, chainDB, chainConfig, workers, lvl, logger)
		if err != nil {
			return err
		}
		firstTxNum = lastTxNum + 1
	}
	return nil
}

func dumpBlocksRange(ctx context.Context, blockFrom, blockTo uint64, tmpDir, snapDir string, firstTxNum uint64, chainDB kv.RoDB, chainConfig *chain.Config, workers int, lvl log.Lvl, logger log.Logger) (lastTxNum uint64, err error) {
	logEvery := time.NewTicker(20 * time.Second)
	defer logEvery.Stop()

	if _, err = dumpRange(ctx, coresnaptype.Headers.FileInfo(snapDir, blockFrom, blockTo),
		DumpHeaders, nil, chainDB, chainConfig, tmpDir, workers, lvl, logger); err != nil {
		return 0, err
	}

	if lastTxNum, err = dumpRange(ctx, coresnaptype.Bodies.FileInfo(snapDir, blockFrom, blockTo),
		DumpBodies, func(context.Context) uint64 { return firstTxNum }, chainDB, chainConfig, tmpDir, workers, lvl, logger); err != nil {
		return lastTxNum, err
	}

	if _, err = dumpRange(ctx, coresnaptype.Transactions.FileInfo(snapDir, blockFrom, blockTo),
		DumpTxs, func(context.Context) uint64 { return firstTxNum }, chainDB, chainConfig, tmpDir, workers, lvl, logger); err != nil {
		return lastTxNum, err
	}

	return lastTxNum, nil
}

type firstKeyGetter func(ctx context.Context) uint64
type dumpFunc func(ctx context.Context, db kv.RoDB, chainConfig *chain.Config, blockFrom, blockTo uint64, firstKey firstKeyGetter, collecter func(v []byte) error, workers int, lvl log.Lvl, logger log.Logger) (uint64, error)

var BlockCompressCfg = seg.Cfg{
	MinPatternScore: 1_000,
	MinPatternLen:   8, // `5` - reducing ratio because producing too much prefixes
	MaxPatternLen:   128,
	SamplingFactor:  4,         // not 1 - just to save my time
	MaxDictPatterns: 16 * 1024, // the lower RAM used by huffman tree (arrays)

	DictReducerSoftLimit: 1_000_000,
	Workers:              1,
}

func dumpRange(ctx context.Context, f snaptype.FileInfo, dumper dumpFunc, firstKey firstKeyGetter, chainDB kv.RoDB, chainConfig *chain.Config, tmpDir string, workers int, lvl log.Lvl, logger log.Logger) (uint64, error) {
	var lastKeyValue uint64

	compressCfg := BlockCompressCfg
	compressCfg.Workers = workers
	sn, err := seg.NewCompressor(ctx, "Snapshot "+f.Type.Name(), f.Path, tmpDir, compressCfg, log.LvlTrace, logger)
	if err != nil {
		return lastKeyValue, err
	}
	defer sn.Close()

	// E3 need to keep db smaller: earlier retire -> earlier prune.
	// Means:
	//  - build must be fast
	//  - merge can be slow and expensive
	noCompress := (f.To - f.From) < (snaptype.Erigon2MergeLimit - 1)

	lastKeyValue, err = dumper(ctx, chainDB, chainConfig, f.From, f.To, firstKey, func(v []byte) error {
		if noCompress {
			return sn.AddUncompressedWord(v)
		}
		return sn.AddWord(v)
	}, workers, lvl, logger)

	if err != nil {
		return lastKeyValue, fmt.Errorf("dump %s: %w", f.Name(), err)
	}

	ext := filepath.Ext(f.Name())
	logger.Log(lvl, "[snapshots] Compression start", "file", f.Name()[:len(f.Name())-len(ext)], "workers", sn.WorkersAmount())

	if err := sn.Compress(); err != nil {
		return lastKeyValue, fmt.Errorf("compress: %w", err)
	}

	p := &background.Progress{}

	if err := f.Type.BuildIndexes(ctx, f, chainConfig, tmpDir, p, lvl, logger); err != nil {
		return lastKeyValue, err
	}

	return lastKeyValue, nil
}

var bufPool = sync.Pool{
	New: func() any {
		bytes := [16 * 4096]byte{}
		return &bytes
	},
}

// DumpTxs - [from, to)
// Format: hash[0]_1byte + sender_address_2bytes + txnRlp
func DumpTxs(ctx context.Context, db kv.RoDB, chainConfig *chain.Config, blockFrom, blockTo uint64, _ firstKeyGetter, collect func([]byte) error, workers int, lvl log.Lvl, logger log.Logger) (lastTx uint64, err error) {
	logEvery := time.NewTicker(20 * time.Second)
	defer logEvery.Stop()
	warmupCtx, cancel := context.WithCancel(ctx)
	defer cancel()

	chainID, _ := uint256.FromBig(chainConfig.ChainID)

	numBuf := make([]byte, 8)

	parse := func(ctx *types2.TxParseContext, v, valueBuf []byte, senders []common2.Address, j int) ([]byte, error) {
		var sender [20]byte
		slot := types2.TxSlot{}

		if _, err := ctx.ParseTransaction(v, 0, &slot, sender[:], false /* hasEnvelope */, false /* wrappedWithBlobs */, nil); err != nil {
			return valueBuf, err
		}
		if len(senders) > 0 {
			sender = senders[j]
		}

		valueBuf = valueBuf[:0]
		valueBuf = append(valueBuf, slot.IDHash[:1]...)
		valueBuf = append(valueBuf, sender[:]...)
		valueBuf = append(valueBuf, v...)
		return valueBuf, nil
	}

	addSystemTx := func(ctx *types2.TxParseContext, tx kv.Tx, txId types.BaseTxnID) error {
		binary.BigEndian.PutUint64(numBuf, txId.U64())
		tv, err := tx.GetOne(kv.EthTx, numBuf)
		if err != nil {
			return err
		}
		if tv == nil {
			if err := collect(nil); err != nil {
				return err
			}
			return nil
		}

		ctx.WithSender(false)

		valueBuf := bufPool.Get().(*[16 * 4096]byte)
		defer bufPool.Put(valueBuf)

		parsed, err := parse(ctx, tv, valueBuf[:], nil, 0)
		if err != nil {
			return err
		}
		if err := collect(parsed); err != nil {
			return err
		}
		return nil
	}

	doWarmup, warmupTxs, warmupSenders := blockTo-blockFrom >= 100_000 && workers > 4, &atomic.Bool{}, &atomic.Bool{}
	from := hexutility.EncodeTs(blockFrom)
	if err := kv.BigChunks(db, kv.HeaderCanonical, from, func(tx kv.Tx, k, v []byte) (bool, error) {
		blockNum := binary.BigEndian.Uint64(k)
		if blockNum >= blockTo { // [from, to)
			return false, nil
		}

		h := common2.BytesToHash(v)
		dataRLP := rawdb.ReadStorageBodyRLP(tx, h, blockNum)
		if dataRLP == nil {
			return false, fmt.Errorf("body not found: %d, %x", blockNum, h)
		}
		var body types.BodyForStorage
		if e := rlp.DecodeBytes(dataRLP, &body); e != nil {
			return false, e
		}
		if body.TxCount == 0 {
			return true, nil
		}

		if doWarmup && !warmupSenders.Load() && blockNum%1_000 == 0 {
			clean := kv.ReadAhead(warmupCtx, db, warmupSenders, kv.Senders, hexutility.EncodeTs(blockNum), 10_000)
			defer clean()
		}
		if doWarmup && !warmupTxs.Load() && blockNum%1_000 == 0 {
			clean := kv.ReadAhead(warmupCtx, db, warmupTxs, kv.EthTx, body.BaseTxnID.Bytes(), 100*10_000)
			defer clean()
		}
		senders, err := rawdb.ReadSenders(tx, h, blockNum)
		if err != nil {
			return false, err
		}

		workers := estimate.AlmostAllCPUs()

		if workers > 3 {
			workers = workers / 3 * 2
		}

		if workers > int(body.TxCount-2) {
			if int(body.TxCount-2) > 1 {
				workers = int(body.TxCount - 2)
			} else {
				workers = 1
			}
		}

		parsers := errgroup.Group{}
		parsers.SetLimit(workers)

		valueBufs := make([][]byte, workers)
		parseCtxs := make([]*types2.TxParseContext, workers)

		for i := 0; i < workers; i++ {
			valueBuf := bufPool.Get().(*[16 * 4096]byte)
			defer bufPool.Put(valueBuf)
			valueBufs[i] = valueBuf[:]
			parseCtxs[i] = types2.NewTxParseContext(*chainID)
		}

		if err := addSystemTx(parseCtxs[0], tx, body.BaseTxnID); err != nil {
			return false, err
		}

		binary.BigEndian.PutUint64(numBuf, body.BaseTxnID.First())

		collected := -1
		collectorLock := sync.Mutex{}
		collections := sync.NewCond(&collectorLock)

		var j int

		if err := tx.ForAmount(kv.EthTx, numBuf, body.TxCount-2, func(_, tv []byte) error {
			tx := j
			j++

			parsers.Go(func() error {
				parseCtx := parseCtxs[tx%workers]

				parseCtx.WithSender(len(senders) == 0)
				parseCtx.WithAllowPreEip2s(blockNum <= chainConfig.HomesteadBlock.Uint64())

				valueBuf, err := parse(parseCtx, tv, valueBufs[tx%workers], senders, tx)

				if err != nil {
					return fmt.Errorf("%w, block: %d", err, blockNum)
				}

				collectorLock.Lock()
				defer collectorLock.Unlock()

				for collected < tx-1 {
					collections.Wait()
				}

				// first tx byte => sender address => tx rlp
				if err := collect(valueBuf); err != nil {
					return err
				}

				collected = tx
				collections.Broadcast()

				return nil
			})

			return nil
		}); err != nil {
			return false, fmt.Errorf("ForAmount: %w", err)
		}

		if err := parsers.Wait(); err != nil {
			return false, fmt.Errorf("ForAmount parser: %w", err)
		}

		if err := addSystemTx(parseCtxs[0], tx, types.BaseTxnID(body.BaseTxnID.LastSystemTx(body.TxCount))); err != nil {
			return false, err
		}

		select {
		case <-ctx.Done():
			return false, ctx.Err()
		case <-logEvery.C:
			var m runtime.MemStats
			if lvl >= log.LvlInfo {
				dbg.ReadMemStats(&m)
			}
			logger.Log(lvl, "[snapshots] Dumping txs", "block num", blockNum,
				"alloc", common2.ByteCount(m.Alloc), "sys", common2.ByteCount(m.Sys),
			)
		default:
		}
		return true, nil
	}); err != nil {
		return 0, fmt.Errorf("BigChunks: %w", err)
	}
	return 0, nil
}

// DumpHeaders - [from, to)
func DumpHeaders(ctx context.Context, db kv.RoDB, _ *chain.Config, blockFrom, blockTo uint64, _ firstKeyGetter, collect func([]byte) error, workers int, lvl log.Lvl, logger log.Logger) (uint64, error) {
	logEvery := time.NewTicker(20 * time.Second)
	defer logEvery.Stop()

	key := make([]byte, 8+32)
	from := hexutility.EncodeTs(blockFrom)
	if err := kv.BigChunks(db, kv.HeaderCanonical, from, func(tx kv.Tx, k, v []byte) (bool, error) {
		blockNum := binary.BigEndian.Uint64(k)
		if blockNum >= blockTo {
			return false, nil
		}
		copy(key, k)
		copy(key[8:], v)
		dataRLP, err := tx.GetOne(kv.Headers, key)
		if err != nil {
			return false, err
		}
		if dataRLP == nil {
			return false, fmt.Errorf("header missed in db: block_num=%d,  hash=%x", blockNum, v)
		}
		h := types.Header{}
		if err := rlp.DecodeBytes(dataRLP, &h); err != nil {
			return false, err
		}

		value := make([]byte, len(dataRLP)+1) // first_byte_of_header_hash + header_rlp
		value[0] = h.Hash()[0]
		copy(value[1:], dataRLP)
		if err := collect(value); err != nil {
			return false, err
		}

		select {
		case <-ctx.Done():
			return false, ctx.Err()
		case <-logEvery.C:
			var m runtime.MemStats
			if lvl >= log.LvlInfo {
				dbg.ReadMemStats(&m)
			}
			logger.Log(lvl, "[snapshots] Dumping headers", "block num", blockNum,
				"alloc", common2.ByteCount(m.Alloc), "sys", common2.ByteCount(m.Sys),
			)
		default:
		}
		return true, nil
	}); err != nil {
		return 0, err
	}
	return 0, nil
}

// DumpBodies - [from, to)
func DumpBodies(ctx context.Context, db kv.RoDB, _ *chain.Config, blockFrom, blockTo uint64, firstTxNum firstKeyGetter, collect func([]byte) error, workers int, lvl log.Lvl, logger log.Logger) (uint64, error) {
	logEvery := time.NewTicker(20 * time.Second)
	defer logEvery.Stop()

	blockNumByteLength := 8
	blockHashByteLength := 32
	key := make([]byte, blockNumByteLength+blockHashByteLength)
	from := hexutility.EncodeTs(blockFrom)

	lastTxNum := firstTxNum(ctx)

	if err := kv.BigChunks(db, kv.HeaderCanonical, from, func(tx kv.Tx, k, v []byte) (bool, error) {
		blockNum := binary.BigEndian.Uint64(k)
		if blockNum >= blockTo {
			return false, nil
		}
		copy(key, k)
		copy(key[8:], v)

		// Important: DB does store canonical and non-canonical txs in same table. And using same body.BaseTxnID
		// But snapshots using canonical TxNum in field body.BaseTxnID
		// So, we manually calc this field here and serialize again.
		//
		// FYI: we also have other table to map canonical BlockNum->TxNum: kv.MaxTxNum
		body, err := rawdb.ReadBodyForStorageByKey(tx, key)
		if err != nil {
			return false, err
		}
		if body == nil {
			logger.Warn("body missed", "block_num", blockNum, "hash", hex.EncodeToString(v))
			return true, nil
		}
		body.BaseTxnID = types.BaseTxnID(lastTxNum)
		lastTxNum = body.BaseTxnID.LastSystemTx(body.TxCount) + 1 // +1 to set it on first systemTxn of next block

		dataRLP, err := rlp.EncodeToBytes(body)
		if err != nil {
			return false, err
		}

		if err := collect(dataRLP); err != nil {
			return false, err
		}

		select {
		case <-ctx.Done():
			return false, ctx.Err()
		case <-logEvery.C:
			var m runtime.MemStats
			if lvl >= log.LvlInfo {
				dbg.ReadMemStats(&m)
			}
			logger.Log(lvl, "[snapshots] Wrote into file", "block num", blockNum,
				"alloc", common2.ByteCount(m.Alloc), "sys", common2.ByteCount(m.Sys),
			)
		default:
		}
		return true, nil
	}); err != nil {
		return lastTxNum, err
	}

	return lastTxNum, nil
}

func ForEachHeader(ctx context.Context, s *RoSnapshots, walker func(header *types.Header) error) error {
	r := bytes.NewReader(nil)
	word := make([]byte, 0, 2*4096)

	view := s.View()
	defer view.Close()

	for _, sn := range view.Headers() {
		if err := sn.src.WithReadAhead(func() error {
			g := sn.src.MakeGetter()
			for g.HasNext() {
				word, _ = g.Next(word[:0])
				var header types.Header
				r.Reset(word[1:])
				if err := rlp.Decode(r, &header); err != nil {
					return err
				}
				if err := walker(&header); err != nil {
					return err
				}
			}
			return nil
		}); err != nil {
			return err
		}
	}

	return nil
}

type Merger struct {
	lvl             log.Lvl
	compressWorkers int
	tmpDir          string
	chainConfig     *chain.Config
	chainDB         kv.RoDB
	logger          log.Logger
	noFsync         bool // fsync is enabled by default, but tests can manually disable
}

func NewMerger(tmpDir string, compressWorkers int, lvl log.Lvl, chainDB kv.RoDB, chainConfig *chain.Config, logger log.Logger) *Merger {
	return &Merger{tmpDir: tmpDir, compressWorkers: compressWorkers, lvl: lvl, chainDB: chainDB, chainConfig: chainConfig, logger: logger}
}
func (m *Merger) DisableFsync() { m.noFsync = true }

func (m *Merger) FindMergeRanges(currentRanges []Range, maxBlockNum uint64) (toMerge []Range) {
	cfg := snapcfg.KnownCfg(m.chainConfig.ChainName)
	for i := len(currentRanges) - 1; i > 0; i-- {
		r := currentRanges[i]
		mergeLimit := snapcfg.MergeLimitFromCfg(cfg, snaptype.Unknown, r.from)
		if r.to-r.from >= mergeLimit {
			continue
		}
		for _, span := range snapcfg.MergeStepsFromCfg(cfg, snaptype.Unknown, r.from) {
			if r.to%span != 0 {
				continue
			}
			if r.to-r.from == span {
				break
			}
			aggFrom := r.to - span
			toMerge = append(toMerge, Range{from: aggFrom, to: r.to})
			for currentRanges[i].from > aggFrom {
				i--
			}
			break
		}
	}
	slices.SortFunc(toMerge, func(i, j Range) int { return cmp.Compare(i.from, j.from) })
	return toMerge
}

func (m *Merger) filesByRange(v *View, from, to uint64) (map[snaptype.Enum][]*DirtySegment, error) {
	toMerge := map[snaptype.Enum][]*DirtySegment{}
	for _, t := range v.s.types {
		toMerge[t.Enum()] = m.filesByRangeOfType(v, from, to, t)
	}
	return toMerge, nil
}

func (m *Merger) filesByRangeOfType(view *View, from, to uint64, snapshotType snaptype.Type) (out []*DirtySegment) {
	for _, sn := range view.segments(snapshotType) {
		if sn.from < from {
			continue
		}
		if sn.to > to {
			break
		}

		out = append(out, sn.src)
	}
	return
}

func (m *Merger) mergeSubSegment(ctx context.Context, v *View, sn snaptype.FileInfo, toMerge []*DirtySegment, snapDir string, doIndex bool, onMerge func(r Range) error) (newDirtySegment *DirtySegment, err error) {
	defer func() {
		if err == nil {
			if rec := recover(); rec != nil {
				err = fmt.Errorf("panic: %v", rec)
			}
		}
		if err != nil {
			f := sn.Path
			_ = os.Remove(f)
			_ = os.Remove(f + ".torrent")
			ext := filepath.Ext(f)
			withoutExt := f[:len(f)-len(ext)]
			_ = os.Remove(withoutExt + ".idx")
			isTxnType := strings.HasSuffix(withoutExt, coresnaptype.Transactions.Name())
			if isTxnType {
				_ = os.Remove(withoutExt + "-to-block.idx")
			}
		}
	}()
	if len(toMerge) == 0 {
		return
	}
	if newDirtySegment, err = m.merge(ctx, v, toMerge, sn, snapDir, nil); err != nil {
		err = fmt.Errorf("mergeByAppendSegments: %w", err)
		return
	}

	// new way to build index
	if doIndex {
		p := &background.Progress{}
		if err = buildIdx(ctx, sn, m.chainConfig, m.tmpDir, p, m.lvl, m.logger); err != nil {
			return
		}
		err = newDirtySegment.openIdxIfNeed(snapDir, false)
		if err != nil {
			return
		}
	}

	return
}

// Merge does merge segments in given ranges
func (m *Merger) Merge(ctx context.Context, snapshots *RoSnapshots, snapTypes []snaptype.Type, mergeRanges []Range, snapDir string, doIndex bool, onMerge func(r Range) error, onDelete func(l []string) error) (err error) {
	v := snapshots.View()
	defer v.Close()

	if len(mergeRanges) == 0 {
		return nil
	}
	logEvery := time.NewTicker(30 * time.Second)
	defer logEvery.Stop()

	in := make(map[snaptype.Enum][]*DirtySegment)
	out := make(map[snaptype.Enum][]*DirtySegment)

	for _, r := range mergeRanges {
		toMerge, err := m.filesByRange(v, r.from, r.to)
		if err != nil {
			return err
		}
		for snapType, t := range toMerge {
			if out[snapType] == nil {
				out[snapType] = make([]*DirtySegment, 0, len(t))
			}
			out[snapType] = append(out[snapType], t...)
		}

		for _, t := range snapTypes {
			newDirtySegment, err := m.mergeSubSegment(ctx, v, t.FileInfo(snapDir, r.from, r.to), toMerge[t.Enum()], snapDir, doIndex, onMerge)
			if err != nil {
				return err
			}
			if in[t.Enum()] == nil {
				in[t.Enum()] = make([]*DirtySegment, 0, len(toMerge[t.Enum()]))
			}
			in[t.Enum()] = append(in[t.Enum()], newDirtySegment)
		}

		snapshots.LogStat("merge")

		if onMerge != nil {
			if err := onMerge(r); err != nil {
				return err
			}
		}

		for _, t := range snapTypes {
			if len(toMerge[t.Enum()]) == 0 {
				continue
			}
			toMergeFilePaths := make([]string, 0, len(toMerge[t.Enum()]))
			for _, f := range toMerge[t.Enum()] {
				toMergeFilePaths = append(toMergeFilePaths, f.FilePath())
			}
			if onDelete != nil {
				if err := onDelete(toMergeFilePaths); err != nil {
					return err
				}
			}
		}
	}
	m.integrateMergedDirtyFiles(snapshots, in, out)
	m.logger.Log(m.lvl, "[snapshots] Merge done", "from", mergeRanges[0].from, "to", mergeRanges[0].to)
	return nil
}

func (m *Merger) integrateMergedDirtyFiles(snapshots *RoSnapshots, in, out map[snaptype.Enum][]*DirtySegment) {
	defer snapshots.recalcVisibleFiles()

	snapshots.dirtySegmentsLock.Lock()
	defer snapshots.dirtySegmentsLock.Unlock()

	// add new segments
	for enum, newSegs := range in {
		dirtySegments := snapshots.dirty[enum]
		for _, newSeg := range newSegs {
			dirtySegments.Set(newSeg)
			if newSeg.frozen {
				dirtySegments.Walk(func(items []*DirtySegment) bool {
					for _, item := range items {
						if item.frozen || item.to > newSeg.to {
							continue
						}
						if out[enum] == nil {
							out[enum] = make([]*DirtySegment, 0, 1)
						}
						out[enum] = append(out[enum], item)
					}
					return true
				})
			}
		}
	}

	// delete old sub segments
	for enum, delSegs := range out {
		dirtySegments := snapshots.dirty[enum]
		for _, delSeg := range delSegs {
			dirtySegments.Delete(delSeg)
			delSeg.canDelete.Store(true)
			if delSeg.refcount.Load() == 0 {
				delSeg.closeAndRemoveFiles()
			}
		}
	}
}

func (m *Merger) merge(ctx context.Context, v *View, toMerge []*DirtySegment, targetFile snaptype.FileInfo, snapDir string, logEvery *time.Ticker) (*DirtySegment, error) {
	var word = make([]byte, 0, 4096)
	var expectedTotal int
	cList := make([]*seg.Decompressor, len(toMerge))
	for i, cFile := range toMerge {
		d, err := seg.NewDecompressor(cFile.FilePath())
		if err != nil {
			return nil, err
		}
		defer d.Close()
		cList[i] = d
		expectedTotal += d.Count()
	}

	compresCfg := seg.DefaultCfg
	compresCfg.Workers = m.compressWorkers
	f, err := seg.NewCompressor(ctx, "Snapshots merge", targetFile.Path, m.tmpDir, compresCfg, log.LvlTrace, m.logger)
	if err != nil {
		return nil, err
	}
	defer f.Close()
	if m.noFsync {
		f.DisableFsync()
	}
	m.logger.Debug("[snapshots] merge", "file", targetFile.Name())

	for _, d := range cList {
		if err := d.WithReadAhead(func() error {
			g := d.MakeGetter()
			for g.HasNext() {
				word, _ = g.Next(word[:0])
				if err := f.AddWord(word); err != nil {
					return err
				}
			}
			return nil
		}); err != nil {
			return nil, err
		}
	}
	if f.Count() != expectedTotal {
		return nil, fmt.Errorf("unexpected amount after segments merge. got: %d, expected: %d", f.Count(), expectedTotal)
	}
	if err = f.Compress(); err != nil {
		return nil, err
	}
	sn := &DirtySegment{segType: targetFile.Type, version: targetFile.Version, Range: Range{targetFile.From, targetFile.To},
		frozen: snapcfg.IsFrozen(v.s.cfg.ChainName, targetFile)}

	err = sn.openSegIfNeed(snapDir)
	if err != nil {
		return nil, err
	}
	return sn, nil
}

func removeOldFiles(toDel []string, snapDir string) {
	for _, f := range toDel {
		_ = os.Remove(f)
		_ = os.Remove(f + ".torrent")
		ext := filepath.Ext(f)
		withoutExt := f[:len(f)-len(ext)]
		_ = os.Remove(withoutExt + ".idx")
		isTxnType := strings.HasSuffix(withoutExt, coresnaptype.Transactions.Name())
		if isTxnType {
			_ = os.Remove(withoutExt + "-to-block.idx")
		}
	}
	tmpFiles, err := snaptype.TmpFiles(snapDir)
	if err != nil {
		return
	}
	for _, f := range tmpFiles {
		_ = os.Remove(f)
	}
}

type View struct {
	s               *RoSnapshots
	VisibleSegments []*segmentsRotx
	baseSegType     snaptype.Type
}

func (s *RoSnapshots) View() *View {
	s.visibleSegmentsLock.RLock()
	defer s.visibleSegmentsLock.RUnlock()

	sgs := make([]*segmentsRotx, snaptype.MaxEnum)
	for _, t := range s.enums {
		sgs[t] = s.visible[t].BeginRotx()
	}
	return &View{s: s, VisibleSegments: sgs, baseSegType: coresnaptype.Transactions} // Transactions is the last segment to be processed, so it's the most reliable.
}

func (v *View) Close() {
	if v == nil || v.s == nil {
		return
	}
	for _, t := range v.s.enums {
		v.VisibleSegments[t].Close()
	}
	v.s = nil
}

var noop = func() {}

func (s *RoSnapshots) ViewType(t snaptype.Type) *segmentsRotx {
	s.visibleSegmentsLock.RLock()
	defer s.visibleSegmentsLock.RUnlock()
	return s.visible[t.Enum()].BeginRotx()
}

func (s *RoSnapshots) ViewSingleFile(t snaptype.Type, blockNum uint64) (segment *VisibleSegment, ok bool, close func()) {
	s.visibleSegmentsLock.RLock()
	defer s.visibleSegmentsLock.RUnlock()

	segmentRotx := s.visible[t.Enum()].BeginRotx()

	for _, seg := range segmentRotx.VisibleSegments {
		if !(blockNum >= seg.from && blockNum < seg.to) {
			continue
		}
		return seg, true, func() { segmentRotx.Close() }
	}
	segmentRotx.Close()
	return nil, false, noop
}

func (v *View) segments(t snaptype.Type) []*VisibleSegment {
	return v.VisibleSegments[t.Enum()].VisibleSegments
}

func (v *View) Headers() []*VisibleSegment { return v.segments(coresnaptype.Headers) }
func (v *View) Bodies() []*VisibleSegment  { return v.segments(coresnaptype.Bodies) }
func (v *View) Txs() []*VisibleSegment     { return v.segments(coresnaptype.Transactions) }

func (v *View) Segment(t snaptype.Type, blockNum uint64) (*VisibleSegment, bool) {
	for _, seg := range v.s.visible[t.Enum()] {
		if !(blockNum >= seg.from && blockNum < seg.to) {
			continue
		}
		return seg, true
	}
	return nil, false
}

func (v *View) Ranges() (ranges []Range) {
	for _, sn := range v.segments(v.baseSegType) {
		ranges = append(ranges, sn.Range)
	}

	return ranges
}

func (v *View) HeadersSegment(blockNum uint64) (*VisibleSegment, bool) {
	return v.Segment(coresnaptype.Headers, blockNum)
}

func (v *View) BodiesSegment(blockNum uint64) (*VisibleSegment, bool) {
	return v.Segment(coresnaptype.Bodies, blockNum)
}
func (v *View) TxsSegment(blockNum uint64) (*VisibleSegment, bool) {
	return v.Segment(coresnaptype.Transactions, blockNum)
}

func RemoveIncompatibleIndices(dirs datadir.Dirs) error {
	l, err := dir2.ListFiles(dirs.Snap, ".idx")
	if err != nil {
		return err
	}
	l1, err := dir2.ListFiles(dirs.SnapAccessors, ".efi")
	if err != nil {
		return err
	}
	l2, err := dir2.ListFiles(dirs.SnapAccessors, ".vi")
	if err != nil {
		return err
	}
	l = append(append(l, l1...), l2...)

	for _, fPath := range l {
		index, err := recsplit.OpenIndex(fPath)
		if err != nil {
			if errors.Is(err, recsplit.IncompatibleErr) {
				_, fName := filepath.Split(fPath)
				if err = os.Remove(fPath); err != nil {
					log.Warn("Removing incompatible index", "file", fName, "err", err)
				} else {
					log.Info("Removing incompatible index", "file", fName)
				}
				continue
			}
			return fmt.Errorf("%w, %s", err, fPath)
		}
		index.Close()
	}
	return nil
}<|MERGE_RESOLUTION|>--- conflicted
+++ resolved
@@ -915,14 +915,9 @@
 		protectFiles[f] = struct{}{}
 	}
 	toClose := make(map[snaptype.Enum][]*DirtySegment, 0)
-<<<<<<< HEAD
 	for _, t := range s.enums {
 		s.dirty[t].Walk(func(segs []*DirtySegment) bool {
-		Loop1:
-=======
-	s.segments.Scan(func(segtype snaptype.Enum, value *segments) bool {
-		value.DirtySegments.Walk(func(segs []*DirtySegment) bool {
->>>>>>> 009fc192
+
 			for _, seg := range segs {
 				if _, ok := protectFiles[seg.FileName()]; ok {
 					continue
