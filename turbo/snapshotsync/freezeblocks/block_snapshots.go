--- conflicted
+++ resolved
@@ -1368,12 +1368,8 @@
 
 func (br *BlockRetire) PruneAncientBlocks(tx kv.RwTx, limit int) (deleted int, err error) {
 	if br.blockReader.FreezingCfg().KeepBlocks {
-<<<<<<< HEAD
 		panic(1)
-		return true, nil
-=======
 		return deleted, nil
->>>>>>> 2a9ead64
 	}
 	currentProgress, err := stages.GetStageProgress(tx, stages.Senders)
 	if err != nil {
@@ -1390,28 +1386,16 @@
 	}
 
 	if br.chainConfig.Bor != nil {
-<<<<<<< HEAD
 		//if canDeleteTo := CanDeleteTo(currentProgress, br.blockReader.FrozenBorBlocks()); canDeleteTo > 0 {
 		//	br.logger.Debug("[snapshots] Prune Bor Blocks", "to", canDeleteTo, "limit", limit)
-		//	if existBorBlocksToPrune, err = br.blockWriter.PruneBorBlocks(context.Background(), tx, canDeleteTo, limit,
-		//		func(block uint64) uint64 { return uint64(heimdall.SpanIdAt(block)) }); err != nil {
-		//		return true, err
+		//	deletedBorBlocks, err := br.blockWriter.PruneBorBlocks(context.Background(), tx, canDeleteTo, limit,
+		//		func(block uint64) uint64 { return uint64(heimdall.SpanIdAt(block)) })
+		//	if err != nil {
+		//		return deleted, err
 		//	}
-		//} else {
-		//	existBorBlocksToPrune = false
+		//	deleted += deletedBorBlocks
 		//}
-=======
-		if canDeleteTo := CanDeleteTo(currentProgress, br.blockReader.FrozenBorBlocks()); canDeleteTo > 0 {
-			br.logger.Debug("[snapshots] Prune Bor Blocks", "to", canDeleteTo, "limit", limit)
-			deletedBorBlocks, err := br.blockWriter.PruneBorBlocks(context.Background(), tx, canDeleteTo, limit,
-				func(block uint64) uint64 { return uint64(heimdall.SpanIdAt(block)) })
-			if err != nil {
-				return deleted, err
-			}
-			deleted += deletedBorBlocks
-		}
-
->>>>>>> 2a9ead64
+
 	}
 
 	return deleted, nil
