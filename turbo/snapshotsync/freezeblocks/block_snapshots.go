// Copyright 2024 The Erigon Authors
// This file is part of Erigon.
//
// Erigon is free software: you can redistribute it and/or modify
// it under the terms of the GNU Lesser General Public License as published by
// the Free Software Foundation, either version 3 of the License, or
// (at your option) any later version.
//
// Erigon is distributed in the hope that it will be useful,
// but WITHOUT ANY WARRANTY; without even the implied warranty of
// MERCHANTABILITY or FITNESS FOR A PARTICULAR PURPOSE. See the
// GNU Lesser General Public License for more details.
//
// You should have received a copy of the GNU Lesser General Public License
// along with Erigon. If not, see <http://www.gnu.org/licenses/>.

package freezeblocks

import (
	"bytes"
	"context"
	"encoding/binary"
	"encoding/hex"
	"errors"
	"fmt"
	"os"
	"path/filepath"
	"reflect"
	"runtime"
	"sync"
	"sync/atomic"
	"time"

	"github.com/holiman/uint256"
	"golang.org/x/sync/errgroup"
	"golang.org/x/sync/semaphore"

	"github.com/erigontech/erigon-lib/chain"
	"github.com/erigontech/erigon-lib/chain/snapcfg"
	common2 "github.com/erigontech/erigon-lib/common"
	"github.com/erigontech/erigon-lib/common/background"
	"github.com/erigontech/erigon-lib/common/datadir"
	"github.com/erigontech/erigon-lib/common/dbg"
	dir2 "github.com/erigontech/erigon-lib/common/dir"
	"github.com/erigontech/erigon-lib/common/hexutility"
	"github.com/erigontech/erigon-lib/downloader/snaptype"
	"github.com/erigontech/erigon-lib/kv"
	"github.com/erigontech/erigon-lib/log/v3"
	"github.com/erigontech/erigon-lib/metrics"
	"github.com/erigontech/erigon-lib/recsplit"
	"github.com/erigontech/erigon-lib/seg"
	types2 "github.com/erigontech/erigon-lib/types"
	"github.com/erigontech/erigon/core/rawdb"
	"github.com/erigontech/erigon/core/rawdb/blockio"
	coresnaptype "github.com/erigontech/erigon/core/snaptype"
	"github.com/erigontech/erigon/core/types"
	"github.com/erigontech/erigon/eth/ethconfig"
	"github.com/erigontech/erigon/eth/ethconfig/estimate"
	"github.com/erigontech/erigon/eth/stagedsync/stages"
	"github.com/erigontech/erigon/polygon/bor/bordb"
	"github.com/erigontech/erigon/polygon/bridge"
	"github.com/erigontech/erigon/polygon/heimdall"
	"github.com/erigontech/erigon/rlp"
	"github.com/erigontech/erigon/turbo/services"
	"github.com/erigontech/erigon/turbo/snapshotsync"
)

<<<<<<< HEAD
type RoSnapshots struct {
	snapshotsync.RoSnapshots
=======
type SortedRange interface {
	GetRange() (from, to uint64)
	GetType() snaptype.Type
}

// noOverlaps - keep largest ranges and avoid overlap
func noOverlaps[T SortedRange](in []T) (res []T) {
	for i := 0; i < len(in); i++ {
		r := in[i]
		iFrom, iTo := r.GetRange()
		if iFrom == iTo {
			continue
		}
		for j := i + 1; j < len(in); j++ {
			r2 := in[j]
			jFrom, jTo := r2.GetRange()
			if jFrom == jTo {
				continue
			}
			if jFrom > iFrom {
				break
			}
			r = r2
			i++
		}
		res = append(res, r)
	}
	return res
}

func noGaps[T SortedRange](in []T) (out []T, missingRanges []Range) {
	if len(in) == 0 {
		return nil, nil
	}
	prevTo, _ := in[0].GetRange()
	for _, f := range in {
		from, to := f.GetRange()
		if to <= prevTo {
			continue
		}
		if from != prevTo { // no gaps
			missingRanges = append(missingRanges, Range{prevTo, from})
			continue
		}
		prevTo = to
		out = append(out, f)
	}
	return out, missingRanges
}

func findOverlaps[T SortedRange](in []T) (res []T, overlapped []T) {
	for i := 0; i < len(in); i++ {
		f := in[i]
		iFrom, iTo := f.GetRange()
		if iFrom == iTo {
			overlapped = append(overlapped, f)
			continue
		}

		for j := i + 1; j < len(in); i, j = i+1, j+1 { // if there is file with larger range - use it instead
			f2 := in[j]
			jFrom, jTo := f2.GetRange()

			if f.GetType().Enum() != f2.GetType().Enum() {
				break
			}
			if jFrom == jTo {
				overlapped = append(overlapped, f2)
				continue
			}
			if jFrom > iFrom && jTo > iTo {
				break
			}

			if iTo >= jTo && iFrom <= jFrom {
				overlapped = append(overlapped, f2)
				continue
			}
			if i < len(in)-1 && (jTo >= iTo && jFrom <= iFrom) {
				overlapped = append(overlapped, f)
			}
			f = f2
			iFrom, iTo = f.GetRange()
		}
		res = append(res, f)
	}
	return res, overlapped
}

func FindOverlaps(in []snaptype.FileInfo) (res []snaptype.FileInfo, overlapped []snaptype.FileInfo) {
	for i := 0; i < len(in); i++ {
		f := in[i]

		if f.From == f.To {
			overlapped = append(overlapped, f)
			continue
		}

		for j := i + 1; j < len(in); i, j = i+1, j+1 { // if there is file with larger range - use it instead
			f2 := in[j]

			if f.Type.Enum() != f2.Type.Enum() {
				break
			}

			if f2.From == f2.To {
				overlapped = append(overlapped, f2)
				continue
			}

			if f2.From > f.From && f2.To > f.To {
				break
			}

			if f.To >= f2.To && f.From <= f2.From {
				overlapped = append(overlapped, f2)
				continue
			}

			if i < len(in)-1 && (f2.To >= f.To && f2.From <= f.From) {
				overlapped = append(overlapped, f)
			}

			f = f2
		}

		res = append(res, f)
	}

	return res, overlapped
}

type Range struct {
	from, to uint64
}

func (r Range) From() uint64 { return r.from }
func (r Range) To() uint64   { return r.to }

type Ranges []Range

func (r Ranges) String() string {
	return fmt.Sprintf("%d", r)
}

type DirtySegment struct {
	Range
	*seg.Decompressor
	indexes []*recsplit.Index
	segType snaptype.Type
	version snaptype.Version

	frozen   bool
	refcount atomic.Int32

	canDelete atomic.Bool
}

type VisibleSegment struct {
	Range
	segType snaptype.Type
	src     *DirtySegment
}

func DirtySegmentLess(i, j *DirtySegment) bool {
	if i.from != j.from {
		return i.from < j.from
	}
	if i.to != j.to {
		return i.to < j.to
	}
	return int(i.version) < int(j.version)
}

func (s *DirtySegment) Type() snaptype.Type {
	return s.segType
}

func (s *DirtySegment) Version() snaptype.Version {
	return s.version
}

func (s *DirtySegment) Indexed() bool {
	if s.Decompressor == nil {
		return false
	}
	if len(s.indexes) != len(s.Type().Indexes()) {
		return false
	}
	for _, idx := range s.indexes {
		if idx == nil {
			return false
		}
	}
	return true
}

func (s *DirtySegment) Index(index ...snaptype.Index) *recsplit.Index {
	if len(index) == 0 {
		index = []snaptype.Index{{}}
	}

	if len(s.indexes) <= index[0].Offset {
		return nil
	}

	return s.indexes[index[0].Offset]
}

func (s *DirtySegment) FileName() string {
	return s.Type().FileName(s.version, s.from, s.to)
}

func (s *DirtySegment) FileInfo(dir string) snaptype.FileInfo {
	return s.Type().FileInfo(dir, s.from, s.to)
}

func (s *DirtySegment) GetRange() (from, to uint64) { return s.from, s.to }
func (s *DirtySegment) GetType() snaptype.Type      { return s.segType }
func (s *DirtySegment) isSubSetOf(j *DirtySegment) bool {
	return (j.from <= s.from && s.to <= j.to) && (j.from != s.from || s.to != j.to)
}

func (s *DirtySegment) openSegIfNeed(dir string) (err error) {
	if s.Decompressor != nil {
		return nil
	}
	s.Decompressor, err = seg.NewDecompressor(filepath.Join(dir, s.FileName()))
	if err != nil {
		return fmt.Errorf("%w, fileName: %s", err, s.FileName())
	}
	return nil
}

func (s *DirtySegment) closeSeg() {
	if s.Decompressor != nil {
		s.Close()
		s.Decompressor = nil
	}
}

func (s *DirtySegment) closeIdx() {
	for _, index := range s.indexes {
		index.Close()
	}

	s.indexes = nil
}

func (s *DirtySegment) close() {
	if s != nil {
		s.closeSeg()
		s.closeIdx()
	}
}

func (s *DirtySegment) closeAndRemoveFiles() {
	if s != nil {
		f := s.FilePath()
		s.closeSeg()
		s.closeIdx()

		snapDir := filepath.Dir(f)
		removeOldFiles([]string{f}, snapDir)
	}
}

func (s *DirtySegment) openFiles() []string {
	files := make([]string, 0, len(s.indexes)+1)

	if s.IsOpen() {
		files = append(files, s.FilePath())
	}

	for _, index := range s.indexes {
		files = append(files, index.FilePath())
	}

	return files
}

func (s *DirtySegment) openIdxIfNeed(dir string, optimistic bool) (err error) {
	err = s._openIdxIfNeed(dir)
	if err != nil {
		if !errors.Is(err, os.ErrNotExist) {
			if optimistic {
				log.Warn("[snapshots] open index", "err", err)
			} else {
				return err
			}
		}
	}

	return nil
}

func (s *DirtySegment) _openIdxIfNeed(dir string) (err error) {
	if s.Decompressor == nil {
		return nil
	}
	for len(s.indexes) < len(s.Type().Indexes()) {
		s.indexes = append(s.indexes, nil)
	}

	for i, fileName := range s.Type().IdxFileNames(s.version, s.from, s.to) {
		if s.indexes[i] != nil {
			continue
		}

		index, err := recsplit.OpenIndex(filepath.Join(dir, fileName))
		if err != nil {
			return fmt.Errorf("%w, fileName: %s", err, fileName)
		}

		s.indexes[i] = index
	}

	return nil
}

func (sn *DirtySegment) mappedHeaderSnapshot() *silkworm.MappedHeaderSnapshot {
	segmentRegion := silkworm.NewMemoryMappedRegion(sn.FilePath(), sn.DataHandle(), sn.Size())
	idxRegion := silkworm.NewMemoryMappedRegion(sn.Index().FilePath(), sn.Index().DataHandle(), sn.Index().Size())
	return silkworm.NewMappedHeaderSnapshot(segmentRegion, idxRegion)
}

func (sn *DirtySegment) mappedBodySnapshot() *silkworm.MappedBodySnapshot {
	segmentRegion := silkworm.NewMemoryMappedRegion(sn.FilePath(), sn.DataHandle(), sn.Size())
	idxRegion := silkworm.NewMemoryMappedRegion(sn.Index().FilePath(), sn.Index().DataHandle(), sn.Index().Size())
	return silkworm.NewMappedBodySnapshot(segmentRegion, idxRegion)
}

func (sn *DirtySegment) mappedTxnSnapshot() *silkworm.MappedTxnSnapshot {
	segmentRegion := silkworm.NewMemoryMappedRegion(sn.FilePath(), sn.DataHandle(), sn.Size())
	idxTxnHash := sn.Index(coresnaptype.Indexes.TxnHash)
	idxTxnHashRegion := silkworm.NewMemoryMappedRegion(idxTxnHash.FilePath(), idxTxnHash.DataHandle(), idxTxnHash.Size())
	idxTxnHash2BlockNum := sn.Index(coresnaptype.Indexes.TxnHash2BlockNum)
	idxTxnHash2BlockRegion := silkworm.NewMemoryMappedRegion(idxTxnHash2BlockNum.FilePath(), idxTxnHash2BlockNum.DataHandle(), idxTxnHash2BlockNum.Size())
	return silkworm.NewMappedTxnSnapshot(segmentRegion, idxTxnHashRegion, idxTxnHash2BlockRegion)
}

// headers
// value: first_byte_of_header_hash + header_rlp
// header_hash       -> headers_segment_offset

// bodies
// value: rlp(types.BodyForStorage)
// block_num_u64     -> bodies_segment_offset

// transactions
// value: first_byte_of_transaction_hash + sender_address + transaction_rlp
// transaction_hash  -> transactions_segment_offset
// transaction_hash  -> block_number

type segments struct {
	DirtySegments   *btree.BTreeG[*DirtySegment]
	VisibleSegments []*VisibleSegment
	maxVisibleBlock atomic.Uint64
}

func (s *segments) View(f func(segments []*VisibleSegment) error) error {
	return f(s.VisibleSegments)
}

// no caller yet
func (s *segments) Segment(blockNum uint64, f func(*VisibleSegment) error) (found bool, err error) {
	for _, seg := range s.VisibleSegments {
		if !(blockNum >= seg.from && blockNum < seg.to) {
			continue
		}
		return true, f(seg)
	}
	return false, nil
}

func (s *segments) BeginRotx() *segmentsRotx {
	for _, seg := range s.VisibleSegments {
		if !seg.src.frozen {
			seg.src.refcount.Add(1)
		}
	}
	return &segmentsRotx{segments: s, VisibleSegments: s.VisibleSegments}
}

func (s *segmentsRotx) Close() {
	if s == nil || s.VisibleSegments == nil {
		return
	}
	VisibleSegments := s.VisibleSegments
	s.VisibleSegments = nil

	for i := range VisibleSegments {
		src := VisibleSegments[i].src
		if src == nil || src.frozen {
			continue
		}
		refCnt := src.refcount.Add(-1)
		if refCnt == 0 && src.canDelete.Load() {
			src.closeAndRemoveFiles()
		}
	}
}

type segmentsRotx struct {
	segments        *segments
	VisibleSegments []*VisibleSegment
}

type RoSnapshots struct {
	indicesReady  atomic.Bool
	segmentsReady atomic.Bool

	types []snaptype.Type

	dirtySegmentsLock   sync.RWMutex
	visibleSegmentsLock sync.RWMutex

	segments btree.Map[snaptype.Enum, *segments]

	dir         string
	segmentsMax atomic.Uint64 // all types of .seg files are available - up to this number
	idxMax      atomic.Uint64 // all types of .idx files are available - up to this number
	cfg         ethconfig.BlocksFreezing
	logger      log.Logger

	// allows for pruning segments - this is the min available segment
	segmentsMin atomic.Uint64
}

// NewRoSnapshots - opens all snapshots. But to simplify everything:
//   - it opens snapshots only on App start and immutable after
//   - all snapshots of given blocks range must exist - to make this blocks range available
//   - gaps are not allowed
//   - segment have [from:to) semantic
func NewRoSnapshots(cfg ethconfig.BlocksFreezing, snapDir string, segmentsMin uint64, logger log.Logger) *RoSnapshots {
	return newRoSnapshots(cfg, snapDir, coresnaptype.BlockSnapshotTypes, segmentsMin, logger)
}

func newRoSnapshots(cfg ethconfig.BlocksFreezing, snapDir string, types []snaptype.Type, segmentsMin uint64, logger log.Logger) *RoSnapshots {
	var segs btree.Map[snaptype.Enum, *segments]
	for _, snapType := range types {
		segs.Set(snapType.Enum(), &segments{
			DirtySegments: btree.NewBTreeGOptions[*DirtySegment](DirtySegmentLess, btree.Options{Degree: 128, NoLocks: false}),
		})
	}

	s := &RoSnapshots{dir: snapDir, cfg: cfg, segments: segs, logger: logger, types: types}
	s.segmentsMin.Store(segmentsMin)
	s.recalcVisibleFiles()

	return s
}

func (s *RoSnapshots) Cfg() ethconfig.BlocksFreezing { return s.cfg }
func (s *RoSnapshots) Dir() string                   { return s.dir }
func (s *RoSnapshots) SegmentsReady() bool           { return s.segmentsReady.Load() }
func (s *RoSnapshots) IndicesReady() bool            { return s.indicesReady.Load() }
func (s *RoSnapshots) IndicesMax() uint64            { return s.idxMax.Load() }
func (s *RoSnapshots) SegmentsMax() uint64           { return s.segmentsMax.Load() }
func (s *RoSnapshots) SegmentsMin() uint64           { return s.segmentsMin.Load() }
func (s *RoSnapshots) SetSegmentsMin(min uint64)     { s.segmentsMin.Store(min) }
func (s *RoSnapshots) BlocksAvailable() uint64 {
	if s == nil {
		return 0
	}

	return s.idxMax.Load()
}
func (s *RoSnapshots) LogStat(label string) {
	var m runtime.MemStats
	dbg.ReadMemStats(&m)
	s.logger.Info(fmt.Sprintf("[snapshots:%s] Stat", label),
		"blocks", common2.PrettyCounter(s.SegmentsMax()+1), "indices", common2.PrettyCounter(s.IndicesMax()+1),
		"alloc", common2.ByteCount(m.Alloc), "sys", common2.ByteCount(m.Sys))
}

func (s *RoSnapshots) EnsureExpectedBlocksAreAvailable(cfg *snapcfg.Cfg) error {
	if s.BlocksAvailable() < cfg.ExpectBlocks {
		return fmt.Errorf("app must wait until all expected snapshots are available. Expected: %d, Available: %d", cfg.ExpectBlocks, s.BlocksAvailable())
	}
	return nil
}

func (s *RoSnapshots) Types() []snaptype.Type { return s.types }
func (s *RoSnapshots) HasType(in snaptype.Type) bool {
	for _, t := range s.types {
		if t.Enum() == in.Enum() {
			return true
		}
	}
	return false
}

// DisableReadAhead - usage: `defer d.EnableReadAhead().DisableReadAhead()`. Please don't use this funcs without `defer` to avoid leak.
func (s *RoSnapshots) DisableReadAhead() *RoSnapshots {
	v := s.View()
	defer v.Close()

	s.segments.Scan(func(segtype snaptype.Enum, value *segments) bool {
		for _, sn := range value.VisibleSegments {
			sn.src.DisableReadAhead()
		}
		return true
	})

	return s
}

func (s *RoSnapshots) EnableReadAhead() *RoSnapshots {
	v := s.View()
	defer v.Close()

	s.segments.Scan(func(segtype snaptype.Enum, value *segments) bool {
		for _, sn := range value.VisibleSegments {
			sn.src.EnableReadAhead()
		}
		return true
	})

	return s
}

func (s *RoSnapshots) EnableMadvWillNeed() *RoSnapshots {
	v := s.View()
	defer v.Close()

	s.segments.Scan(func(segtype snaptype.Enum, value *segments) bool {
		for _, sn := range value.VisibleSegments {
			sn.src.EnableMadvWillNeed()
		}
		return true
	})
	return s
}

func (s *RoSnapshots) recalcVisibleFiles() {
	defer func() {
		s.idxMax.Store(s.idxAvailability())
		s.indicesReady.Store(true)
	}()

	s.visibleSegmentsLock.Lock()
	defer s.visibleSegmentsLock.Unlock()

	s.dirtySegmentsLock.RLock()
	defer s.dirtySegmentsLock.RUnlock()

	var maxVisibleBlocks []uint64
	s.segments.Scan(func(segtype snaptype.Enum, value *segments) bool {
		dirtySegments := value.DirtySegments
		newVisibleSegments := make([]*VisibleSegment, 0, dirtySegments.Len())
		dirtySegments.Walk(func(segs []*DirtySegment) bool {
			for _, seg := range segs {
				if seg.canDelete.Load() {
					continue
				}
				if !seg.Indexed() {
					continue
				}

				//protect from overlaps overlaps
				for len(newVisibleSegments) > 0 && newVisibleSegments[len(newVisibleSegments)-1].src.isSubSetOf(seg) {
					newVisibleSegments[len(newVisibleSegments)-1].src = nil
					newVisibleSegments = newVisibleSegments[:len(newVisibleSegments)-1]
				}
				newVisibleSegments = append(newVisibleSegments, &VisibleSegment{
					Range:   seg.Range,
					segType: seg.segType,
					src:     seg,
				})

			}
			return true
		})

		// protect from gaps
		if len(newVisibleSegments) > 0 {
			prevEnd := newVisibleSegments[0].from
			for i, seg := range newVisibleSegments {
				if seg.from != prevEnd {
					newVisibleSegments = newVisibleSegments[:i] //remove tail if see gap
					break
				}
				prevEnd = seg.to
			}
		}

		value.VisibleSegments = newVisibleSegments
		var to uint64
		if len(newVisibleSegments) > 0 {
			to = newVisibleSegments[len(newVisibleSegments)-1].to - 1
		}
		maxVisibleBlocks = append(maxVisibleBlocks, to)
		return true
	})

	// all types must have same hight
	minMaxVisibleBlock := slices.Min(maxVisibleBlocks)
	s.segments.Scan(func(segtype snaptype.Enum, value *segments) bool {
		if minMaxVisibleBlock == 0 {
			value.VisibleSegments = []*VisibleSegment{}
		} else {
			for i, seg := range value.VisibleSegments {
				if seg.to > minMaxVisibleBlock+1 {
					value.VisibleSegments = value.VisibleSegments[:i]
					break
				}
			}
		}
		value.maxVisibleBlock.Store(minMaxVisibleBlock)
		return true
	})
}

// minimax of existing indices
func (s *RoSnapshots) idxAvailability() uint64 {
	// Use-Cases:
	//   1. developers can add new types in future. and users will not have files of this type
	//   2. some types are network-specific. example: borevents exists only on Bor-consensus networks
	//   3. user can manually remove 1 .idx file: `rm snapshots/v1-type1-0000-1000.idx`
	//   4. user can manually remove all .idx files of given type: `rm snapshots/*type1*.idx`
	//   5. file-types may have different height: 10 headers, 10 bodies, 9 transactions (for example if `kill -9` came during files building/merge). still need index all 3 types.

	var maxIdx uint64
	s.segments.Scan(func(segtype snaptype.Enum, value *segments) bool {
		if !s.HasType(segtype.Type()) {
			return true
		}
		if len(value.VisibleSegments) > 0 {
			maxIdx = value.VisibleSegments[len(value.VisibleSegments)-1].to - 1
		}
		return false // all types of visible-segments have the same height. stop here
	})

	return maxIdx
}

func (s *RoSnapshots) LS() {
	view := s.View()
	defer view.Close()

	view.VisibleSegments.Scan(func(segtype snaptype.Enum, value *segmentsRotx) bool {
		for _, seg := range value.VisibleSegments {
			if seg.src.Decompressor == nil {
				continue
			}
			log.Info("[snapshots] ", "f", seg.src.Decompressor.FileName(), "from", seg.from, "to", seg.to)
		}
		return true
	})
}

func (s *RoSnapshots) Files() (list []string) {
	view := s.View()
	defer view.Close()

	view.VisibleSegments.Scan(func(segtype snaptype.Enum, value *segmentsRotx) bool {
		for _, seg := range value.VisibleSegments {
			list = append(list, seg.src.FileName())
		}
		return true
	})

	return
}

func (s *RoSnapshots) OpenFiles() (list []string) {
	s.dirtySegmentsLock.RLock()
	defer s.dirtySegmentsLock.RUnlock()

	log.Warn("[dbg] OpenFiles")
	defer log.Warn("[dbg] OpenFiles end")
	s.segments.Scan(func(segtype snaptype.Enum, value *segments) bool {
		value.DirtySegments.Walk(func(segs []*DirtySegment) bool {
			for _, seg := range segs {
				if seg.Decompressor == nil {
					continue
				}
				list = append(list, seg.FilePath())
			}
			return true
		})
		return true
	})

	return list
}

// OpenList stops on optimistic=false, continue opening files on optimistic=true
func (s *RoSnapshots) OpenList(fileNames []string, optimistic bool) error {
	defer s.recalcVisibleFiles()

	s.dirtySegmentsLock.Lock()
	defer s.dirtySegmentsLock.Unlock()

	s.closeWhatNotInList(fileNames)
	if err := s.openSegments(fileNames, true, optimistic); err != nil {
		return err
	}
	return nil
}

func (s *RoSnapshots) InitSegments(fileNames []string) error {
	defer s.recalcVisibleFiles()

	s.dirtySegmentsLock.Lock()
	defer s.dirtySegmentsLock.Unlock()

	s.closeWhatNotInList(fileNames)
	if err := s.openSegments(fileNames, false, true); err != nil {
		return err
	}
	return nil
}

func (s *RoSnapshots) openSegments(fileNames []string, open bool, optimistic bool) error {
	var segmentsMax uint64
	var segmentsMaxSet bool

	for _, fName := range fileNames {
		f, isState, ok := snaptype.ParseFileName(s.dir, fName)
		if !ok || isState {
			continue
		}
		if !s.HasType(f.Type) {
			continue
		}

		segtype, ok := s.segments.Get(f.Type.Enum())
		if !ok {
			segtype = &segments{
				DirtySegments: btree.NewBTreeGOptions[*DirtySegment](DirtySegmentLess, btree.Options{Degree: 128, NoLocks: false}),
			}
			s.segments.Set(f.Type.Enum(), segtype)
		}

		var sn *DirtySegment
		var exists bool
		segtype.DirtySegments.Walk(func(segs []*DirtySegment) bool {
			for _, sn2 := range segs {
				if sn2.Decompressor == nil { // it's ok if some segment was not able to open
					continue
				}
				if fName == sn2.FileName() {
					sn = sn2
					exists = true
					return false
				}
			}
			return true
		})

		if !exists {
			sn = &DirtySegment{segType: f.Type, version: f.Version, Range: Range{f.From, f.To}, frozen: snapcfg.IsFrozen(s.cfg.ChainName, f)}
		}

		if open {
			if err := sn.openSegIfNeed(s.dir); err != nil {
				if errors.Is(err, os.ErrNotExist) {
					if optimistic {
						continue
					} else {
						break
					}
				}
				if optimistic {
					continue
				} else {
					return err
				}
			}
		}

		if !exists {
			// it's possible to iterate over .seg file even if you don't have index
			// then make segment available even if index open may fail
			segtype.DirtySegments.Set(sn)
		}

		if open {
			if err := sn.openIdxIfNeed(s.dir, optimistic); err != nil {
				return err
			}
		}

		if f.To > 0 {
			segmentsMax = f.To - 1
		} else {
			segmentsMax = 0
		}
		segmentsMaxSet = true
	}
	if segmentsMaxSet {
		s.segmentsMax.Store(segmentsMax)
	}
	s.segmentsReady.Store(true)
	return nil
}

func (s *RoSnapshots) Ranges() []Range {
	view := s.View()
	defer view.Close()
	return view.Ranges()
}

func (s *RoSnapshots) OptimisticalyOpenFolder() { _ = s.OpenFolder() }
func (s *RoSnapshots) OpenFolder() error {
	defer s.recalcVisibleFiles()

	s.dirtySegmentsLock.Lock()
	defer s.dirtySegmentsLock.Unlock()

	files, _, err := typedSegments(s.dir, s.Types(), false)
	if err != nil {
		return err
	}

	list := make([]string, 0, len(files))
	for _, f := range files {
		_, fName := filepath.Split(f.Path)
		list = append(list, fName)
	}
	s.closeWhatNotInList(list)
	if err := s.openSegments(list, true, false); err != nil {
		return err
	}
	return nil
}

func (s *RoSnapshots) OpenSegments(types []snaptype.Type, allowGaps bool) error {
	defer s.recalcVisibleFiles()

	s.dirtySegmentsLock.Lock()
	defer s.dirtySegmentsLock.Unlock()

	files, _, err := typedSegments(s.dir, types, allowGaps)

	if err != nil {
		return err
	}
	list := make([]string, 0, len(files))
	for _, f := range files {
		_, fName := filepath.Split(f.Path)
		list = append(list, fName)
	}

	if err := s.openSegments(list, true, false); err != nil {
		return err
	}
	return nil
}

func (s *RoSnapshots) Close() {
	if s == nil {
		return
	}

	// defer to preserve lock order
	defer s.recalcVisibleFiles()
	s.dirtySegmentsLock.Lock()
	defer s.dirtySegmentsLock.Unlock()

	s.closeWhatNotInList(nil)
}

func (s *RoSnapshots) closeWhatNotInList(l []string) {
	toClose := make(map[snaptype.Enum][]*DirtySegment, 0)
	s.segments.Scan(func(segtype snaptype.Enum, value *segments) bool {
		value.DirtySegments.Walk(func(segs []*DirtySegment) bool {

		Loop1:
			for _, seg := range segs {
				for _, fName := range l {
					if fName == seg.FileName() {
						continue Loop1
					}
				}
				if _, ok := toClose[seg.segType.Enum()]; !ok {
					toClose[segtype] = make([]*DirtySegment, 0)
				}
				toClose[segtype] = append(toClose[segtype], seg)
			}

			return true
		})
		return true
	})

	for segtype, delSegments := range toClose {
		segs, _ := s.segments.Get(segtype)
		for _, delSeg := range delSegments {
			delSeg.close()
			segs.DirtySegments.Delete(delSeg)
		}
	}
}

func (s *RoSnapshots) removeOverlapsAfterMerge() error {
	list, err := snaptype.Segments(s.dir)

	if err != nil {
		return err
	}

	if _, toRemove := findOverlaps(list); len(toRemove) > 0 {
		filesToRemove := make([]string, 0, len(toRemove))

		for _, info := range toRemove {
			filesToRemove = append(filesToRemove, info.Path)
		}

		removeOldFiles(filesToRemove, s.dir)
	}

	return nil
}

func (s *RoSnapshots) buildMissedIndicesIfNeed(ctx context.Context, logPrefix string, notifier services.DBEventNotifier, dirs datadir.Dirs, cc *chain.Config, logger log.Logger) error {
	if s.IndicesMax() >= s.SegmentsMax() {
		return nil
	}
	if !s.Cfg().ProduceE2 && s.IndicesMax() == 0 {
		return errors.New("please remove --snap.stop, erigon can't work without creating basic indices")
	}
	if !s.Cfg().ProduceE2 {
		return nil
	}
	if !s.SegmentsReady() {
		return errors.New("not all snapshot segments are available")
	}
	s.LogStat("missed-idx")

	// wait for Downloader service to download all expected snapshots
	indexWorkers := estimate.IndexSnapshot.Workers()
	if err := s.buildMissedIndices(logPrefix, ctx, dirs, cc, indexWorkers, logger); err != nil {
		return fmt.Errorf("can't build missed indices: %w", err)
	}

	if err := s.OpenFolder(); err != nil {
		return err
	}
	s.LogStat("missed-idx:open")
	if notifier != nil {
		notifier.OnNewSnapshot()
	}
	return nil
}

func (s *RoSnapshots) delete(fileName string) error {
	s.dirtySegmentsLock.Lock()
	defer s.dirtySegmentsLock.Unlock()

	var err error
	var delSeg *DirtySegment
	var dirtySegments *btree.BTreeG[*DirtySegment]

	_, fName := filepath.Split(fileName)
	s.segments.Scan(func(segtype snaptype.Enum, value *segments) bool {
		findDelSeg := false
		value.DirtySegments.Walk(func(segs []*DirtySegment) bool {
			for _, sn := range segs {
				if sn.Decompressor == nil {
					continue
				}
				if sn.segType.FileName(sn.version, sn.from, sn.to) != fName {
					continue
				}
				sn.canDelete.Store(true)
				if sn.refcount.Load() == 0 {
					sn.closeAndRemoveFiles()
				}
				delSeg = sn
				dirtySegments = value.DirtySegments
				findDelSeg = false
				return true
			}
			return true
		})
		return !findDelSeg
	})
	dirtySegments.Delete(delSeg)
	return err
}

// prune visible segments
func (s *RoSnapshots) Delete(fileName string) error {
	if s == nil {
		return nil
	}
	defer s.recalcVisibleFiles()
	if err := s.delete(fileName); err != nil {
		return fmt.Errorf("can't delete file: %w", err)
	}
	return nil
}

func (s *RoSnapshots) buildMissedIndices(logPrefix string, ctx context.Context, dirs datadir.Dirs, chainConfig *chain.Config, workers int, logger log.Logger) error {
	if s == nil {
		return nil
	}

	if _, err := snaptype.ReadAndCreateSaltIfNeeded(dirs.Snap); err != nil {
		return err
	}

	dir, tmpDir := dirs.Snap, dirs.Tmp
	//log.Log(lvl, "[snapshots] Build indices", "from", min)

	ps := background.NewProgressSet()
	startIndexingTime := time.Now()

	logEvery := time.NewTicker(20 * time.Second)
	defer logEvery.Stop()

	g, gCtx := errgroup.WithContext(ctx)
	g.SetLimit(workers)
	finish := make(chan struct{})

	go func() {
		for {
			select {
			case <-logEvery.C:
				var m runtime.MemStats
				dbg.ReadMemStats(&m)
				sendDiagnostics(startIndexingTime, ps.DiagnosticsData(), m.Alloc, m.Sys)
				logger.Info(fmt.Sprintf("[%s] Indexing", logPrefix), "progress", ps.String(), "total-indexing-time", time.Since(startIndexingTime).Round(time.Second).String(), "alloc", common2.ByteCount(m.Alloc), "sys", common2.ByteCount(m.Sys))
			case <-finish:
				return
			case <-ctx.Done():
				return
			}
		}
	}()

	var fmu sync.Mutex
	failedIndexes := make(map[string]error, 0)

	s.segments.Scan(func(segtype snaptype.Enum, value *segments) bool {
		value.DirtySegments.Walk(func(segs []*DirtySegment) bool {
			for _, segment := range segs {
				info := segment.FileInfo(dir)

				if segtype.HasIndexFiles(info, logger) {
					continue
				}

				segment.closeIdx()

				g.Go(func() error {
					p := &background.Progress{}
					ps.Add(p)
					defer notifySegmentIndexingFinished(info.Name())
					defer ps.Delete(p)
					if err := segtype.BuildIndexes(gCtx, info, chainConfig, tmpDir, p, log.LvlInfo, logger); err != nil {
						// unsuccessful indexing should allow other indexing to finish
						fmu.Lock()
						failedIndexes[info.Name()] = err
						fmu.Unlock()
					}
					return nil
				})
			}
			return true
		})
		return true
	})

	var ie error

	go func() {
		defer close(finish)
		g.Wait()

		fmu.Lock()
		for fname, err := range failedIndexes {
			logger.Error(fmt.Sprintf("[%s] Indexing failed", logPrefix), "file", fname, "error", err)
			ie = fmt.Errorf("%s: %w", fname, err) // report the last one anyway
		}
		fmu.Unlock()
	}()

	// Block main thread
	select {
	case <-finish:
		if err := g.Wait(); err != nil {
			return err
		}
		return ie
	case <-ctx.Done():
		return ctx.Err()
	}
}

func (s *RoSnapshots) PrintDebug() {
	v := s.View()
	defer v.Close()
	s.segments.Scan(func(key snaptype.Enum, value *segments) bool {
		fmt.Println("    == [dbg] Snapshots,", key.String())
		printDebug := func(sn *DirtySegment) {
			args := make([]any, 0, len(sn.Type().Indexes())+1)
			args = append(args, sn.from)
			for _, index := range sn.Type().Indexes() {
				args = append(args, sn.Index(index) != nil)
			}
			fmt.Println(args...)
		}
		value.DirtySegments.Scan(func(sn *DirtySegment) bool {
			printDebug(sn)
			return true
		})
		return true
	})
>>>>>>> 21562b68
}

// NewRoSnapshots - opens all snapshots. But to simplify everything:
//   - it opens snapshots only on App start and immutable after
//   - all snapshots of given blocks range must exist - to make this blocks range available
//   - gaps are not allowed
//   - segment have [from:to) semantic
func NewRoSnapshots(cfg ethconfig.BlocksFreezing, snapDir string, segmentsMin uint64, logger log.Logger) *RoSnapshots {
	return &RoSnapshots{*snapshotsync.NewRoSnapshots(cfg, snapDir, coresnaptype.BlockSnapshotTypes, segmentsMin, true, logger)}
}

// headers
// value: first_byte_of_header_hash + header_rlp
// header_hash       -> headers_segment_offset

// bodies
// value: rlp(types.BodyForStorage)
// block_num_u64     -> bodies_segment_offset

// transactions
// value: first_byte_of_transaction_hash + sender_address + transaction_rlp
// transaction_hash  -> transactions_segment_offset
// transaction_hash  -> block_number

func Segments(dir string, minBlock uint64) (res []snaptype.FileInfo, missingSnapshots []snapshotsync.Range, err error) {
	return snapshotsync.TypedSegments(dir, minBlock, coresnaptype.BlockSnapshotTypes, true)
}

func SegmentsCaplin(dir string, minBlock uint64) (res []snaptype.FileInfo, missingSnapshots []snapshotsync.Range, err error) {
	list, err := snaptype.Segments(dir)
	if err != nil {
		return nil, missingSnapshots, err
	}

	{
		var l, lSidecars []snaptype.FileInfo
		var m []snapshotsync.Range
		for _, f := range list {
			if f.Type.Enum() != snaptype.CaplinEnums.BeaconBlocks && f.Type.Enum() != snaptype.CaplinEnums.BlobSidecars {
				continue
			}
			if f.Type.Enum() == snaptype.CaplinEnums.BlobSidecars {
				lSidecars = append(lSidecars, f) // blobs are an exception
				continue
			}
			l = append(l, f)
		}
		l, m = snapshotsync.NoGaps(snapshotsync.NoOverlaps(l))
		if len(m) > 0 {
			lst := m[len(m)-1]
			log.Debug("[snapshots] see gap", "type", snaptype.CaplinEnums.BeaconBlocks, "from", lst.From())
		}
		res = append(res, l...)
		res = append(res, lSidecars...)
		missingSnapshots = append(missingSnapshots, m...)
	}
	return res, missingSnapshots, nil
}

func chooseSegmentEnd(from, to uint64, snapType snaptype.Enum, chainConfig *chain.Config) uint64 {
	var chainName string

	if chainConfig != nil {
		chainName = chainConfig.ChainName
	}
	blocksPerFile := snapcfg.MergeLimitFromCfg(snapcfg.KnownCfg(chainName), snapType, from)

	next := (from/blocksPerFile + 1) * blocksPerFile
	to = min(next, to)

	if to < snaptype.Erigon2MinSegmentSize {
		return to
	}

	return to - (to % snaptype.Erigon2MinSegmentSize) // round down to the nearest 1k
}

type BlockRetire struct {
	maxScheduledBlock atomic.Uint64
	working           atomic.Bool

	// shared semaphore with AggregatorV3 to allow only one type of snapshot building at a time
	snBuildAllowed *semaphore.Weighted

	workers int
	tmpDir  string
	db      kv.RoDB

	notifier    services.DBEventNotifier
	logger      log.Logger
	blockReader services.FullBlockReader
	blockWriter *blockio.BlockWriter
	dirs        datadir.Dirs
	chainConfig *chain.Config
	config      *ethconfig.Config

	heimdallStore heimdall.Store
	bridgeStore   bridge.Store
}

func NewBlockRetire(
	compressWorkers int,
	dirs datadir.Dirs,
	blockReader services.FullBlockReader,
	blockWriter *blockio.BlockWriter,
	db kv.RoDB,
	heimdallStore heimdall.Store,
	bridgeStore bridge.Store,
	chainConfig *chain.Config,
	config *ethconfig.Config,
	notifier services.DBEventNotifier,
	snBuildAllowed *semaphore.Weighted,
	logger log.Logger,
) *BlockRetire {
	return &BlockRetire{
		workers:        compressWorkers,
		tmpDir:         dirs.Tmp,
		dirs:           dirs,
		blockReader:    blockReader,
		blockWriter:    blockWriter,
		db:             db,
		snBuildAllowed: snBuildAllowed,
		chainConfig:    chainConfig,
		config:         config,
		notifier:       notifier,
		logger:         logger,
		heimdallStore:  heimdallStore,
		bridgeStore:    bridgeStore,
	}
}

func (br *BlockRetire) SetWorkers(workers int) { br.workers = workers }
func (br *BlockRetire) GetWorkers() int        { return br.workers }

func (br *BlockRetire) IO() (services.FullBlockReader, *blockio.BlockWriter) {
	return br.blockReader, br.blockWriter
}

func (br *BlockRetire) Writer() *RoSnapshots { return br.blockReader.Snapshots().(*RoSnapshots) }

func (br *BlockRetire) snapshots() *RoSnapshots { return br.blockReader.Snapshots().(*RoSnapshots) }

func (br *BlockRetire) borSnapshots() *heimdall.RoSnapshots {
	return br.blockReader.BorSnapshots().(*heimdall.RoSnapshots)
}

func CanRetire(curBlockNum uint64, blocksInSnapshots uint64, snapType snaptype.Enum, chainConfig *chain.Config) (blockFrom, blockTo uint64, can bool) {
	var keep uint64 = 1024 //TODO: we will increase it to params.FullImmutabilityThreshold after some db optimizations
	if curBlockNum <= keep {
		return
	}
	blockFrom = blocksInSnapshots + 1
	return snapshotsync.CanRetire(blockFrom, curBlockNum-keep, snapType, chainConfig)
}

func CanDeleteTo(curBlockNum uint64, blocksInSnapshots uint64) (blockTo uint64) {
	if blocksInSnapshots == 0 {
		return 0
	}

	var keep uint64 = 1024 // params.FullImmutabilityThreshold //TODO: we will increase this value after db optimizations - about on-chain-tip prune speed
	if curBlockNum+999 < keep {
		// To prevent overflow of uint64 below
		return blocksInSnapshots + 1
	}
	hardLimit := (curBlockNum/1_000)*1_000 - keep
	return min(hardLimit, blocksInSnapshots+1)
}

func (br *BlockRetire) dbHasEnoughDataForBlocksRetire(ctx context.Context) (bool, error) {
	// pre-check if db has enough data
	var haveGap bool
	if err := br.db.View(ctx, func(tx kv.Tx) error {
		firstInDB, ok, err := rawdb.ReadFirstNonGenesisHeaderNumber(tx)
		if err != nil {
			return err
		}
		if !ok {
			return nil
		}
		lastInFiles := br.snapshots().SegmentsMax() + 1
		haveGap = lastInFiles < firstInDB
		if haveGap {
			log.Debug("[snapshots] not enough blocks in db to create snapshots", "lastInFiles", lastInFiles, " firstBlockInDB", firstInDB, "recommendations", "it's ok to ignore this message. can fix by: downloading more files `rm datadir/snapshots/prohibit_new_downloads.lock datdir/snapshots/snapshots-lock.json`, or downloading old blocks to db `integration stage_headers --reset`")
		}
		return nil
	}); err != nil {
		return false, err
	}
	return !haveGap, nil
}

func (br *BlockRetire) retireBlocks(ctx context.Context, minBlockNum uint64, maxBlockNum uint64, lvl log.Lvl, seedNewSnapshots func(downloadRequest []snapshotsync.DownloadRequest) error, onDelete func(l []string) error) (bool, error) {
	select {
	case <-ctx.Done():
		return false, ctx.Err()
	default:
	}

	notifier, logger, blockReader, tmpDir, db, workers := br.notifier, br.logger, br.blockReader, br.tmpDir, br.db, br.workers
	snapshots := br.snapshots()

	blockFrom, blockTo, ok := CanRetire(maxBlockNum, minBlockNum, snaptype.Unknown, br.chainConfig)

	if ok {
		if has, err := br.dbHasEnoughDataForBlocksRetire(ctx); err != nil {
			return false, err
		} else if !has {
			return false, nil
		}
		logger.Log(lvl, "[snapshots] Retire Blocks", "range",
			fmt.Sprintf("%s-%s", common2.PrettyCounter(blockFrom), common2.PrettyCounter(blockTo)))
		// in future we will do it in background
		if err := DumpBlocks(ctx, blockFrom, blockTo, br.chainConfig, tmpDir, snapshots.Dir(), db, workers, lvl, logger, blockReader); err != nil {
			return ok, fmt.Errorf("DumpBlocks: %w", err)
		}

		if err := snapshots.OpenFolder(); err != nil {
			return ok, fmt.Errorf("open: %w", err)
		}
		snapshots.LogStat("blocks:retire")
		if notifier != nil && !reflect.ValueOf(notifier).IsNil() { // notify about new snapshots of any size
			notifier.OnNewSnapshot()
		}
	}

	merger := snapshotsync.NewMerger(tmpDir, workers, lvl, db, br.chainConfig, logger)
	rangesToMerge := merger.FindMergeRanges(snapshots.Ranges(), snapshots.BlocksAvailable())
	if len(rangesToMerge) == 0 {
		return ok, nil
	}
	ok = true // have something to merge
	onMerge := func(r snapshotsync.Range) error {
		if notifier != nil && !reflect.ValueOf(notifier).IsNil() { // notify about new snapshots of any size
			notifier.OnNewSnapshot()
		}

		if seedNewSnapshots != nil {
			downloadRequest := []snapshotsync.DownloadRequest{
				snapshotsync.NewDownloadRequest("", ""),
			}
			if err := seedNewSnapshots(downloadRequest); err != nil {
				return err
			}
		}
		return nil
	}
	err := merger.Merge(ctx, &snapshots.RoSnapshots, snapshots.Types(), rangesToMerge, snapshots.Dir(), true /* doIndex */, onMerge, onDelete)
	if err != nil {
		return ok, err
	}

	// remove old garbage files
	if err := snapshots.RemoveOverlaps(); err != nil {
		return false, err
	}
	return ok, nil
}

var ErrNothingToPrune = errors.New("nothing to prune")

var mxPruneTookBor = metrics.GetOrCreateSummary(`prune_seconds{type="bor"}`)

func (br *BlockRetire) PruneAncientBlocks(tx kv.RwTx, limit int) (deleted int, err error) {
	if br.blockReader.FreezingCfg().KeepBlocks {
		return deleted, nil
	}
	currentProgress, err := stages.GetStageProgress(tx, stages.Senders)
	if err != nil {
		return deleted, err
	}
	if canDeleteTo := CanDeleteTo(currentProgress, br.blockReader.FrozenBlocks()); canDeleteTo > 0 {
		br.logger.Debug("[snapshots] Prune Blocks", "to", canDeleteTo, "limit", limit)
		deletedBlocks, err := br.blockWriter.PruneBlocks(context.Background(), tx, canDeleteTo, limit)
		if err != nil {
			return deleted, err
		}
		deleted += deletedBlocks
	}

	if br.chainConfig.Bor != nil {
		if canDeleteTo := CanDeleteTo(currentProgress, br.blockReader.FrozenBorBlocks()); canDeleteTo > 0 {
			// PruneBorBlocks - [1, to) old blocks after moving it to snapshots.

			deletedBorBlocks, err := func() (deleted int, err error) {
				defer mxPruneTookBor.ObserveDuration(time.Now())

				pruneTx := tx
				if br.config.PolygonSync {
					pruneTx = nil
				}

				return bordb.PruneHeimdall(context.Background(),
					br.heimdallStore, br.bridgeStore, pruneTx, canDeleteTo, limit)
			}()
			br.logger.Debug("[snapshots] Prune Bor Blocks", "to", canDeleteTo, "limit", limit, "deleted", deleted, "err", err)
			if err != nil {
				return deleted, err
			}
			deleted += deletedBorBlocks
		}

	}

	return deleted, nil
}

func (br *BlockRetire) RetireBlocksInBackground(ctx context.Context, minBlockNum, maxBlockNum uint64, lvl log.Lvl, seedNewSnapshots func(downloadRequest []snapshotsync.DownloadRequest) error, onDeleteSnapshots func(l []string) error, onFinishRetire func() error) {
	if maxBlockNum > br.maxScheduledBlock.Load() {
		br.maxScheduledBlock.Store(maxBlockNum)
	}

	if !br.working.CompareAndSwap(false, true) {
		return
	}

	go func() {
		defer br.working.Store(false)

		if br.snBuildAllowed != nil {
			//we are inside own goroutine - it's fine to block here
			if err := br.snBuildAllowed.Acquire(ctx, 1); err != nil {
				br.logger.Warn("[snapshots] retire blocks", "err", err)
				return
			}
			defer br.snBuildAllowed.Release(1)
		}

		err := br.RetireBlocks(ctx, minBlockNum, maxBlockNum, lvl, seedNewSnapshots, onDeleteSnapshots, onFinishRetire)
		if err != nil {
			br.logger.Warn("[snapshots] retire blocks", "err", err)
			return
		}
	}()
}

func (br *BlockRetire) RetireBlocks(ctx context.Context, requestedMinBlockNum uint64, requestedMaxBlockNum uint64, lvl log.Lvl, seedNewSnapshots func(downloadRequest []snapshotsync.DownloadRequest) error, onDeleteSnapshots func(l []string) error, onFinish func() error) error {
	if requestedMaxBlockNum > br.maxScheduledBlock.Load() {
		br.maxScheduledBlock.Store(requestedMaxBlockNum)
	}
	includeBor := br.chainConfig.Bor != nil

	if err := br.BuildMissedIndicesIfNeed(ctx, "RetireBlocks", br.notifier, br.chainConfig); err != nil {
		return err
	}

	if includeBor {
		// "bor snaps" can be behind "block snaps", it's ok:
		//      - for example because of `kill -9` in the middle of merge
		//      - or if manually delete bor files (for re-generation)
		var err error
		var okBor bool
		for {
			minBlockNum := max(br.blockReader.FrozenBlocks(), requestedMinBlockNum)
			okBor, err = br.retireBorBlocks(ctx, br.blockReader.FrozenBorBlocks(), minBlockNum, lvl, seedNewSnapshots, onDeleteSnapshots)
			if err != nil {
				return err
			}
			if !okBor {
				break
			}
		}
	}

	var err error
	for {
		var ok, okBor bool
		minBlockNum := max(br.blockReader.FrozenBlocks(), requestedMinBlockNum)
		maxBlockNum := br.maxScheduledBlock.Load()
		ok, err = br.retireBlocks(ctx, minBlockNum, maxBlockNum, lvl, seedNewSnapshots, onDeleteSnapshots)
		if err != nil {
			return err
		}

		if includeBor {
			minBorBlockNum := max(br.blockReader.FrozenBorBlocks(), requestedMinBlockNum)
			okBor, err = br.retireBorBlocks(ctx, minBorBlockNum, maxBlockNum, lvl, seedNewSnapshots, onDeleteSnapshots)
			if err != nil {
				return err
			}
		}
		if onFinish != nil {
			if err := onFinish(); err != nil {
				return err
			}
		}

		if !(ok || okBor) {
			break
		}
	}
	return nil
}

func (br *BlockRetire) BuildMissedIndicesIfNeed(ctx context.Context, logPrefix string, notifier services.DBEventNotifier, cc *chain.Config) error {
	if err := br.snapshots().BuildMissedIndices(ctx, logPrefix, notifier, br.dirs, cc, br.logger); err != nil {
		return err
	}

	if cc.Bor != nil {
		if err := br.borSnapshots().RoSnapshots.BuildMissedIndices(ctx, logPrefix, notifier, br.dirs, cc, br.logger); err != nil {
			return err
		}
	}

	return nil
}

func DumpBlocks(ctx context.Context, blockFrom, blockTo uint64, chainConfig *chain.Config, tmpDir, snapDir string, chainDB kv.RoDB, workers int, lvl log.Lvl, logger log.Logger, blockReader services.FullBlockReader) error {
	firstTxNum := blockReader.FirstTxnNumNotInSnapshots()
	for i := blockFrom; i < blockTo; i = chooseSegmentEnd(i, blockTo, coresnaptype.Enums.Headers, chainConfig) {
		lastTxNum, err := dumpBlocksRange(ctx, i, chooseSegmentEnd(i, blockTo, coresnaptype.Enums.Headers, chainConfig), tmpDir, snapDir, firstTxNum, chainDB, chainConfig, workers, lvl, logger)
		if err != nil {
			return err
		}
		firstTxNum = lastTxNum + 1
	}
	return nil
}

func dumpBlocksRange(ctx context.Context, blockFrom, blockTo uint64, tmpDir, snapDir string, firstTxNum uint64, chainDB kv.RoDB, chainConfig *chain.Config, workers int, lvl log.Lvl, logger log.Logger) (lastTxNum uint64, err error) {
	logEvery := time.NewTicker(20 * time.Second)
	defer logEvery.Stop()

	if _, err = dumpRange(ctx, coresnaptype.Headers.FileInfo(snapDir, blockFrom, blockTo),
		DumpHeaders, nil, chainDB, chainConfig, tmpDir, workers, lvl, logger); err != nil {
		return 0, err
	}

	if lastTxNum, err = dumpRange(ctx, coresnaptype.Bodies.FileInfo(snapDir, blockFrom, blockTo),
		DumpBodies, func(context.Context) uint64 { return firstTxNum }, chainDB, chainConfig, tmpDir, workers, lvl, logger); err != nil {
		return lastTxNum, err
	}

	if _, err = dumpRange(ctx, coresnaptype.Transactions.FileInfo(snapDir, blockFrom, blockTo),
		DumpTxs, func(context.Context) uint64 { return firstTxNum }, chainDB, chainConfig, tmpDir, workers, lvl, logger); err != nil {
		return lastTxNum, err
	}

	return lastTxNum, nil
}

type firstKeyGetter func(ctx context.Context) uint64
type dumpFunc func(ctx context.Context, db kv.RoDB, chainConfig *chain.Config, blockFrom, blockTo uint64, firstKey firstKeyGetter, collecter func(v []byte) error, workers int, lvl log.Lvl, logger log.Logger) (uint64, error)

var BlockCompressCfg = seg.Cfg{
	MinPatternScore: 1_000,
	MinPatternLen:   8, // `5` - reducing ratio because producing too much prefixes
	MaxPatternLen:   128,
	SamplingFactor:  4,         // not 1 - just to save my time
	MaxDictPatterns: 16 * 1024, // the lower RAM used by huffman tree (arrays)

	DictReducerSoftLimit: 1_000_000,
	Workers:              1,
}

func dumpRange(ctx context.Context, f snaptype.FileInfo, dumper dumpFunc, firstKey firstKeyGetter, chainDB kv.RoDB, chainConfig *chain.Config, tmpDir string, workers int, lvl log.Lvl, logger log.Logger) (uint64, error) {
	var lastKeyValue uint64

	compressCfg := BlockCompressCfg
	compressCfg.Workers = workers
	sn, err := seg.NewCompressor(ctx, "Snapshot "+f.Type.Name(), f.Path, tmpDir, compressCfg, log.LvlTrace, logger)
	if err != nil {
		return lastKeyValue, err
	}
	defer sn.Close()

	// E3 need to keep db smaller: earlier retire -> earlier prune.
	// Means:
	//  - build must be fast
	//  - merge can be slow and expensive
	noCompress := (f.To - f.From) < (snaptype.Erigon2MergeLimit - 1)

	lastKeyValue, err = dumper(ctx, chainDB, chainConfig, f.From, f.To, firstKey, func(v []byte) error {
		if noCompress {
			return sn.AddUncompressedWord(v)
		}
		return sn.AddWord(v)
	}, workers, lvl, logger)

	if err != nil {
		return lastKeyValue, fmt.Errorf("dump %s: %w", f.Name(), err)
	}

	ext := filepath.Ext(f.Name())
	logger.Log(lvl, "[snapshots] Compression start", "file", f.Name()[:len(f.Name())-len(ext)], "workers", sn.WorkersAmount())

	if err := sn.Compress(); err != nil {
		return lastKeyValue, fmt.Errorf("compress: %w", err)
	}

	p := &background.Progress{}

	if err := f.Type.BuildIndexes(ctx, f, nil, chainConfig, tmpDir, p, lvl, logger); err != nil {
		return lastKeyValue, err
	}

	return lastKeyValue, nil
}

var bufPool = sync.Pool{
	New: func() any {
		bytes := [16 * 4096]byte{}
		return &bytes
	},
}

// DumpTxs - [from, to)
// Format: hash[0]_1byte + sender_address_2bytes + txnRlp
func DumpTxs(ctx context.Context, db kv.RoDB, chainConfig *chain.Config, blockFrom, blockTo uint64, _ firstKeyGetter, collect func([]byte) error, workers int, lvl log.Lvl, logger log.Logger) (lastTx uint64, err error) {
	logEvery := time.NewTicker(20 * time.Second)
	defer logEvery.Stop()
	warmupCtx, cancel := context.WithCancel(ctx)
	defer cancel()

	chainID, _ := uint256.FromBig(chainConfig.ChainID)

	numBuf := make([]byte, 8)

	parse := func(ctx *types2.TxParseContext, v, valueBuf []byte, senders []common2.Address, j int) ([]byte, error) {
		var sender [20]byte
		slot := types2.TxSlot{}

		if _, err := ctx.ParseTransaction(v, 0, &slot, sender[:], false /* hasEnvelope */, false /* wrappedWithBlobs */, nil); err != nil {
			return valueBuf, err
		}
		if len(senders) > 0 {
			sender = senders[j]
		}

		valueBuf = valueBuf[:0]
		valueBuf = append(valueBuf, slot.IDHash[:1]...)
		valueBuf = append(valueBuf, sender[:]...)
		valueBuf = append(valueBuf, v...)
		return valueBuf, nil
	}

	addSystemTx := func(ctx *types2.TxParseContext, tx kv.Tx, txId types.BaseTxnID) error {
		binary.BigEndian.PutUint64(numBuf, txId.U64())
		tv, err := tx.GetOne(kv.EthTx, numBuf)
		if err != nil {
			return err
		}
		if tv == nil {
			if err := collect(nil); err != nil {
				return err
			}
			return nil
		}

		ctx.WithSender(false)

		valueBuf := bufPool.Get().(*[16 * 4096]byte)
		defer bufPool.Put(valueBuf)

		parsed, err := parse(ctx, tv, valueBuf[:], nil, 0)
		if err != nil {
			return err
		}
		if err := collect(parsed); err != nil {
			return err
		}
		return nil
	}

	doWarmup, warmupTxs, warmupSenders := blockTo-blockFrom >= 100_000 && workers > 4, &atomic.Bool{}, &atomic.Bool{}
	from := hexutility.EncodeTs(blockFrom)
	if err := kv.BigChunks(db, kv.HeaderCanonical, from, func(tx kv.Tx, k, v []byte) (bool, error) {
		blockNum := binary.BigEndian.Uint64(k)
		if blockNum >= blockTo { // [from, to)
			return false, nil
		}

		h := common2.BytesToHash(v)
		dataRLP := rawdb.ReadStorageBodyRLP(tx, h, blockNum)
		if dataRLP == nil {
			return false, fmt.Errorf("body not found: %d, %x", blockNum, h)
		}
		var body types.BodyForStorage
		if e := rlp.DecodeBytes(dataRLP, &body); e != nil {
			return false, e
		}
		if body.TxCount == 0 {
			return true, nil
		}

		if doWarmup && !warmupSenders.Load() && blockNum%1_000 == 0 {
			clean := kv.ReadAhead(warmupCtx, db, warmupSenders, kv.Senders, hexutility.EncodeTs(blockNum), 10_000)
			defer clean()
		}
		if doWarmup && !warmupTxs.Load() && blockNum%1_000 == 0 {
			clean := kv.ReadAhead(warmupCtx, db, warmupTxs, kv.EthTx, body.BaseTxnID.Bytes(), 100*10_000)
			defer clean()
		}
		senders, err := rawdb.ReadSenders(tx, h, blockNum)
		if err != nil {
			return false, err
		}

		workers := estimate.AlmostAllCPUs()

		if workers > 3 {
			workers = workers / 3 * 2
		}

		if workers > int(body.TxCount-2) {
			if int(body.TxCount-2) > 1 {
				workers = int(body.TxCount - 2)
			} else {
				workers = 1
			}
		}

		parsers := errgroup.Group{}
		parsers.SetLimit(workers)

		valueBufs := make([][]byte, workers)
		parseCtxs := make([]*types2.TxParseContext, workers)

		for i := 0; i < workers; i++ {
			valueBuf := bufPool.Get().(*[16 * 4096]byte)
			defer bufPool.Put(valueBuf)
			valueBufs[i] = valueBuf[:]
			parseCtxs[i] = types2.NewTxParseContext(*chainID)
		}

		if err := addSystemTx(parseCtxs[0], tx, body.BaseTxnID); err != nil {
			return false, err
		}

		binary.BigEndian.PutUint64(numBuf, body.BaseTxnID.First())

		collected := -1
		collectorLock := sync.Mutex{}
		collections := sync.NewCond(&collectorLock)

		var j int

		if err := tx.ForAmount(kv.EthTx, numBuf, body.TxCount-2, func(_, tv []byte) error {
			tx := j
			j++

			parsers.Go(func() error {
				parseCtx := parseCtxs[tx%workers]

				parseCtx.WithSender(len(senders) == 0)
				parseCtx.WithAllowPreEip2s(blockNum <= chainConfig.HomesteadBlock.Uint64())

				valueBuf, err := parse(parseCtx, tv, valueBufs[tx%workers], senders, tx)

				if err != nil {
					return fmt.Errorf("%w, block: %d", err, blockNum)
				}

				collectorLock.Lock()
				defer collectorLock.Unlock()

				for collected < tx-1 {
					collections.Wait()
				}

				// first tx byte => sender address => tx rlp
				if err := collect(valueBuf); err != nil {
					return err
				}

				collected = tx
				collections.Broadcast()

				return nil
			})

			return nil
		}); err != nil {
			return false, fmt.Errorf("ForAmount: %w", err)
		}

		if err := parsers.Wait(); err != nil {
			return false, fmt.Errorf("ForAmount parser: %w", err)
		}

		if err := addSystemTx(parseCtxs[0], tx, types.BaseTxnID(body.BaseTxnID.LastSystemTx(body.TxCount))); err != nil {
			return false, err
		}

		select {
		case <-ctx.Done():
			return false, ctx.Err()
		case <-logEvery.C:
			var m runtime.MemStats
			if lvl >= log.LvlInfo {
				dbg.ReadMemStats(&m)
			}
			logger.Log(lvl, "[snapshots] Dumping txs", "block num", blockNum,
				"alloc", common2.ByteCount(m.Alloc), "sys", common2.ByteCount(m.Sys),
			)
		default:
		}
		return true, nil
	}); err != nil {
		return 0, fmt.Errorf("BigChunks: %w", err)
	}
	return 0, nil
}

// DumpHeaders - [from, to)
func DumpHeaders(ctx context.Context, db kv.RoDB, _ *chain.Config, blockFrom, blockTo uint64, _ firstKeyGetter, collect func([]byte) error, workers int, lvl log.Lvl, logger log.Logger) (uint64, error) {
	logEvery := time.NewTicker(20 * time.Second)
	defer logEvery.Stop()

	key := make([]byte, 8+32)
	from := hexutility.EncodeTs(blockFrom)
	if err := kv.BigChunks(db, kv.HeaderCanonical, from, func(tx kv.Tx, k, v []byte) (bool, error) {
		blockNum := binary.BigEndian.Uint64(k)
		if blockNum >= blockTo {
			return false, nil
		}
		copy(key, k)
		copy(key[8:], v)
		dataRLP, err := tx.GetOne(kv.Headers, key)
		if err != nil {
			return false, err
		}
		if dataRLP == nil {
			return false, fmt.Errorf("header missed in db: block_num=%d,  hash=%x", blockNum, v)
		}
		h := types.Header{}
		if err := rlp.DecodeBytes(dataRLP, &h); err != nil {
			return false, err
		}

		value := make([]byte, len(dataRLP)+1) // first_byte_of_header_hash + header_rlp
		value[0] = h.Hash()[0]
		copy(value[1:], dataRLP)
		if err := collect(value); err != nil {
			return false, err
		}

		select {
		case <-ctx.Done():
			return false, ctx.Err()
		case <-logEvery.C:
			var m runtime.MemStats
			if lvl >= log.LvlInfo {
				dbg.ReadMemStats(&m)
			}
			logger.Log(lvl, "[snapshots] Dumping headers", "block num", blockNum,
				"alloc", common2.ByteCount(m.Alloc), "sys", common2.ByteCount(m.Sys),
			)
		default:
		}
		return true, nil
	}); err != nil {
		return 0, err
	}
	return 0, nil
}

// DumpBodies - [from, to)
func DumpBodies(ctx context.Context, db kv.RoDB, _ *chain.Config, blockFrom, blockTo uint64, firstTxNum firstKeyGetter, collect func([]byte) error, workers int, lvl log.Lvl, logger log.Logger) (uint64, error) {
	logEvery := time.NewTicker(20 * time.Second)
	defer logEvery.Stop()

	blockNumByteLength := 8
	blockHashByteLength := 32
	key := make([]byte, blockNumByteLength+blockHashByteLength)
	from := hexutility.EncodeTs(blockFrom)

	lastTxNum := firstTxNum(ctx)

	if err := kv.BigChunks(db, kv.HeaderCanonical, from, func(tx kv.Tx, k, v []byte) (bool, error) {
		blockNum := binary.BigEndian.Uint64(k)
		if blockNum >= blockTo {
			return false, nil
		}
		copy(key, k)
		copy(key[8:], v)

		// Important: DB does store canonical and non-canonical txs in same table. And using same body.BaseTxnID
		// But snapshots using canonical TxNum in field body.BaseTxnID
		// So, we manually calc this field here and serialize again.
		//
		// FYI: we also have other table to map canonical BlockNum->TxNum: kv.MaxTxNum
		body, err := rawdb.ReadBodyForStorageByKey(tx, key)
		if err != nil {
			return false, err
		}
		if body == nil {
			logger.Warn("body missed", "block_num", blockNum, "hash", hex.EncodeToString(v))
			return true, nil
		}
		body.BaseTxnID = types.BaseTxnID(lastTxNum)
		lastTxNum = body.BaseTxnID.LastSystemTx(body.TxCount) + 1 // +1 to set it on first systemTxn of next block

		dataRLP, err := rlp.EncodeToBytes(body)
		if err != nil {
			return false, err
		}

		if err := collect(dataRLP); err != nil {
			return false, err
		}

		select {
		case <-ctx.Done():
			return false, ctx.Err()
		case <-logEvery.C:
			var m runtime.MemStats
			if lvl >= log.LvlInfo {
				dbg.ReadMemStats(&m)
			}
			logger.Log(lvl, "[snapshots] Wrote into file", "block num", blockNum,
				"alloc", common2.ByteCount(m.Alloc), "sys", common2.ByteCount(m.Sys),
			)
		default:
		}
		return true, nil
	}); err != nil {
		return lastTxNum, err
	}

	return lastTxNum, nil
}

func ForEachHeader(ctx context.Context, s *RoSnapshots, walker func(header *types.Header) error) error {
	r := bytes.NewReader(nil)
	word := make([]byte, 0, 2*4096)

	view := s.View()
	defer view.Close()

	for _, sn := range view.Headers() {
		if err := sn.Src().WithReadAhead(func() error {
			g := sn.Src().MakeGetter()
			for g.HasNext() {
				word, _ = g.Next(word[:0])
				var header types.Header
				r.Reset(word[1:])
				if err := rlp.Decode(r, &header); err != nil {
					return err
				}
				if err := walker(&header); err != nil {
					return err
				}
			}
			return nil
		}); err != nil {
			return err
		}
	}

	return nil
}

<<<<<<< HEAD
=======
type Merger struct {
	lvl             log.Lvl
	compressWorkers int
	tmpDir          string
	chainConfig     *chain.Config
	chainDB         kv.RoDB
	logger          log.Logger
	noFsync         bool // fsync is enabled by default, but tests can manually disable
}

func NewMerger(tmpDir string, compressWorkers int, lvl log.Lvl, chainDB kv.RoDB, chainConfig *chain.Config, logger log.Logger) *Merger {
	return &Merger{tmpDir: tmpDir, compressWorkers: compressWorkers, lvl: lvl, chainDB: chainDB, chainConfig: chainConfig, logger: logger}
}
func (m *Merger) DisableFsync() { m.noFsync = true }

func (m *Merger) FindMergeRanges(currentRanges []Range, maxBlockNum uint64) (toMerge []Range) {
	cfg := snapcfg.KnownCfg(m.chainConfig.ChainName)
	for i := len(currentRanges) - 1; i > 0; i-- {
		r := currentRanges[i]
		mergeLimit := snapcfg.MergeLimitFromCfg(cfg, snaptype.Unknown, r.from)
		if r.to-r.from >= mergeLimit {
			continue
		}
		for _, span := range snapcfg.MergeStepsFromCfg(cfg, snaptype.Unknown, r.from) {
			if r.to%span != 0 {
				continue
			}
			if r.to-r.from == span {
				break
			}
			aggFrom := r.to - span
			toMerge = append(toMerge, Range{from: aggFrom, to: r.to})
			for currentRanges[i].from > aggFrom {
				i--
			}
			break
		}
	}
	slices.SortFunc(toMerge, func(i, j Range) int { return cmp.Compare(i.from, j.from) })
	return toMerge
}

func (m *Merger) filesByRange(v *View, from, to uint64) (map[snaptype.Enum][]*DirtySegment, error) {
	toMerge := map[snaptype.Enum][]*DirtySegment{}
	v.VisibleSegments.Scan(func(key snaptype.Enum, value *segmentsRotx) bool {
		toMerge[key.Type().Enum()] = m.filesByRangeOfType(v, from, to, key.Type())
		return true
	})

	return toMerge, nil
}

func (m *Merger) filesByRangeOfType(view *View, from, to uint64, snapshotType snaptype.Type) (out []*DirtySegment) {
	for _, sn := range view.segments(snapshotType) {
		if sn.from < from {
			continue
		}
		if sn.to > to {
			break
		}

		out = append(out, sn.src)
	}
	return
}

func (m *Merger) mergeSubSegment(ctx context.Context, v *View, sn snaptype.FileInfo, toMerge []*DirtySegment, snapDir string, doIndex bool, onMerge func(r Range) error) (newDirtySegment *DirtySegment, err error) {
	defer func() {
		if err == nil {
			if rec := recover(); rec != nil {
				err = fmt.Errorf("panic: %v", rec)
			}
		}
		if err != nil {
			f := sn.Path
			_ = os.Remove(f)
			_ = os.Remove(f + ".torrent")
			ext := filepath.Ext(f)
			withoutExt := f[:len(f)-len(ext)]
			_ = os.Remove(withoutExt + ".idx")
			isTxnType := strings.HasSuffix(withoutExt, coresnaptype.Transactions.Name())
			if isTxnType {
				_ = os.Remove(withoutExt + "-to-block.idx")
			}
		}
	}()
	if len(toMerge) == 0 {
		return
	}
	if newDirtySegment, err = m.merge(ctx, v, toMerge, sn, snapDir, nil); err != nil {
		err = fmt.Errorf("mergeByAppendSegments: %w", err)
		return
	}

	// new way to build index
	if doIndex {
		p := &background.Progress{}
		if err = buildIdx(ctx, sn, m.chainConfig, m.tmpDir, p, m.lvl, m.logger); err != nil {
			return
		}
		err = newDirtySegment.openIdxIfNeed(snapDir, false)
		if err != nil {
			return
		}
	}

	return
}

// Merge does merge segments in given ranges
func (m *Merger) Merge(ctx context.Context, snapshots *RoSnapshots, snapTypes []snaptype.Type, mergeRanges []Range, snapDir string, doIndex bool, onMerge func(r Range) error, onDelete func(l []string) error) (err error) {
	v := snapshots.View()
	defer v.Close()

	if len(mergeRanges) == 0 {
		return nil
	}
	logEvery := time.NewTicker(30 * time.Second)
	defer logEvery.Stop()

	in := make(map[snaptype.Enum][]*DirtySegment)
	out := make(map[snaptype.Enum][]*DirtySegment)

	for _, r := range mergeRanges {
		toMerge, err := m.filesByRange(v, r.from, r.to)
		if err != nil {
			return err
		}
		for snapType, t := range toMerge {
			if out[snapType] == nil {
				out[snapType] = make([]*DirtySegment, 0, len(t))
			}
			out[snapType] = append(out[snapType], t...)
		}

		for _, t := range snapTypes {
			newDirtySegment, err := m.mergeSubSegment(ctx, v, t.FileInfo(snapDir, r.from, r.to), toMerge[t.Enum()], snapDir, doIndex, onMerge)
			if err != nil {
				return err
			}
			if in[t.Enum()] == nil {
				in[t.Enum()] = make([]*DirtySegment, 0, len(toMerge[t.Enum()]))
			}
			in[t.Enum()] = append(in[t.Enum()], newDirtySegment)
		}

		snapshots.LogStat("merge")

		if onMerge != nil {
			if err := onMerge(r); err != nil {
				return err
			}
		}

		for _, t := range snapTypes {
			if len(toMerge[t.Enum()]) == 0 {
				continue
			}
			toMergeFilePaths := make([]string, 0, len(toMerge[t.Enum()]))
			for _, f := range toMerge[t.Enum()] {
				toMergeFilePaths = append(toMergeFilePaths, f.FilePath())
			}
			if onDelete != nil {
				if err := onDelete(toMergeFilePaths); err != nil {
					return err
				}
			}
		}
	}
	m.integrateMergedDirtyFiles(snapshots, in, out)
	m.logger.Log(m.lvl, "[snapshots] Merge done", "from", mergeRanges[0].from, "to", mergeRanges[0].to)
	return nil
}

func (m *Merger) integrateMergedDirtyFiles(snapshots *RoSnapshots, in, out map[snaptype.Enum][]*DirtySegment) {
	defer snapshots.recalcVisibleFiles()

	snapshots.dirtySegmentsLock.Lock()
	defer snapshots.dirtySegmentsLock.Unlock()

	// add new segments
	for enum, newSegs := range in {
		segs, b := snapshots.segments.Get(enum)
		if !b {
			m.logger.Error("[snapshots] Merge: segment not found", "enum", enum)
			continue
		}
		dirtySegments := segs.DirtySegments
		for _, newSeg := range newSegs {
			dirtySegments.Set(newSeg)
			if newSeg.frozen {
				dirtySegments.Walk(func(items []*DirtySegment) bool {
					for _, item := range items {
						if item.frozen || item.to > newSeg.to {
							continue
						}
						if out[enum] == nil {
							out[enum] = make([]*DirtySegment, 0, 1)
						}
						out[enum] = append(out[enum], item)
					}
					return true
				})
			}
		}
	}

	// delete old sub segments
	for enum, delSegs := range out {
		segs, b := snapshots.segments.Get(enum)
		if !b {
			m.logger.Error("[snapshots] Merge: segment not found", "enum", enum)
			continue
		}
		dirtySegments := segs.DirtySegments
		for _, delSeg := range delSegs {
			dirtySegments.Delete(delSeg)
			delSeg.canDelete.Store(true)
			if delSeg.refcount.Load() == 0 {
				delSeg.closeAndRemoveFiles()
			}
		}
	}
}

func (m *Merger) merge(ctx context.Context, v *View, toMerge []*DirtySegment, targetFile snaptype.FileInfo, snapDir string, logEvery *time.Ticker) (*DirtySegment, error) {
	var word = make([]byte, 0, 4096)
	var expectedTotal int
	cList := make([]*seg.Decompressor, len(toMerge))
	for i, cFile := range toMerge {
		d, err := seg.NewDecompressor(cFile.FilePath())
		if err != nil {
			return nil, err
		}
		defer d.Close()
		cList[i] = d
		expectedTotal += d.Count()
	}

	compresCfg := seg.DefaultCfg
	compresCfg.Workers = m.compressWorkers
	f, err := seg.NewCompressor(ctx, "Snapshots merge", targetFile.Path, m.tmpDir, compresCfg, log.LvlTrace, m.logger)
	if err != nil {
		return nil, err
	}
	defer f.Close()
	if m.noFsync {
		f.DisableFsync()
	}
	m.logger.Debug("[snapshots] merge", "file", targetFile.Name())

	for _, d := range cList {
		if err := d.WithReadAhead(func() error {
			g := d.MakeGetter()
			for g.HasNext() {
				word, _ = g.Next(word[:0])
				if err := f.AddWord(word); err != nil {
					return err
				}
			}
			return nil
		}); err != nil {
			return nil, err
		}
	}
	if f.Count() != expectedTotal {
		return nil, fmt.Errorf("unexpected amount after segments merge. got: %d, expected: %d", f.Count(), expectedTotal)
	}
	if err = f.Compress(); err != nil {
		return nil, err
	}
	sn := &DirtySegment{segType: targetFile.Type, version: targetFile.Version, Range: Range{targetFile.From, targetFile.To},
		frozen: snapcfg.IsFrozen(v.s.cfg.ChainName, targetFile)}

	err = sn.openSegIfNeed(snapDir)
	if err != nil {
		return nil, err
	}
	return sn, nil
}

func removeOldFiles(toDel []string, snapDir string) {
	for _, f := range toDel {
		_ = os.Remove(f)
		_ = os.Remove(f + ".torrent")
		ext := filepath.Ext(f)
		withoutExt := f[:len(f)-len(ext)]
		_ = os.Remove(withoutExt + ".idx")
		isTxnType := strings.HasSuffix(withoutExt, coresnaptype.Transactions.Name())
		if isTxnType {
			_ = os.Remove(withoutExt + "-to-block.idx")
		}
	}
	tmpFiles, err := snaptype.TmpFiles(snapDir)
	if err != nil {
		return
	}
	for _, f := range tmpFiles {
		_ = os.Remove(f)
	}
}

>>>>>>> 21562b68
type View struct {
	base *snapshotsync.View
}

func (s *RoSnapshots) View() *View {
	return &View{base: s.RoSnapshots.View().WithBaseSegType(coresnaptype.Transactions)}
}

func (v *View) Close() {
	v.base.Close()
}

func (v *View) Headers() []*snapshotsync.VisibleSegment { return v.base.Segments(coresnaptype.Headers) }
func (v *View) Bodies() []*snapshotsync.VisibleSegment  { return v.base.Segments(coresnaptype.Bodies) }
func (v *View) Txs() []*snapshotsync.VisibleSegment {
	return v.base.Segments(coresnaptype.Transactions)
}

func (v *View) HeadersSegment(blockNum uint64) (*snapshotsync.VisibleSegment, bool) {
	return v.base.Segment(coresnaptype.Headers, blockNum)
}

func (v *View) BodiesSegment(blockNum uint64) (*snapshotsync.VisibleSegment, bool) {
	return v.base.Segment(coresnaptype.Bodies, blockNum)
}
func (v *View) TxsSegment(blockNum uint64) (*snapshotsync.VisibleSegment, bool) {
	return v.base.Segment(coresnaptype.Transactions, blockNum)
}

func RemoveIncompatibleIndices(dirs datadir.Dirs) error {
	l, err := dir2.ListFiles(dirs.Snap, ".idx")
	if err != nil {
		return err
	}
	l1, err := dir2.ListFiles(dirs.SnapAccessors, ".efi")
	if err != nil {
		return err
	}
	l2, err := dir2.ListFiles(dirs.SnapAccessors, ".vi")
	if err != nil {
		return err
	}
	l = append(append(l, l1...), l2...)

	for _, fPath := range l {
		index, err := recsplit.OpenIndex(fPath)
		if err != nil {
			if errors.Is(err, recsplit.IncompatibleErr) {
				_, fName := filepath.Split(fPath)
				if err = os.Remove(fPath); err != nil {
					log.Warn("Removing incompatible index", "file", fName, "err", err)
				} else {
					log.Info("Removing incompatible index", "file", fName)
				}
				continue
			}
			return fmt.Errorf("%w, %s", err, fPath)
		}
		index.Close()
	}
	return nil
}<|MERGE_RESOLUTION|>--- conflicted
+++ resolved
@@ -65,1123 +65,8 @@
 	"github.com/erigontech/erigon/turbo/snapshotsync"
 )
 
-<<<<<<< HEAD
 type RoSnapshots struct {
 	snapshotsync.RoSnapshots
-=======
-type SortedRange interface {
-	GetRange() (from, to uint64)
-	GetType() snaptype.Type
-}
-
-// noOverlaps - keep largest ranges and avoid overlap
-func noOverlaps[T SortedRange](in []T) (res []T) {
-	for i := 0; i < len(in); i++ {
-		r := in[i]
-		iFrom, iTo := r.GetRange()
-		if iFrom == iTo {
-			continue
-		}
-		for j := i + 1; j < len(in); j++ {
-			r2 := in[j]
-			jFrom, jTo := r2.GetRange()
-			if jFrom == jTo {
-				continue
-			}
-			if jFrom > iFrom {
-				break
-			}
-			r = r2
-			i++
-		}
-		res = append(res, r)
-	}
-	return res
-}
-
-func noGaps[T SortedRange](in []T) (out []T, missingRanges []Range) {
-	if len(in) == 0 {
-		return nil, nil
-	}
-	prevTo, _ := in[0].GetRange()
-	for _, f := range in {
-		from, to := f.GetRange()
-		if to <= prevTo {
-			continue
-		}
-		if from != prevTo { // no gaps
-			missingRanges = append(missingRanges, Range{prevTo, from})
-			continue
-		}
-		prevTo = to
-		out = append(out, f)
-	}
-	return out, missingRanges
-}
-
-func findOverlaps[T SortedRange](in []T) (res []T, overlapped []T) {
-	for i := 0; i < len(in); i++ {
-		f := in[i]
-		iFrom, iTo := f.GetRange()
-		if iFrom == iTo {
-			overlapped = append(overlapped, f)
-			continue
-		}
-
-		for j := i + 1; j < len(in); i, j = i+1, j+1 { // if there is file with larger range - use it instead
-			f2 := in[j]
-			jFrom, jTo := f2.GetRange()
-
-			if f.GetType().Enum() != f2.GetType().Enum() {
-				break
-			}
-			if jFrom == jTo {
-				overlapped = append(overlapped, f2)
-				continue
-			}
-			if jFrom > iFrom && jTo > iTo {
-				break
-			}
-
-			if iTo >= jTo && iFrom <= jFrom {
-				overlapped = append(overlapped, f2)
-				continue
-			}
-			if i < len(in)-1 && (jTo >= iTo && jFrom <= iFrom) {
-				overlapped = append(overlapped, f)
-			}
-			f = f2
-			iFrom, iTo = f.GetRange()
-		}
-		res = append(res, f)
-	}
-	return res, overlapped
-}
-
-func FindOverlaps(in []snaptype.FileInfo) (res []snaptype.FileInfo, overlapped []snaptype.FileInfo) {
-	for i := 0; i < len(in); i++ {
-		f := in[i]
-
-		if f.From == f.To {
-			overlapped = append(overlapped, f)
-			continue
-		}
-
-		for j := i + 1; j < len(in); i, j = i+1, j+1 { // if there is file with larger range - use it instead
-			f2 := in[j]
-
-			if f.Type.Enum() != f2.Type.Enum() {
-				break
-			}
-
-			if f2.From == f2.To {
-				overlapped = append(overlapped, f2)
-				continue
-			}
-
-			if f2.From > f.From && f2.To > f.To {
-				break
-			}
-
-			if f.To >= f2.To && f.From <= f2.From {
-				overlapped = append(overlapped, f2)
-				continue
-			}
-
-			if i < len(in)-1 && (f2.To >= f.To && f2.From <= f.From) {
-				overlapped = append(overlapped, f)
-			}
-
-			f = f2
-		}
-
-		res = append(res, f)
-	}
-
-	return res, overlapped
-}
-
-type Range struct {
-	from, to uint64
-}
-
-func (r Range) From() uint64 { return r.from }
-func (r Range) To() uint64   { return r.to }
-
-type Ranges []Range
-
-func (r Ranges) String() string {
-	return fmt.Sprintf("%d", r)
-}
-
-type DirtySegment struct {
-	Range
-	*seg.Decompressor
-	indexes []*recsplit.Index
-	segType snaptype.Type
-	version snaptype.Version
-
-	frozen   bool
-	refcount atomic.Int32
-
-	canDelete atomic.Bool
-}
-
-type VisibleSegment struct {
-	Range
-	segType snaptype.Type
-	src     *DirtySegment
-}
-
-func DirtySegmentLess(i, j *DirtySegment) bool {
-	if i.from != j.from {
-		return i.from < j.from
-	}
-	if i.to != j.to {
-		return i.to < j.to
-	}
-	return int(i.version) < int(j.version)
-}
-
-func (s *DirtySegment) Type() snaptype.Type {
-	return s.segType
-}
-
-func (s *DirtySegment) Version() snaptype.Version {
-	return s.version
-}
-
-func (s *DirtySegment) Indexed() bool {
-	if s.Decompressor == nil {
-		return false
-	}
-	if len(s.indexes) != len(s.Type().Indexes()) {
-		return false
-	}
-	for _, idx := range s.indexes {
-		if idx == nil {
-			return false
-		}
-	}
-	return true
-}
-
-func (s *DirtySegment) Index(index ...snaptype.Index) *recsplit.Index {
-	if len(index) == 0 {
-		index = []snaptype.Index{{}}
-	}
-
-	if len(s.indexes) <= index[0].Offset {
-		return nil
-	}
-
-	return s.indexes[index[0].Offset]
-}
-
-func (s *DirtySegment) FileName() string {
-	return s.Type().FileName(s.version, s.from, s.to)
-}
-
-func (s *DirtySegment) FileInfo(dir string) snaptype.FileInfo {
-	return s.Type().FileInfo(dir, s.from, s.to)
-}
-
-func (s *DirtySegment) GetRange() (from, to uint64) { return s.from, s.to }
-func (s *DirtySegment) GetType() snaptype.Type      { return s.segType }
-func (s *DirtySegment) isSubSetOf(j *DirtySegment) bool {
-	return (j.from <= s.from && s.to <= j.to) && (j.from != s.from || s.to != j.to)
-}
-
-func (s *DirtySegment) openSegIfNeed(dir string) (err error) {
-	if s.Decompressor != nil {
-		return nil
-	}
-	s.Decompressor, err = seg.NewDecompressor(filepath.Join(dir, s.FileName()))
-	if err != nil {
-		return fmt.Errorf("%w, fileName: %s", err, s.FileName())
-	}
-	return nil
-}
-
-func (s *DirtySegment) closeSeg() {
-	if s.Decompressor != nil {
-		s.Close()
-		s.Decompressor = nil
-	}
-}
-
-func (s *DirtySegment) closeIdx() {
-	for _, index := range s.indexes {
-		index.Close()
-	}
-
-	s.indexes = nil
-}
-
-func (s *DirtySegment) close() {
-	if s != nil {
-		s.closeSeg()
-		s.closeIdx()
-	}
-}
-
-func (s *DirtySegment) closeAndRemoveFiles() {
-	if s != nil {
-		f := s.FilePath()
-		s.closeSeg()
-		s.closeIdx()
-
-		snapDir := filepath.Dir(f)
-		removeOldFiles([]string{f}, snapDir)
-	}
-}
-
-func (s *DirtySegment) openFiles() []string {
-	files := make([]string, 0, len(s.indexes)+1)
-
-	if s.IsOpen() {
-		files = append(files, s.FilePath())
-	}
-
-	for _, index := range s.indexes {
-		files = append(files, index.FilePath())
-	}
-
-	return files
-}
-
-func (s *DirtySegment) openIdxIfNeed(dir string, optimistic bool) (err error) {
-	err = s._openIdxIfNeed(dir)
-	if err != nil {
-		if !errors.Is(err, os.ErrNotExist) {
-			if optimistic {
-				log.Warn("[snapshots] open index", "err", err)
-			} else {
-				return err
-			}
-		}
-	}
-
-	return nil
-}
-
-func (s *DirtySegment) _openIdxIfNeed(dir string) (err error) {
-	if s.Decompressor == nil {
-		return nil
-	}
-	for len(s.indexes) < len(s.Type().Indexes()) {
-		s.indexes = append(s.indexes, nil)
-	}
-
-	for i, fileName := range s.Type().IdxFileNames(s.version, s.from, s.to) {
-		if s.indexes[i] != nil {
-			continue
-		}
-
-		index, err := recsplit.OpenIndex(filepath.Join(dir, fileName))
-		if err != nil {
-			return fmt.Errorf("%w, fileName: %s", err, fileName)
-		}
-
-		s.indexes[i] = index
-	}
-
-	return nil
-}
-
-func (sn *DirtySegment) mappedHeaderSnapshot() *silkworm.MappedHeaderSnapshot {
-	segmentRegion := silkworm.NewMemoryMappedRegion(sn.FilePath(), sn.DataHandle(), sn.Size())
-	idxRegion := silkworm.NewMemoryMappedRegion(sn.Index().FilePath(), sn.Index().DataHandle(), sn.Index().Size())
-	return silkworm.NewMappedHeaderSnapshot(segmentRegion, idxRegion)
-}
-
-func (sn *DirtySegment) mappedBodySnapshot() *silkworm.MappedBodySnapshot {
-	segmentRegion := silkworm.NewMemoryMappedRegion(sn.FilePath(), sn.DataHandle(), sn.Size())
-	idxRegion := silkworm.NewMemoryMappedRegion(sn.Index().FilePath(), sn.Index().DataHandle(), sn.Index().Size())
-	return silkworm.NewMappedBodySnapshot(segmentRegion, idxRegion)
-}
-
-func (sn *DirtySegment) mappedTxnSnapshot() *silkworm.MappedTxnSnapshot {
-	segmentRegion := silkworm.NewMemoryMappedRegion(sn.FilePath(), sn.DataHandle(), sn.Size())
-	idxTxnHash := sn.Index(coresnaptype.Indexes.TxnHash)
-	idxTxnHashRegion := silkworm.NewMemoryMappedRegion(idxTxnHash.FilePath(), idxTxnHash.DataHandle(), idxTxnHash.Size())
-	idxTxnHash2BlockNum := sn.Index(coresnaptype.Indexes.TxnHash2BlockNum)
-	idxTxnHash2BlockRegion := silkworm.NewMemoryMappedRegion(idxTxnHash2BlockNum.FilePath(), idxTxnHash2BlockNum.DataHandle(), idxTxnHash2BlockNum.Size())
-	return silkworm.NewMappedTxnSnapshot(segmentRegion, idxTxnHashRegion, idxTxnHash2BlockRegion)
-}
-
-// headers
-// value: first_byte_of_header_hash + header_rlp
-// header_hash       -> headers_segment_offset
-
-// bodies
-// value: rlp(types.BodyForStorage)
-// block_num_u64     -> bodies_segment_offset
-
-// transactions
-// value: first_byte_of_transaction_hash + sender_address + transaction_rlp
-// transaction_hash  -> transactions_segment_offset
-// transaction_hash  -> block_number
-
-type segments struct {
-	DirtySegments   *btree.BTreeG[*DirtySegment]
-	VisibleSegments []*VisibleSegment
-	maxVisibleBlock atomic.Uint64
-}
-
-func (s *segments) View(f func(segments []*VisibleSegment) error) error {
-	return f(s.VisibleSegments)
-}
-
-// no caller yet
-func (s *segments) Segment(blockNum uint64, f func(*VisibleSegment) error) (found bool, err error) {
-	for _, seg := range s.VisibleSegments {
-		if !(blockNum >= seg.from && blockNum < seg.to) {
-			continue
-		}
-		return true, f(seg)
-	}
-	return false, nil
-}
-
-func (s *segments) BeginRotx() *segmentsRotx {
-	for _, seg := range s.VisibleSegments {
-		if !seg.src.frozen {
-			seg.src.refcount.Add(1)
-		}
-	}
-	return &segmentsRotx{segments: s, VisibleSegments: s.VisibleSegments}
-}
-
-func (s *segmentsRotx) Close() {
-	if s == nil || s.VisibleSegments == nil {
-		return
-	}
-	VisibleSegments := s.VisibleSegments
-	s.VisibleSegments = nil
-
-	for i := range VisibleSegments {
-		src := VisibleSegments[i].src
-		if src == nil || src.frozen {
-			continue
-		}
-		refCnt := src.refcount.Add(-1)
-		if refCnt == 0 && src.canDelete.Load() {
-			src.closeAndRemoveFiles()
-		}
-	}
-}
-
-type segmentsRotx struct {
-	segments        *segments
-	VisibleSegments []*VisibleSegment
-}
-
-type RoSnapshots struct {
-	indicesReady  atomic.Bool
-	segmentsReady atomic.Bool
-
-	types []snaptype.Type
-
-	dirtySegmentsLock   sync.RWMutex
-	visibleSegmentsLock sync.RWMutex
-
-	segments btree.Map[snaptype.Enum, *segments]
-
-	dir         string
-	segmentsMax atomic.Uint64 // all types of .seg files are available - up to this number
-	idxMax      atomic.Uint64 // all types of .idx files are available - up to this number
-	cfg         ethconfig.BlocksFreezing
-	logger      log.Logger
-
-	// allows for pruning segments - this is the min available segment
-	segmentsMin atomic.Uint64
-}
-
-// NewRoSnapshots - opens all snapshots. But to simplify everything:
-//   - it opens snapshots only on App start and immutable after
-//   - all snapshots of given blocks range must exist - to make this blocks range available
-//   - gaps are not allowed
-//   - segment have [from:to) semantic
-func NewRoSnapshots(cfg ethconfig.BlocksFreezing, snapDir string, segmentsMin uint64, logger log.Logger) *RoSnapshots {
-	return newRoSnapshots(cfg, snapDir, coresnaptype.BlockSnapshotTypes, segmentsMin, logger)
-}
-
-func newRoSnapshots(cfg ethconfig.BlocksFreezing, snapDir string, types []snaptype.Type, segmentsMin uint64, logger log.Logger) *RoSnapshots {
-	var segs btree.Map[snaptype.Enum, *segments]
-	for _, snapType := range types {
-		segs.Set(snapType.Enum(), &segments{
-			DirtySegments: btree.NewBTreeGOptions[*DirtySegment](DirtySegmentLess, btree.Options{Degree: 128, NoLocks: false}),
-		})
-	}
-
-	s := &RoSnapshots{dir: snapDir, cfg: cfg, segments: segs, logger: logger, types: types}
-	s.segmentsMin.Store(segmentsMin)
-	s.recalcVisibleFiles()
-
-	return s
-}
-
-func (s *RoSnapshots) Cfg() ethconfig.BlocksFreezing { return s.cfg }
-func (s *RoSnapshots) Dir() string                   { return s.dir }
-func (s *RoSnapshots) SegmentsReady() bool           { return s.segmentsReady.Load() }
-func (s *RoSnapshots) IndicesReady() bool            { return s.indicesReady.Load() }
-func (s *RoSnapshots) IndicesMax() uint64            { return s.idxMax.Load() }
-func (s *RoSnapshots) SegmentsMax() uint64           { return s.segmentsMax.Load() }
-func (s *RoSnapshots) SegmentsMin() uint64           { return s.segmentsMin.Load() }
-func (s *RoSnapshots) SetSegmentsMin(min uint64)     { s.segmentsMin.Store(min) }
-func (s *RoSnapshots) BlocksAvailable() uint64 {
-	if s == nil {
-		return 0
-	}
-
-	return s.idxMax.Load()
-}
-func (s *RoSnapshots) LogStat(label string) {
-	var m runtime.MemStats
-	dbg.ReadMemStats(&m)
-	s.logger.Info(fmt.Sprintf("[snapshots:%s] Stat", label),
-		"blocks", common2.PrettyCounter(s.SegmentsMax()+1), "indices", common2.PrettyCounter(s.IndicesMax()+1),
-		"alloc", common2.ByteCount(m.Alloc), "sys", common2.ByteCount(m.Sys))
-}
-
-func (s *RoSnapshots) EnsureExpectedBlocksAreAvailable(cfg *snapcfg.Cfg) error {
-	if s.BlocksAvailable() < cfg.ExpectBlocks {
-		return fmt.Errorf("app must wait until all expected snapshots are available. Expected: %d, Available: %d", cfg.ExpectBlocks, s.BlocksAvailable())
-	}
-	return nil
-}
-
-func (s *RoSnapshots) Types() []snaptype.Type { return s.types }
-func (s *RoSnapshots) HasType(in snaptype.Type) bool {
-	for _, t := range s.types {
-		if t.Enum() == in.Enum() {
-			return true
-		}
-	}
-	return false
-}
-
-// DisableReadAhead - usage: `defer d.EnableReadAhead().DisableReadAhead()`. Please don't use this funcs without `defer` to avoid leak.
-func (s *RoSnapshots) DisableReadAhead() *RoSnapshots {
-	v := s.View()
-	defer v.Close()
-
-	s.segments.Scan(func(segtype snaptype.Enum, value *segments) bool {
-		for _, sn := range value.VisibleSegments {
-			sn.src.DisableReadAhead()
-		}
-		return true
-	})
-
-	return s
-}
-
-func (s *RoSnapshots) EnableReadAhead() *RoSnapshots {
-	v := s.View()
-	defer v.Close()
-
-	s.segments.Scan(func(segtype snaptype.Enum, value *segments) bool {
-		for _, sn := range value.VisibleSegments {
-			sn.src.EnableReadAhead()
-		}
-		return true
-	})
-
-	return s
-}
-
-func (s *RoSnapshots) EnableMadvWillNeed() *RoSnapshots {
-	v := s.View()
-	defer v.Close()
-
-	s.segments.Scan(func(segtype snaptype.Enum, value *segments) bool {
-		for _, sn := range value.VisibleSegments {
-			sn.src.EnableMadvWillNeed()
-		}
-		return true
-	})
-	return s
-}
-
-func (s *RoSnapshots) recalcVisibleFiles() {
-	defer func() {
-		s.idxMax.Store(s.idxAvailability())
-		s.indicesReady.Store(true)
-	}()
-
-	s.visibleSegmentsLock.Lock()
-	defer s.visibleSegmentsLock.Unlock()
-
-	s.dirtySegmentsLock.RLock()
-	defer s.dirtySegmentsLock.RUnlock()
-
-	var maxVisibleBlocks []uint64
-	s.segments.Scan(func(segtype snaptype.Enum, value *segments) bool {
-		dirtySegments := value.DirtySegments
-		newVisibleSegments := make([]*VisibleSegment, 0, dirtySegments.Len())
-		dirtySegments.Walk(func(segs []*DirtySegment) bool {
-			for _, seg := range segs {
-				if seg.canDelete.Load() {
-					continue
-				}
-				if !seg.Indexed() {
-					continue
-				}
-
-				//protect from overlaps overlaps
-				for len(newVisibleSegments) > 0 && newVisibleSegments[len(newVisibleSegments)-1].src.isSubSetOf(seg) {
-					newVisibleSegments[len(newVisibleSegments)-1].src = nil
-					newVisibleSegments = newVisibleSegments[:len(newVisibleSegments)-1]
-				}
-				newVisibleSegments = append(newVisibleSegments, &VisibleSegment{
-					Range:   seg.Range,
-					segType: seg.segType,
-					src:     seg,
-				})
-
-			}
-			return true
-		})
-
-		// protect from gaps
-		if len(newVisibleSegments) > 0 {
-			prevEnd := newVisibleSegments[0].from
-			for i, seg := range newVisibleSegments {
-				if seg.from != prevEnd {
-					newVisibleSegments = newVisibleSegments[:i] //remove tail if see gap
-					break
-				}
-				prevEnd = seg.to
-			}
-		}
-
-		value.VisibleSegments = newVisibleSegments
-		var to uint64
-		if len(newVisibleSegments) > 0 {
-			to = newVisibleSegments[len(newVisibleSegments)-1].to - 1
-		}
-		maxVisibleBlocks = append(maxVisibleBlocks, to)
-		return true
-	})
-
-	// all types must have same hight
-	minMaxVisibleBlock := slices.Min(maxVisibleBlocks)
-	s.segments.Scan(func(segtype snaptype.Enum, value *segments) bool {
-		if minMaxVisibleBlock == 0 {
-			value.VisibleSegments = []*VisibleSegment{}
-		} else {
-			for i, seg := range value.VisibleSegments {
-				if seg.to > minMaxVisibleBlock+1 {
-					value.VisibleSegments = value.VisibleSegments[:i]
-					break
-				}
-			}
-		}
-		value.maxVisibleBlock.Store(minMaxVisibleBlock)
-		return true
-	})
-}
-
-// minimax of existing indices
-func (s *RoSnapshots) idxAvailability() uint64 {
-	// Use-Cases:
-	//   1. developers can add new types in future. and users will not have files of this type
-	//   2. some types are network-specific. example: borevents exists only on Bor-consensus networks
-	//   3. user can manually remove 1 .idx file: `rm snapshots/v1-type1-0000-1000.idx`
-	//   4. user can manually remove all .idx files of given type: `rm snapshots/*type1*.idx`
-	//   5. file-types may have different height: 10 headers, 10 bodies, 9 transactions (for example if `kill -9` came during files building/merge). still need index all 3 types.
-
-	var maxIdx uint64
-	s.segments.Scan(func(segtype snaptype.Enum, value *segments) bool {
-		if !s.HasType(segtype.Type()) {
-			return true
-		}
-		if len(value.VisibleSegments) > 0 {
-			maxIdx = value.VisibleSegments[len(value.VisibleSegments)-1].to - 1
-		}
-		return false // all types of visible-segments have the same height. stop here
-	})
-
-	return maxIdx
-}
-
-func (s *RoSnapshots) LS() {
-	view := s.View()
-	defer view.Close()
-
-	view.VisibleSegments.Scan(func(segtype snaptype.Enum, value *segmentsRotx) bool {
-		for _, seg := range value.VisibleSegments {
-			if seg.src.Decompressor == nil {
-				continue
-			}
-			log.Info("[snapshots] ", "f", seg.src.Decompressor.FileName(), "from", seg.from, "to", seg.to)
-		}
-		return true
-	})
-}
-
-func (s *RoSnapshots) Files() (list []string) {
-	view := s.View()
-	defer view.Close()
-
-	view.VisibleSegments.Scan(func(segtype snaptype.Enum, value *segmentsRotx) bool {
-		for _, seg := range value.VisibleSegments {
-			list = append(list, seg.src.FileName())
-		}
-		return true
-	})
-
-	return
-}
-
-func (s *RoSnapshots) OpenFiles() (list []string) {
-	s.dirtySegmentsLock.RLock()
-	defer s.dirtySegmentsLock.RUnlock()
-
-	log.Warn("[dbg] OpenFiles")
-	defer log.Warn("[dbg] OpenFiles end")
-	s.segments.Scan(func(segtype snaptype.Enum, value *segments) bool {
-		value.DirtySegments.Walk(func(segs []*DirtySegment) bool {
-			for _, seg := range segs {
-				if seg.Decompressor == nil {
-					continue
-				}
-				list = append(list, seg.FilePath())
-			}
-			return true
-		})
-		return true
-	})
-
-	return list
-}
-
-// OpenList stops on optimistic=false, continue opening files on optimistic=true
-func (s *RoSnapshots) OpenList(fileNames []string, optimistic bool) error {
-	defer s.recalcVisibleFiles()
-
-	s.dirtySegmentsLock.Lock()
-	defer s.dirtySegmentsLock.Unlock()
-
-	s.closeWhatNotInList(fileNames)
-	if err := s.openSegments(fileNames, true, optimistic); err != nil {
-		return err
-	}
-	return nil
-}
-
-func (s *RoSnapshots) InitSegments(fileNames []string) error {
-	defer s.recalcVisibleFiles()
-
-	s.dirtySegmentsLock.Lock()
-	defer s.dirtySegmentsLock.Unlock()
-
-	s.closeWhatNotInList(fileNames)
-	if err := s.openSegments(fileNames, false, true); err != nil {
-		return err
-	}
-	return nil
-}
-
-func (s *RoSnapshots) openSegments(fileNames []string, open bool, optimistic bool) error {
-	var segmentsMax uint64
-	var segmentsMaxSet bool
-
-	for _, fName := range fileNames {
-		f, isState, ok := snaptype.ParseFileName(s.dir, fName)
-		if !ok || isState {
-			continue
-		}
-		if !s.HasType(f.Type) {
-			continue
-		}
-
-		segtype, ok := s.segments.Get(f.Type.Enum())
-		if !ok {
-			segtype = &segments{
-				DirtySegments: btree.NewBTreeGOptions[*DirtySegment](DirtySegmentLess, btree.Options{Degree: 128, NoLocks: false}),
-			}
-			s.segments.Set(f.Type.Enum(), segtype)
-		}
-
-		var sn *DirtySegment
-		var exists bool
-		segtype.DirtySegments.Walk(func(segs []*DirtySegment) bool {
-			for _, sn2 := range segs {
-				if sn2.Decompressor == nil { // it's ok if some segment was not able to open
-					continue
-				}
-				if fName == sn2.FileName() {
-					sn = sn2
-					exists = true
-					return false
-				}
-			}
-			return true
-		})
-
-		if !exists {
-			sn = &DirtySegment{segType: f.Type, version: f.Version, Range: Range{f.From, f.To}, frozen: snapcfg.IsFrozen(s.cfg.ChainName, f)}
-		}
-
-		if open {
-			if err := sn.openSegIfNeed(s.dir); err != nil {
-				if errors.Is(err, os.ErrNotExist) {
-					if optimistic {
-						continue
-					} else {
-						break
-					}
-				}
-				if optimistic {
-					continue
-				} else {
-					return err
-				}
-			}
-		}
-
-		if !exists {
-			// it's possible to iterate over .seg file even if you don't have index
-			// then make segment available even if index open may fail
-			segtype.DirtySegments.Set(sn)
-		}
-
-		if open {
-			if err := sn.openIdxIfNeed(s.dir, optimistic); err != nil {
-				return err
-			}
-		}
-
-		if f.To > 0 {
-			segmentsMax = f.To - 1
-		} else {
-			segmentsMax = 0
-		}
-		segmentsMaxSet = true
-	}
-	if segmentsMaxSet {
-		s.segmentsMax.Store(segmentsMax)
-	}
-	s.segmentsReady.Store(true)
-	return nil
-}
-
-func (s *RoSnapshots) Ranges() []Range {
-	view := s.View()
-	defer view.Close()
-	return view.Ranges()
-}
-
-func (s *RoSnapshots) OptimisticalyOpenFolder() { _ = s.OpenFolder() }
-func (s *RoSnapshots) OpenFolder() error {
-	defer s.recalcVisibleFiles()
-
-	s.dirtySegmentsLock.Lock()
-	defer s.dirtySegmentsLock.Unlock()
-
-	files, _, err := typedSegments(s.dir, s.Types(), false)
-	if err != nil {
-		return err
-	}
-
-	list := make([]string, 0, len(files))
-	for _, f := range files {
-		_, fName := filepath.Split(f.Path)
-		list = append(list, fName)
-	}
-	s.closeWhatNotInList(list)
-	if err := s.openSegments(list, true, false); err != nil {
-		return err
-	}
-	return nil
-}
-
-func (s *RoSnapshots) OpenSegments(types []snaptype.Type, allowGaps bool) error {
-	defer s.recalcVisibleFiles()
-
-	s.dirtySegmentsLock.Lock()
-	defer s.dirtySegmentsLock.Unlock()
-
-	files, _, err := typedSegments(s.dir, types, allowGaps)
-
-	if err != nil {
-		return err
-	}
-	list := make([]string, 0, len(files))
-	for _, f := range files {
-		_, fName := filepath.Split(f.Path)
-		list = append(list, fName)
-	}
-
-	if err := s.openSegments(list, true, false); err != nil {
-		return err
-	}
-	return nil
-}
-
-func (s *RoSnapshots) Close() {
-	if s == nil {
-		return
-	}
-
-	// defer to preserve lock order
-	defer s.recalcVisibleFiles()
-	s.dirtySegmentsLock.Lock()
-	defer s.dirtySegmentsLock.Unlock()
-
-	s.closeWhatNotInList(nil)
-}
-
-func (s *RoSnapshots) closeWhatNotInList(l []string) {
-	toClose := make(map[snaptype.Enum][]*DirtySegment, 0)
-	s.segments.Scan(func(segtype snaptype.Enum, value *segments) bool {
-		value.DirtySegments.Walk(func(segs []*DirtySegment) bool {
-
-		Loop1:
-			for _, seg := range segs {
-				for _, fName := range l {
-					if fName == seg.FileName() {
-						continue Loop1
-					}
-				}
-				if _, ok := toClose[seg.segType.Enum()]; !ok {
-					toClose[segtype] = make([]*DirtySegment, 0)
-				}
-				toClose[segtype] = append(toClose[segtype], seg)
-			}
-
-			return true
-		})
-		return true
-	})
-
-	for segtype, delSegments := range toClose {
-		segs, _ := s.segments.Get(segtype)
-		for _, delSeg := range delSegments {
-			delSeg.close()
-			segs.DirtySegments.Delete(delSeg)
-		}
-	}
-}
-
-func (s *RoSnapshots) removeOverlapsAfterMerge() error {
-	list, err := snaptype.Segments(s.dir)
-
-	if err != nil {
-		return err
-	}
-
-	if _, toRemove := findOverlaps(list); len(toRemove) > 0 {
-		filesToRemove := make([]string, 0, len(toRemove))
-
-		for _, info := range toRemove {
-			filesToRemove = append(filesToRemove, info.Path)
-		}
-
-		removeOldFiles(filesToRemove, s.dir)
-	}
-
-	return nil
-}
-
-func (s *RoSnapshots) buildMissedIndicesIfNeed(ctx context.Context, logPrefix string, notifier services.DBEventNotifier, dirs datadir.Dirs, cc *chain.Config, logger log.Logger) error {
-	if s.IndicesMax() >= s.SegmentsMax() {
-		return nil
-	}
-	if !s.Cfg().ProduceE2 && s.IndicesMax() == 0 {
-		return errors.New("please remove --snap.stop, erigon can't work without creating basic indices")
-	}
-	if !s.Cfg().ProduceE2 {
-		return nil
-	}
-	if !s.SegmentsReady() {
-		return errors.New("not all snapshot segments are available")
-	}
-	s.LogStat("missed-idx")
-
-	// wait for Downloader service to download all expected snapshots
-	indexWorkers := estimate.IndexSnapshot.Workers()
-	if err := s.buildMissedIndices(logPrefix, ctx, dirs, cc, indexWorkers, logger); err != nil {
-		return fmt.Errorf("can't build missed indices: %w", err)
-	}
-
-	if err := s.OpenFolder(); err != nil {
-		return err
-	}
-	s.LogStat("missed-idx:open")
-	if notifier != nil {
-		notifier.OnNewSnapshot()
-	}
-	return nil
-}
-
-func (s *RoSnapshots) delete(fileName string) error {
-	s.dirtySegmentsLock.Lock()
-	defer s.dirtySegmentsLock.Unlock()
-
-	var err error
-	var delSeg *DirtySegment
-	var dirtySegments *btree.BTreeG[*DirtySegment]
-
-	_, fName := filepath.Split(fileName)
-	s.segments.Scan(func(segtype snaptype.Enum, value *segments) bool {
-		findDelSeg := false
-		value.DirtySegments.Walk(func(segs []*DirtySegment) bool {
-			for _, sn := range segs {
-				if sn.Decompressor == nil {
-					continue
-				}
-				if sn.segType.FileName(sn.version, sn.from, sn.to) != fName {
-					continue
-				}
-				sn.canDelete.Store(true)
-				if sn.refcount.Load() == 0 {
-					sn.closeAndRemoveFiles()
-				}
-				delSeg = sn
-				dirtySegments = value.DirtySegments
-				findDelSeg = false
-				return true
-			}
-			return true
-		})
-		return !findDelSeg
-	})
-	dirtySegments.Delete(delSeg)
-	return err
-}
-
-// prune visible segments
-func (s *RoSnapshots) Delete(fileName string) error {
-	if s == nil {
-		return nil
-	}
-	defer s.recalcVisibleFiles()
-	if err := s.delete(fileName); err != nil {
-		return fmt.Errorf("can't delete file: %w", err)
-	}
-	return nil
-}
-
-func (s *RoSnapshots) buildMissedIndices(logPrefix string, ctx context.Context, dirs datadir.Dirs, chainConfig *chain.Config, workers int, logger log.Logger) error {
-	if s == nil {
-		return nil
-	}
-
-	if _, err := snaptype.ReadAndCreateSaltIfNeeded(dirs.Snap); err != nil {
-		return err
-	}
-
-	dir, tmpDir := dirs.Snap, dirs.Tmp
-	//log.Log(lvl, "[snapshots] Build indices", "from", min)
-
-	ps := background.NewProgressSet()
-	startIndexingTime := time.Now()
-
-	logEvery := time.NewTicker(20 * time.Second)
-	defer logEvery.Stop()
-
-	g, gCtx := errgroup.WithContext(ctx)
-	g.SetLimit(workers)
-	finish := make(chan struct{})
-
-	go func() {
-		for {
-			select {
-			case <-logEvery.C:
-				var m runtime.MemStats
-				dbg.ReadMemStats(&m)
-				sendDiagnostics(startIndexingTime, ps.DiagnosticsData(), m.Alloc, m.Sys)
-				logger.Info(fmt.Sprintf("[%s] Indexing", logPrefix), "progress", ps.String(), "total-indexing-time", time.Since(startIndexingTime).Round(time.Second).String(), "alloc", common2.ByteCount(m.Alloc), "sys", common2.ByteCount(m.Sys))
-			case <-finish:
-				return
-			case <-ctx.Done():
-				return
-			}
-		}
-	}()
-
-	var fmu sync.Mutex
-	failedIndexes := make(map[string]error, 0)
-
-	s.segments.Scan(func(segtype snaptype.Enum, value *segments) bool {
-		value.DirtySegments.Walk(func(segs []*DirtySegment) bool {
-			for _, segment := range segs {
-				info := segment.FileInfo(dir)
-
-				if segtype.HasIndexFiles(info, logger) {
-					continue
-				}
-
-				segment.closeIdx()
-
-				g.Go(func() error {
-					p := &background.Progress{}
-					ps.Add(p)
-					defer notifySegmentIndexingFinished(info.Name())
-					defer ps.Delete(p)
-					if err := segtype.BuildIndexes(gCtx, info, chainConfig, tmpDir, p, log.LvlInfo, logger); err != nil {
-						// unsuccessful indexing should allow other indexing to finish
-						fmu.Lock()
-						failedIndexes[info.Name()] = err
-						fmu.Unlock()
-					}
-					return nil
-				})
-			}
-			return true
-		})
-		return true
-	})
-
-	var ie error
-
-	go func() {
-		defer close(finish)
-		g.Wait()
-
-		fmu.Lock()
-		for fname, err := range failedIndexes {
-			logger.Error(fmt.Sprintf("[%s] Indexing failed", logPrefix), "file", fname, "error", err)
-			ie = fmt.Errorf("%s: %w", fname, err) // report the last one anyway
-		}
-		fmu.Unlock()
-	}()
-
-	// Block main thread
-	select {
-	case <-finish:
-		if err := g.Wait(); err != nil {
-			return err
-		}
-		return ie
-	case <-ctx.Done():
-		return ctx.Err()
-	}
-}
-
-func (s *RoSnapshots) PrintDebug() {
-	v := s.View()
-	defer v.Close()
-	s.segments.Scan(func(key snaptype.Enum, value *segments) bool {
-		fmt.Println("    == [dbg] Snapshots,", key.String())
-		printDebug := func(sn *DirtySegment) {
-			args := make([]any, 0, len(sn.Type().Indexes())+1)
-			args = append(args, sn.from)
-			for _, index := range sn.Type().Indexes() {
-				args = append(args, sn.Index(index) != nil)
-			}
-			fmt.Println(args...)
-		}
-		value.DirtySegments.Scan(func(sn *DirtySegment) bool {
-			printDebug(sn)
-			return true
-		})
-		return true
-	})
->>>>>>> 21562b68
 }
 
 // NewRoSnapshots - opens all snapshots. But to simplify everything:
@@ -2036,311 +921,6 @@
 	return nil
 }
 
-<<<<<<< HEAD
-=======
-type Merger struct {
-	lvl             log.Lvl
-	compressWorkers int
-	tmpDir          string
-	chainConfig     *chain.Config
-	chainDB         kv.RoDB
-	logger          log.Logger
-	noFsync         bool // fsync is enabled by default, but tests can manually disable
-}
-
-func NewMerger(tmpDir string, compressWorkers int, lvl log.Lvl, chainDB kv.RoDB, chainConfig *chain.Config, logger log.Logger) *Merger {
-	return &Merger{tmpDir: tmpDir, compressWorkers: compressWorkers, lvl: lvl, chainDB: chainDB, chainConfig: chainConfig, logger: logger}
-}
-func (m *Merger) DisableFsync() { m.noFsync = true }
-
-func (m *Merger) FindMergeRanges(currentRanges []Range, maxBlockNum uint64) (toMerge []Range) {
-	cfg := snapcfg.KnownCfg(m.chainConfig.ChainName)
-	for i := len(currentRanges) - 1; i > 0; i-- {
-		r := currentRanges[i]
-		mergeLimit := snapcfg.MergeLimitFromCfg(cfg, snaptype.Unknown, r.from)
-		if r.to-r.from >= mergeLimit {
-			continue
-		}
-		for _, span := range snapcfg.MergeStepsFromCfg(cfg, snaptype.Unknown, r.from) {
-			if r.to%span != 0 {
-				continue
-			}
-			if r.to-r.from == span {
-				break
-			}
-			aggFrom := r.to - span
-			toMerge = append(toMerge, Range{from: aggFrom, to: r.to})
-			for currentRanges[i].from > aggFrom {
-				i--
-			}
-			break
-		}
-	}
-	slices.SortFunc(toMerge, func(i, j Range) int { return cmp.Compare(i.from, j.from) })
-	return toMerge
-}
-
-func (m *Merger) filesByRange(v *View, from, to uint64) (map[snaptype.Enum][]*DirtySegment, error) {
-	toMerge := map[snaptype.Enum][]*DirtySegment{}
-	v.VisibleSegments.Scan(func(key snaptype.Enum, value *segmentsRotx) bool {
-		toMerge[key.Type().Enum()] = m.filesByRangeOfType(v, from, to, key.Type())
-		return true
-	})
-
-	return toMerge, nil
-}
-
-func (m *Merger) filesByRangeOfType(view *View, from, to uint64, snapshotType snaptype.Type) (out []*DirtySegment) {
-	for _, sn := range view.segments(snapshotType) {
-		if sn.from < from {
-			continue
-		}
-		if sn.to > to {
-			break
-		}
-
-		out = append(out, sn.src)
-	}
-	return
-}
-
-func (m *Merger) mergeSubSegment(ctx context.Context, v *View, sn snaptype.FileInfo, toMerge []*DirtySegment, snapDir string, doIndex bool, onMerge func(r Range) error) (newDirtySegment *DirtySegment, err error) {
-	defer func() {
-		if err == nil {
-			if rec := recover(); rec != nil {
-				err = fmt.Errorf("panic: %v", rec)
-			}
-		}
-		if err != nil {
-			f := sn.Path
-			_ = os.Remove(f)
-			_ = os.Remove(f + ".torrent")
-			ext := filepath.Ext(f)
-			withoutExt := f[:len(f)-len(ext)]
-			_ = os.Remove(withoutExt + ".idx")
-			isTxnType := strings.HasSuffix(withoutExt, coresnaptype.Transactions.Name())
-			if isTxnType {
-				_ = os.Remove(withoutExt + "-to-block.idx")
-			}
-		}
-	}()
-	if len(toMerge) == 0 {
-		return
-	}
-	if newDirtySegment, err = m.merge(ctx, v, toMerge, sn, snapDir, nil); err != nil {
-		err = fmt.Errorf("mergeByAppendSegments: %w", err)
-		return
-	}
-
-	// new way to build index
-	if doIndex {
-		p := &background.Progress{}
-		if err = buildIdx(ctx, sn, m.chainConfig, m.tmpDir, p, m.lvl, m.logger); err != nil {
-			return
-		}
-		err = newDirtySegment.openIdxIfNeed(snapDir, false)
-		if err != nil {
-			return
-		}
-	}
-
-	return
-}
-
-// Merge does merge segments in given ranges
-func (m *Merger) Merge(ctx context.Context, snapshots *RoSnapshots, snapTypes []snaptype.Type, mergeRanges []Range, snapDir string, doIndex bool, onMerge func(r Range) error, onDelete func(l []string) error) (err error) {
-	v := snapshots.View()
-	defer v.Close()
-
-	if len(mergeRanges) == 0 {
-		return nil
-	}
-	logEvery := time.NewTicker(30 * time.Second)
-	defer logEvery.Stop()
-
-	in := make(map[snaptype.Enum][]*DirtySegment)
-	out := make(map[snaptype.Enum][]*DirtySegment)
-
-	for _, r := range mergeRanges {
-		toMerge, err := m.filesByRange(v, r.from, r.to)
-		if err != nil {
-			return err
-		}
-		for snapType, t := range toMerge {
-			if out[snapType] == nil {
-				out[snapType] = make([]*DirtySegment, 0, len(t))
-			}
-			out[snapType] = append(out[snapType], t...)
-		}
-
-		for _, t := range snapTypes {
-			newDirtySegment, err := m.mergeSubSegment(ctx, v, t.FileInfo(snapDir, r.from, r.to), toMerge[t.Enum()], snapDir, doIndex, onMerge)
-			if err != nil {
-				return err
-			}
-			if in[t.Enum()] == nil {
-				in[t.Enum()] = make([]*DirtySegment, 0, len(toMerge[t.Enum()]))
-			}
-			in[t.Enum()] = append(in[t.Enum()], newDirtySegment)
-		}
-
-		snapshots.LogStat("merge")
-
-		if onMerge != nil {
-			if err := onMerge(r); err != nil {
-				return err
-			}
-		}
-
-		for _, t := range snapTypes {
-			if len(toMerge[t.Enum()]) == 0 {
-				continue
-			}
-			toMergeFilePaths := make([]string, 0, len(toMerge[t.Enum()]))
-			for _, f := range toMerge[t.Enum()] {
-				toMergeFilePaths = append(toMergeFilePaths, f.FilePath())
-			}
-			if onDelete != nil {
-				if err := onDelete(toMergeFilePaths); err != nil {
-					return err
-				}
-			}
-		}
-	}
-	m.integrateMergedDirtyFiles(snapshots, in, out)
-	m.logger.Log(m.lvl, "[snapshots] Merge done", "from", mergeRanges[0].from, "to", mergeRanges[0].to)
-	return nil
-}
-
-func (m *Merger) integrateMergedDirtyFiles(snapshots *RoSnapshots, in, out map[snaptype.Enum][]*DirtySegment) {
-	defer snapshots.recalcVisibleFiles()
-
-	snapshots.dirtySegmentsLock.Lock()
-	defer snapshots.dirtySegmentsLock.Unlock()
-
-	// add new segments
-	for enum, newSegs := range in {
-		segs, b := snapshots.segments.Get(enum)
-		if !b {
-			m.logger.Error("[snapshots] Merge: segment not found", "enum", enum)
-			continue
-		}
-		dirtySegments := segs.DirtySegments
-		for _, newSeg := range newSegs {
-			dirtySegments.Set(newSeg)
-			if newSeg.frozen {
-				dirtySegments.Walk(func(items []*DirtySegment) bool {
-					for _, item := range items {
-						if item.frozen || item.to > newSeg.to {
-							continue
-						}
-						if out[enum] == nil {
-							out[enum] = make([]*DirtySegment, 0, 1)
-						}
-						out[enum] = append(out[enum], item)
-					}
-					return true
-				})
-			}
-		}
-	}
-
-	// delete old sub segments
-	for enum, delSegs := range out {
-		segs, b := snapshots.segments.Get(enum)
-		if !b {
-			m.logger.Error("[snapshots] Merge: segment not found", "enum", enum)
-			continue
-		}
-		dirtySegments := segs.DirtySegments
-		for _, delSeg := range delSegs {
-			dirtySegments.Delete(delSeg)
-			delSeg.canDelete.Store(true)
-			if delSeg.refcount.Load() == 0 {
-				delSeg.closeAndRemoveFiles()
-			}
-		}
-	}
-}
-
-func (m *Merger) merge(ctx context.Context, v *View, toMerge []*DirtySegment, targetFile snaptype.FileInfo, snapDir string, logEvery *time.Ticker) (*DirtySegment, error) {
-	var word = make([]byte, 0, 4096)
-	var expectedTotal int
-	cList := make([]*seg.Decompressor, len(toMerge))
-	for i, cFile := range toMerge {
-		d, err := seg.NewDecompressor(cFile.FilePath())
-		if err != nil {
-			return nil, err
-		}
-		defer d.Close()
-		cList[i] = d
-		expectedTotal += d.Count()
-	}
-
-	compresCfg := seg.DefaultCfg
-	compresCfg.Workers = m.compressWorkers
-	f, err := seg.NewCompressor(ctx, "Snapshots merge", targetFile.Path, m.tmpDir, compresCfg, log.LvlTrace, m.logger)
-	if err != nil {
-		return nil, err
-	}
-	defer f.Close()
-	if m.noFsync {
-		f.DisableFsync()
-	}
-	m.logger.Debug("[snapshots] merge", "file", targetFile.Name())
-
-	for _, d := range cList {
-		if err := d.WithReadAhead(func() error {
-			g := d.MakeGetter()
-			for g.HasNext() {
-				word, _ = g.Next(word[:0])
-				if err := f.AddWord(word); err != nil {
-					return err
-				}
-			}
-			return nil
-		}); err != nil {
-			return nil, err
-		}
-	}
-	if f.Count() != expectedTotal {
-		return nil, fmt.Errorf("unexpected amount after segments merge. got: %d, expected: %d", f.Count(), expectedTotal)
-	}
-	if err = f.Compress(); err != nil {
-		return nil, err
-	}
-	sn := &DirtySegment{segType: targetFile.Type, version: targetFile.Version, Range: Range{targetFile.From, targetFile.To},
-		frozen: snapcfg.IsFrozen(v.s.cfg.ChainName, targetFile)}
-
-	err = sn.openSegIfNeed(snapDir)
-	if err != nil {
-		return nil, err
-	}
-	return sn, nil
-}
-
-func removeOldFiles(toDel []string, snapDir string) {
-	for _, f := range toDel {
-		_ = os.Remove(f)
-		_ = os.Remove(f + ".torrent")
-		ext := filepath.Ext(f)
-		withoutExt := f[:len(f)-len(ext)]
-		_ = os.Remove(withoutExt + ".idx")
-		isTxnType := strings.HasSuffix(withoutExt, coresnaptype.Transactions.Name())
-		if isTxnType {
-			_ = os.Remove(withoutExt + "-to-block.idx")
-		}
-	}
-	tmpFiles, err := snaptype.TmpFiles(snapDir)
-	if err != nil {
-		return
-	}
-	for _, f := range tmpFiles {
-		_ = os.Remove(f)
-	}
-}
-
->>>>>>> 21562b68
 type View struct {
 	base *snapshotsync.View
 }
