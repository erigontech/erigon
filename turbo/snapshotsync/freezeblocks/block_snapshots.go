package freezeblocks

import (
	"bytes"
	"context"
	"encoding/binary"
	"encoding/hex"
	"errors"
	"fmt"
	"os"
	"path/filepath"
	"reflect"
	"runtime"
	"strings"
	"sync"
	"sync/atomic"
	"time"

	"github.com/ledgerwatch/erigon/consensus/bor"

	"github.com/holiman/uint256"
	"github.com/ledgerwatch/erigon-lib/chain"
	"github.com/ledgerwatch/erigon-lib/chain/snapcfg"
	common2 "github.com/ledgerwatch/erigon-lib/common"
	"github.com/ledgerwatch/erigon-lib/common/background"
	"github.com/ledgerwatch/erigon-lib/common/cmp"
	"github.com/ledgerwatch/erigon-lib/common/datadir"
	"github.com/ledgerwatch/erigon-lib/common/dbg"
	dir2 "github.com/ledgerwatch/erigon-lib/common/dir"
	"github.com/ledgerwatch/erigon-lib/common/hexutility"
	"github.com/ledgerwatch/erigon-lib/compress"
	"github.com/ledgerwatch/erigon-lib/diagnostics"
	"github.com/ledgerwatch/erigon-lib/downloader/snaptype"
	"github.com/ledgerwatch/erigon-lib/etl"
	"github.com/ledgerwatch/erigon-lib/kv"
	"github.com/ledgerwatch/erigon-lib/recsplit"
	types2 "github.com/ledgerwatch/erigon-lib/types"
	"github.com/ledgerwatch/erigon/cmd/hack/tool/fromdb"
	"github.com/ledgerwatch/erigon/core/rawdb"
	"github.com/ledgerwatch/erigon/core/rawdb/blockio"
	"github.com/ledgerwatch/erigon/core/types"
	"github.com/ledgerwatch/erigon/crypto"
	"github.com/ledgerwatch/erigon/crypto/cryptopool"
	"github.com/ledgerwatch/erigon/eth/ethconfig"
	"github.com/ledgerwatch/erigon/eth/ethconfig/estimate"
	"github.com/ledgerwatch/erigon/eth/stagedsync/stages"
	"github.com/ledgerwatch/erigon/params"
	"github.com/ledgerwatch/erigon/rlp"
	"github.com/ledgerwatch/erigon/turbo/services"
	"github.com/ledgerwatch/erigon/turbo/silkworm"
	"github.com/ledgerwatch/log/v3"
	"golang.org/x/exp/slices"
	"golang.org/x/sync/errgroup"
)

type HeaderSegment struct {
	seg           *compress.Decompressor // value: first_byte_of_header_hash + header_rlp
	idxHeaderHash *recsplit.Index        // header_hash       -> headers_segment_offset
	ranges        Range
	version       uint8
}

type BodySegment struct {
	seg           *compress.Decompressor // value: rlp(types.BodyForStorage)
	idxBodyNumber *recsplit.Index        // block_num_u64     -> bodies_segment_offset
	ranges        Range
	version       uint8
}

type TxnSegment struct {
	Seg                 *compress.Decompressor // value: first_byte_of_transaction_hash + sender_address + transaction_rlp
	IdxTxnHash          *recsplit.Index        // transaction_hash  -> transactions_segment_offset
	IdxTxnHash2BlockNum *recsplit.Index        // transaction_hash  -> block_number
	ranges              Range
	version             uint8
}

func (sn *HeaderSegment) closeIdx() {
	if sn.idxHeaderHash != nil {
		sn.idxHeaderHash.Close()
		sn.idxHeaderHash = nil
	}
}
func (sn *HeaderSegment) closeSeg() {
	if sn.seg != nil {
		sn.seg.Close()
		sn.seg = nil
	}
}
func (sn *HeaderSegment) close() {
	sn.closeSeg()
	sn.closeIdx()
}

func (sn *HeaderSegment) openFiles() []string {
	var files []string

	if sn.seg.IsOpen() {
		files = append(files, sn.seg.FilePath())
	}

	if sn.idxHeaderHash != nil {
		files = append(files, sn.idxHeaderHash.FilePath())
	}

	return files
}

func (sn *HeaderSegment) reopenSeg(dir string) (err error) {
	sn.closeSeg()
	fileName := snaptype.SegmentFileName(sn.version, sn.ranges.from, sn.ranges.to, snaptype.Headers)
	sn.seg, err = compress.NewDecompressor(filepath.Join(dir, fileName))
	if err != nil {
		return fmt.Errorf("%w, fileName: %s", err, fileName)
	}
	return nil
}
func (sn *HeaderSegment) reopenIdxIfNeed(dir string, optimistic bool) (err error) {
	if sn.idxHeaderHash != nil {
		return nil
	}
	err = sn.reopenIdx(dir)
	if err != nil {
		if !errors.Is(err, os.ErrNotExist) {
			if optimistic {
				log.Warn("[snapshots] open index", "err", err)
			} else {
				return err
			}
		}
	}
	return nil
}
func (sn *HeaderSegment) reopenIdx(dir string) (err error) {
	sn.closeIdx()
	if sn.seg == nil {
		return nil
	}
	fileName := snaptype.IdxFileName(sn.version, sn.ranges.from, sn.ranges.to, snaptype.Headers.String())
	sn.idxHeaderHash, err = recsplit.OpenIndex(filepath.Join(dir, fileName))
	if err != nil {
		return fmt.Errorf("%w, fileName: %s", err, fileName)
	}

	return nil
}

func (sn *BodySegment) closeSeg() {
	if sn.seg != nil {
		sn.seg.Close()
		sn.seg = nil
	}
}
func (sn *BodySegment) closeIdx() {
	if sn.idxBodyNumber != nil {
		sn.idxBodyNumber.Close()
		sn.idxBodyNumber = nil
	}
}
func (sn *BodySegment) close() {
	sn.closeSeg()
	sn.closeIdx()
}

func (sn *BodySegment) openFiles() []string {
	var files []string

	if sn.seg.IsOpen() {
		files = append(files, sn.seg.FilePath())
	}

	if sn.idxBodyNumber != nil {
		files = append(files, sn.idxBodyNumber.FilePath())
	}

	return files
}

func (sn *BodySegment) reopenSeg(dir string) (err error) {
	sn.closeSeg()
	fileName := snaptype.SegmentFileName(sn.version, sn.ranges.from, sn.ranges.to, snaptype.Bodies)
	sn.seg, err = compress.NewDecompressor(filepath.Join(dir, fileName))
	if err != nil {
		return fmt.Errorf("%w, fileName: %s", err, fileName)
	}
	return nil
}
func (sn *BodySegment) reopenIdxIfNeed(dir string, optimistic bool) (err error) {
	if sn.idxBodyNumber != nil {
		return nil
	}
	err = sn.reopenIdx(dir)
	if err != nil {
		if !errors.Is(err, os.ErrNotExist) {
			if optimistic {
				log.Warn("[snapshots] open index", "err", err)
			} else {
				return err
			}
		}
	}
	return nil
}

func (sn *BodySegment) reopenIdx(dir string) (err error) {
	sn.closeIdx()
	if sn.seg == nil {
		return nil
	}
	fileName := snaptype.IdxFileName(sn.version, sn.ranges.from, sn.ranges.to, snaptype.Bodies.String())
	sn.idxBodyNumber, err = recsplit.OpenIndex(filepath.Join(dir, fileName))
	if err != nil {
		return fmt.Errorf("%w, fileName: %s", err, fileName)
	}
	return nil
}

func (sn *TxnSegment) closeIdx() {
	if sn.IdxTxnHash != nil {
		sn.IdxTxnHash.Close()
		sn.IdxTxnHash = nil
	}
	if sn.IdxTxnHash2BlockNum != nil {
		sn.IdxTxnHash2BlockNum.Close()
		sn.IdxTxnHash2BlockNum = nil
	}
}
func (sn *TxnSegment) closeSeg() {
	if sn.Seg != nil {
		sn.Seg.Close()
		sn.Seg = nil
	}
}
func (sn *TxnSegment) close() {
	sn.closeSeg()
	sn.closeIdx()
}

func (sn *TxnSegment) openFiles() []string {
	var files []string

	if sn.Seg.IsOpen() {
		files = append(files, sn.Seg.FilePath())
	}

	if sn.IdxTxnHash != nil && sn.IdxTxnHash.IsOpen() {
		files = append(files, sn.IdxTxnHash.FilePath())
	}

	if sn.IdxTxnHash2BlockNum != nil && sn.IdxTxnHash2BlockNum.IsOpen() {
		files = append(files, sn.IdxTxnHash2BlockNum.FilePath())
	}

	return files
}

func (sn *TxnSegment) reopenSeg(dir string) (err error) {
	sn.closeSeg()
	fileName := snaptype.SegmentFileName(sn.version, sn.ranges.from, sn.ranges.to, snaptype.Transactions)
	sn.Seg, err = compress.NewDecompressor(filepath.Join(dir, fileName))
	if err != nil {
		return fmt.Errorf("%w, fileName: %s", err, fileName)
	}
	return nil
}
func (sn *TxnSegment) reopenIdx(dir string) (err error) {
	sn.closeIdx()
	if sn.Seg == nil {
		return nil
	}
	fileName := snaptype.IdxFileName(sn.version, sn.ranges.from, sn.ranges.to, snaptype.Transactions.String())
	sn.IdxTxnHash, err = recsplit.OpenIndex(filepath.Join(dir, fileName))
	if err != nil {
		return fmt.Errorf("%w, fileName: %s", err, fileName)
	}

	/*
		// Historically we had several times when:
		//  - erigon downloaded new version of .seg file
		//  - or didn't finish download and start indexing
		// this was a "quick-fix protection" against this cases
		// but now we have other protections for this cases
		// let's try to remove this one - because it's not compatible with "copy datadir" and "restore datadir from backup" scenarios
		if sn.IdxTxnHash.ModTime().Before(sn.Seg.ModTime()) {
			log.Trace("[snapshots] skip index because it modify time is ahead before .seg file", "name", sn.IdxTxnHash.FileName())
			//Index has been created before the segment file, needs to be ignored (and rebuilt) as inconsistent
			sn.IdxTxnHash.Close()
			sn.IdxTxnHash = nil
		}
	*/

	fileName = snaptype.IdxFileName(sn.version, sn.ranges.from, sn.ranges.to, snaptype.Transactions2Block.String())
	sn.IdxTxnHash2BlockNum, err = recsplit.OpenIndex(filepath.Join(dir, fileName))
	if err != nil {
		return fmt.Errorf("%w, fileName: %s", err, fileName)
	}
	return nil
}

func (sn *TxnSegment) reopenIdxIfNeed(dir string, optimistic bool) (err error) {
	if sn.IdxTxnHash != nil && sn.IdxTxnHash2BlockNum != nil {
		return nil
	}
	err = sn.reopenIdx(dir)
	if err != nil {
		if !errors.Is(err, os.ErrNotExist) {
			if optimistic {
				log.Warn("[snapshots] open index", "err", err)
			} else {
				return err
			}
		}
	}
	return nil
}

type headerSegments struct {
	lock     sync.RWMutex
	segments []*HeaderSegment
}

func (s *headerSegments) View(f func(segments []*HeaderSegment) error) error {
	s.lock.RLock()
	defer s.lock.RUnlock()
	return f(s.segments)
}

type bodySegments struct {
	lock     sync.RWMutex
	segments []*BodySegment
}

func (s *bodySegments) View(f func([]*BodySegment) error) error {
	s.lock.RLock()
	defer s.lock.RUnlock()
	return f(s.segments)
}
func (s *bodySegments) ViewSegment(blockNum uint64, f func(*BodySegment) error) (found bool, err error) {
	s.lock.RLock()
	defer s.lock.RUnlock()
	for _, seg := range s.segments {
		if !(blockNum >= seg.ranges.from && blockNum < seg.ranges.to) {
			continue
		}
		return true, f(seg)
	}
	return false, nil
}

type txnSegments struct {
	lock     sync.RWMutex
	segments []*TxnSegment
}

func (s *txnSegments) View(f func([]*TxnSegment) error) error {
	s.lock.RLock()
	defer s.lock.RUnlock()
	return f(s.segments)
}
func (s *txnSegments) ViewSegment(blockNum uint64, f func(*TxnSegment) error) (found bool, err error) {
	s.lock.RLock()
	defer s.lock.RUnlock()
	for _, seg := range s.segments {
		if !(blockNum >= seg.ranges.from && blockNum < seg.ranges.to) {
			continue
		}
		return true, f(seg)
	}
	return false, nil
}

type RoSnapshots struct {
	indicesReady  atomic.Bool
	segmentsReady atomic.Bool

	Headers *headerSegments
	Bodies  *bodySegments
	Txs     *txnSegments

	dir         string
	segmentsMax atomic.Uint64 // all types of .seg files are available - up to this number
	idxMax      atomic.Uint64 // all types of .idx files are available - up to this number
	cfg         ethconfig.BlocksFreezing
	version     uint8
	logger      log.Logger

	// allows for pruning segments - this is the min availible segment
	segmentsMin atomic.Uint64
}

// NewRoSnapshots - opens all snapshots. But to simplify everything:
//   - it opens snapshots only on App start and immutable after
//   - all snapshots of given blocks range must exist - to make this blocks range available
//   - gaps are not allowed
//   - segment have [from:to) semantic
func NewRoSnapshots(cfg ethconfig.BlocksFreezing, snapDir string, version uint8, logger log.Logger) *RoSnapshots {
	return &RoSnapshots{dir: snapDir, cfg: cfg, version: version, Headers: &headerSegments{}, Bodies: &bodySegments{}, Txs: &txnSegments{}, logger: logger}
}

func (s *RoSnapshots) Version() uint8                { return s.version }
func (s *RoSnapshots) Cfg() ethconfig.BlocksFreezing { return s.cfg }
func (s *RoSnapshots) Dir() string                   { return s.dir }
func (s *RoSnapshots) SegmentsReady() bool           { return s.segmentsReady.Load() }
func (s *RoSnapshots) IndicesReady() bool            { return s.indicesReady.Load() }
func (s *RoSnapshots) IndicesMax() uint64            { return s.idxMax.Load() }
func (s *RoSnapshots) SegmentsMax() uint64           { return s.segmentsMax.Load() }
func (s *RoSnapshots) SegmentsMin() uint64           { return s.segmentsMin.Load() }
func (s *RoSnapshots) SetSegmentsMin(min uint64)     { s.segmentsMin.Store(min) }
func (s *RoSnapshots) BlocksAvailable() uint64       { return cmp.Min(s.segmentsMax.Load(), s.idxMax.Load()) }
func (s *RoSnapshots) LogStat(label string) {
	var m runtime.MemStats
	dbg.ReadMemStats(&m)
	s.logger.Info(fmt.Sprintf("[snapshots:%s] Blocks Stat", label),
		"blocks", fmt.Sprintf("%dk", (s.BlocksAvailable()+1)/1000),
		"indices", fmt.Sprintf("%dk", (s.IndicesMax()+1)/1000),
		"alloc", common2.ByteCount(m.Alloc), "sys", common2.ByteCount(m.Sys))
}

func (s *RoSnapshots) EnsureExpectedBlocksAreAvailable(cfg *snapcfg.Cfg) error {
	if s.BlocksAvailable() < cfg.ExpectBlocks {
		return fmt.Errorf("app must wait until all expected snapshots are available. Expected: %d, Available: %d", cfg.ExpectBlocks, s.BlocksAvailable())
	}
	return nil
}

// DisableReadAhead - usage: `defer d.EnableReadAhead().DisableReadAhead()`. Please don't use this funcs without `defer` to avoid leak.
func (s *RoSnapshots) DisableReadAhead() {
	s.Headers.lock.RLock()
	defer s.Headers.lock.RUnlock()
	s.Bodies.lock.RLock()
	defer s.Bodies.lock.RUnlock()
	s.Txs.lock.RLock()
	defer s.Txs.lock.RUnlock()
	for _, sn := range s.Headers.segments {
		sn.seg.DisableReadAhead()
	}
	for _, sn := range s.Bodies.segments {
		sn.seg.DisableReadAhead()
	}
	for _, sn := range s.Txs.segments {
		sn.Seg.DisableReadAhead()
	}
}
func (s *RoSnapshots) EnableReadAhead() *RoSnapshots {
	s.Headers.lock.RLock()
	defer s.Headers.lock.RUnlock()
	s.Bodies.lock.RLock()
	defer s.Bodies.lock.RUnlock()
	s.Txs.lock.RLock()
	defer s.Txs.lock.RUnlock()
	for _, sn := range s.Headers.segments {
		sn.seg.EnableReadAhead()
	}
	for _, sn := range s.Bodies.segments {
		sn.seg.EnableReadAhead()
	}
	for _, sn := range s.Txs.segments {
		sn.Seg.EnableReadAhead()
	}
	return s
}
func (s *RoSnapshots) EnableMadvWillNeed() *RoSnapshots {
	s.Headers.lock.RLock()
	defer s.Headers.lock.RUnlock()
	s.Bodies.lock.RLock()
	defer s.Bodies.lock.RUnlock()
	s.Txs.lock.RLock()
	defer s.Txs.lock.RUnlock()
	for _, sn := range s.Headers.segments {
		sn.seg.EnableWillNeed()
	}
	for _, sn := range s.Bodies.segments {
		sn.seg.EnableWillNeed()
	}
	for _, sn := range s.Txs.segments {
		sn.Seg.EnableWillNeed()
	}
	return s
}
func (s *RoSnapshots) EnableMadvNormal() *RoSnapshots {
	s.Headers.lock.RLock()
	defer s.Headers.lock.RUnlock()
	s.Bodies.lock.RLock()
	defer s.Bodies.lock.RUnlock()
	s.Txs.lock.RLock()
	defer s.Txs.lock.RUnlock()
	for _, sn := range s.Headers.segments {
		sn.seg.EnableMadvNormal()
	}
	for _, sn := range s.Bodies.segments {
		sn.seg.EnableMadvNormal()
	}
	for _, sn := range s.Txs.segments {
		sn.Seg.EnableMadvNormal()
	}
	return s
}

func (s *RoSnapshots) idxAvailability() uint64 {
	var headers, bodies, txs uint64
	for _, seg := range s.Headers.segments {
		if seg.idxHeaderHash == nil {
			break
		}
		headers = seg.ranges.to - 1
	}
	for _, seg := range s.Bodies.segments {
		if seg.idxBodyNumber == nil {
			break
		}
		bodies = seg.ranges.to - 1
	}
	for _, seg := range s.Txs.segments {
		if seg.IdxTxnHash == nil || seg.IdxTxnHash2BlockNum == nil {
			break
		}
		txs = seg.ranges.to - 1
	}
	return cmp.Min(headers, cmp.Min(bodies, txs))
}

// OptimisticReopenWithDB - optimistically open snapshots (ignoring error), useful at App startup because:
// - user must be able: delete any snapshot file and Erigon will self-heal by re-downloading
// - RPC return Nil for historical blocks if snapshots are not open
func (s *RoSnapshots) OptimisticReopenWithDB(db kv.RoDB) {
	_ = db.View(context.Background(), func(tx kv.Tx) error {
		snList, _, err := rawdb.ReadSnapshots(tx)
		if err != nil {
			return err
		}
		return s.ReopenList(snList, true)
	})
}

func (s *RoSnapshots) Files() (list []string) {
	s.Headers.lock.RLock()
	defer s.Headers.lock.RUnlock()
	s.Bodies.lock.RLock()
	defer s.Bodies.lock.RUnlock()
	s.Txs.lock.RLock()
	defer s.Txs.lock.RUnlock()
	maxBlockNumInFiles := s.BlocksAvailable()
	for _, seg := range s.Bodies.segments {
		if seg.seg == nil {
			continue
		}
		if seg.ranges.from > maxBlockNumInFiles {
			continue
		}
		_, fName := filepath.Split(seg.seg.FilePath())
		list = append(list, fName)
	}
	for _, seg := range s.Headers.segments {
		if seg.seg == nil {
			continue
		}
		if seg.ranges.from > maxBlockNumInFiles {
			continue
		}
		_, fName := filepath.Split(seg.seg.FilePath())
		list = append(list, fName)
	}
	for _, seg := range s.Txs.segments {
		if seg.Seg == nil {
			continue
		}
		if seg.ranges.from > maxBlockNumInFiles {
			continue
		}
		_, fName := filepath.Split(seg.Seg.FilePath())
		list = append(list, fName)
	}
	slices.Sort(list)
	return list
}

func (s *RoSnapshots) OpenFiles() (list []string) {
	s.Headers.lock.RLock()
	defer s.Headers.lock.RUnlock()
	s.Bodies.lock.RLock()
	defer s.Bodies.lock.RUnlock()
	s.Txs.lock.RLock()
	defer s.Txs.lock.RUnlock()

	for _, header := range s.Headers.segments {
		list = append(list, header.openFiles()...)
	}

	for _, body := range s.Bodies.segments {
		list = append(list, body.openFiles()...)
	}

	for _, txs := range s.Txs.segments {
		list = append(list, txs.openFiles()...)
	}

	return list
}

// ReopenList stops on optimistic=false, continue opening files on optimistic=true
func (s *RoSnapshots) ReopenList(fileNames []string, optimistic bool) error {
	s.Headers.lock.Lock()
	defer s.Headers.lock.Unlock()
	s.Bodies.lock.Lock()
	defer s.Bodies.lock.Unlock()
	s.Txs.lock.Lock()
	defer s.Txs.lock.Unlock()

	s.closeWhatNotInList(fileNames)
	var segmentsMax uint64
	var segmentsMaxSet bool
Loop:
	for _, fName := range fileNames {
		f, ok := snaptype.ParseFileName(s.dir, fName)
		if !ok {
			continue
		}
		var processed bool = true

		switch f.T {
		case snaptype.Headers:
			var sn *HeaderSegment
			var exists bool
			for _, sn2 := range s.Headers.segments {
				if sn2.seg == nil { // it's ok if some segment was not able to open
					continue
				}
				if fName == sn2.seg.FileName() {
					sn = sn2
					exists = true
					break
				}
			}
			if !exists {
				sn = &HeaderSegment{version: f.Version, ranges: Range{f.From, f.To}}
			}
			if err := sn.reopenSeg(s.dir); err != nil {
				if errors.Is(err, os.ErrNotExist) {
					if optimistic {
						continue Loop
					} else {
						break Loop
					}
				}
				if optimistic {
					s.logger.Warn("[snapshots] open segment", "err", err)
					continue Loop
				} else {
					return err
				}
			}

			if !exists {
				// it's possible to iterate over .seg file even if you don't have index
				// then make segment available even if index open may fail
				s.Headers.segments = append(s.Headers.segments, sn)
			}
			if err := sn.reopenIdxIfNeed(s.dir, optimistic); err != nil {
				return err
			}
		case snaptype.Bodies:
			var sn *BodySegment
			var exists bool
			for _, sn2 := range s.Bodies.segments {
				if sn2.seg == nil { // it's ok if some segment was not able to open
					continue
				}
				if fName == sn2.seg.FileName() {
					sn = sn2
					exists = true
					break
				}
			}
			if !exists {
				sn = &BodySegment{version: f.Version, ranges: Range{f.From, f.To}}
			}
			if err := sn.reopenSeg(s.dir); err != nil {
				if errors.Is(err, os.ErrNotExist) {
					if optimistic {
						continue Loop
					} else {
						break Loop
					}
				}
				if optimistic {
					s.logger.Warn("[snapshots] open segment", "err", err)
					continue Loop
				} else {
					return err
				}
			}
			if !exists {
				s.Bodies.segments = append(s.Bodies.segments, sn)
			}
			if err := sn.reopenIdxIfNeed(s.dir, optimistic); err != nil {
				return err
			}
		case snaptype.Transactions:
			var sn *TxnSegment
			var exists bool
			for _, sn2 := range s.Txs.segments {
				if sn2.Seg == nil { // it's ok if some segment was not able to open
					continue
				}
				if fName == sn2.Seg.FileName() {
					sn = sn2
					exists = true
					break
				}
			}
			if !exists {
				sn = &TxnSegment{version: f.Version, ranges: Range{f.From, f.To}}
			}
			if err := sn.reopenSeg(s.dir); err != nil {
				if errors.Is(err, os.ErrNotExist) {
					if optimistic {
						continue Loop
					} else {
						break Loop
					}
				}
				if optimistic {
					s.logger.Warn("[snapshots] open segment", "err", err)
					continue Loop
				} else {
					return err
				}
			}
			if !exists {
				s.Txs.segments = append(s.Txs.segments, sn)
			}
			if err := sn.reopenIdxIfNeed(s.dir, optimistic); err != nil {
				return err
			}
		default:
			processed = false
		}

		if processed {
			if f.To > 0 {
				segmentsMax = f.To - 1
			} else {
				segmentsMax = 0
			}
			segmentsMaxSet = true
		}
	}
	if segmentsMaxSet {
		s.segmentsMax.Store(segmentsMax)
	}
	s.segmentsReady.Store(true)
	s.idxMax.Store(s.idxAvailability())
	s.indicesReady.Store(true)

	return nil
}

func (s *RoSnapshots) Ranges() (ranges []Range) {
	view := s.View()
	defer view.Close()

	for _, sn := range view.Headers() {
		ranges = append(ranges, sn.ranges)
	}
	return ranges
}

func (s *RoSnapshots) OptimisticalyReopenFolder()           { _ = s.ReopenFolder() }
func (s *RoSnapshots) OptimisticalyReopenWithDB(db kv.RoDB) { _ = s.ReopenWithDB(db) }
func (s *RoSnapshots) ReopenFolder() error {
	files, _, err := Segments(s.dir, s.version, s.segmentsMin.Load())
	if err != nil {
		return err
	}
	list := make([]string, 0, len(files))
	for _, f := range files {
		_, fName := filepath.Split(f.Path)
		list = append(list, fName)
	}
	return s.ReopenList(list, false)
}

func (s *RoSnapshots) ReopenWithDB(db kv.RoDB) error {
	if err := db.View(context.Background(), func(tx kv.Tx) error {
		snList, _, err := rawdb.ReadSnapshots(tx)
		if err != nil {
			return err
		}
		return s.ReopenList(snList, true)
	}); err != nil {
		return err
	}
	return nil
}

func (s *RoSnapshots) Close() {
	s.Headers.lock.Lock()
	defer s.Headers.lock.Unlock()
	s.Bodies.lock.Lock()
	defer s.Bodies.lock.Unlock()
	s.Txs.lock.Lock()
	defer s.Txs.lock.Unlock()
	s.closeWhatNotInList(nil)
}

func (s *RoSnapshots) closeWhatNotInList(l []string) {
Loop1:
	for i, sn := range s.Headers.segments {
		if sn.seg == nil {
			continue Loop1
		}
		_, name := filepath.Split(sn.seg.FilePath())
		for _, fName := range l {
			if fName == name {
				continue Loop1
			}
		}
		sn.close()
		s.Headers.segments[i] = nil
	}
Loop2:
	for i, sn := range s.Bodies.segments {
		if sn.seg == nil {
			continue Loop2
		}
		_, name := filepath.Split(sn.seg.FilePath())
		for _, fName := range l {
			if fName == name {
				continue Loop2
			}
		}
		sn.close()
		s.Bodies.segments[i] = nil
	}
Loop3:
	for i, sn := range s.Txs.segments {
		if sn.Seg == nil {
			continue Loop3
		}
		_, name := filepath.Split(sn.Seg.FilePath())
		for _, fName := range l {
			if fName == name {
				continue Loop3
			}
		}
		sn.close()
		s.Txs.segments[i] = nil
	}
	var i int
	for i = 0; i < len(s.Headers.segments) && s.Headers.segments[i] != nil && s.Headers.segments[i].seg != nil; i++ {
	}
	tail := s.Headers.segments[i:]
	s.Headers.segments = s.Headers.segments[:i]
	for i = 0; i < len(tail); i++ {
		if tail[i] != nil {
			tail[i].close()
			tail[i] = nil
		}
	}

	for i = 0; i < len(s.Bodies.segments) && s.Bodies.segments[i] != nil && s.Bodies.segments[i].seg != nil; i++ {
	}
	tailB := s.Bodies.segments[i:]
	s.Bodies.segments = s.Bodies.segments[:i]
	for i = 0; i < len(tailB); i++ {
		if tailB[i] != nil {
			tailB[i].close()
			tailB[i] = nil
		}
	}

	for i = 0; i < len(s.Txs.segments) && s.Txs.segments[i] != nil && s.Txs.segments[i].Seg != nil; i++ {
	}
	tailC := s.Txs.segments[i:]
	s.Txs.segments = s.Txs.segments[:i]
	for i = 0; i < len(tailC); i++ {
		if tailC[i] != nil {
			tailC[i].close()
			tailC[i] = nil
		}
	}
}

func (s *RoSnapshots) PrintDebug() {
	s.Headers.lock.RLock()
	defer s.Headers.lock.RUnlock()
	s.Bodies.lock.RLock()
	defer s.Bodies.lock.RUnlock()
	s.Txs.lock.RLock()
	defer s.Txs.lock.RUnlock()
	fmt.Println("    == Snapshots, Header")
	for _, sn := range s.Headers.segments {
		fmt.Printf("%d,  %t\n", sn.ranges.from, sn.idxHeaderHash == nil)
	}
	fmt.Println("    == Snapshots, Body")
	for _, sn := range s.Bodies.segments {
		fmt.Printf("%d,  %t\n", sn.ranges.from, sn.idxBodyNumber == nil)
	}
	fmt.Println("    == Snapshots, Txs")
	for _, sn := range s.Txs.segments {
		fmt.Printf("%d,  %t, %t\n", sn.ranges.from, sn.IdxTxnHash == nil, sn.IdxTxnHash2BlockNum == nil)
	}
}

func (s *RoSnapshots) AddSnapshotsToSilkworm(silkwormInstance *silkworm.Silkworm) error {
	mappedHeaderSnapshots := make([]*silkworm.MappedHeaderSnapshot, 0)
	err := s.Headers.View(func(segments []*HeaderSegment) error {
		for _, headerSegment := range segments {
			mappedHeaderSnapshots = append(mappedHeaderSnapshots, headerSegment.mappedSnapshot())
		}
		return nil
	})
	if err != nil {
		return err
	}

	mappedBodySnapshots := make([]*silkworm.MappedBodySnapshot, 0)
	err = s.Bodies.View(func(segments []*BodySegment) error {
		for _, bodySegment := range segments {
			mappedBodySnapshots = append(mappedBodySnapshots, bodySegment.mappedSnapshot())
		}
		return nil
	})
	if err != nil {
		return err
	}

	mappedTxnSnapshots := make([]*silkworm.MappedTxnSnapshot, 0)
	err = s.Txs.View(func(segments []*TxnSegment) error {
		for _, txnSegment := range segments {
			mappedTxnSnapshots = append(mappedTxnSnapshots, txnSegment.mappedSnapshot())
		}
		return nil
	})
	if err != nil {
		return err
	}

	if len(mappedHeaderSnapshots) != len(mappedBodySnapshots) || len(mappedBodySnapshots) != len(mappedTxnSnapshots) {
		return fmt.Errorf("addSnapshots: the number of headers/bodies/txs snapshots must be the same")
	}

	for i := 0; i < len(mappedHeaderSnapshots); i++ {
		mappedSnapshot := &silkworm.MappedChainSnapshot{
			Headers: mappedHeaderSnapshots[i],
			Bodies:  mappedBodySnapshots[i],
			Txs:     mappedTxnSnapshots[i],
		}
		err := silkwormInstance.AddSnapshot(mappedSnapshot)
		if err != nil {
			return err
		}
	}

	return nil
}

func buildIdx(ctx context.Context, sn snaptype.FileInfo, chainConfig *chain.Config, tmpDir string, p *background.Progress, lvl log.Lvl, logger log.Logger) error {
	//_, fName := filepath.Split(sn.Path)
	//log.Info("[snapshots] build idx", "file", fName)
	switch sn.T {
	case snaptype.Headers:
		if err := HeadersIdx(ctx, chainConfig, sn.Path, sn.Version, sn.From, tmpDir, p, lvl, logger); err != nil {
			return err
		}
	case snaptype.Bodies:
		if err := BodiesIdx(ctx, sn.Path, sn.From, tmpDir, p, lvl, logger); err != nil {
			return err
		}
	case snaptype.Transactions:
		dir, _ := filepath.Split(sn.Path)
		if err := TransactionsIdx(ctx, chainConfig, sn.Version, sn.From, sn.To, dir, tmpDir, p, lvl, logger); err != nil {
			return err
		}
	case snaptype.BorEvents:
		dir, _ := filepath.Split(sn.Path)
		if err := BorEventsIdx(ctx, sn.Path, sn.Version, sn.From, sn.To, dir, tmpDir, p, lvl, logger); err != nil {
			return err
		}
	case snaptype.BorSpans:
		dir, _ := filepath.Split(sn.Path)
		if err := BorSpansIdx(ctx, sn.Path, sn.Version, sn.From, sn.To, dir, tmpDir, p, lvl, logger); err != nil {
			return err
		}
	}
	//log.Info("[snapshots] finish build idx", "file", fName)
	return nil
}

func BuildMissedIndices(logPrefix string, ctx context.Context, dirs datadir.Dirs, version uint8, minIndex uint64, chainConfig *chain.Config, workers int, logger log.Logger) error {
	dir, tmpDir := dirs.Snap, dirs.Tmp
	//log.Log(lvl, "[snapshots] Build indices", "from", min)

	segments, _, err := Segments(dir, version, minIndex)
	if err != nil {
		return err
	}
	ps := background.NewProgressSet()
	startIndexingTime := time.Now()

	logEvery := time.NewTicker(20 * time.Second)
	defer logEvery.Stop()

	g, gCtx := errgroup.WithContext(ctx)
	g.SetLimit(workers)
	finish := make(chan struct{})

	go func() {
		for {
			select {
			case <-logEvery.C:
				var m runtime.MemStats
				dbg.ReadMemStats(&m)
				sendDiagnostics(startIndexingTime, ps.DiagnossticsData(), m.Alloc, m.Sys)
				logger.Info(fmt.Sprintf("[%s] Indexing", logPrefix), "progress", ps.String(), "total-indexing-time", time.Since(startIndexingTime).Round(time.Second).String(), "alloc", common2.ByteCount(m.Alloc), "sys", common2.ByteCount(m.Sys))
			case <-finish:
				return
			case <-ctx.Done():
				return
			}
		}
	}()

	for _, t := range snaptype.BlockSnapshotTypes {
		for index := range segments {
			segment := segments[index]
			if segment.T != t {
				continue
			}
			if hasIdxFile(segment, logger) {
				continue
			}
			sn := segment
			g.Go(func() error {
				p := &background.Progress{}
				ps.Add(p)
				defer notifySegmentIndexingFinished(sn.Name())
				defer ps.Delete(p)
				return buildIdx(gCtx, sn, chainConfig, tmpDir, p, log.LvlInfo, logger)
			})
		}
	}
	go func() {
		defer close(finish)
		g.Wait()
	}()

	// Block main thread
	select {
	case <-finish:
		return g.Wait()
	case <-ctx.Done():
		return ctx.Err()
	}
}

func BuildBorMissedIndices(logPrefix string, ctx context.Context, dirs datadir.Dirs, version uint8, minIndex uint64, chainConfig *chain.Config, workers int, logger log.Logger) error {
	dir, tmpDir := dirs.Snap, dirs.Tmp

	segments, _, err := BorSegments(dir, version, minIndex)
	if err != nil {
		return err
	}
	ps := background.NewProgressSet()
	startIndexingTime := time.Now()

	g, gCtx := errgroup.WithContext(ctx)
	g.SetLimit(workers)
	for _, t := range snaptype.BorSnapshotTypes {
		for _, segment := range segments {
			if segment.T != t {
				continue
			}
			if hasIdxFile(segment, logger) {
				continue
			}
			sn := segment
			g.Go(func() error {
				p := &background.Progress{}
				ps.Add(p)
				defer notifySegmentIndexingFinished(sn.Name())
				defer ps.Delete(p)
				return buildIdx(gCtx, sn, chainConfig, tmpDir, p, log.LvlInfo, logger)
			})
		}
	}
	finish := make(chan struct{})
	go func() {
		defer close(finish)
		g.Wait()
	}()

	logEvery := time.NewTicker(20 * time.Second)
	defer logEvery.Stop()
	for {
		select {
		case <-finish:
			return g.Wait()
		case <-ctx.Done():
			return ctx.Err()
		case <-logEvery.C:
			var m runtime.MemStats
			dbg.ReadMemStats(&m)
			sendDiagnostics(startIndexingTime, ps.DiagnossticsData(), m.Alloc, m.Sys)
			logger.Info(fmt.Sprintf("[%s] Indexing", logPrefix), "progress", ps.String(), "total-indexing-time", time.Since(startIndexingTime).Round(time.Second).String(), "alloc", common2.ByteCount(m.Alloc), "sys", common2.ByteCount(m.Sys))
		}
	}
}

func notifySegmentIndexingFinished(name string) {
	diagnostics.Send(
		diagnostics.SnapshotSegmentIndexingFinishedUpdate{
			SegmentName: name,
		},
	)
}

func sendDiagnostics(startIndexingTime time.Time, indexPercent map[string]int, alloc uint64, sys uint64) {
	segmentsStats := make([]diagnostics.SnapshotSegmentIndexingStatistics, 0, len(indexPercent))
	for k, v := range indexPercent {
		segmentsStats = append(segmentsStats, diagnostics.SnapshotSegmentIndexingStatistics{
			SegmentName: k,
			Percent:     v,
			Alloc:       alloc,
			Sys:         sys,
		})
	}
	diagnostics.Send(diagnostics.SnapshotIndexingStatistics{
		Segments:    segmentsStats,
		TimeElapsed: time.Since(startIndexingTime).Round(time.Second).Seconds(),
	})
}

func noGaps(in []snaptype.FileInfo, from uint64) (out []snaptype.FileInfo, missingSnapshots []Range) {
	prevTo := from
	for _, f := range in {
		if f.To <= prevTo {
			continue
		}
		if f.From != prevTo { // no gaps
			missingSnapshots = append(missingSnapshots, Range{prevTo, f.From})
			continue
		}
		prevTo = f.To
		out = append(out, f)
	}
	return out, missingSnapshots
}

func allTypeOfSegmentsMustExist(dir string, in []snaptype.FileInfo) (res []snaptype.FileInfo) {
MainLoop:
	for _, f := range in {
		if f.From == f.To {
			continue
		}
		for _, t := range snaptype.BlockSnapshotTypes {
			p := filepath.Join(dir, snaptype.SegmentFileName(f.Version, f.From, f.To, t))
			if !dir2.FileExist(p) {
				continue MainLoop
			}
		}
		res = append(res, f)
	}
	return res
}

func borSegmentsMustExist(dir string, in []snaptype.FileInfo) (res []snaptype.FileInfo) {
MainLoop:
	for _, f := range in {
		if f.From == f.To {
			continue
		}
		for _, t := range snaptype.BorSnapshotTypes {
			p := filepath.Join(dir, snaptype.SegmentFileName(f.Version, f.From, f.To, t))
			if !dir2.FileExist(p) {
				continue MainLoop
			}
		}
		res = append(res, f)
	}
	return res
}

// noOverlaps - keep largest ranges and avoid overlap
func noOverlaps(in []snaptype.FileInfo) (res []snaptype.FileInfo) {
	for i := range in {
		f := in[i]
		if f.From == f.To {
			continue
		}

		for j := i + 1; j < len(in); j++ { // if there is file with larger range - use it instead
			f2 := in[j]
			if f.From == f.To {
				continue
			}
			if f2.From > f.From {
				break
			}
			f = f2
			i++
		}

		res = append(res, f)
	}
	return res
}

func SegmentsCaplin(dir string, version uint8, minBlock uint64) (res []snaptype.FileInfo, missingSnapshots []Range, err error) {
	list, err := snaptype.Segments(dir, version)
	if err != nil {
		return nil, missingSnapshots, err
	}

	{
		var l []snaptype.FileInfo
		var m []Range
		for _, f := range list {
			if f.T != snaptype.BeaconBlocks {
				continue
			}
			l = append(l, f)
		}
		l, m = noGaps(noOverlaps(l), minBlock)
		res = append(res, l...)
		missingSnapshots = append(missingSnapshots, m...)
	}
	return res, missingSnapshots, nil
}

func Segments(dir string, version uint8, minBlock uint64) (res []snaptype.FileInfo, missingSnapshots []Range, err error) {
	list, err := snaptype.Segments(dir, version)
	if err != nil {
		return nil, missingSnapshots, err
	}
	{
		var l []snaptype.FileInfo
		var m []Range
		for _, f := range list {
			if f.T != snaptype.Headers {
				continue
			}
			l = append(l, f)
		}
		l, m = noGaps(noOverlaps(allTypeOfSegmentsMustExist(dir, l)), minBlock)
		res = append(res, l...)
		missingSnapshots = append(missingSnapshots, m...)
	}
	{
		var l []snaptype.FileInfo
		for _, f := range list {
			if f.T != snaptype.Bodies {
				continue
			}
			l = append(l, f)
		}
		l, _ = noGaps(noOverlaps(allTypeOfSegmentsMustExist(dir, l)), minBlock)
		res = append(res, l...)
	}
	{
		var l []snaptype.FileInfo
		for _, f := range list {
			if f.T != snaptype.Transactions {
				continue
			}
			l = append(l, f)
		}
		l, _ = noGaps(noOverlaps(allTypeOfSegmentsMustExist(dir, l)), minBlock)
		res = append(res, l...)
	}

	return res, missingSnapshots, nil
}

func chooseSegmentEnd(from, to, blocksPerFile uint64) uint64 {
	next := (from/blocksPerFile + 1) * blocksPerFile
	to = cmp.Min(next, to)

	if to < snaptype.Erigon2MinSegmentSize {
		return to
	}

	return to - (to % snaptype.Erigon2MinSegmentSize) // round down to the nearest 1k
}

type BlockRetire struct {
	maxScheduledBlock     atomic.Uint64
	working               atomic.Bool
	needSaveFilesListInDB atomic.Bool

	workers int
	tmpDir  string
	db      kv.RoDB

	notifier    services.DBEventNotifier
	logger      log.Logger
	blockReader services.FullBlockReader
	blockWriter *blockio.BlockWriter
	dirs        datadir.Dirs
	chainConfig *chain.Config
}

func NewBlockRetire(compressWorkers int, dirs datadir.Dirs, blockReader services.FullBlockReader, blockWriter *blockio.BlockWriter, db kv.RoDB, chainConfig *chain.Config, notifier services.DBEventNotifier, logger log.Logger) *BlockRetire {
	return &BlockRetire{workers: compressWorkers, tmpDir: dirs.Tmp, dirs: dirs, blockReader: blockReader, blockWriter: blockWriter, db: db, chainConfig: chainConfig, notifier: notifier, logger: logger}
}

func (br *BlockRetire) SetWorkers(workers int) {
	br.workers = workers
}

func (br *BlockRetire) IO() (services.FullBlockReader, *blockio.BlockWriter) {
	return br.blockReader, br.blockWriter
}

func (br *BlockRetire) Writer() *RoSnapshots { return br.blockReader.Snapshots().(*RoSnapshots) }

func (br *BlockRetire) snapshots() *RoSnapshots { return br.blockReader.Snapshots().(*RoSnapshots) }

func (br *BlockRetire) borSnapshots() *BorRoSnapshots {
	return br.blockReader.BorSnapshots().(*BorRoSnapshots)
}

func (br *BlockRetire) HasNewFrozenFiles() bool {
	return br.needSaveFilesListInDB.CompareAndSwap(true, false)
}

func CanRetire(curBlockNum uint64, blocksInSnapshots uint64) (blockFrom, blockTo uint64, can bool) {
	if curBlockNum <= params.FullImmutabilityThreshold {
		return
	}
	blockFrom = blocksInSnapshots + 1
	return canRetire(blockFrom, curBlockNum-params.FullImmutabilityThreshold)
}

func canRetire(from, to uint64) (blockFrom, blockTo uint64, can bool) {
	if to <= from {
		return
	}
	blockFrom = (from / 1_000) * 1_000
	roundedTo1K := (to / 1_000) * 1_000
	var maxJump uint64 = 1_000
	if blockFrom%snaptype.Erigon2MergeLimit == 0 {
		maxJump = snaptype.Erigon2MergeLimit
	} else if blockFrom%100_000 == 0 {
		maxJump = 100_000
	} else if blockFrom%10_000 == 0 {
		maxJump = 10_000
	}
	//roundedTo1K := (to / 1_000) * 1_000
	jump := cmp.Min(maxJump, roundedTo1K-blockFrom)
	switch { // only next segment sizes are allowed
	case jump >= snaptype.Erigon2MergeLimit:
		blockTo = blockFrom + snaptype.Erigon2MergeLimit
	case jump >= 100_000:
		blockTo = blockFrom + 100_000
	case jump >= 10_000:
		blockTo = blockFrom + 10_000
	case jump >= 1_000:
		blockTo = blockFrom + 1_000
	default:
		blockTo = blockFrom
	}
	return blockFrom, blockTo, blockTo-blockFrom >= 1_000
}

func CanDeleteTo(curBlockNum uint64, blocksInSnapshots uint64) (blockTo uint64) {
	if curBlockNum+999 < params.FullImmutabilityThreshold {
		// To prevent overflow of uint64 below
		return blocksInSnapshots + 1
	}
	hardLimit := (curBlockNum/1_000)*1_000 - params.FullImmutabilityThreshold
	return cmp.Min(hardLimit, blocksInSnapshots+1)
}

func (br *BlockRetire) retireBlocks(ctx context.Context, forwardProgress uint64, lvl log.Lvl, seedNewSnapshots func(downloadRequest []services.DownloadRequest) error, onDelete func(l []string) error) (bool, error) {
	notifier, logger, blockReader, tmpDir, db, workers := br.notifier, br.logger, br.blockReader, br.tmpDir, br.db, br.workers
	snapshots := br.snapshots()
	firstTxNum := blockReader.(*BlockReader).FirstTxNumNotInSnapshots()

<<<<<<< HEAD
	// in future we will do it in background
	if err := DumpBlocks(ctx, br.snapshots().Version(), blockFrom, blockTo, snaptype.Erigon2MergeLimit, tmpDir, snapshots.Dir(), firstTxNum, db, workers, lvl, logger, blockReader); err != nil {
		return fmt.Errorf("DumpBlocks: %w", err)
	}
	if err := snapshots.ReopenFolder(); err != nil {
		return fmt.Errorf("reopen: %w", err)
	}
	snapshots.LogStat("retire")
	if notifier != nil && !reflect.ValueOf(notifier).IsNil() { // notify about new snapshots of any size
		notifier.OnNewSnapshot()
=======
	blockFrom, blockTo, ok := CanRetire(forwardProgress, br.blockReader.FrozenBlocks())
	if ok {
		logger.Log(lvl, "[snapshots] Retire Blocks", "range", fmt.Sprintf("%dk-%dk", blockFrom/1000, blockTo/1000))
		// in future we will do it in background
		if err := DumpBlocks(ctx, blockFrom, blockTo, snaptype.Erigon2MergeLimit, tmpDir, snapshots.Dir(), firstTxNum, db, workers, lvl, logger, blockReader); err != nil {
			return ok, fmt.Errorf("DumpBlocks: %w", err)
		}
		if err := snapshots.ReopenFolder(); err != nil {
			return ok, fmt.Errorf("reopen: %w", err)
		}
		snapshots.LogStat()
		if notifier != nil && !reflect.ValueOf(notifier).IsNil() { // notify about new snapshots of any size
			notifier.OnNewSnapshot()
		}
>>>>>>> 2944abbd
	}

	merger := NewMerger(tmpDir, workers, lvl, db, br.chainConfig, logger)
	rangesToMerge := merger.FindMergeRanges(snapshots.Ranges(), snapshots.BlocksAvailable())
	if len(rangesToMerge) == 0 {
		return ok, nil
	}
	ok = true // have something to merge
	onMerge := func(r Range) error {
		if notifier != nil && !reflect.ValueOf(notifier).IsNil() { // notify about new snapshots of any size
			notifier.OnNewSnapshot()
		}

		if seedNewSnapshots != nil {
			downloadRequest := []services.DownloadRequest{
				services.NewDownloadRequest("", ""),
			}
			if err := seedNewSnapshots(downloadRequest); err != nil {
				return err
			}
		}
		return nil
	}
	err := merger.Merge(ctx, snapshots, rangesToMerge, snapshots.Dir(), true /* doIndex */, onMerge, onDelete)
	if err != nil {
		return ok, err
	}

<<<<<<< HEAD
	if err := snapshots.ReopenFolder(); err != nil {
		return fmt.Errorf("reopen: %w", err)
	}
	snapshots.LogStat("retire:reopen")
	if notifier != nil && !reflect.ValueOf(notifier).IsNil() { // notify about new snapshots of any size
		notifier.OnNewSnapshot()
	}

	return nil
=======
	return ok, nil
>>>>>>> 2944abbd
}

func (br *BlockRetire) PruneAncientBlocks(tx kv.RwTx, limit int) error {
	if br.blockReader.FreezingCfg().KeepBlocks {
		return nil
	}
	currentProgress, err := stages.GetStageProgress(tx, stages.Senders)
	if err != nil {
		return err
	}
	canDeleteTo := CanDeleteTo(currentProgress, br.blockReader.FrozenBlocks())

	br.logger.Info("[snapshots] Prune Blocks", "to", canDeleteTo, "limit", limit)
	if err := br.blockWriter.PruneBlocks(context.Background(), tx, canDeleteTo, limit); err != nil {
		return err
	}
	includeBor := br.chainConfig.Bor != nil
	if includeBor {
		canDeleteTo := CanDeleteTo(currentProgress, br.blockReader.FrozenBorBlocks())
		br.logger.Info("[snapshots] Prune Bor Blocks", "to", canDeleteTo, "limit", limit)

		if err := br.blockWriter.PruneBorBlocks(context.Background(), tx, canDeleteTo, limit, bor.SpanIDAt); err != nil {
			return err
		}
	}
	return nil
}

func (br *BlockRetire) RetireBlocksInBackground(ctx context.Context, minBlockNum uint64, maxBlockNum uint64, lvl log.Lvl, seedNewSnapshots func(downloadRequest []services.DownloadRequest) error, onDeleteSnapshots func(l []string) error) {
	if maxBlockNum > br.maxScheduledBlock.Load() {
		br.maxScheduledBlock.Store(maxBlockNum)
	}

	if !br.working.CompareAndSwap(false, true) {
		return
	}

	go func() {

		defer br.working.Store(false)

		for {
			maxBlockNum := br.maxScheduledBlock.Load()

			err := br.RetireBlocks(ctx, minBlockNum, maxBlockNum, lvl, seedNewSnapshots, onDeleteSnapshots)

			if err != nil {
				br.logger.Warn("[snapshots] retire blocks", "err", err)
				return
			}

			if maxBlockNum == br.maxScheduledBlock.Load() {
				return
			}
		}
	}()
}

<<<<<<< HEAD
func (br *BlockRetire) RetireBlocks(ctx context.Context, minBlockNum uint64, maxBlockNum uint64, lvl log.Lvl, seedNewSnapshots func(downloadRequest []services.DownloadRequest) error, onDeleteSnapshots func(l []string) error) error {

=======
func (br *BlockRetire) RetireBlocks(ctx context.Context, forwardProgress uint64, lvl log.Lvl, seedNewSnapshots func(downloadRequest []services.DownloadRequest) error, onDeleteSnapshots func(l []string) error) (err error) {
>>>>>>> 2944abbd
	includeBor := br.chainConfig.Bor != nil

	if includeBor {
		// "bor snaps" can be behind "block snaps", it's ok: for example because of `kill -9` in the middle of merge
<<<<<<< HEAD

		if frozen := br.blockReader.FrozenBlocks(); frozen > minBlockNum {
			minBlockNum = frozen
		}

		for br.blockReader.FrozenBorBlocks() < minBlockNum {
			blockFrom, blockTo, ok := CanRetire(maxBlockNum, br.blockReader.FrozenBorBlocks())
=======
		for br.blockReader.FrozenBorBlocks() < br.blockReader.FrozenBlocks() {
			ok, err := br.retireBorBlocks(ctx, forwardProgress, lvl, seedNewSnapshots, onDeleteSnapshots)
			if err != nil {
				return err
			}
>>>>>>> 2944abbd
			if !ok {
				break
			}
		}
	}

	var ok, okBor bool
	for {
<<<<<<< HEAD
		if frozen := br.blockReader.FrozenBlocks(); frozen > minBlockNum {
			minBlockNum = frozen
		}

		blockFrom, blockTo, ok := CanRetire(maxBlockNum, minBlockNum)
		if !ok {
			return nil
		}
		if err := br.retireBlocks(ctx, blockFrom, blockTo, lvl, seedNewSnapshots, onDeleteSnapshots); err != nil {
=======
		ok, err = br.retireBlocks(ctx, forwardProgress, lvl, seedNewSnapshots, onDeleteSnapshots)
		if err != nil {
>>>>>>> 2944abbd
			return err
		}

		if includeBor {
<<<<<<< HEAD
			blockFrom, blockTo, ok = CanRetire(maxBlockNum, minBlockNum)
			if ok {
				if err := br.retireBorBlocks(ctx, blockFrom, blockTo, lvl, seedNewSnapshots, onDeleteSnapshots); err != nil {
					return err
				}
=======
			okBor, err = br.retireBorBlocks(ctx, forwardProgress, lvl, seedNewSnapshots, onDeleteSnapshots)
			if err != nil {
				return err
>>>>>>> 2944abbd
			}
		}
		haveMore := ok || okBor
		if !haveMore {
			break
		}
	}
}

func (br *BlockRetire) BuildMissedIndicesIfNeed(ctx context.Context, logPrefix string, notifier services.DBEventNotifier, cc *chain.Config) error {
	if err := br.buildMissedIndicesIfNeed(ctx, logPrefix, notifier, cc); err != nil {
		return err
	}

	if err := br.buildBorMissedIndicesIfNeed(ctx, logPrefix, notifier, cc); err != nil {
		return err
	}

	return nil
}

func (br *BlockRetire) buildMissedIndicesIfNeed(ctx context.Context, logPrefix string, notifier services.DBEventNotifier, cc *chain.Config) error {
	snapshots := br.snapshots()
	if snapshots.IndicesMax() >= snapshots.SegmentsMax() {
		return nil
	}
	snapshots.LogStat("missed-idx")
	if !snapshots.Cfg().Produce && snapshots.IndicesMax() == 0 {
		return fmt.Errorf("please remove --snap.stop, erigon can't work without creating basic indices")
	}
	if !snapshots.Cfg().Produce {
		return nil
	}
	if !snapshots.SegmentsReady() {
		return fmt.Errorf("not all snapshot segments are available")
	}

	// wait for Downloader service to download all expected snapshots
	indexWorkers := estimate.IndexSnapshot.Workers()
	if err := BuildMissedIndices(logPrefix, ctx, br.dirs, snapshots.Version(), snapshots.SegmentsMin(), cc, indexWorkers, br.logger); err != nil {
		return fmt.Errorf("BuildMissedIndices: %w", err)
	}

	if err := snapshots.ReopenFolder(); err != nil {
		return err
	}
	snapshots.LogStat("missed-idx:reopen")
	if notifier != nil {
		notifier.OnNewSnapshot()
	}
	return nil
}

func (br *BlockRetire) buildBorMissedIndicesIfNeed(ctx context.Context, logPrefix string, notifier services.DBEventNotifier, cc *chain.Config) error {
	if cc.Bor == nil {
		return nil
	}

	borSnapshots := br.borSnapshots()
	if borSnapshots.IndicesMax() >= borSnapshots.SegmentsMax() {
		return nil
	}

	borSnapshots.LogStat("bor:missed-idx")
	if !borSnapshots.Cfg().Produce && borSnapshots.IndicesMax() == 0 {
		return fmt.Errorf("please remove --snap.stop, erigon can't work without creating basic indices")
	}
	if !borSnapshots.Cfg().Produce {
		return nil
	}
	if !borSnapshots.SegmentsReady() {
		return fmt.Errorf("not all bor snapshot segments are available")
	}

	// wait for Downloader service to download all expected snapshots
	indexWorkers := estimate.IndexSnapshot.Workers()
	if err := BuildBorMissedIndices(logPrefix, ctx, br.dirs, borSnapshots.Version(), borSnapshots.SegmentsMin(), cc, indexWorkers, br.logger); err != nil {
		return fmt.Errorf("BuildBorMissedIndices: %w", err)
	}

	if err := borSnapshots.ReopenFolder(); err != nil {
		return err
	}
	borSnapshots.LogStat("bor:missed-idx:reopen")
	if notifier != nil {
		notifier.OnNewSnapshot()
	}
	return nil
}

func DumpBlocks(ctx context.Context, version uint8, blockFrom, blockTo, blocksPerFile uint64, tmpDir, snapDir string, firstTxNum uint64, chainDB kv.RoDB, workers int, lvl log.Lvl, logger log.Logger, blockReader services.FullBlockReader) error {
	if blocksPerFile == 0 {
		return nil
	}
	chainConfig := fromdb.ChainConfig(chainDB)

	for i := blockFrom; i < blockTo; i = chooseSegmentEnd(i, blockTo, blocksPerFile) {
		if err := dumpBlocksRange(ctx, version, i, chooseSegmentEnd(i, blockTo, blocksPerFile), tmpDir, snapDir, firstTxNum, chainDB, *chainConfig, workers, lvl, logger, blockReader); err != nil {
			return err
		}
	}
	return nil
}

func dumpBlocksRange(ctx context.Context, version uint8, blockFrom, blockTo uint64, tmpDir, snapDir string, firstTxNum uint64, chainDB kv.RoDB, chainConfig chain.Config, workers int, lvl log.Lvl, logger log.Logger, blockReader services.FullBlockReader) error {
	logEvery := time.NewTicker(20 * time.Second)
	defer logEvery.Stop()

	{
		segName := snaptype.SegmentFileName(version, blockFrom, blockTo, snaptype.Headers)
		f, _ := snaptype.ParseFileName(snapDir, segName)

		sn, err := compress.NewCompressor(ctx, "Snapshot Headers", f.Path, tmpDir, compress.MinPatternScore, workers, log.LvlTrace, logger)
		if err != nil {
			return err
		}
		defer sn.Close()
		if err := DumpHeaders(ctx, chainDB, blockFrom, blockTo, workers, lvl, logger, func(v []byte) error {
			return sn.AddWord(v)
		}); err != nil {
			return fmt.Errorf("DumpHeaders: %w", err)
		}
		if err := sn.Compress(); err != nil {
			return fmt.Errorf("compress: %w", err)
		}

		p := &background.Progress{}
		if err := buildIdx(ctx, f, &chainConfig, tmpDir, p, lvl, logger); err != nil {
			return err
		}
	}

	{
		segName := snaptype.SegmentFileName(version, blockFrom, blockTo, snaptype.Bodies)
		f, _ := snaptype.ParseFileName(snapDir, segName)

		sn, err := compress.NewCompressor(ctx, "Snapshot Bodies", f.Path, tmpDir, compress.MinPatternScore, workers, log.LvlTrace, logger)
		if err != nil {
			return err
		}
		defer sn.Close()
		if err := DumpBodies(ctx, chainDB, blockFrom, blockTo, firstTxNum, workers, lvl, logger, func(v []byte) error {
			return sn.AddWord(v)
		}); err != nil {
			return fmt.Errorf("DumpBodies: %w", err)
		}
		if err := sn.Compress(); err != nil {
			return fmt.Errorf("compress: %w", err)
		}

		p := &background.Progress{}
		if err := buildIdx(ctx, f, &chainConfig, tmpDir, p, lvl, logger); err != nil {
			return err
		}
	}

	{
		segName := snaptype.SegmentFileName(version, blockFrom, blockTo, snaptype.Transactions)
		f, _ := snaptype.ParseFileName(snapDir, segName)

		sn, err := compress.NewCompressor(ctx, "Snapshot Txs", f.Path, tmpDir, compress.MinPatternScore, workers, log.LvlTrace, logger)
		if err != nil {
			return fmt.Errorf("NewCompressor: %w, %s", err, f.Path)
		}
		defer sn.Close()

		expectedCount, err := DumpTxs(ctx, chainDB, blockFrom, blockTo, &chainConfig, workers, lvl, logger, func(v []byte) error {
			return sn.AddWord(v)
		})
		if err != nil {
			return fmt.Errorf("DumpTxs: %w", err)
		}
		if expectedCount != sn.Count() {
			return fmt.Errorf("incorrect tx count: %d, expected from db: %d", sn.Count(), expectedCount)
		}
		snapDir, fileName := filepath.Split(f.Path)
		ext := filepath.Ext(fileName)
		logger.Log(lvl, "[snapshots] Compression start", "file", fileName[:len(fileName)-len(ext)], "workers", sn.Workers())
		t := time.Now()
		_, expectedCount, err = txsAmountBasedOnBodiesSnapshots(snapDir, version, blockFrom, blockTo)
		if err != nil {
			return err
		}
		if expectedCount != sn.Count() {
			return fmt.Errorf("incorrect tx count: %d, expected from snapshots: %d", sn.Count(), expectedCount)
		}
		if err := sn.Compress(); err != nil {
			return fmt.Errorf("compress: %w", err)
		}
		logger.Log(lvl, "[snapshots] Compression", "took", time.Since(t), "ratio", sn.Ratio.String(), "file", fileName[:len(fileName)-len(ext)])

		p := &background.Progress{}
		if err := buildIdx(ctx, f, &chainConfig, tmpDir, p, lvl, logger); err != nil {
			return err
		}
	}

	return nil
}

func hasIdxFile(sn snaptype.FileInfo, logger log.Logger) bool {
	dir, _ := filepath.Split(sn.Path)
	fName := snaptype.IdxFileName(sn.Version, sn.From, sn.To, sn.T.String())
	var result = true
	switch sn.T {
	case snaptype.Headers, snaptype.Bodies, snaptype.BorEvents, snaptype.BorSpans, snaptype.BeaconBlocks:
		idx, err := recsplit.OpenIndex(filepath.Join(dir, fName))
		if err != nil {
			return false
		}
		idx.Close()
	case snaptype.Transactions:
		idx, err := recsplit.OpenIndex(filepath.Join(dir, fName))
		if err != nil {
			return false
		}
		idx.Close()

		fName = snaptype.IdxFileName(sn.Version, sn.From, sn.To, snaptype.Transactions2Block.String())
		idx, err = recsplit.OpenIndex(filepath.Join(dir, fName))
		if err != nil {
			return false
		}
		idx.Close()
	}
	return result
}

var bufPool = sync.Pool{
	New: func() any {
		return make([]byte, 16*4096)
	},
}

// DumpTxs - [from, to)
// Format: hash[0]_1byte + sender_address_2bytes + txnRlp
func DumpTxs(ctx context.Context, db kv.RoDB, blockFrom, blockTo uint64, chainConfig *chain.Config, workers int, lvl log.Lvl, logger log.Logger, collect func([]byte) error) (expectedCount int, err error) {
	logEvery := time.NewTicker(20 * time.Second)
	defer logEvery.Stop()
	warmupCtx, cancel := context.WithCancel(ctx)
	defer cancel()

	chainID, _ := uint256.FromBig(chainConfig.ChainID)

	numBuf := make([]byte, 8)

	parse := func(ctx *types2.TxParseContext, v, valueBuf []byte, senders []common2.Address, j int) ([]byte, error) {
		var sender [20]byte
		slot := types2.TxSlot{}

		if _, err := ctx.ParseTransaction(v, 0, &slot, sender[:], false /* hasEnvelope */, false /* wrappedWithBlobs */, nil); err != nil {
			return valueBuf, err
		}
		if len(senders) > 0 {
			sender = senders[j]
		}

		valueBuf = valueBuf[:0]
		valueBuf = append(valueBuf, slot.IDHash[:1]...)
		valueBuf = append(valueBuf, sender[:]...)
		valueBuf = append(valueBuf, v...)
		return valueBuf, nil
	}

	addSystemTx := func(ctx *types2.TxParseContext, tx kv.Tx, txId uint64) error {
		binary.BigEndian.PutUint64(numBuf, txId)
		tv, err := tx.GetOne(kv.EthTx, numBuf)
		if err != nil {
			return err
		}
		if tv == nil {
			if err := collect(nil); err != nil {
				return err
			}
			return nil
		}

		ctx.WithSender(false)

		valueBuf := bufPool.Get().([]byte)
		defer bufPool.Put(valueBuf) //nolint

		valueBuf, err = parse(ctx, tv, valueBuf, nil, 0)
		if err != nil {
			return err
		}
		if err := collect(valueBuf); err != nil {
			return err
		}
		return nil
	}

	doWarmup, warmupTxs, warmupSenders := blockTo-blockFrom >= 100_000 && workers > 4, &atomic.Bool{}, &atomic.Bool{}
	from := hexutility.EncodeTs(blockFrom)
	if err := kv.BigChunks(db, kv.HeaderCanonical, from, func(tx kv.Tx, k, v []byte) (bool, error) {
		blockNum := binary.BigEndian.Uint64(k)
		if blockNum >= blockTo { // [from, to)
			return false, nil
		}

		h := common2.BytesToHash(v)
		dataRLP := rawdb.ReadStorageBodyRLP(tx, h, blockNum)
		if dataRLP == nil {
			return false, fmt.Errorf("body not found: %d, %x", blockNum, h)
		}
		var body types.BodyForStorage
		if e := rlp.DecodeBytes(dataRLP, &body); e != nil {
			return false, e
		}
		if body.TxAmount == 0 {
			return true, nil
		}
		expectedCount += int(body.TxAmount)

		if doWarmup && !warmupSenders.Load() && blockNum%1_000 == 0 {
			clean := kv.ReadAhead(warmupCtx, db, warmupSenders, kv.Senders, hexutility.EncodeTs(blockNum), 10_000)
			defer clean()
		}
		if doWarmup && !warmupTxs.Load() && blockNum%1_000 == 0 {
			clean := kv.ReadAhead(warmupCtx, db, warmupTxs, kv.EthTx, hexutility.EncodeTs(body.BaseTxId), 100*10_000)
			defer clean()
		}
		senders, err := rawdb.ReadSenders(tx, h, blockNum)
		if err != nil {
			return false, err
		}

		workers := estimate.AlmostAllCPUs()

		if workers > 3 {
			workers = workers / 3 * 2
		}

		if workers > int(body.TxAmount-2) {
			if int(body.TxAmount-2) > 1 {
				workers = int(body.TxAmount - 2)
			} else {
				workers = 1
			}
		}

		parsers := errgroup.Group{}
		parsers.SetLimit(workers)

		valueBufs := make([][]byte, workers)
		parseCtxs := make([]*types2.TxParseContext, workers)

		for i := 0; i < workers; i++ {
			valueBuf := bufPool.Get().([]byte)
			defer bufPool.Put(valueBuf) //nolint
			valueBufs[i] = valueBuf
			parseCtxs[i] = types2.NewTxParseContext(*chainID)
		}

		if err := addSystemTx(parseCtxs[0], tx, body.BaseTxId); err != nil {
			return false, err
		}

		binary.BigEndian.PutUint64(numBuf, body.BaseTxId+1)

		collected := -1
		collectorLock := sync.Mutex{}
		collections := sync.NewCond(&collectorLock)

		var j int

		if err := tx.ForAmount(kv.EthTx, numBuf, body.TxAmount-2, func(_, tv []byte) error {
			tx := j
			j++

			parsers.Go(func() error {
				parseCtx := parseCtxs[tx%workers]

				parseCtx.WithSender(len(senders) == 0)
				parseCtx.WithAllowPreEip2s(blockNum <= chainConfig.HomesteadBlock.Uint64())

				valueBuf, err := parse(parseCtx, tv, valueBufs[tx%workers], senders, tx)

				if err != nil {
					return fmt.Errorf("%w, block: %d", err, blockNum)
				}

				collectorLock.Lock()
				defer collectorLock.Unlock()

				for collected < tx-1 {
					collections.Wait()
				}

				// first tx byte => sender adress => tx rlp
				if err := collect(valueBuf); err != nil {
					return err
				}

				collected = tx
				collections.Broadcast()

				return nil
			})

			return nil
		}); err != nil {
			return false, fmt.Errorf("ForAmount: %w", err)
		}

		if err := parsers.Wait(); err != nil {
			return false, fmt.Errorf("ForAmount parser: %w", err)
		}

		if err := addSystemTx(parseCtxs[0], tx, body.BaseTxId+uint64(body.TxAmount)-1); err != nil {
			return false, err
		}

		select {
		case <-ctx.Done():
			return false, ctx.Err()
		case <-logEvery.C:
			var m runtime.MemStats
			if lvl >= log.LvlInfo {
				dbg.ReadMemStats(&m)
			}
			logger.Log(lvl, "[snapshots] Dumping txs", "block num", blockNum,
				"alloc", common2.ByteCount(m.Alloc), "sys", common2.ByteCount(m.Sys),
			)
		default:
		}
		return true, nil
	}); err != nil {
		return 0, fmt.Errorf("BigChunks: %w", err)
	}
	return expectedCount, nil
}

// DumpHeaders - [from, to)
func DumpHeaders(ctx context.Context, db kv.RoDB, blockFrom, blockTo uint64, workers int, lvl log.Lvl, logger log.Logger, collect func([]byte) error) error {
	logEvery := time.NewTicker(20 * time.Second)
	defer logEvery.Stop()

	key := make([]byte, 8+32)
	from := hexutility.EncodeTs(blockFrom)
	if err := kv.BigChunks(db, kv.HeaderCanonical, from, func(tx kv.Tx, k, v []byte) (bool, error) {
		blockNum := binary.BigEndian.Uint64(k)
		if blockNum >= blockTo {
			return false, nil
		}
		copy(key, k)
		copy(key[8:], v)
		dataRLP, err := tx.GetOne(kv.Headers, key)
		if err != nil {
			return false, err
		}
		if dataRLP == nil {
			return false, fmt.Errorf("header missed in db: block_num=%d,  hash=%x", blockNum, v)
		}
		h := types.Header{}
		if err := rlp.DecodeBytes(dataRLP, &h); err != nil {
			return false, err
		}

		value := make([]byte, len(dataRLP)+1) // first_byte_of_header_hash + header_rlp
		value[0] = h.Hash()[0]
		copy(value[1:], dataRLP)
		if err := collect(value); err != nil {
			return false, err
		}

		select {
		case <-ctx.Done():
			return false, ctx.Err()
		case <-logEvery.C:
			var m runtime.MemStats
			if lvl >= log.LvlInfo {
				dbg.ReadMemStats(&m)
			}
			logger.Log(lvl, "[snapshots] Dumping headers", "block num", blockNum,
				"alloc", common2.ByteCount(m.Alloc), "sys", common2.ByteCount(m.Sys),
			)
		default:
		}
		return true, nil
	}); err != nil {
		return err
	}
	return nil
}

// DumpBodies - [from, to)
func DumpBodies(ctx context.Context, db kv.RoDB, blockFrom, blockTo uint64, firstTxNum uint64, workers int, lvl log.Lvl, logger log.Logger, collect func([]byte) error) error {
	logEvery := time.NewTicker(20 * time.Second)
	defer logEvery.Stop()

	blockNumByteLength := 8
	blockHashByteLength := 32
	key := make([]byte, blockNumByteLength+blockHashByteLength)
	from := hexutility.EncodeTs(blockFrom)
	if err := kv.BigChunks(db, kv.HeaderCanonical, from, func(tx kv.Tx, k, v []byte) (bool, error) {
		blockNum := binary.BigEndian.Uint64(k)
		if blockNum >= blockTo {
			return false, nil
		}
		copy(key, k)
		copy(key[8:], v)

		// Important: DB does store canonical and non-canonical txs in same table. And using same body.BaseTxID
		// But snapshots using canonical TxNum in field body.BaseTxID
		// So, we manually calc this field here and serialize again.
		//
		// FYI: we also have other table to map canonical BlockNum->TxNum: kv.MaxTxNum
		body, err := rawdb.ReadBodyForStorageByKey(tx, key)
		if err != nil {
			return false, err
		}
		if body == nil {
			logger.Warn("body missed", "block_num", blockNum, "hash", hex.EncodeToString(v))
			return true, nil
		}

		body.BaseTxId = firstTxNum
		firstTxNum += uint64(body.TxAmount)

		dataRLP, err := rlp.EncodeToBytes(body)
		if err != nil {
			return false, err
		}

		if err := collect(dataRLP); err != nil {
			return false, err
		}

		select {
		case <-ctx.Done():
			return false, ctx.Err()
		case <-logEvery.C:
			var m runtime.MemStats
			if lvl >= log.LvlInfo {
				dbg.ReadMemStats(&m)
			}
			logger.Log(lvl, "[snapshots] Wrote into file", "block num", blockNum,
				"alloc", common2.ByteCount(m.Alloc), "sys", common2.ByteCount(m.Sys),
			)
		default:
		}
		return true, nil
	}); err != nil {
		return err
	}

	return nil
}

var EmptyTxHash = common2.Hash{}

func txsAmountBasedOnBodiesSnapshots(snapDir string, version uint8, blockFrom, blockTo uint64) (firstTxID uint64, expectedCount int, err error) {
	bodySegmentPath := filepath.Join(snapDir, snaptype.SegmentFileName(version, blockFrom, blockTo, snaptype.Bodies))
	bodiesSegment, err := compress.NewDecompressor(bodySegmentPath)
	if err != nil {
		return
	}
	defer bodiesSegment.Close()

	gg := bodiesSegment.MakeGetter()
	buf, _ := gg.Next(nil)
	firstBody := &types.BodyForStorage{}
	if err = rlp.DecodeBytes(buf, firstBody); err != nil {
		return
	}
	firstTxID = firstBody.BaseTxId

	lastBody := new(types.BodyForStorage)
	i := uint64(0)
	for gg.HasNext() {
		i++
		if i == blockTo-blockFrom-1 {
			buf, _ = gg.Next(buf[:0])
			if err = rlp.DecodeBytes(buf, lastBody); err != nil {
				return
			}
			if gg.HasNext() {
				panic(1)
			}
		} else {
			gg.Skip()
		}
	}

	expectedCount = int(lastBody.BaseTxId+uint64(lastBody.TxAmount)) - int(firstBody.BaseTxId)
	return
}

func TransactionsIdx(ctx context.Context, chainConfig *chain.Config, version uint8, blockFrom, blockTo uint64, snapDir string, tmpDir string, p *background.Progress, lvl log.Lvl, logger log.Logger) (err error) {
	defer func() {
		if rec := recover(); rec != nil {
			err = fmt.Errorf("TransactionsIdx: at=%d-%d, %v, %s", blockFrom, blockTo, rec, dbg.Stack())
		}
	}()
	firstBlockNum := blockFrom
	firstTxID, expectedCount, err := txsAmountBasedOnBodiesSnapshots(snapDir, version, blockFrom, blockTo)
	if err != nil {
		return err
	}
	bodySegmentPath := filepath.Join(snapDir, snaptype.SegmentFileName(version, blockFrom, blockTo, snaptype.Bodies))
	bodiesSegment, err := compress.NewDecompressor(bodySegmentPath)
	if err != nil {
		return
	}
	defer bodiesSegment.Close()

	segFileName := snaptype.SegmentFileName(version, blockFrom, blockTo, snaptype.Transactions)
	segmentFilePath := filepath.Join(snapDir, segFileName)
	d, err := compress.NewDecompressor(segmentFilePath)
	if err != nil {
		return err
	}
	defer d.Close()
	if d.Count() != expectedCount {
		return fmt.Errorf("TransactionsIdx: at=%d-%d, pre index building, expect: %d, got %d", blockFrom, blockTo, expectedCount, d.Count())
	}

	if p != nil {
		p.Name.Store(&segFileName)
		p.Total.Store(uint64(d.Count() * 2))
	}

	txnHashIdx, err := recsplit.NewRecSplit(recsplit.RecSplitArgs{
		KeyCount:    d.Count(),
		Enums:       true,
		BucketSize:  2000,
		LeafSize:    8,
		TmpDir:      tmpDir,
		IndexFile:   filepath.Join(snapDir, snaptype.IdxFileName(version, blockFrom, blockTo, snaptype.Transactions.String())),
		BaseDataID:  firstTxID,
		EtlBufLimit: etl.BufferOptimalSize / 2,
	}, logger)
	if err != nil {
		return err
	}

	txnHash2BlockNumIdx, err := recsplit.NewRecSplit(recsplit.RecSplitArgs{
		KeyCount:    d.Count(),
		Enums:       false,
		BucketSize:  2000,
		LeafSize:    8,
		TmpDir:      tmpDir,
		IndexFile:   filepath.Join(snapDir, snaptype.IdxFileName(version, blockFrom, blockTo, snaptype.Transactions2Block.String())),
		BaseDataID:  firstBlockNum,
		EtlBufLimit: etl.BufferOptimalSize / 2,
	}, logger)
	if err != nil {
		return err
	}
	txnHashIdx.LogLvl(log.LvlDebug)
	txnHash2BlockNumIdx.LogLvl(log.LvlDebug)

	chainId, _ := uint256.FromBig(chainConfig.ChainID)

	parseCtx := types2.NewTxParseContext(*chainId)
	parseCtx.WithSender(false)
	slot := types2.TxSlot{}
	bodyBuf, word := make([]byte, 0, 4096), make([]byte, 0, 4096)

	defer d.EnableMadvNormal().DisableReadAhead()
	defer bodiesSegment.EnableMadvNormal().DisableReadAhead()

RETRY:
	g, bodyGetter := d.MakeGetter(), bodiesSegment.MakeGetter()
	var i, offset, nextPos uint64
	blockNum := firstBlockNum
	body := &types.BodyForStorage{}

	bodyBuf, _ = bodyGetter.Next(bodyBuf[:0])
	if err := rlp.DecodeBytes(bodyBuf, body); err != nil {
		return err
	}

	for g.HasNext() {
		if p != nil {
			p.Processed.Add(1)
		}

		word, nextPos = g.Next(word[:0])
		select {
		case <-ctx.Done():
			return ctx.Err()
		default:
		}

		for body.BaseTxId+uint64(body.TxAmount) <= firstTxID+i { // skip empty blocks
			if !bodyGetter.HasNext() {
				return fmt.Errorf("not enough bodies")
			}

			bodyBuf, _ = bodyGetter.Next(bodyBuf[:0])
			if err := rlp.DecodeBytes(bodyBuf, body); err != nil {
				return err
			}

			blockNum++
		}

		firstTxByteAndlengthOfAddress := 21
		isSystemTx := len(word) == 0
		if isSystemTx { // system-txs hash:pad32(txnID)
			binary.BigEndian.PutUint64(slot.IDHash[:], firstTxID+i)
		} else {
			if _, err = parseCtx.ParseTransaction(word[firstTxByteAndlengthOfAddress:], 0, &slot, nil, true /* hasEnvelope */, false /* wrappedWithBlobs */, nil /* validateHash */); err != nil {
				return fmt.Errorf("ParseTransaction: %w, blockNum: %d, i: %d", err, blockNum, i)
			}
		}

		if err := txnHashIdx.AddKey(slot.IDHash[:], offset); err != nil {
			return err
		}
		if err := txnHash2BlockNumIdx.AddKey(slot.IDHash[:], blockNum); err != nil {
			return err
		}

		i++
		offset = nextPos
	}

	if int(i) != expectedCount {
		return fmt.Errorf("TransactionsIdx: at=%d-%d, post index building, expect: %d, got %d", blockFrom, blockTo, expectedCount, i)
	}

	if err := txnHashIdx.Build(ctx); err != nil {
		if errors.Is(err, recsplit.ErrCollision) {
			logger.Warn("Building recsplit. Collision happened. It's ok. Restarting with another salt...", "err", err)
			txnHashIdx.ResetNextSalt()
			txnHash2BlockNumIdx.ResetNextSalt()
			goto RETRY
		}
		return fmt.Errorf("txnHashIdx: %w", err)
	}
	if err := txnHash2BlockNumIdx.Build(ctx); err != nil {
		if errors.Is(err, recsplit.ErrCollision) {
			logger.Warn("Building recsplit. Collision happened. It's ok. Restarting with another salt...", "err", err)
			txnHashIdx.ResetNextSalt()
			txnHash2BlockNumIdx.ResetNextSalt()
			goto RETRY
		}
		return fmt.Errorf("txnHash2BlockNumIdx: %w", err)
	}

	return nil
}

// HeadersIdx - headerHash -> offset (analog of kv.HeaderNumber)
func HeadersIdx(ctx context.Context, chainConfig *chain.Config, segmentFilePath string, version uint8, firstBlockNumInSegment uint64, tmpDir string, p *background.Progress, lvl log.Lvl, logger log.Logger) (err error) {
	defer func() {
		if rec := recover(); rec != nil {
			_, fName := filepath.Split(segmentFilePath)
			err = fmt.Errorf("HeadersIdx: at=%s, %v, %s", fName, rec, dbg.Stack())
		}
	}()

	d, err := compress.NewDecompressor(segmentFilePath)
	if err != nil {
		return err
	}
	defer d.Close()

	_, fname := filepath.Split(segmentFilePath)

	if p != nil {
		p.Name.Store(&fname)
		p.Total.Store(uint64(d.Count()))
	}

	hasher := crypto.NewKeccakState()
	defer cryptopool.ReturnToPoolKeccak256(hasher)
	var h common2.Hash
	if err := Idx(ctx, d, firstBlockNumInSegment, tmpDir, log.LvlDebug, func(idx *recsplit.RecSplit, i, offset uint64, word []byte) error {
		if p != nil {
			p.Processed.Add(1)
		}

		headerRlp := word[1:]
		hasher.Reset()
		hasher.Write(headerRlp)
		hasher.Read(h[:])
		if err := idx.AddKey(h[:], offset); err != nil {
			return err
		}
		return nil
	}, logger); err != nil {
		return fmt.Errorf("HeadersIdx: %w", err)
	}
	return nil
}

func BodiesIdx(ctx context.Context, segmentFilePath string, firstBlockNumInSegment uint64, tmpDir string, p *background.Progress, lvl log.Lvl, logger log.Logger) (err error) {
	defer func() {
		if rec := recover(); rec != nil {
			_, fName := filepath.Split(segmentFilePath)
			err = fmt.Errorf("BodiesIdx: at=%s, %v, %s", fName, rec, dbg.Stack())
		}
	}()

	num := make([]byte, 8)

	d, err := compress.NewDecompressor(segmentFilePath)
	if err != nil {
		return err
	}
	defer d.Close()

	_, fname := filepath.Split(segmentFilePath)

	if p != nil {
		p.Name.Store(&fname)
		p.Total.Store(uint64(d.Count()))
	}

	if err := Idx(ctx, d, firstBlockNumInSegment, tmpDir, log.LvlDebug, func(idx *recsplit.RecSplit, i, offset uint64, word []byte) error {
		if p != nil {
			p.Processed.Add(1)
		}
		n := binary.PutUvarint(num, i)
		if err := idx.AddKey(num[:n], offset); err != nil {
			return err
		}
		return nil
	}, logger); err != nil {
		return fmt.Errorf("BodyNumberIdx: %w", err)
	}
	return nil
}

// Idx - iterate over segment and building .idx file
func Idx(ctx context.Context, d *compress.Decompressor, firstDataID uint64, tmpDir string, lvl log.Lvl, walker func(idx *recsplit.RecSplit, i, offset uint64, word []byte) error, logger log.Logger) error {
	segmentFileName := d.FilePath()
	var extension = filepath.Ext(segmentFileName)
	var idxFilePath = segmentFileName[0:len(segmentFileName)-len(extension)] + ".idx"

	rs, err := recsplit.NewRecSplit(recsplit.RecSplitArgs{
		KeyCount:    d.Count(),
		Enums:       true,
		BucketSize:  2000,
		LeafSize:    8,
		TmpDir:      tmpDir,
		IndexFile:   idxFilePath,
		BaseDataID:  firstDataID,
		EtlBufLimit: etl.BufferOptimalSize / 2,
	}, logger)
	if err != nil {
		return err
	}
	rs.LogLvl(log.LvlDebug)

	defer d.EnableMadvNormal().DisableReadAhead()

RETRY:
	g := d.MakeGetter()
	var i, offset, nextPos uint64
	word := make([]byte, 0, 4096)
	for g.HasNext() {
		word, nextPos = g.Next(word[:0])
		if err := walker(rs, i, offset, word); err != nil {
			return err
		}
		i++
		offset = nextPos

		select {
		case <-ctx.Done():
			return ctx.Err()
		default:
		}
	}
	if err = rs.Build(ctx); err != nil {
		if errors.Is(err, recsplit.ErrCollision) {
			logger.Info("Building recsplit. Collision happened. It's ok. Restarting with another salt...", "err", err)
			rs.ResetNextSalt()
			goto RETRY
		}
		return err
	}
	return nil
}

func ForEachHeader(ctx context.Context, s *RoSnapshots, walker func(header *types.Header) error) error {
	r := bytes.NewReader(nil)
	word := make([]byte, 0, 2*4096)

	view := s.View()
	defer view.Close()

	for _, sn := range view.Headers() {
		if err := sn.seg.WithReadAhead(func() error {
			g := sn.seg.MakeGetter()
			for g.HasNext() {
				word, _ = g.Next(word[:0])
				var header types.Header
				r.Reset(word[1:])
				if err := rlp.Decode(r, &header); err != nil {
					return err
				}
				if err := walker(&header); err != nil {
					return err
				}
			}
			return nil
		}); err != nil {
			return err
		}
	}

	return nil
}

type Merger struct {
	lvl             log.Lvl
	compressWorkers int
	tmpDir          string
	chainConfig     *chain.Config
	chainDB         kv.RoDB
	logger          log.Logger
	noFsync         bool // fsync is enabled by default, but tests can manually disable
}

func NewMerger(tmpDir string, compressWorkers int, lvl log.Lvl, chainDB kv.RoDB, chainConfig *chain.Config, logger log.Logger) *Merger {
	return &Merger{tmpDir: tmpDir, compressWorkers: compressWorkers, lvl: lvl, chainDB: chainDB, chainConfig: chainConfig, logger: logger}
}
func (m *Merger) DisableFsync() { m.noFsync = true }

type Range struct {
	from, to uint64
}

func (r Range) From() uint64 { return r.from }
func (r Range) To() uint64   { return r.to }

type Ranges []Range

func (r Ranges) String() string {
	return fmt.Sprintf("%d", r)
}

func (m *Merger) FindMergeRanges(currentRanges []Range, maxBlockNum uint64) (toMerge []Range) {
	for i := len(currentRanges) - 1; i > 0; i-- {
		r := currentRanges[i]
		mergeLimit := uint64(snaptype.Erigon2MergeLimit)
		if r.to-r.from >= mergeLimit {
			continue
		}
		for _, span := range snaptype.MergeSteps {
			if r.to%span != 0 {
				continue
			}
			if r.to-r.from == span {
				break
			}
			aggFrom := r.to - span
			toMerge = append(toMerge, Range{from: aggFrom, to: r.to})
			for currentRanges[i].from > aggFrom {
				i--
			}
			break
		}
	}
	slices.SortFunc(toMerge, func(i, j Range) int { return cmp.Compare(i.from, j.from) })
	return toMerge
}

type View struct {
	s      *RoSnapshots
	closed bool
}

func (s *RoSnapshots) View() *View {
	v := &View{s: s}
	v.s.Headers.lock.RLock()
	v.s.Bodies.lock.RLock()
	v.s.Txs.lock.RLock()
	return v
}

func (v *View) Close() {
	if v.closed {
		return
	}
	v.closed = true
	v.s.Headers.lock.RUnlock()
	v.s.Bodies.lock.RUnlock()
	v.s.Txs.lock.RUnlock()
}
func (v *View) Headers() []*HeaderSegment { return v.s.Headers.segments }
func (v *View) Bodies() []*BodySegment    { return v.s.Bodies.segments }
func (v *View) Txs() []*TxnSegment        { return v.s.Txs.segments }
func (v *View) HeadersSegment(blockNum uint64) (*HeaderSegment, bool) {
	for _, seg := range v.Headers() {
		if !(blockNum >= seg.ranges.from && blockNum < seg.ranges.to) {
			continue
		}
		return seg, true
	}
	return nil, false
}
func (v *View) BodiesSegment(blockNum uint64) (*BodySegment, bool) {
	for _, seg := range v.Bodies() {
		if !(blockNum >= seg.ranges.from && blockNum < seg.ranges.to) {
			continue
		}
		return seg, true
	}
	return nil, false
}
func (v *View) TxsSegment(blockNum uint64) (*TxnSegment, bool) {
	for _, seg := range v.Txs() {
		if !(blockNum >= seg.ranges.from && blockNum < seg.ranges.to) {
			continue
		}
		return seg, true
	}
	return nil, false
}

func (m *Merger) filesByRange(snapshots *RoSnapshots, from, to uint64) (map[snaptype.Type][]string, error) {
	toMerge := map[snaptype.Type][]string{}
	view := snapshots.View()
	defer view.Close()

	hSegments := view.Headers()
	bSegments := view.Bodies()
	tSegments := view.Txs()

	for i, sn := range hSegments {
		if sn.ranges.from < from {
			continue
		}
		if sn.ranges.to > to {
			break
		}
		toMerge[snaptype.Headers] = append(toMerge[snaptype.Headers], hSegments[i].seg.FilePath())
		toMerge[snaptype.Bodies] = append(toMerge[snaptype.Bodies], bSegments[i].seg.FilePath())
		toMerge[snaptype.Transactions] = append(toMerge[snaptype.Transactions], tSegments[i].Seg.FilePath())
	}

	return toMerge, nil
}

// Merge does merge segments in given ranges
func (m *Merger) Merge(ctx context.Context, snapshots *RoSnapshots, mergeRanges []Range, snapDir string, doIndex bool, onMerge func(r Range) error, onDelete func(l []string) error) error {
	if len(mergeRanges) == 0 {
		return nil
	}
	logEvery := time.NewTicker(30 * time.Second)
	defer logEvery.Stop()
	for _, r := range mergeRanges {
		toMerge, err := m.filesByRange(snapshots, r.from, r.to)
		if err != nil {
			return err
		}

		for _, t := range snaptype.BlockSnapshotTypes {
			segName := snaptype.SegmentFileName(snapshots.version, r.from, r.to, t)
			f, ok := snaptype.ParseFileName(snapDir, segName)
			if !ok {
				continue
			}

			if err := m.merge(ctx, toMerge[t], f.Path, logEvery); err != nil {
				return fmt.Errorf("mergeByAppendSegments: %w", err)
			}
			if doIndex {
				p := &background.Progress{}
				if err := buildIdx(ctx, f, m.chainConfig, m.tmpDir, p, m.lvl, m.logger); err != nil {
					return err
				}
			}
		}
		if err := snapshots.ReopenFolder(); err != nil {
			return fmt.Errorf("ReopenSegments: %w", err)
		}

		snapshots.LogStat("merge")

		if onMerge != nil {
			if err := onMerge(r); err != nil {
				return err
			}
		}

		for _, t := range snaptype.BlockSnapshotTypes {
			if len(toMerge[t]) == 0 {
				continue
			}
			if onDelete != nil {
				if err := onDelete(toMerge[t]); err != nil {
					return err
				}
			}
			m.removeOldFiles(toMerge[t], snapDir, snapshots.Version())
		}
	}
	m.logger.Log(m.lvl, "[snapshots] Merge done", "from", mergeRanges[0].from, "to", mergeRanges[0].to)
	return nil
}

func (m *Merger) merge(ctx context.Context, toMerge []string, targetFile string, logEvery *time.Ticker) error {
	var word = make([]byte, 0, 4096)
	var expectedTotal int
	cList := make([]*compress.Decompressor, len(toMerge))
	for i, cFile := range toMerge {
		d, err := compress.NewDecompressor(cFile)
		if err != nil {
			return err
		}
		defer d.Close()
		cList[i] = d
		expectedTotal += d.Count()
	}

	f, err := compress.NewCompressor(ctx, "Snapshots merge", targetFile, m.tmpDir, compress.MinPatternScore, m.compressWorkers, log.LvlTrace, m.logger)
	if err != nil {
		return err
	}
	defer f.Close()
	if m.noFsync {
		f.DisableFsync()
	}

	_, fName := filepath.Split(targetFile)
	m.logger.Debug("[snapshots] merge", "file", fName)

	for _, d := range cList {
		if err := d.WithReadAhead(func() error {
			g := d.MakeGetter()
			for g.HasNext() {
				word, _ = g.Next(word[:0])
				if err := f.AddWord(word); err != nil {
					return err
				}
			}
			return nil
		}); err != nil {
			return err
		}
	}
	if f.Count() != expectedTotal {
		return fmt.Errorf("unexpected amount after segments merge. got: %d, expected: %d", f.Count(), expectedTotal)
	}
	if err = f.Compress(); err != nil {
		return err
	}
	return nil
}

func (m *Merger) removeOldFiles(toDel []string, snapDir string, version uint8) {
	for _, f := range toDel {
		_ = os.Remove(f)
		_ = os.Remove(f + ".torrent")
		ext := filepath.Ext(f)
		withoutExt := f[:len(f)-len(ext)]
		_ = os.Remove(withoutExt + ".idx")
		isTxnType := strings.HasSuffix(withoutExt, snaptype.Transactions.String())
		if isTxnType {
			_ = os.Remove(withoutExt + "-to-block.idx")
		}
	}
	tmpFiles, err := snaptype.TmpFiles(snapDir, version)
	if err != nil {
		return
	}
	for _, f := range tmpFiles {
		_ = os.Remove(f)
	}
}

func (sn *HeaderSegment) mappedSnapshot() *silkworm.MappedHeaderSnapshot {
	segmentRegion := silkworm.NewMemoryMappedRegion(sn.seg.FilePath(), sn.seg.DataHandle(), sn.seg.Size())
	idxRegion := silkworm.NewMemoryMappedRegion(sn.idxHeaderHash.FilePath(), sn.idxHeaderHash.DataHandle(), sn.idxHeaderHash.Size())
	return silkworm.NewMappedHeaderSnapshot(segmentRegion, idxRegion)
}

func (sn *BodySegment) mappedSnapshot() *silkworm.MappedBodySnapshot {
	segmentRegion := silkworm.NewMemoryMappedRegion(sn.seg.FilePath(), sn.seg.DataHandle(), sn.seg.Size())
	idxRegion := silkworm.NewMemoryMappedRegion(sn.idxBodyNumber.FilePath(), sn.idxBodyNumber.DataHandle(), sn.idxBodyNumber.Size())
	return silkworm.NewMappedBodySnapshot(segmentRegion, idxRegion)
}

func (sn *TxnSegment) mappedSnapshot() *silkworm.MappedTxnSnapshot {
	segmentRegion := silkworm.NewMemoryMappedRegion(sn.Seg.FilePath(), sn.Seg.DataHandle(), sn.Seg.Size())
	idxTxnHashRegion := silkworm.NewMemoryMappedRegion(sn.IdxTxnHash.FilePath(), sn.IdxTxnHash.DataHandle(), sn.IdxTxnHash.Size())
	idxTxnHash2BlockRegion := silkworm.NewMemoryMappedRegion(sn.IdxTxnHash2BlockNum.FilePath(), sn.IdxTxnHash2BlockNum.DataHandle(), sn.IdxTxnHash2BlockNum.Size())
	return silkworm.NewMappedTxnSnapshot(segmentRegion, idxTxnHashRegion, idxTxnHash2BlockRegion)
}<|MERGE_RESOLUTION|>--- conflicted
+++ resolved
@@ -1372,38 +1372,26 @@
 	return cmp.Min(hardLimit, blocksInSnapshots+1)
 }
 
-func (br *BlockRetire) retireBlocks(ctx context.Context, forwardProgress uint64, lvl log.Lvl, seedNewSnapshots func(downloadRequest []services.DownloadRequest) error, onDelete func(l []string) error) (bool, error) {
+func (br *BlockRetire) retireBlocks(ctx context.Context, minBlockNum uint64, maxBlockNum uint64, lvl log.Lvl, seedNewSnapshots func(downloadRequest []services.DownloadRequest) error, onDelete func(l []string) error) (bool, error) {
 	notifier, logger, blockReader, tmpDir, db, workers := br.notifier, br.logger, br.blockReader, br.tmpDir, br.db, br.workers
 	snapshots := br.snapshots()
 	firstTxNum := blockReader.(*BlockReader).FirstTxNumNotInSnapshots()
 
-<<<<<<< HEAD
-	// in future we will do it in background
-	if err := DumpBlocks(ctx, br.snapshots().Version(), blockFrom, blockTo, snaptype.Erigon2MergeLimit, tmpDir, snapshots.Dir(), firstTxNum, db, workers, lvl, logger, blockReader); err != nil {
-		return fmt.Errorf("DumpBlocks: %w", err)
-	}
-	if err := snapshots.ReopenFolder(); err != nil {
-		return fmt.Errorf("reopen: %w", err)
-	}
-	snapshots.LogStat("retire")
-	if notifier != nil && !reflect.ValueOf(notifier).IsNil() { // notify about new snapshots of any size
-		notifier.OnNewSnapshot()
-=======
-	blockFrom, blockTo, ok := CanRetire(forwardProgress, br.blockReader.FrozenBlocks())
+	blockFrom, blockTo, ok := CanRetire(maxBlockNum, minBlockNum)
+
 	if ok {
 		logger.Log(lvl, "[snapshots] Retire Blocks", "range", fmt.Sprintf("%dk-%dk", blockFrom/1000, blockTo/1000))
 		// in future we will do it in background
-		if err := DumpBlocks(ctx, blockFrom, blockTo, snaptype.Erigon2MergeLimit, tmpDir, snapshots.Dir(), firstTxNum, db, workers, lvl, logger, blockReader); err != nil {
+		if err := DumpBlocks(ctx, snapshots.version, blockFrom, blockTo, snaptype.Erigon2MergeLimit, tmpDir, snapshots.Dir(), firstTxNum, db, workers, lvl, logger, blockReader); err != nil {
 			return ok, fmt.Errorf("DumpBlocks: %w", err)
 		}
 		if err := snapshots.ReopenFolder(); err != nil {
 			return ok, fmt.Errorf("reopen: %w", err)
 		}
-		snapshots.LogStat()
+		snapshots.LogStat("retire")
 		if notifier != nil && !reflect.ValueOf(notifier).IsNil() { // notify about new snapshots of any size
 			notifier.OnNewSnapshot()
 		}
->>>>>>> 2944abbd
 	}
 
 	merger := NewMerger(tmpDir, workers, lvl, db, br.chainConfig, logger)
@@ -1432,19 +1420,7 @@
 		return ok, err
 	}
 
-<<<<<<< HEAD
-	if err := snapshots.ReopenFolder(); err != nil {
-		return fmt.Errorf("reopen: %w", err)
-	}
-	snapshots.LogStat("retire:reopen")
-	if notifier != nil && !reflect.ValueOf(notifier).IsNil() { // notify about new snapshots of any size
-		notifier.OnNewSnapshot()
-	}
-
-	return nil
-=======
 	return ok, nil
->>>>>>> 2944abbd
 }
 
 func (br *BlockRetire) PruneAncientBlocks(tx kv.RwTx, limit int) error {
@@ -1503,31 +1479,20 @@
 	}()
 }
 
-<<<<<<< HEAD
-func (br *BlockRetire) RetireBlocks(ctx context.Context, minBlockNum uint64, maxBlockNum uint64, lvl log.Lvl, seedNewSnapshots func(downloadRequest []services.DownloadRequest) error, onDeleteSnapshots func(l []string) error) error {
-
-=======
-func (br *BlockRetire) RetireBlocks(ctx context.Context, forwardProgress uint64, lvl log.Lvl, seedNewSnapshots func(downloadRequest []services.DownloadRequest) error, onDeleteSnapshots func(l []string) error) (err error) {
->>>>>>> 2944abbd
+func (br *BlockRetire) RetireBlocks(ctx context.Context, minBlockNum uint64, maxBlockNum uint64, lvl log.Lvl, seedNewSnapshots func(downloadRequest []services.DownloadRequest) error, onDeleteSnapshots func(l []string) error) (err error) {
 	includeBor := br.chainConfig.Bor != nil
 
 	if includeBor {
 		// "bor snaps" can be behind "block snaps", it's ok: for example because of `kill -9` in the middle of merge
-<<<<<<< HEAD
-
 		if frozen := br.blockReader.FrozenBlocks(); frozen > minBlockNum {
 			minBlockNum = frozen
 		}
 
 		for br.blockReader.FrozenBorBlocks() < minBlockNum {
-			blockFrom, blockTo, ok := CanRetire(maxBlockNum, br.blockReader.FrozenBorBlocks())
-=======
-		for br.blockReader.FrozenBorBlocks() < br.blockReader.FrozenBlocks() {
-			ok, err := br.retireBorBlocks(ctx, forwardProgress, lvl, seedNewSnapshots, onDeleteSnapshots)
+			ok, err := br.retireBorBlocks(ctx, minBlockNum, maxBlockNum, lvl, seedNewSnapshots, onDeleteSnapshots)
 			if err != nil {
 				return err
 			}
->>>>>>> 2944abbd
 			if !ok {
 				break
 			}
@@ -1536,35 +1501,19 @@
 
 	var ok, okBor bool
 	for {
-<<<<<<< HEAD
 		if frozen := br.blockReader.FrozenBlocks(); frozen > minBlockNum {
 			minBlockNum = frozen
 		}
 
-		blockFrom, blockTo, ok := CanRetire(maxBlockNum, minBlockNum)
-		if !ok {
-			return nil
-		}
-		if err := br.retireBlocks(ctx, blockFrom, blockTo, lvl, seedNewSnapshots, onDeleteSnapshots); err != nil {
-=======
-		ok, err = br.retireBlocks(ctx, forwardProgress, lvl, seedNewSnapshots, onDeleteSnapshots)
+		ok, err = br.retireBlocks(ctx, minBlockNum, maxBlockNum, lvl, seedNewSnapshots, onDeleteSnapshots)
 		if err != nil {
->>>>>>> 2944abbd
 			return err
 		}
 
 		if includeBor {
-<<<<<<< HEAD
-			blockFrom, blockTo, ok = CanRetire(maxBlockNum, minBlockNum)
-			if ok {
-				if err := br.retireBorBlocks(ctx, blockFrom, blockTo, lvl, seedNewSnapshots, onDeleteSnapshots); err != nil {
-					return err
-				}
-=======
-			okBor, err = br.retireBorBlocks(ctx, forwardProgress, lvl, seedNewSnapshots, onDeleteSnapshots)
+			okBor, err = br.retireBorBlocks(ctx, minBlockNum, maxBlockNum, lvl, seedNewSnapshots, onDeleteSnapshots)
 			if err != nil {
 				return err
->>>>>>> 2944abbd
 			}
 		}
 		haveMore := ok || okBor
