package freezeblocks

import (
	"bytes"
	"context"
	"encoding/binary"
	"encoding/hex"
	"errors"
	"fmt"
	"os"
	"path/filepath"
	"reflect"
	"runtime"
	"strings"
	"sync"
	"sync/atomic"
	"time"

	"github.com/holiman/uint256"
	"github.com/ledgerwatch/erigon-lib/chain"
	"github.com/ledgerwatch/erigon-lib/chain/snapcfg"
	common2 "github.com/ledgerwatch/erigon-lib/common"
	"github.com/ledgerwatch/erigon-lib/common/background"
	"github.com/ledgerwatch/erigon-lib/common/cmp"
	"github.com/ledgerwatch/erigon-lib/common/datadir"
	"github.com/ledgerwatch/erigon-lib/common/dbg"
	dir2 "github.com/ledgerwatch/erigon-lib/common/dir"
	"github.com/ledgerwatch/erigon-lib/common/hexutility"
	"github.com/ledgerwatch/erigon-lib/compress"
	"github.com/ledgerwatch/erigon-lib/diagnostics"
	"github.com/ledgerwatch/erigon-lib/downloader/snaptype"
	"github.com/ledgerwatch/erigon-lib/etl"
	"github.com/ledgerwatch/erigon-lib/kv"
	"github.com/ledgerwatch/erigon-lib/recsplit"
	types2 "github.com/ledgerwatch/erigon-lib/types"
	"github.com/ledgerwatch/erigon/cmd/hack/tool/fromdb"
	"github.com/ledgerwatch/erigon/core/rawdb"
	"github.com/ledgerwatch/erigon/core/rawdb/blockio"
	"github.com/ledgerwatch/erigon/core/types"
	"github.com/ledgerwatch/erigon/crypto"
	"github.com/ledgerwatch/erigon/crypto/cryptopool"
	"github.com/ledgerwatch/erigon/eth/ethconfig"
	"github.com/ledgerwatch/erigon/eth/ethconfig/estimate"
	"github.com/ledgerwatch/erigon/eth/stagedsync/stages"
	"github.com/ledgerwatch/erigon/params"
	"github.com/ledgerwatch/erigon/rlp"
	"github.com/ledgerwatch/erigon/turbo/services"
	"github.com/ledgerwatch/erigon/turbo/silkworm"
	"github.com/ledgerwatch/log/v3"
	"golang.org/x/exp/slices"
	"golang.org/x/sync/errgroup"
)

type HeaderSegment struct {
	seg           *compress.Decompressor // value: first_byte_of_header_hash + header_rlp
	idxHeaderHash *recsplit.Index        // header_hash       -> headers_segment_offset
	ranges        Range
	version       uint8
}

type BodySegment struct {
	seg           *compress.Decompressor // value: rlp(types.BodyForStorage)
	idxBodyNumber *recsplit.Index        // block_num_u64     -> bodies_segment_offset
	ranges        Range
	version       uint8
}

type TxnSegment struct {
	Seg                 *compress.Decompressor // value: first_byte_of_transaction_hash + sender_address + transaction_rlp
	IdxTxnHash          *recsplit.Index        // transaction_hash  -> transactions_segment_offset
	IdxTxnHash2BlockNum *recsplit.Index        // transaction_hash  -> block_number
	ranges              Range
	version             uint8
}

func (sn *HeaderSegment) closeIdx() {
	if sn.idxHeaderHash != nil {
		sn.idxHeaderHash.Close()
		sn.idxHeaderHash = nil
	}
}
func (sn *HeaderSegment) closeSeg() {
	if sn.seg != nil {
		sn.seg.Close()
		sn.seg = nil
	}
}
func (sn *HeaderSegment) close() {
	sn.closeSeg()
	sn.closeIdx()
}

func (sn *HeaderSegment) openFiles() []string {
	var files []string

	if sn.seg.IsOpen() {
		files = append(files, sn.seg.FilePath())
	}

	if sn.idxHeaderHash != nil {
		files = append(files, sn.idxHeaderHash.FilePath())
	}

	return files
}

func (sn *HeaderSegment) reopenSeg(dir string) (err error) {
	sn.closeSeg()
	fileName := snaptype.SegmentFileName(sn.version, sn.ranges.from, sn.ranges.to, snaptype.Headers)
	sn.seg, err = compress.NewDecompressor(filepath.Join(dir, fileName))
	if err != nil {
		return fmt.Errorf("%w, fileName: %s", err, fileName)
	}
	return nil
}
func (sn *HeaderSegment) reopenIdxIfNeed(dir string, optimistic bool) (err error) {
	if sn.idxHeaderHash != nil {
		return nil
	}
	err = sn.reopenIdx(dir)
	if err != nil {
		if !errors.Is(err, os.ErrNotExist) {
			if optimistic {
				log.Warn("[snapshots] open index", "err", err)
			} else {
				return err
			}
		}
	}
	return nil
}
func (sn *HeaderSegment) reopenIdx(dir string) (err error) {
	sn.closeIdx()
	if sn.seg == nil {
		return nil
	}
	fileName := snaptype.IdxFileName(sn.version, sn.ranges.from, sn.ranges.to, snaptype.Headers.String())
	sn.idxHeaderHash, err = recsplit.OpenIndex(filepath.Join(dir, fileName))
	if err != nil {
		return fmt.Errorf("%w, fileName: %s", err, fileName)
	}

	return nil
}

func (sn *BodySegment) closeSeg() {
	if sn.seg != nil {
		sn.seg.Close()
		sn.seg = nil
	}
}
func (sn *BodySegment) closeIdx() {
	if sn.idxBodyNumber != nil {
		sn.idxBodyNumber.Close()
		sn.idxBodyNumber = nil
	}
}
func (sn *BodySegment) close() {
	sn.closeSeg()
	sn.closeIdx()
}

func (sn *BodySegment) openFiles() []string {
	var files []string

	if sn.seg.IsOpen() {
		files = append(files, sn.seg.FilePath())
	}

	if sn.idxBodyNumber != nil {
		files = append(files, sn.idxBodyNumber.FilePath())
	}

	return files
}

func (sn *BodySegment) reopenSeg(dir string) (err error) {
	sn.closeSeg()
	fileName := snaptype.SegmentFileName(sn.version, sn.ranges.from, sn.ranges.to, snaptype.Bodies)
	sn.seg, err = compress.NewDecompressor(filepath.Join(dir, fileName))
	if err != nil {
		return fmt.Errorf("%w, fileName: %s", err, fileName)
	}
	return nil
}
func (sn *BodySegment) reopenIdxIfNeed(dir string, optimistic bool) (err error) {
	if sn.idxBodyNumber != nil {
		return nil
	}
	err = sn.reopenIdx(dir)
	if err != nil {
		if !errors.Is(err, os.ErrNotExist) {
			if optimistic {
				log.Warn("[snapshots] open index", "err", err)
			} else {
				return err
			}
		}
	}
	return nil
}

func (sn *BodySegment) reopenIdx(dir string) (err error) {
	sn.closeIdx()
	if sn.seg == nil {
		return nil
	}
	fileName := snaptype.IdxFileName(sn.version, sn.ranges.from, sn.ranges.to, snaptype.Bodies.String())
	sn.idxBodyNumber, err = recsplit.OpenIndex(filepath.Join(dir, fileName))
	if err != nil {
		return fmt.Errorf("%w, fileName: %s", err, fileName)
	}
	return nil
}

func (sn *TxnSegment) closeIdx() {
	if sn.IdxTxnHash != nil {
		sn.IdxTxnHash.Close()
		sn.IdxTxnHash = nil
	}
	if sn.IdxTxnHash2BlockNum != nil {
		sn.IdxTxnHash2BlockNum.Close()
		sn.IdxTxnHash2BlockNum = nil
	}
}
func (sn *TxnSegment) closeSeg() {
	if sn.Seg != nil {
		sn.Seg.Close()
		sn.Seg = nil
	}
}
func (sn *TxnSegment) close() {
	sn.closeSeg()
	sn.closeIdx()
}

func (sn *TxnSegment) openFiles() []string {
	var files []string

	if sn.Seg.IsOpen() {
		files = append(files, sn.Seg.FilePath())
	}

	if sn.IdxTxnHash != nil && sn.IdxTxnHash.IsOpen() {
		files = append(files, sn.IdxTxnHash.FilePath())
	}

	if sn.IdxTxnHash2BlockNum != nil && sn.IdxTxnHash2BlockNum.IsOpen() {
		files = append(files, sn.IdxTxnHash2BlockNum.FilePath())
	}

	return files
}

func (sn *TxnSegment) reopenSeg(dir string) (err error) {
	sn.closeSeg()
	fileName := snaptype.SegmentFileName(sn.version, sn.ranges.from, sn.ranges.to, snaptype.Transactions)
	sn.Seg, err = compress.NewDecompressor(filepath.Join(dir, fileName))
	if err != nil {
		return fmt.Errorf("%w, fileName: %s", err, fileName)
	}
	return nil
}
func (sn *TxnSegment) reopenIdx(dir string) (err error) {
	sn.closeIdx()
	if sn.Seg == nil {
		return nil
	}
	fileName := snaptype.IdxFileName(sn.version, sn.ranges.from, sn.ranges.to, snaptype.Transactions.String())
	sn.IdxTxnHash, err = recsplit.OpenIndex(filepath.Join(dir, fileName))
	if err != nil {
		return fmt.Errorf("%w, fileName: %s", err, fileName)
	}

	/*
		// Historically we had several times when:
		//  - erigon downloaded new version of .seg file
		//  - or didn't finish download and start indexing
		// this was a "quick-fix protection" against this cases
		// but now we have other protections for this cases
		// let's try to remove this one - because it's not compatible with "copy datadir" and "restore datadir from backup" scenarios
		if sn.IdxTxnHash.ModTime().Before(sn.Seg.ModTime()) {
			log.Trace("[snapshots] skip index because it modify time is ahead before .seg file", "name", sn.IdxTxnHash.FileName())
			//Index has been created before the segment file, needs to be ignored (and rebuilt) as inconsistent
			sn.IdxTxnHash.Close()
			sn.IdxTxnHash = nil
		}
	*/

	fileName = snaptype.IdxFileName(sn.version, sn.ranges.from, sn.ranges.to, snaptype.Transactions2Block.String())
	sn.IdxTxnHash2BlockNum, err = recsplit.OpenIndex(filepath.Join(dir, fileName))
	if err != nil {
		return fmt.Errorf("%w, fileName: %s", err, fileName)
	}
	return nil
}

func (sn *TxnSegment) reopenIdxIfNeed(dir string, optimistic bool) (err error) {
	if sn.IdxTxnHash != nil && sn.IdxTxnHash2BlockNum != nil {
		return nil
	}
	err = sn.reopenIdx(dir)
	if err != nil {
		if !errors.Is(err, os.ErrNotExist) {
			if optimistic {
				log.Warn("[snapshots] open index", "err", err)
			} else {
				return err
			}
		}
	}
	return nil
}

type headerSegments struct {
	lock     sync.RWMutex
	segments []*HeaderSegment
}

func (s *headerSegments) View(f func(segments []*HeaderSegment) error) error {
	s.lock.RLock()
	defer s.lock.RUnlock()
	return f(s.segments)
}

type bodySegments struct {
	lock     sync.RWMutex
	segments []*BodySegment
}

func (s *bodySegments) View(f func([]*BodySegment) error) error {
	s.lock.RLock()
	defer s.lock.RUnlock()
	return f(s.segments)
}
func (s *bodySegments) ViewSegment(blockNum uint64, f func(*BodySegment) error) (found bool, err error) {
	s.lock.RLock()
	defer s.lock.RUnlock()
	for _, seg := range s.segments {
		if !(blockNum >= seg.ranges.from && blockNum < seg.ranges.to) {
			continue
		}
		return true, f(seg)
	}
	return false, nil
}

type txnSegments struct {
	lock     sync.RWMutex
	segments []*TxnSegment
}

func (s *txnSegments) View(f func([]*TxnSegment) error) error {
	s.lock.RLock()
	defer s.lock.RUnlock()
	return f(s.segments)
}
func (s *txnSegments) ViewSegment(blockNum uint64, f func(*TxnSegment) error) (found bool, err error) {
	s.lock.RLock()
	defer s.lock.RUnlock()
	for _, seg := range s.segments {
		if !(blockNum >= seg.ranges.from && blockNum < seg.ranges.to) {
			continue
		}
		return true, f(seg)
	}
	return false, nil
}

type RoSnapshots struct {
	indicesReady  atomic.Bool
	segmentsReady atomic.Bool

	Headers *headerSegments
	Bodies  *bodySegments
	Txs     *txnSegments

	dir         string
	segmentsMax atomic.Uint64 // all types of .seg files are available - up to this number
	idxMax      atomic.Uint64 // all types of .idx files are available - up to this number
	cfg         ethconfig.BlocksFreezing
	version     uint8
	logger      log.Logger

	// allows for pruning segments - this is the min availible segment
	segmentsMin atomic.Uint64
}

// NewRoSnapshots - opens all snapshots. But to simplify everything:
//   - it opens snapshots only on App start and immutable after
//   - all snapshots of given blocks range must exist - to make this blocks range available
//   - gaps are not allowed
//   - segment have [from:to) semantic
func NewRoSnapshots(cfg ethconfig.BlocksFreezing, snapDir string, version uint8, logger log.Logger) *RoSnapshots {
	return &RoSnapshots{dir: snapDir, cfg: cfg, version: version, Headers: &headerSegments{}, Bodies: &bodySegments{}, Txs: &txnSegments{}, logger: logger}
}

func (s *RoSnapshots) Version() uint8                { return s.version }
func (s *RoSnapshots) Cfg() ethconfig.BlocksFreezing { return s.cfg }
func (s *RoSnapshots) Dir() string                   { return s.dir }
func (s *RoSnapshots) SegmentsReady() bool           { return s.segmentsReady.Load() }
func (s *RoSnapshots) IndicesReady() bool            { return s.indicesReady.Load() }
func (s *RoSnapshots) IndicesMax() uint64            { return s.idxMax.Load() }
func (s *RoSnapshots) SegmentsMax() uint64           { return s.segmentsMax.Load() }
func (s *RoSnapshots) SegmentsMin() uint64           { return s.segmentsMin.Load() }
func (s *RoSnapshots) SetSegmentsMin(min uint64)     { s.segmentsMin.Store(min) }
func (s *RoSnapshots) BlocksAvailable() uint64       { return cmp.Min(s.segmentsMax.Load(), s.idxMax.Load()) }
func (s *RoSnapshots) LogStat(label string) {
	var m runtime.MemStats
	dbg.ReadMemStats(&m)
	s.logger.Info(fmt.Sprintf("[snapshots:%s] Blocks Stat", label),
		"blocks", fmt.Sprintf("%dk", (s.BlocksAvailable()+1)/1000),
		"indices", fmt.Sprintf("%dk", (s.IndicesMax()+1)/1000),
		"alloc", common2.ByteCount(m.Alloc), "sys", common2.ByteCount(m.Sys))
}

<<<<<<< HEAD
func (s *RoSnapshots) ScanDir() (map[string]struct{}, []*services.Range, error) {
	existingFiles, missingSnapshots, err := Segments(s.dir, s.version, s.segmentsMin.Load())
	if err != nil {
		return nil, nil, err
	}
	existingFilesMap := map[string]struct{}{}
	for _, existingFile := range existingFiles {
		_, fname := filepath.Split(existingFile.Path)
		existingFilesMap[fname] = struct{}{}
	}

	res := make([]*services.Range, 0, len(missingSnapshots))
	for _, sn := range missingSnapshots {
		res = append(res, &services.Range{From: sn.from, To: sn.to})
	}
	return existingFilesMap, res, nil
}

=======
>>>>>>> 2760eeb9
func (s *RoSnapshots) EnsureExpectedBlocksAreAvailable(cfg *snapcfg.Cfg) error {
	if s.BlocksAvailable() < cfg.ExpectBlocks {
		return fmt.Errorf("app must wait until all expected snapshots are available. Expected: %d, Available: %d", cfg.ExpectBlocks, s.BlocksAvailable())
	}
	return nil
}

// DisableReadAhead - usage: `defer d.EnableReadAhead().DisableReadAhead()`. Please don't use this funcs without `defer` to avoid leak.
func (s *RoSnapshots) DisableReadAhead() {
	s.Headers.lock.RLock()
	defer s.Headers.lock.RUnlock()
	s.Bodies.lock.RLock()
	defer s.Bodies.lock.RUnlock()
	s.Txs.lock.RLock()
	defer s.Txs.lock.RUnlock()
	for _, sn := range s.Headers.segments {
		sn.seg.DisableReadAhead()
	}
	for _, sn := range s.Bodies.segments {
		sn.seg.DisableReadAhead()
	}
	for _, sn := range s.Txs.segments {
		sn.Seg.DisableReadAhead()
	}
}
func (s *RoSnapshots) EnableReadAhead() *RoSnapshots {
	s.Headers.lock.RLock()
	defer s.Headers.lock.RUnlock()
	s.Bodies.lock.RLock()
	defer s.Bodies.lock.RUnlock()
	s.Txs.lock.RLock()
	defer s.Txs.lock.RUnlock()
	for _, sn := range s.Headers.segments {
		sn.seg.EnableReadAhead()
	}
	for _, sn := range s.Bodies.segments {
		sn.seg.EnableReadAhead()
	}
	for _, sn := range s.Txs.segments {
		sn.Seg.EnableReadAhead()
	}
	return s
}
func (s *RoSnapshots) EnableMadvWillNeed() *RoSnapshots {
	s.Headers.lock.RLock()
	defer s.Headers.lock.RUnlock()
	s.Bodies.lock.RLock()
	defer s.Bodies.lock.RUnlock()
	s.Txs.lock.RLock()
	defer s.Txs.lock.RUnlock()
	for _, sn := range s.Headers.segments {
		sn.seg.EnableWillNeed()
	}
	for _, sn := range s.Bodies.segments {
		sn.seg.EnableWillNeed()
	}
	for _, sn := range s.Txs.segments {
		sn.Seg.EnableWillNeed()
	}
	return s
}
func (s *RoSnapshots) EnableMadvNormal() *RoSnapshots {
	s.Headers.lock.RLock()
	defer s.Headers.lock.RUnlock()
	s.Bodies.lock.RLock()
	defer s.Bodies.lock.RUnlock()
	s.Txs.lock.RLock()
	defer s.Txs.lock.RUnlock()
	for _, sn := range s.Headers.segments {
		sn.seg.EnableMadvNormal()
	}
	for _, sn := range s.Bodies.segments {
		sn.seg.EnableMadvNormal()
	}
	for _, sn := range s.Txs.segments {
		sn.Seg.EnableMadvNormal()
	}
	return s
}

func (s *RoSnapshots) idxAvailability() uint64 {
	var headers, bodies, txs uint64
	for _, seg := range s.Headers.segments {
		if seg.idxHeaderHash == nil {
			break
		}
		headers = seg.ranges.to - 1
	}
	for _, seg := range s.Bodies.segments {
		if seg.idxBodyNumber == nil {
			break
		}
		bodies = seg.ranges.to - 1
	}
	for _, seg := range s.Txs.segments {
		if seg.IdxTxnHash == nil || seg.IdxTxnHash2BlockNum == nil {
			break
		}
		txs = seg.ranges.to - 1
	}
	return cmp.Min(headers, cmp.Min(bodies, txs))
}

// OptimisticReopenWithDB - optimistically open snapshots (ignoring error), useful at App startup because:
// - user must be able: delete any snapshot file and Erigon will self-heal by re-downloading
// - RPC return Nil for historical blocks if snapshots are not open
func (s *RoSnapshots) OptimisticReopenWithDB(db kv.RoDB) {
	_ = db.View(context.Background(), func(tx kv.Tx) error {
		snList, _, err := rawdb.ReadSnapshots(tx)
		if err != nil {
			return err
		}
		return s.ReopenList(snList, true)
	})
}

func (s *RoSnapshots) Files() (list []string) {
	s.Headers.lock.RLock()
	defer s.Headers.lock.RUnlock()
	s.Bodies.lock.RLock()
	defer s.Bodies.lock.RUnlock()
	s.Txs.lock.RLock()
	defer s.Txs.lock.RUnlock()
	maxBlockNumInFiles := s.BlocksAvailable()
	for _, seg := range s.Bodies.segments {
		if seg.seg == nil {
			continue
		}
		if seg.ranges.from > maxBlockNumInFiles {
			continue
		}
		_, fName := filepath.Split(seg.seg.FilePath())
		list = append(list, fName)
	}
	for _, seg := range s.Headers.segments {
		if seg.seg == nil {
			continue
		}
		if seg.ranges.from > maxBlockNumInFiles {
			continue
		}
		_, fName := filepath.Split(seg.seg.FilePath())
		list = append(list, fName)
	}
	for _, seg := range s.Txs.segments {
		if seg.Seg == nil {
			continue
		}
		if seg.ranges.from > maxBlockNumInFiles {
			continue
		}
		_, fName := filepath.Split(seg.Seg.FilePath())
		list = append(list, fName)
	}
	slices.Sort(list)
	return list
}

func (s *RoSnapshots) OpenFiles() (list []string) {
	s.Headers.lock.RLock()
	defer s.Headers.lock.RUnlock()
	s.Bodies.lock.RLock()
	defer s.Bodies.lock.RUnlock()
	s.Txs.lock.RLock()
	defer s.Txs.lock.RUnlock()

	for _, header := range s.Headers.segments {
		list = append(list, header.openFiles()...)
	}

	for _, body := range s.Bodies.segments {
		list = append(list, body.openFiles()...)
	}

	for _, txs := range s.Txs.segments {
		list = append(list, txs.openFiles()...)
	}

	return list
}

// ReopenList stops on optimistic=false, continue opening files on optimistic=true
func (s *RoSnapshots) ReopenList(fileNames []string, optimistic bool) error {
	s.Headers.lock.Lock()
	defer s.Headers.lock.Unlock()
	s.Bodies.lock.Lock()
	defer s.Bodies.lock.Unlock()
	s.Txs.lock.Lock()
	defer s.Txs.lock.Unlock()

	s.closeWhatNotInList(fileNames)
	var segmentsMax uint64
	var segmentsMaxSet bool
Loop:
	for _, fName := range fileNames {
		f, ok := snaptype.ParseFileName(s.dir, fName)
		if !ok {
			continue
		}
		var processed bool = true

		switch f.T {
		case snaptype.Headers:
			var sn *HeaderSegment
			var exists bool
			for _, sn2 := range s.Headers.segments {
				if sn2.seg == nil { // it's ok if some segment was not able to open
					continue
				}
				if fName == sn2.seg.FileName() {
					sn = sn2
					exists = true
					break
				}
			}
			if !exists {
				sn = &HeaderSegment{version: f.Version, ranges: Range{f.From, f.To}}
			}
			if err := sn.reopenSeg(s.dir); err != nil {
				if errors.Is(err, os.ErrNotExist) {
					if optimistic {
						continue Loop
					} else {
						break Loop
					}
				}
				if optimistic {
					s.logger.Warn("[snapshots] open segment", "err", err)
					continue Loop
				} else {
					return err
				}
			}

			if !exists {
				// it's possible to iterate over .seg file even if you don't have index
				// then make segment available even if index open may fail
				s.Headers.segments = append(s.Headers.segments, sn)
			}
			if err := sn.reopenIdxIfNeed(s.dir, optimistic); err != nil {
				return err
			}
		case snaptype.Bodies:
			var sn *BodySegment
			var exists bool
			for _, sn2 := range s.Bodies.segments {
				if sn2.seg == nil { // it's ok if some segment was not able to open
					continue
				}
				if fName == sn2.seg.FileName() {
					sn = sn2
					exists = true
					break
				}
			}
			if !exists {
				sn = &BodySegment{version: f.Version, ranges: Range{f.From, f.To}}
			}
			if err := sn.reopenSeg(s.dir); err != nil {
				if errors.Is(err, os.ErrNotExist) {
					if optimistic {
						continue Loop
					} else {
						break Loop
					}
				}
				if optimistic {
					s.logger.Warn("[snapshots] open segment", "err", err)
					continue Loop
				} else {
					return err
				}
			}
			if !exists {
				s.Bodies.segments = append(s.Bodies.segments, sn)
			}
			if err := sn.reopenIdxIfNeed(s.dir, optimistic); err != nil {
				return err
			}
		case snaptype.Transactions:
			var sn *TxnSegment
			var exists bool
			for _, sn2 := range s.Txs.segments {
				if sn2.Seg == nil { // it's ok if some segment was not able to open
					continue
				}
				if fName == sn2.Seg.FileName() {
					sn = sn2
					exists = true
					break
				}
			}
			if !exists {
				sn = &TxnSegment{version: f.Version, ranges: Range{f.From, f.To}}
			}
			if err := sn.reopenSeg(s.dir); err != nil {
				if errors.Is(err, os.ErrNotExist) {
					if optimistic {
						continue Loop
					} else {
						break Loop
					}
				}
				if optimistic {
					s.logger.Warn("[snapshots] open segment", "err", err)
					continue Loop
				} else {
					return err
				}
			}
			if !exists {
				s.Txs.segments = append(s.Txs.segments, sn)
			}
			if err := sn.reopenIdxIfNeed(s.dir, optimistic); err != nil {
				return err
			}
		default:
			processed = false
		}

		if processed {
			if f.To > 0 {
				segmentsMax = f.To - 1
			} else {
				segmentsMax = 0
			}
			segmentsMaxSet = true
		}
	}
	if segmentsMaxSet {
		s.segmentsMax.Store(segmentsMax)
	}
	s.segmentsReady.Store(true)
	s.idxMax.Store(s.idxAvailability())
	s.indicesReady.Store(true)

	return nil
}

func (s *RoSnapshots) Ranges() (ranges []Range) {
	view := s.View()
	defer view.Close()

	for _, sn := range view.Headers() {
		ranges = append(ranges, sn.ranges)
	}
	return ranges
}

func (s *RoSnapshots) OptimisticalyReopenFolder()           { _ = s.ReopenFolder() }
func (s *RoSnapshots) OptimisticalyReopenWithDB(db kv.RoDB) { _ = s.ReopenWithDB(db) }
func (s *RoSnapshots) ReopenFolder() error {
	files, _, err := Segments(s.dir, s.version, s.segmentsMin.Load())
	if err != nil {
		return err
	}
	list := make([]string, 0, len(files))
	for _, f := range files {
		_, fName := filepath.Split(f.Path)
		list = append(list, fName)
	}
	return s.ReopenList(list, false)
}

func (s *RoSnapshots) ReopenWithDB(db kv.RoDB) error {
	if err := db.View(context.Background(), func(tx kv.Tx) error {
		snList, _, err := rawdb.ReadSnapshots(tx)
		if err != nil {
			return err
		}
		return s.ReopenList(snList, true)
	}); err != nil {
		return err
	}
	return nil
}

func (s *RoSnapshots) Close() {
	s.Headers.lock.Lock()
	defer s.Headers.lock.Unlock()
	s.Bodies.lock.Lock()
	defer s.Bodies.lock.Unlock()
	s.Txs.lock.Lock()
	defer s.Txs.lock.Unlock()
	s.closeWhatNotInList(nil)
}

func (s *RoSnapshots) closeWhatNotInList(l []string) {
Loop1:
	for i, sn := range s.Headers.segments {
		if sn.seg == nil {
			continue Loop1
		}
		_, name := filepath.Split(sn.seg.FilePath())
		for _, fName := range l {
			if fName == name {
				continue Loop1
			}
		}
		sn.close()
		s.Headers.segments[i] = nil
	}
Loop2:
	for i, sn := range s.Bodies.segments {
		if sn.seg == nil {
			continue Loop2
		}
		_, name := filepath.Split(sn.seg.FilePath())
		for _, fName := range l {
			if fName == name {
				continue Loop2
			}
		}
		sn.close()
		s.Bodies.segments[i] = nil
	}
Loop3:
	for i, sn := range s.Txs.segments {
		if sn.Seg == nil {
			continue Loop3
		}
		_, name := filepath.Split(sn.Seg.FilePath())
		for _, fName := range l {
			if fName == name {
				continue Loop3
			}
		}
		sn.close()
		s.Txs.segments[i] = nil
	}
	var i int
	for i = 0; i < len(s.Headers.segments) && s.Headers.segments[i] != nil && s.Headers.segments[i].seg != nil; i++ {
	}
	tail := s.Headers.segments[i:]
	s.Headers.segments = s.Headers.segments[:i]
	for i = 0; i < len(tail); i++ {
		if tail[i] != nil {
			tail[i].close()
			tail[i] = nil
		}
	}

	for i = 0; i < len(s.Bodies.segments) && s.Bodies.segments[i] != nil && s.Bodies.segments[i].seg != nil; i++ {
	}
	tailB := s.Bodies.segments[i:]
	s.Bodies.segments = s.Bodies.segments[:i]
	for i = 0; i < len(tailB); i++ {
		if tailB[i] != nil {
			tailB[i].close()
			tailB[i] = nil
		}
	}

	for i = 0; i < len(s.Txs.segments) && s.Txs.segments[i] != nil && s.Txs.segments[i].Seg != nil; i++ {
	}
	tailC := s.Txs.segments[i:]
	s.Txs.segments = s.Txs.segments[:i]
	for i = 0; i < len(tailC); i++ {
		if tailC[i] != nil {
			tailC[i].close()
			tailC[i] = nil
		}
	}
}

func (s *RoSnapshots) PrintDebug() {
	s.Headers.lock.RLock()
	defer s.Headers.lock.RUnlock()
	s.Bodies.lock.RLock()
	defer s.Bodies.lock.RUnlock()
	s.Txs.lock.RLock()
	defer s.Txs.lock.RUnlock()
	fmt.Println("    == Snapshots, Header")
	for _, sn := range s.Headers.segments {
		fmt.Printf("%d,  %t\n", sn.ranges.from, sn.idxHeaderHash == nil)
	}
	fmt.Println("    == Snapshots, Body")
	for _, sn := range s.Bodies.segments {
		fmt.Printf("%d,  %t\n", sn.ranges.from, sn.idxBodyNumber == nil)
	}
	fmt.Println("    == Snapshots, Txs")
	for _, sn := range s.Txs.segments {
		fmt.Printf("%d,  %t, %t\n", sn.ranges.from, sn.IdxTxnHash == nil, sn.IdxTxnHash2BlockNum == nil)
	}
}

func (s *RoSnapshots) AddSnapshotsToSilkworm(silkwormInstance *silkworm.Silkworm) error {
	mappedHeaderSnapshots := make([]*silkworm.MappedHeaderSnapshot, 0)
	err := s.Headers.View(func(segments []*HeaderSegment) error {
		for _, headerSegment := range segments {
			mappedHeaderSnapshots = append(mappedHeaderSnapshots, headerSegment.mappedSnapshot())
		}
		return nil
	})
	if err != nil {
		return err
	}

	mappedBodySnapshots := make([]*silkworm.MappedBodySnapshot, 0)
	err = s.Bodies.View(func(segments []*BodySegment) error {
		for _, bodySegment := range segments {
			mappedBodySnapshots = append(mappedBodySnapshots, bodySegment.mappedSnapshot())
		}
		return nil
	})
	if err != nil {
		return err
	}

	mappedTxnSnapshots := make([]*silkworm.MappedTxnSnapshot, 0)
	err = s.Txs.View(func(segments []*TxnSegment) error {
		for _, txnSegment := range segments {
			mappedTxnSnapshots = append(mappedTxnSnapshots, txnSegment.mappedSnapshot())
		}
		return nil
	})
	if err != nil {
		return err
	}

	if len(mappedHeaderSnapshots) != len(mappedBodySnapshots) || len(mappedBodySnapshots) != len(mappedTxnSnapshots) {
		return fmt.Errorf("addSnapshots: the number of headers/bodies/txs snapshots must be the same")
	}

	for i := 0; i < len(mappedHeaderSnapshots); i++ {
		mappedSnapshot := &silkworm.MappedChainSnapshot{
			Headers: mappedHeaderSnapshots[i],
			Bodies:  mappedBodySnapshots[i],
			Txs:     mappedTxnSnapshots[i],
		}
		err := silkwormInstance.AddSnapshot(mappedSnapshot)
		if err != nil {
			return err
		}
	}

	return nil
}

func buildIdx(ctx context.Context, sn snaptype.FileInfo, chainConfig *chain.Config, tmpDir string, p *background.Progress, lvl log.Lvl, logger log.Logger) error {
	//_, fName := filepath.Split(sn.Path)
	//log.Info("[snapshots] build idx", "file", fName)
	switch sn.T {
	case snaptype.Headers:
		if err := HeadersIdx(ctx, chainConfig, sn.Path, sn.Version, sn.From, tmpDir, p, lvl, logger); err != nil {
			return err
		}
	case snaptype.Bodies:
		if err := BodiesIdx(ctx, sn.Path, sn.From, tmpDir, p, lvl, logger); err != nil {
			return err
		}
	case snaptype.Transactions:
		dir, _ := filepath.Split(sn.Path)
		if err := TransactionsIdx(ctx, chainConfig, sn.Version, sn.From, sn.To, dir, tmpDir, p, lvl, logger); err != nil {
			return err
		}
	case snaptype.BorEvents:
		dir, _ := filepath.Split(sn.Path)
		if err := BorEventsIdx(ctx, sn.Path, sn.Version, sn.From, sn.To, dir, tmpDir, p, lvl, logger); err != nil {
			return err
		}
	case snaptype.BorSpans:
		dir, _ := filepath.Split(sn.Path)
		if err := BorSpansIdx(ctx, sn.Path, sn.Version, sn.From, sn.To, dir, tmpDir, p, lvl, logger); err != nil {
			return err
		}
	}
	//log.Info("[snapshots] finish build idx", "file", fName)
	return nil
}

func BuildMissedIndices(logPrefix string, ctx context.Context, dirs datadir.Dirs, version uint8, minIndex uint64, chainConfig *chain.Config, workers int, logger log.Logger) error {
	dir, tmpDir := dirs.Snap, dirs.Tmp
	//log.Log(lvl, "[snapshots] Build indices", "from", min)

	segments, _, err := Segments(dir, version, minIndex)
	if err != nil {
		return err
	}
	ps := background.NewProgressSet()
	startIndexingTime := time.Now()

	logEvery := time.NewTicker(20 * time.Second)
	defer logEvery.Stop()

	g, gCtx := errgroup.WithContext(ctx)
	g.SetLimit(workers)
	finish := make(chan struct{})

	go func() {
		for {
			select {
			case <-logEvery.C:
				var m runtime.MemStats
				dbg.ReadMemStats(&m)

				diagnostics.Send(diagnostics.SnapshotIndexingStatistics{
					Segments:    ps.DiagnossticsData(),
					TimeElapsed: time.Since(startIndexingTime).Round(time.Second).Seconds(),
				})

				logger.Info(fmt.Sprintf("[%s] Indexing", logPrefix), "progress", ps.String(), "total-indexing-time", time.Since(startIndexingTime).Round(time.Second).String(), "alloc", common2.ByteCount(m.Alloc), "sys", common2.ByteCount(m.Sys))
			case <-finish:
				return
			case <-ctx.Done():
				return
			}
		}
	}()

	for _, t := range snaptype.BlockSnapshotTypes {
		for index := range segments {
			segment := segments[index]
			if segment.T != t {
				continue
			}
			if hasIdxFile(segment, logger) {
				continue
			}
			sn := segment
			g.Go(func() error {
				p := &background.Progress{}
				ps.Add(p)
				defer ps.Delete(p)
				return buildIdx(gCtx, sn, chainConfig, tmpDir, p, log.LvlInfo, logger)
			})
		}
	}
	go func() {
		defer close(finish)
		g.Wait()
	}()

	// Block main thread
	select {
	case <-finish:
		return g.Wait()
	case <-ctx.Done():
		return ctx.Err()
	}

}

func BuildBorMissedIndices(logPrefix string, ctx context.Context, dirs datadir.Dirs, version uint8, minIndex uint64, chainConfig *chain.Config, workers int, logger log.Logger) error {
	dir, tmpDir := dirs.Snap, dirs.Tmp

	segments, _, err := BorSegments(dir, version, minIndex)
	if err != nil {
		return err
	}
	ps := background.NewProgressSet()
	startIndexingTime := time.Now()

	g, gCtx := errgroup.WithContext(ctx)
	g.SetLimit(workers)
	for _, t := range snaptype.BorSnapshotTypes {
		for _, segment := range segments {
			if segment.T != t {
				continue
			}
			if hasIdxFile(segment, logger) {
				continue
			}
			sn := segment
			g.Go(func() error {
				p := &background.Progress{}
				ps.Add(p)
				defer ps.Delete(p)
				return buildIdx(gCtx, sn, chainConfig, tmpDir, p, log.LvlInfo, logger)
			})
		}
	}
	finish := make(chan struct{})
	go func() {
		defer close(finish)
		g.Wait()
	}()

	logEvery := time.NewTicker(20 * time.Second)
	defer logEvery.Stop()
	for {
		select {
		case <-finish:
			return g.Wait()
		case <-ctx.Done():
			return ctx.Err()
		case <-logEvery.C:
			var m runtime.MemStats
			dbg.ReadMemStats(&m)
			dd := ps.DiagnossticsData()
			diagnostics.Send(diagnostics.SnapshotIndexingStatistics{
				Segments:    dd,
				TimeElapsed: time.Since(startIndexingTime).Round(time.Second).Seconds(),
			})
			logger.Info(fmt.Sprintf("[%s] Indexing", logPrefix), "progress", ps.String(), "total-indexing-time", time.Since(startIndexingTime).Round(time.Second).String(), "alloc", common2.ByteCount(m.Alloc), "sys", common2.ByteCount(m.Sys))
		}
	}
}

func noGaps(in []snaptype.FileInfo, from uint64) (out []snaptype.FileInfo, missingSnapshots []Range) {
	prevTo := from
	for _, f := range in {
		if f.To <= prevTo {
			continue
		}
		if f.From != prevTo { // no gaps
			missingSnapshots = append(missingSnapshots, Range{prevTo, f.From})
			continue
		}
		prevTo = f.To
		out = append(out, f)
	}
	return out, missingSnapshots
}

func allTypeOfSegmentsMustExist(dir string, in []snaptype.FileInfo) (res []snaptype.FileInfo) {
MainLoop:
	for _, f := range in {
		if f.From == f.To {
			continue
		}
		for _, t := range snaptype.BlockSnapshotTypes {
			p := filepath.Join(dir, snaptype.SegmentFileName(f.Version, f.From, f.To, t))
			if !dir2.FileExist(p) {
				continue MainLoop
			}
		}
		res = append(res, f)
	}
	return res
}

func borSegmentsMustExist(dir string, in []snaptype.FileInfo) (res []snaptype.FileInfo) {
MainLoop:
	for _, f := range in {
		if f.From == f.To {
			continue
		}
		for _, t := range snaptype.BorSnapshotTypes {
			p := filepath.Join(dir, snaptype.SegmentFileName(f.Version, f.From, f.To, t))
			if !dir2.FileExist(p) {
				continue MainLoop
			}
		}
		res = append(res, f)
	}
	return res
}

// noOverlaps - keep largest ranges and avoid overlap
func noOverlaps(in []snaptype.FileInfo) (res []snaptype.FileInfo) {
	for i := range in {
		f := in[i]
		if f.From == f.To {
			continue
		}

		for j := i + 1; j < len(in); j++ { // if there is file with larger range - use it instead
			f2 := in[j]
			if f.From == f.To {
				continue
			}
			if f2.From > f.From {
				break
			}
			f = f2
			i++
		}

		res = append(res, f)
	}
	return res
}

func SegmentsCaplin(dir string, version uint8, minBlock uint64) (res []snaptype.FileInfo, missingSnapshots []Range, err error) {
	list, err := snaptype.Segments(dir, version)
	if err != nil {
		return nil, missingSnapshots, err
	}

	{
		var l []snaptype.FileInfo
		var m []Range
		for _, f := range list {
			if f.T != snaptype.BeaconBlocks {
				continue
			}
			l = append(l, f)
		}
		l, m = noGaps(noOverlaps(l), minBlock)
		res = append(res, l...)
		missingSnapshots = append(missingSnapshots, m...)
	}
	return res, missingSnapshots, nil
}

func Segments(dir string, version uint8, minBlock uint64) (res []snaptype.FileInfo, missingSnapshots []Range, err error) {
	list, err := snaptype.Segments(dir, version)
	if err != nil {
		return nil, missingSnapshots, err
	}
	{
		var l []snaptype.FileInfo
		var m []Range
		for _, f := range list {
			if f.T != snaptype.Headers {
				continue
			}
			l = append(l, f)
		}
		l, m = noGaps(noOverlaps(allTypeOfSegmentsMustExist(dir, l)), minBlock)
		res = append(res, l...)
		missingSnapshots = append(missingSnapshots, m...)
	}
	{
		var l []snaptype.FileInfo
		for _, f := range list {
			if f.T != snaptype.Bodies {
				continue
			}
			l = append(l, f)
		}
		l, _ = noGaps(noOverlaps(allTypeOfSegmentsMustExist(dir, l)), minBlock)
		res = append(res, l...)
	}
	{
		var l []snaptype.FileInfo
		for _, f := range list {
			if f.T != snaptype.Transactions {
				continue
			}
			l = append(l, f)
		}
		l, _ = noGaps(noOverlaps(allTypeOfSegmentsMustExist(dir, l)), minBlock)
		res = append(res, l...)
	}

	return res, missingSnapshots, nil
}

func chooseSegmentEnd(from, to, blocksPerFile uint64) uint64 {
	next := (from/blocksPerFile + 1) * blocksPerFile
	to = cmp.Min(next, to)

	if to < snaptype.Erigon2MinSegmentSize {
		return to
	}

	return to - (to % snaptype.Erigon2MinSegmentSize) // round down to the nearest 1k
}

type BlockRetire struct {
	maxScheduledBlock     atomic.Uint64
	working               atomic.Bool
	needSaveFilesListInDB atomic.Bool

	workers int
	tmpDir  string
	db      kv.RoDB

	notifier    services.DBEventNotifier
	logger      log.Logger
	blockReader services.FullBlockReader
	blockWriter *blockio.BlockWriter
	dirs        datadir.Dirs
	chainConfig *chain.Config
}

func NewBlockRetire(compressWorkers int, dirs datadir.Dirs, blockReader services.FullBlockReader, blockWriter *blockio.BlockWriter, db kv.RoDB, chainConfig *chain.Config, notifier services.DBEventNotifier, logger log.Logger) *BlockRetire {
	return &BlockRetire{workers: compressWorkers, tmpDir: dirs.Tmp, dirs: dirs, blockReader: blockReader, blockWriter: blockWriter, db: db, chainConfig: chainConfig, notifier: notifier, logger: logger}
}

func (br *BlockRetire) IO() (services.FullBlockReader, *blockio.BlockWriter) {
	return br.blockReader, br.blockWriter
}

<<<<<<< HEAD
func (br *BlockRetire) SetWorkers(workers int) {
	br.workers = workers
}
=======
func (br *BlockRetire) Writer() *RoSnapshots { return br.blockReader.Snapshots().(*RoSnapshots) }
>>>>>>> 2760eeb9

func (br *BlockRetire) snapshots() *RoSnapshots { return br.blockReader.Snapshots().(*RoSnapshots) }

func (br *BlockRetire) borSnapshots() *BorRoSnapshots {
	return br.blockReader.BorSnapshots().(*BorRoSnapshots)
}

func (br *BlockRetire) HasNewFrozenFiles() bool {
	return br.needSaveFilesListInDB.CompareAndSwap(true, false)
}

func CanRetire(curBlockNum uint64, blocksInSnapshots uint64) (blockFrom, blockTo uint64, can bool) {
	if curBlockNum <= params.FullImmutabilityThreshold {
		return
	}
	blockFrom = blocksInSnapshots + 1
	return canRetire(blockFrom, curBlockNum-params.FullImmutabilityThreshold)
}

func canRetire(from, to uint64) (blockFrom, blockTo uint64, can bool) {
	if to <= from {
		return
	}
	blockFrom = (from / 1_000) * 1_000
	roundedTo1K := (to / 1_000) * 1_000
	var maxJump uint64 = 1_000
	if blockFrom%snaptype.Erigon2MergeLimit == 0 {
		maxJump = snaptype.Erigon2MergeLimit
	} else if blockFrom%100_000 == 0 {
		maxJump = 100_000
	} else if blockFrom%10_000 == 0 {
		maxJump = 10_000
	}
	//roundedTo1K := (to / 1_000) * 1_000
	jump := cmp.Min(maxJump, roundedTo1K-blockFrom)
	switch { // only next segment sizes are allowed
	case jump >= snaptype.Erigon2MergeLimit:
		blockTo = blockFrom + snaptype.Erigon2MergeLimit
	case jump >= 100_000:
		blockTo = blockFrom + 100_000
	case jump >= 10_000:
		blockTo = blockFrom + 10_000
	case jump >= 1_000:
		blockTo = blockFrom + 1_000
	default:
		blockTo = blockFrom
	}
	return blockFrom, blockTo, blockTo-blockFrom >= 1_000
}

func CanDeleteTo(curBlockNum uint64, blocksInSnapshots uint64) (blockTo uint64) {
	if curBlockNum+999 < params.FullImmutabilityThreshold {
		// To prevent overflow of uint64 below
		return blocksInSnapshots + 1
	}
	hardLimit := (curBlockNum/1_000)*1_000 - params.FullImmutabilityThreshold
	return cmp.Min(hardLimit, blocksInSnapshots+1)
}

func (br *BlockRetire) retireBlocks(ctx context.Context, blockFrom, blockTo uint64, lvl log.Lvl, seedNewSnapshots func(downloadRequest []services.DownloadRequest) error, onDelete func(l []string) error) error {
	notifier, logger, blockReader, tmpDir, db, workers := br.notifier, br.logger, br.blockReader, br.tmpDir, br.db, br.workers
	logger.Log(lvl, "[snapshots] Retire Blocks", "range", fmt.Sprintf("%dk-%dk", blockFrom/1000, blockTo/1000))
	snapshots := br.snapshots()
	firstTxNum := blockReader.(*BlockReader).FirstTxNumNotInSnapshots()

	// in future we will do it in background
	if err := DumpBlocks(ctx, br.snapshots().Version(), blockFrom, blockTo, snaptype.Erigon2MergeLimit, tmpDir, snapshots.Dir(), firstTxNum, db, workers, lvl, logger, blockReader); err != nil {
		return fmt.Errorf("DumpBlocks: %w", err)
	}
	if err := snapshots.ReopenFolder(); err != nil {
		return fmt.Errorf("reopen: %w", err)
	}
	snapshots.LogStat("retire")
	if notifier != nil && !reflect.ValueOf(notifier).IsNil() { // notify about new snapshots of any size
		notifier.OnNewSnapshot()
	}
	merger := NewMerger(tmpDir, workers, lvl, db, br.chainConfig, logger)
	rangesToMerge := merger.FindMergeRanges(snapshots.Ranges(), snapshots.BlocksAvailable())
	if len(rangesToMerge) == 0 {
		return nil
	}
	onMerge := func(r Range) error {
		if notifier != nil && !reflect.ValueOf(notifier).IsNil() { // notify about new snapshots of any size
			notifier.OnNewSnapshot()
		}

		if seedNewSnapshots != nil {
			downloadRequest := []services.DownloadRequest{
<<<<<<< HEAD
				services.NewDownloadRequest(br.snapshots().Version(), &services.Range{From: r.from, To: r.to}, "", "", false /* Bor */),
=======
				services.NewDownloadRequest("", ""),
>>>>>>> 2760eeb9
			}
			if err := seedNewSnapshots(downloadRequest); err != nil {
				return err
			}
		}
		return nil
	}
	err := merger.Merge(ctx, snapshots, rangesToMerge, snapshots.Dir(), true /* doIndex */, onMerge, onDelete)
	if err != nil {
		return err
	}

	if err := snapshots.ReopenFolder(); err != nil {
		return fmt.Errorf("reopen: %w", err)
	}
	snapshots.LogStat("retire:reopen")
	if notifier != nil && !reflect.ValueOf(notifier).IsNil() { // notify about new snapshots of any size
		notifier.OnNewSnapshot()
	}

	return nil
}

func (br *BlockRetire) PruneAncientBlocks(tx kv.RwTx, limit int) error {
	if br.blockReader.FreezingCfg().KeepBlocks {
		return nil
	}
	currentProgress, err := stages.GetStageProgress(tx, stages.Senders)
	if err != nil {
		return err
	}
	canDeleteTo := CanDeleteTo(currentProgress, br.blockReader.FrozenBlocks())

	br.logger.Info("[snapshots] Prune Blocks", "to", canDeleteTo, "limit", limit)
	if err := br.blockWriter.PruneBlocks(context.Background(), tx, canDeleteTo, limit); err != nil {
		return err
	}
	includeBor := br.chainConfig.Bor != nil
	if includeBor {
		canDeleteTo := CanDeleteTo(currentProgress, br.blockReader.FrozenBorBlocks())
		br.logger.Info("[snapshots] Prune Bor Blocks", "to", canDeleteTo, "limit", limit)
		if err := br.blockWriter.PruneBorBlocks(context.Background(), tx, canDeleteTo, limit); err != nil {
			return err
		}
	}
	return nil
}

<<<<<<< HEAD
func (br *BlockRetire) RetireBlocksInBackground(ctx context.Context, minBlockNum uint64, maxBlockNum uint64, includeBor bool, lvl log.Lvl, seedNewSnapshots func(downloadRequest []services.DownloadRequest) error, onDeleteSnapshots func(l []string) error) {
	if maxBlockNum > br.maxScheduledBlock.Load() {
		br.maxScheduledBlock.Store(maxBlockNum)
	}

	if !br.working.CompareAndSwap(false, true) {
=======
func (br *BlockRetire) RetireBlocksInBackground(ctx context.Context, forwardProgress uint64, lvl log.Lvl, seedNewSnapshots func(downloadRequest []services.DownloadRequest) error, onDeleteSnapshots func(l []string) error) {
	ok := br.working.CompareAndSwap(false, true)
	if !ok {
		// go-routine is still working
>>>>>>> 2760eeb9
		return
	}

	go func() {

		defer br.working.Store(false)

<<<<<<< HEAD
		for {
			if frozen := br.blockReader.FrozenBlocks(); frozen > minBlockNum {
				minBlockNum = frozen
			}

			blockFrom, blockTo, blocksOk := CanRetire(br.maxScheduledBlock.Load(), minBlockNum)

			var borBlockFrom, borBlockTo uint64
			var borOk bool

			if includeBor {
				borBlockFrom, borBlockTo, borOk = CanRetire(br.maxScheduledBlock.Load(), br.blockReader.FrozenBorBlocks())
			}

			if !(blocksOk || borOk) {
				return
			}

			if blocksOk {
				if err := br.RetireBlocks(ctx, blockFrom, blockTo, lvl, seedNewSnapshots, onDeleteSnapshots); err != nil {
					br.logger.Warn("[snapshots] retire blocks", "err", err, "fromBlock", blockFrom, "toBlock", blockTo)
				}
			}

			if borOk {
				if err := br.RetireBorBlocks(ctx, borBlockFrom, borBlockTo, lvl, seedNewSnapshots, onDeleteSnapshots); err != nil {
					br.logger.Warn("[bor snapshots] retire blocks", "err", err, "fromBlock", blockFrom, "toBlock", blockTo)
				}
=======
		if err := br.RetireBlocks(ctx, forwardProgress, lvl, seedNewSnapshots, onDeleteSnapshots); err != nil {
			br.logger.Warn("[snapshots] retire blocks", "err", err)
		}
	}()
}

func (br *BlockRetire) RetireBlocks(ctx context.Context, forwardProgress uint64, lvl log.Lvl, seedNewSnapshots func(downloadRequest []services.DownloadRequest) error, onDeleteSnapshots func(l []string) error) error {
	blockFrom, blockTo, ok := CanRetire(forwardProgress, br.blockReader.FrozenBlocks())
	if ok {
		if err := br.retireBlocks(ctx, blockFrom, blockTo, lvl, seedNewSnapshots, onDeleteSnapshots); err != nil {
			//br.logger.Warn("[snapshots] retire blocks", "err", err, "fromBlock", blockFrom, "toBlock", blockTo)
			return err
		}
	}

	includeBor := br.chainConfig.Bor != nil
	if includeBor {
		blockFrom, blockTo, ok = CanRetire(forwardProgress, br.blockReader.FrozenBorBlocks())
		if ok {
			if err := br.retireBorBlocks(ctx, blockFrom, blockTo, lvl, seedNewSnapshots, onDeleteSnapshots); err != nil {
				return err
				//br.logger.Warn("[bor snapshots] retire blocks", "err", err, "fromBlock", blockFrom, "toBlock", blockTo)
>>>>>>> 2760eeb9
			}
		}
	}
	return nil
}

func (br *BlockRetire) BuildMissedIndicesIfNeed(ctx context.Context, logPrefix string, notifier services.DBEventNotifier, cc *chain.Config) error {
<<<<<<< HEAD
	if br.working.Load() {
		return nil
	}

	snapshots := br.snapshots()
	snapshots.LogStat("missed-idx")
=======
	if err := br.buildMissedIndicesIfNeed(ctx, logPrefix, notifier, cc); err != nil {
		return err
	}

	if err := br.buildBorMissedIndicesIfNeed(ctx, logPrefix, notifier, cc); err != nil {
		return err
	}

	return nil
}

func (br *BlockRetire) buildMissedIndicesIfNeed(ctx context.Context, logPrefix string, notifier services.DBEventNotifier, cc *chain.Config) error {
	snapshots := br.snapshots()
	if snapshots.IndicesMax() >= snapshots.SegmentsMax() {
		return nil
	}
	snapshots.LogStat()
	if !snapshots.Cfg().Produce && snapshots.IndicesMax() == 0 {
		return fmt.Errorf("please remove --snap.stop, erigon can't work without creating basic indices")
	}
	if !snapshots.Cfg().Produce {
		return nil
	}
	if !snapshots.SegmentsReady() {
		return fmt.Errorf("not all snapshot segments are available")
	}
>>>>>>> 2760eeb9

	// wait for Downloader service to download all expected snapshots
	indexWorkers := estimate.IndexSnapshot.Workers()
	if err := BuildMissedIndices(logPrefix, ctx, br.dirs, cc, indexWorkers, br.logger); err != nil {
		return fmt.Errorf("BuildMissedIndices: %w", err)
	}

<<<<<<< HEAD
			// wait for Downloader service to download all expected snapshots
			if snapshots.IndicesMax() < snapshots.SegmentsMax() {
				indexWorkers := estimate.IndexSnapshot.Workers()
				if err := BuildMissedIndices(logPrefix, ctx, br.dirs, snapshots.Version(), snapshots.SegmentsMin(), cc, indexWorkers, br.logger); err != nil {
					return fmt.Errorf("BuildMissedIndices: %w", err)
				}
			}

			if err := snapshots.ReopenFolder(); err != nil {
				return err
			}
			snapshots.LogStat("missed-idx:reopen")
			if notifier != nil {
				notifier.OnNewSnapshot()
			}
		}
	}
	if cc.Bor != nil {
		borSnapshots := br.borSnapshots()
		borSnapshots.LogStat("missed-idx:index")
=======
	if err := snapshots.ReopenFolder(); err != nil {
		return err
	}
	snapshots.LogStat()
	if notifier != nil {
		notifier.OnNewSnapshot()
	}
	return nil
}

func (br *BlockRetire) buildBorMissedIndicesIfNeed(ctx context.Context, logPrefix string, notifier services.DBEventNotifier, cc *chain.Config) error {
	if cc.Bor == nil {
		return nil
	}
>>>>>>> 2760eeb9

	borSnapshots := br.borSnapshots()
	if borSnapshots.IndicesMax() >= borSnapshots.SegmentsMax() {
		return nil
	}

	borSnapshots.LogStat()
	if !borSnapshots.Cfg().Produce && borSnapshots.IndicesMax() == 0 {
		return fmt.Errorf("please remove --snap.stop, erigon can't work without creating basic indices")
	}
	if !borSnapshots.Cfg().Produce {
		return nil
	}
	if !borSnapshots.SegmentsReady() {
		return fmt.Errorf("not all bor snapshot segments are available")
	}

<<<<<<< HEAD
				// wait for Downloader service to download all expected snapshots
				if borSnapshots.IndicesMax() < borSnapshots.SegmentsMax() {
					indexWorkers := estimate.IndexSnapshot.Workers()
					if err := BuildBorMissedIndices(logPrefix, ctx, br.dirs, borSnapshots.Version(), borSnapshots.SegmentsMin(), cc, indexWorkers, br.logger); err != nil {
						return fmt.Errorf("BuildBorMissedIndices: %w", err)
					}
				}

				if err := borSnapshots.ReopenFolder(); err != nil {
					return err
				}
				borSnapshots.LogStat("missed-idx:notify")
				if notifier != nil {
					notifier.OnNewSnapshot()
				}
			}
		}
=======
	// wait for Downloader service to download all expected snapshots
	indexWorkers := estimate.IndexSnapshot.Workers()
	if err := BuildBorMissedIndices(logPrefix, ctx, br.dirs, cc, indexWorkers, br.logger); err != nil {
		return fmt.Errorf("BuildBorMissedIndices: %w", err)
	}

	if err := borSnapshots.ReopenFolder(); err != nil {
		return err
	}
	borSnapshots.LogStat()
	if notifier != nil {
		notifier.OnNewSnapshot()
>>>>>>> 2760eeb9
	}
	return nil
}

func DumpBlocks(ctx context.Context, version uint8, blockFrom, blockTo, blocksPerFile uint64, tmpDir, snapDir string, firstTxNum uint64, chainDB kv.RoDB, workers int, lvl log.Lvl, logger log.Logger, blockReader services.FullBlockReader) error {
	if blocksPerFile == 0 {
		return nil
	}
	chainConfig := fromdb.ChainConfig(chainDB)

	for i := blockFrom; i < blockTo; i = chooseSegmentEnd(i, blockTo, blocksPerFile) {
		if err := dumpBlocksRange(ctx, version, i, chooseSegmentEnd(i, blockTo, blocksPerFile), tmpDir, snapDir, firstTxNum, chainDB, *chainConfig, workers, lvl, logger, blockReader); err != nil {
			return err
		}
	}
	return nil
}

func dumpBlocksRange(ctx context.Context, version uint8, blockFrom, blockTo uint64, tmpDir, snapDir string, firstTxNum uint64, chainDB kv.RoDB, chainConfig chain.Config, workers int, lvl log.Lvl, logger log.Logger, blockReader services.FullBlockReader) error {
	logEvery := time.NewTicker(20 * time.Second)
	defer logEvery.Stop()

	{
		segName := snaptype.SegmentFileName(version, blockFrom, blockTo, snaptype.Headers)
		f, _ := snaptype.ParseFileName(snapDir, segName)

		sn, err := compress.NewCompressor(ctx, "Snapshot Headers", f.Path, tmpDir, compress.MinPatternScore, workers, log.LvlTrace, logger)
		if err != nil {
			return err
		}
		defer sn.Close()
		if err := DumpHeaders(ctx, chainDB, blockFrom, blockTo, workers, lvl, logger, func(v []byte) error {
			return sn.AddWord(v)
		}); err != nil {
			return fmt.Errorf("DumpHeaders: %w", err)
		}
		if err := sn.Compress(); err != nil {
			return fmt.Errorf("compress: %w", err)
		}

		p := &background.Progress{}
		if err := buildIdx(ctx, f, &chainConfig, tmpDir, p, lvl, logger); err != nil {
			return err
		}
	}

	{
		segName := snaptype.SegmentFileName(version, blockFrom, blockTo, snaptype.Bodies)
		f, _ := snaptype.ParseFileName(snapDir, segName)

		sn, err := compress.NewCompressor(ctx, "Snapshot Bodies", f.Path, tmpDir, compress.MinPatternScore, workers, log.LvlTrace, logger)
		if err != nil {
			return err
		}
		defer sn.Close()
		if err := DumpBodies(ctx, chainDB, blockFrom, blockTo, firstTxNum, workers, lvl, logger, func(v []byte) error {
			return sn.AddWord(v)
		}); err != nil {
			return fmt.Errorf("DumpBodies: %w", err)
		}
		if err := sn.Compress(); err != nil {
			return fmt.Errorf("compress: %w", err)
		}

		p := &background.Progress{}
		if err := buildIdx(ctx, f, &chainConfig, tmpDir, p, lvl, logger); err != nil {
			return err
		}
	}

	{
		segName := snaptype.SegmentFileName(version, blockFrom, blockTo, snaptype.Transactions)
		f, _ := snaptype.ParseFileName(snapDir, segName)

		sn, err := compress.NewCompressor(ctx, "Snapshot Txs", f.Path, tmpDir, compress.MinPatternScore, workers, log.LvlTrace, logger)
		if err != nil {
			return fmt.Errorf("NewCompressor: %w, %s", err, f.Path)
		}
		defer sn.Close()

		expectedCount, err := DumpTxs(ctx, chainDB, blockFrom, blockTo, &chainConfig, workers, lvl, logger, func(v []byte) error {
			return sn.AddWord(v)
		})
		if err != nil {
			return fmt.Errorf("DumpTxs: %w", err)
		}
		if expectedCount != sn.Count() {
			return fmt.Errorf("incorrect tx count: %d, expected from db: %d", sn.Count(), expectedCount)
		}
		snapDir, fileName := filepath.Split(f.Path)
		ext := filepath.Ext(fileName)
		logger.Log(lvl, "[snapshots] Compression", "ratio", sn.Ratio.String(), "file", fileName[:len(fileName)-len(ext)])

		_, expectedCount, err = txsAmountBasedOnBodiesSnapshots(snapDir, version, blockFrom, blockTo)
		if err != nil {
			return err
		}
		if expectedCount != sn.Count() {
			return fmt.Errorf("incorrect tx count: %d, expected from snapshots: %d", sn.Count(), expectedCount)
		}
		if err := sn.Compress(); err != nil {
			return fmt.Errorf("compress: %w", err)
		}

		p := &background.Progress{}
		if err := buildIdx(ctx, f, &chainConfig, tmpDir, p, lvl, logger); err != nil {
			return err
		}
	}

	return nil
}

func hasIdxFile(sn snaptype.FileInfo, logger log.Logger) bool {
	dir, _ := filepath.Split(sn.Path)
	fName := snaptype.IdxFileName(sn.Version, sn.From, sn.To, sn.T.String())
	var result = true
	switch sn.T {
	case snaptype.Headers, snaptype.Bodies, snaptype.BorEvents, snaptype.BorSpans, snaptype.BeaconBlocks:
		idx, err := recsplit.OpenIndex(filepath.Join(dir, fName))
		if err != nil {
			return false
		}
		idx.Close()
	case snaptype.Transactions:
		idx, err := recsplit.OpenIndex(filepath.Join(dir, fName))
		if err != nil {
			return false
		}
		idx.Close()

		fName = snaptype.IdxFileName(sn.Version, sn.From, sn.To, snaptype.Transactions2Block.String())
		idx, err = recsplit.OpenIndex(filepath.Join(dir, fName))
		if err != nil {
			return false
		}
		idx.Close()
	}
	return result
}

var bufPool = sync.Pool{
	New: func() any {
		return make([]byte, 16*4096)
	},
}

// DumpTxs - [from, to)
// Format: hash[0]_1byte + sender_address_2bytes + txnRlp
func DumpTxs(ctx context.Context, db kv.RoDB, blockFrom, blockTo uint64, chainConfig *chain.Config, workers int, lvl log.Lvl, logger log.Logger, collect func([]byte) error) (expectedCount int, err error) {
	logEvery := time.NewTicker(20 * time.Second)
	defer logEvery.Stop()
	warmupCtx, cancel := context.WithCancel(ctx)
	defer cancel()

	chainID, _ := uint256.FromBig(chainConfig.ChainID)

	numBuf := make([]byte, 8)

	parse := func(ctx *types2.TxParseContext, v, valueBuf []byte, senders []common2.Address, j int) ([]byte, error) {
		var sender [20]byte
		slot := types2.TxSlot{}

		if _, err := ctx.ParseTransaction(v, 0, &slot, sender[:], false /* hasEnvelope */, false /* wrappedWithBlobs */, nil); err != nil {
			return valueBuf, err
		}
		if len(senders) > 0 {
			sender = senders[j]
		}

		valueBuf = valueBuf[:0]
		valueBuf = append(valueBuf, slot.IDHash[:1]...)
		valueBuf = append(valueBuf, sender[:]...)
		valueBuf = append(valueBuf, v...)
		return valueBuf, nil
	}

	addSystemTx := func(ctx *types2.TxParseContext, tx kv.Tx, txId uint64) error {
		binary.BigEndian.PutUint64(numBuf, txId)
		tv, err := tx.GetOne(kv.EthTx, numBuf)
		if err != nil {
			return err
		}
		if tv == nil {
			if err := collect(nil); err != nil {
				return err
			}
			return nil
		}

		ctx.WithSender(false)

		valueBuf := bufPool.Get().([]byte)
		defer bufPool.Put(valueBuf) //nolint

		valueBuf, err = parse(ctx, tv, valueBuf, nil, 0)
		if err != nil {
			return err
		}
		if err := collect(valueBuf); err != nil {
			return err
		}
		return nil
	}

	doWarmup, warmupTxs, warmupSenders := blockTo-blockFrom >= 100_000 && workers > 4, &atomic.Bool{}, &atomic.Bool{}
	from := hexutility.EncodeTs(blockFrom)
	if err := kv.BigChunks(db, kv.HeaderCanonical, from, func(tx kv.Tx, k, v []byte) (bool, error) {
		blockNum := binary.BigEndian.Uint64(k)
		if blockNum >= blockTo { // [from, to)
			return false, nil
		}

		h := common2.BytesToHash(v)
		dataRLP := rawdb.ReadStorageBodyRLP(tx, h, blockNum)
		if dataRLP == nil {
			return false, fmt.Errorf("body not found: %d, %x", blockNum, h)
		}
		var body types.BodyForStorage
		if e := rlp.DecodeBytes(dataRLP, &body); e != nil {
			return false, e
		}
		if body.TxAmount == 0 {
			return true, nil
		}
		expectedCount += int(body.TxAmount)

		if doWarmup && !warmupSenders.Load() && blockNum%1_000 == 0 {
			clean := kv.ReadAhead(warmupCtx, db, warmupSenders, kv.Senders, hexutility.EncodeTs(blockNum), 10_000)
			defer clean()
		}
		if doWarmup && !warmupTxs.Load() && blockNum%1_000 == 0 {
			clean := kv.ReadAhead(warmupCtx, db, warmupTxs, kv.EthTx, hexutility.EncodeTs(body.BaseTxId), 100*10_000)
			defer clean()
		}
		senders, err := rawdb.ReadSenders(tx, h, blockNum)
		if err != nil {
			return false, err
		}

		workers := estimate.AlmostAllCPUs()

		if workers > 3 {
			workers = workers / 3 * 2
		}

		if workers > int(body.TxAmount-2) {
			if int(body.TxAmount-2) > 1 {
				workers = int(body.TxAmount - 2)
			} else {
				workers = 1
			}
		}

		parsers := errgroup.Group{}
		parsers.SetLimit(workers)

		valueBufs := make([][]byte, workers)
		parseCtxs := make([]*types2.TxParseContext, workers)

		for i := 0; i < workers; i++ {
			valueBuf := bufPool.Get().([]byte)
			defer bufPool.Put(valueBuf)
			valueBufs[i] = valueBuf
			parseCtxs[i] = types2.NewTxParseContext(*chainID)
		}

		if err := addSystemTx(parseCtxs[0], tx, body.BaseTxId); err != nil {
			return false, err
		}

		binary.BigEndian.PutUint64(numBuf, body.BaseTxId+1)

		collected := -1
		collectorLock := sync.Mutex{}
		collections := sync.NewCond(&collectorLock)

		var j int

		if err := tx.ForAmount(kv.EthTx, numBuf, body.TxAmount-2, func(_, tv []byte) error {
			tx := j
			j++

			parsers.Go(func() error {
				parseCtx := parseCtxs[tx%workers]

				parseCtx.WithSender(len(senders) == 0)
				parseCtx.WithAllowPreEip2s(blockNum <= chainConfig.HomesteadBlock.Uint64())

				valueBuf, err := parse(parseCtx, tv, valueBufs[tx%workers], senders, tx)

				if err != nil {
					return fmt.Errorf("%w, block: %d", err, blockNum)
				}

				collectorLock.Lock()
				defer collectorLock.Unlock()

				for collected < tx-1 {
					collections.Wait()
				}

				// first tx byte => sender adress => tx rlp
				if err := collect(valueBuf); err != nil {
					return err
				}

				collected = tx
				collections.Broadcast()

				return nil
			})

			return nil
		}); err != nil {
			return false, fmt.Errorf("ForAmount: %w", err)
		}

		if err := parsers.Wait(); err != nil {
			return false, fmt.Errorf("ForAmount parser: %w", err)
		}

		if err := addSystemTx(parseCtxs[0], tx, body.BaseTxId+uint64(body.TxAmount)-1); err != nil {
			return false, err
		}

		select {
		case <-ctx.Done():
			return false, ctx.Err()
		case <-logEvery.C:
			var m runtime.MemStats
			if lvl >= log.LvlInfo {
				dbg.ReadMemStats(&m)
			}
			logger.Log(lvl, "[snapshots] Dumping txs", "block num", blockNum,
				"alloc", common2.ByteCount(m.Alloc), "sys", common2.ByteCount(m.Sys),
			)
		default:
		}
		return true, nil
	}); err != nil {
		return 0, fmt.Errorf("BigChunks: %w", err)
	}
	return expectedCount, nil
}

// DumpHeaders - [from, to)
func DumpHeaders(ctx context.Context, db kv.RoDB, blockFrom, blockTo uint64, workers int, lvl log.Lvl, logger log.Logger, collect func([]byte) error) error {
	logEvery := time.NewTicker(20 * time.Second)
	defer logEvery.Stop()

	key := make([]byte, 8+32)
	from := hexutility.EncodeTs(blockFrom)
	if err := kv.BigChunks(db, kv.HeaderCanonical, from, func(tx kv.Tx, k, v []byte) (bool, error) {
		blockNum := binary.BigEndian.Uint64(k)
		if blockNum >= blockTo {
			return false, nil
		}
		copy(key, k)
		copy(key[8:], v)
		dataRLP, err := tx.GetOne(kv.Headers, key)
		if err != nil {
			return false, err
		}
		if dataRLP == nil {
			return false, fmt.Errorf("header missed in db: block_num=%d,  hash=%x", blockNum, v)
		}
		h := types.Header{}
		if err := rlp.DecodeBytes(dataRLP, &h); err != nil {
			return false, err
		}

		value := make([]byte, len(dataRLP)+1) // first_byte_of_header_hash + header_rlp
		value[0] = h.Hash()[0]
		copy(value[1:], dataRLP)
		if err := collect(value); err != nil {
			return false, err
		}

		select {
		case <-ctx.Done():
			return false, ctx.Err()
		case <-logEvery.C:
			var m runtime.MemStats
			if lvl >= log.LvlInfo {
				dbg.ReadMemStats(&m)
			}
			logger.Log(lvl, "[snapshots] Dumping headers", "block num", blockNum,
				"alloc", common2.ByteCount(m.Alloc), "sys", common2.ByteCount(m.Sys),
			)
		default:
		}
		return true, nil
	}); err != nil {
		return err
	}
	return nil
}

// DumpBodies - [from, to)
func DumpBodies(ctx context.Context, db kv.RoDB, blockFrom, blockTo uint64, firstTxNum uint64, workers int, lvl log.Lvl, logger log.Logger, collect func([]byte) error) error {
	logEvery := time.NewTicker(20 * time.Second)
	defer logEvery.Stop()

	blockNumByteLength := 8
	blockHashByteLength := 32
	key := make([]byte, blockNumByteLength+blockHashByteLength)
	from := hexutility.EncodeTs(blockFrom)
	if err := kv.BigChunks(db, kv.HeaderCanonical, from, func(tx kv.Tx, k, v []byte) (bool, error) {
		blockNum := binary.BigEndian.Uint64(k)
		if blockNum >= blockTo {
			return false, nil
		}
		copy(key, k)
		copy(key[8:], v)

		// Important: DB does store canonical and non-canonical txs in same table. And using same body.BaseTxID
		// But snapshots using canonical TxNum in field body.BaseTxID
		// So, we manually calc this field here and serialize again.
		//
		// FYI: we also have other table to map canonical BlockNum->TxNum: kv.MaxTxNum
		body, err := rawdb.ReadBodyForStorageByKey(tx, key)
		if err != nil {
			return false, err
		}
		if body == nil {
			logger.Warn("body missed", "block_num", blockNum, "hash", hex.EncodeToString(v))
			return true, nil
		}

		body.BaseTxId = firstTxNum
		firstTxNum += uint64(body.TxAmount)

		dataRLP, err := rlp.EncodeToBytes(body)
		if err != nil {
			return false, err
		}

		if err := collect(dataRLP); err != nil {
			return false, err
		}

		select {
		case <-ctx.Done():
			return false, ctx.Err()
		case <-logEvery.C:
			var m runtime.MemStats
			if lvl >= log.LvlInfo {
				dbg.ReadMemStats(&m)
			}
			logger.Log(lvl, "[snapshots] Wrote into file", "block num", blockNum,
				"alloc", common2.ByteCount(m.Alloc), "sys", common2.ByteCount(m.Sys),
			)
		default:
		}
		return true, nil
	}); err != nil {
		return err
	}

	return nil
}

var EmptyTxHash = common2.Hash{}

func txsAmountBasedOnBodiesSnapshots(snapDir string, version uint8, blockFrom, blockTo uint64) (firstTxID uint64, expectedCount int, err error) {
	bodySegmentPath := filepath.Join(snapDir, snaptype.SegmentFileName(version, blockFrom, blockTo, snaptype.Bodies))
	bodiesSegment, err := compress.NewDecompressor(bodySegmentPath)
	if err != nil {
		return
	}
	defer bodiesSegment.Close()

	gg := bodiesSegment.MakeGetter()
	buf, _ := gg.Next(nil)
	firstBody := &types.BodyForStorage{}
	if err = rlp.DecodeBytes(buf, firstBody); err != nil {
		return
	}
	firstTxID = firstBody.BaseTxId

	lastBody := new(types.BodyForStorage)
	i := uint64(0)
	for gg.HasNext() {
		i++
		if i == blockTo-blockFrom-1 {
			buf, _ = gg.Next(buf[:0])
			if err = rlp.DecodeBytes(buf, lastBody); err != nil {
				return
			}
			if gg.HasNext() {
				panic(1)
			}
		} else {
			gg.Skip()
		}
	}

	expectedCount = int(lastBody.BaseTxId+uint64(lastBody.TxAmount)) - int(firstBody.BaseTxId)
	return
}

func TransactionsIdx(ctx context.Context, chainConfig *chain.Config, version uint8, blockFrom, blockTo uint64, snapDir string, tmpDir string, p *background.Progress, lvl log.Lvl, logger log.Logger) (err error) {
	defer func() {
		if rec := recover(); rec != nil {
			err = fmt.Errorf("TransactionsIdx: at=%d-%d, %v, %s", blockFrom, blockTo, rec, dbg.Stack())
		}
	}()
	firstBlockNum := blockFrom
	firstTxID, expectedCount, err := txsAmountBasedOnBodiesSnapshots(snapDir, version, blockFrom, blockTo)
	if err != nil {
		return err
	}
	bodySegmentPath := filepath.Join(snapDir, snaptype.SegmentFileName(version, blockFrom, blockTo, snaptype.Bodies))
	bodiesSegment, err := compress.NewDecompressor(bodySegmentPath)
	if err != nil {
		return
	}
	defer bodiesSegment.Close()

	segFileName := snaptype.SegmentFileName(version, blockFrom, blockTo, snaptype.Transactions)
	segmentFilePath := filepath.Join(snapDir, segFileName)
	d, err := compress.NewDecompressor(segmentFilePath)
	if err != nil {
		return err
	}
	defer d.Close()
	if d.Count() != expectedCount {
		return fmt.Errorf("TransactionsIdx: at=%d-%d, pre index building, expect: %d, got %d", blockFrom, blockTo, expectedCount, d.Count())
	}

	if p != nil {
		p.Name.Store(&segFileName)
		p.Total.Store(uint64(d.Count() * 2))
	}

	txnHashIdx, err := recsplit.NewRecSplit(recsplit.RecSplitArgs{
		KeyCount:    d.Count(),
		Enums:       true,
		BucketSize:  2000,
		LeafSize:    8,
		TmpDir:      tmpDir,
		IndexFile:   filepath.Join(snapDir, snaptype.IdxFileName(version, blockFrom, blockTo, snaptype.Transactions.String())),
		BaseDataID:  firstTxID,
		EtlBufLimit: etl.BufferOptimalSize / 2,
	}, logger)
	if err != nil {
		return err
	}

	txnHash2BlockNumIdx, err := recsplit.NewRecSplit(recsplit.RecSplitArgs{
		KeyCount:    d.Count(),
		Enums:       false,
		BucketSize:  2000,
		LeafSize:    8,
		TmpDir:      tmpDir,
		IndexFile:   filepath.Join(snapDir, snaptype.IdxFileName(version, blockFrom, blockTo, snaptype.Transactions2Block.String())),
		BaseDataID:  firstBlockNum,
		EtlBufLimit: etl.BufferOptimalSize / 2,
	}, logger)
	if err != nil {
		return err
	}
	txnHashIdx.LogLvl(log.LvlDebug)
	txnHash2BlockNumIdx.LogLvl(log.LvlDebug)

	chainId, _ := uint256.FromBig(chainConfig.ChainID)

	parseCtx := types2.NewTxParseContext(*chainId)
	parseCtx.WithSender(false)
	slot := types2.TxSlot{}
	bodyBuf, word := make([]byte, 0, 4096), make([]byte, 0, 4096)

	defer d.EnableMadvNormal().DisableReadAhead()
	defer bodiesSegment.EnableMadvNormal().DisableReadAhead()

RETRY:
	g, bodyGetter := d.MakeGetter(), bodiesSegment.MakeGetter()
	var i, offset, nextPos uint64
	blockNum := firstBlockNum
	body := &types.BodyForStorage{}

	bodyBuf, _ = bodyGetter.Next(bodyBuf[:0])
	if err := rlp.DecodeBytes(bodyBuf, body); err != nil {
		return err
	}

	for g.HasNext() {
		if p != nil {
			p.Processed.Add(1)
		}

		word, nextPos = g.Next(word[:0])
		select {
		case <-ctx.Done():
			return ctx.Err()
		default:
		}

		for body.BaseTxId+uint64(body.TxAmount) <= firstTxID+i { // skip empty blocks
			if !bodyGetter.HasNext() {
				return fmt.Errorf("not enough bodies")
			}

			bodyBuf, _ = bodyGetter.Next(bodyBuf[:0])
			if err := rlp.DecodeBytes(bodyBuf, body); err != nil {
				return err
			}

			blockNum++
		}

		firstTxByteAndlengthOfAddress := 21
		isSystemTx := len(word) == 0
		if isSystemTx { // system-txs hash:pad32(txnID)
			binary.BigEndian.PutUint64(slot.IDHash[:], firstTxID+i)
		} else {
			if _, err = parseCtx.ParseTransaction(word[firstTxByteAndlengthOfAddress:], 0, &slot, nil, true /* hasEnvelope */, false /* wrappedWithBlobs */, nil /* validateHash */); err != nil {
				return fmt.Errorf("ParseTransaction: %w, blockNum: %d, i: %d", err, blockNum, i)
			}
		}

		if err := txnHashIdx.AddKey(slot.IDHash[:], offset); err != nil {
			return err
		}
		if err := txnHash2BlockNumIdx.AddKey(slot.IDHash[:], blockNum); err != nil {
			return err
		}

		i++
		offset = nextPos
	}

	if int(i) != expectedCount {
		return fmt.Errorf("TransactionsIdx: at=%d-%d, post index building, expect: %d, got %d", blockFrom, blockTo, expectedCount, i)
	}

	if err := txnHashIdx.Build(ctx); err != nil {
		if errors.Is(err, recsplit.ErrCollision) {
			logger.Warn("Building recsplit. Collision happened. It's ok. Restarting with another salt...", "err", err)
			txnHashIdx.ResetNextSalt()
			txnHash2BlockNumIdx.ResetNextSalt()
			goto RETRY
		}
		return fmt.Errorf("txnHashIdx: %w", err)
	}
	if err := txnHash2BlockNumIdx.Build(ctx); err != nil {
		if errors.Is(err, recsplit.ErrCollision) {
			logger.Warn("Building recsplit. Collision happened. It's ok. Restarting with another salt...", "err", err)
			txnHashIdx.ResetNextSalt()
			txnHash2BlockNumIdx.ResetNextSalt()
			goto RETRY
		}
		return fmt.Errorf("txnHash2BlockNumIdx: %w", err)
	}

	return nil
}

// HeadersIdx - headerHash -> offset (analog of kv.HeaderNumber)
func HeadersIdx(ctx context.Context, chainConfig *chain.Config, segmentFilePath string, version uint8, firstBlockNumInSegment uint64, tmpDir string, p *background.Progress, lvl log.Lvl, logger log.Logger) (err error) {
	defer func() {
		if rec := recover(); rec != nil {
			_, fName := filepath.Split(segmentFilePath)
			err = fmt.Errorf("HeadersIdx: at=%s, %v, %s", fName, rec, dbg.Stack())
		}
	}()

	d, err := compress.NewDecompressor(segmentFilePath)
	if err != nil {
		return err
	}
	defer d.Close()

	_, fname := filepath.Split(segmentFilePath)

	if p != nil {
		p.Name.Store(&fname)
		p.Total.Store(uint64(d.Count()))
	}

	hasher := crypto.NewKeccakState()
	defer cryptopool.ReturnToPoolKeccak256(hasher)
	var h common2.Hash
	if err := Idx(ctx, d, firstBlockNumInSegment, tmpDir, log.LvlDebug, func(idx *recsplit.RecSplit, i, offset uint64, word []byte) error {
		if p != nil {
			p.Processed.Add(1)
		}

		headerRlp := word[1:]
		hasher.Reset()
		hasher.Write(headerRlp)
		hasher.Read(h[:])
		if err := idx.AddKey(h[:], offset); err != nil {
			return err
		}
		return nil
	}, logger); err != nil {
		return fmt.Errorf("HeadersIdx: %w", err)
	}
	return nil
}

func BodiesIdx(ctx context.Context, segmentFilePath string, firstBlockNumInSegment uint64, tmpDir string, p *background.Progress, lvl log.Lvl, logger log.Logger) (err error) {
	defer func() {
		if rec := recover(); rec != nil {
			_, fName := filepath.Split(segmentFilePath)
			err = fmt.Errorf("BodiesIdx: at=%s, %v, %s", fName, rec, dbg.Stack())
		}
	}()

	num := make([]byte, 8)

	d, err := compress.NewDecompressor(segmentFilePath)
	if err != nil {
		return err
	}
	defer d.Close()

	_, fname := filepath.Split(segmentFilePath)

	if p != nil {
		p.Name.Store(&fname)
		p.Total.Store(uint64(d.Count()))
	}

	if err := Idx(ctx, d, firstBlockNumInSegment, tmpDir, log.LvlDebug, func(idx *recsplit.RecSplit, i, offset uint64, word []byte) error {
		if p != nil {
			p.Processed.Add(1)
		}
		n := binary.PutUvarint(num, i)
		if err := idx.AddKey(num[:n], offset); err != nil {
			return err
		}
		return nil
	}, logger); err != nil {
		return fmt.Errorf("BodyNumberIdx: %w", err)
	}
	return nil
}

// Idx - iterate over segment and building .idx file
func Idx(ctx context.Context, d *compress.Decompressor, firstDataID uint64, tmpDir string, lvl log.Lvl, walker func(idx *recsplit.RecSplit, i, offset uint64, word []byte) error, logger log.Logger) error {
	segmentFileName := d.FilePath()
	var extension = filepath.Ext(segmentFileName)
	var idxFilePath = segmentFileName[0:len(segmentFileName)-len(extension)] + ".idx"

	rs, err := recsplit.NewRecSplit(recsplit.RecSplitArgs{
		KeyCount:    d.Count(),
		Enums:       true,
		BucketSize:  2000,
		LeafSize:    8,
		TmpDir:      tmpDir,
		IndexFile:   idxFilePath,
		BaseDataID:  firstDataID,
		EtlBufLimit: etl.BufferOptimalSize / 2,
	}, logger)
	if err != nil {
		return err
	}
	rs.LogLvl(log.LvlDebug)

	defer d.EnableMadvNormal().DisableReadAhead()

RETRY:
	g := d.MakeGetter()
	var i, offset, nextPos uint64
	word := make([]byte, 0, 4096)
	for g.HasNext() {
		word, nextPos = g.Next(word[:0])
		if err := walker(rs, i, offset, word); err != nil {
			return err
		}
		i++
		offset = nextPos

		select {
		case <-ctx.Done():
			return ctx.Err()
		default:
		}
	}
	if err = rs.Build(ctx); err != nil {
		if errors.Is(err, recsplit.ErrCollision) {
			logger.Info("Building recsplit. Collision happened. It's ok. Restarting with another salt...", "err", err)
			rs.ResetNextSalt()
			goto RETRY
		}
		return err
	}
	return nil
}

func ForEachHeader(ctx context.Context, s *RoSnapshots, walker func(header *types.Header) error) error {
	r := bytes.NewReader(nil)
	word := make([]byte, 0, 2*4096)

	view := s.View()
	defer view.Close()

	for _, sn := range view.Headers() {
		if err := sn.seg.WithReadAhead(func() error {
			g := sn.seg.MakeGetter()
			for g.HasNext() {
				word, _ = g.Next(word[:0])
				var header types.Header
				r.Reset(word[1:])
				if err := rlp.Decode(r, &header); err != nil {
					return err
				}
				if err := walker(&header); err != nil {
					return err
				}
			}
			return nil
		}); err != nil {
			return err
		}
	}

	return nil
}

type Merger struct {
	lvl             log.Lvl
	compressWorkers int
	tmpDir          string
	chainConfig     *chain.Config
	chainDB         kv.RoDB
	logger          log.Logger
}

func NewMerger(tmpDir string, compressWorkers int, lvl log.Lvl, chainDB kv.RoDB, chainConfig *chain.Config, logger log.Logger) *Merger {
	return &Merger{tmpDir: tmpDir, compressWorkers: compressWorkers, lvl: lvl, chainDB: chainDB, chainConfig: chainConfig, logger: logger}
}

type Range struct {
	from, to uint64
}

func (r Range) From() uint64             { return r.from }
func (r Range) To() uint64               { return r.to }
func (r Range) IsRecent(max uint64) bool { return max-r.to < snaptype.Erigon2MergeLimit }

type Ranges []Range

func (r Ranges) String() string {
	return fmt.Sprintf("%d", r)
}

var MergeSteps = []uint64{500_000, 100_000, 10_000}
var RecentMergeSteps = []uint64{100_000, 10_000}

func (m *Merger) FindMergeRanges(currentRanges []Range, maxBlockNum uint64) (toMerge []Range) {
	for i := len(currentRanges) - 1; i > 0; i-- {
		r := currentRanges[i]
		isRecent := r.IsRecent(maxBlockNum)
		mergeLimit, mergeSteps := uint64(snaptype.Erigon2MergeLimit), MergeSteps
		if isRecent {
			mergeLimit, mergeSteps = snaptype.Erigon2RecentMergeLimit, RecentMergeSteps
		}

		if r.to-r.from >= mergeLimit {
			continue
		}
		for _, span := range mergeSteps {
			if r.to%span != 0 {
				continue
			}
			if r.to-r.from == span {
				break
			}
			aggFrom := r.to - span
			toMerge = append(toMerge, Range{from: aggFrom, to: r.to})
			for currentRanges[i].from > aggFrom {
				i--
			}
			break
		}
	}
	slices.SortFunc(toMerge, func(i, j Range) int { return cmp.Compare(i.from, j.from) })
	return toMerge
}

type View struct {
	s      *RoSnapshots
	closed bool
}

func (s *RoSnapshots) View() *View {
	v := &View{s: s}
	v.s.Headers.lock.RLock()
	v.s.Bodies.lock.RLock()
	v.s.Txs.lock.RLock()
	return v
}

func (v *View) Close() {
	if v.closed {
		return
	}
	v.closed = true
	v.s.Headers.lock.RUnlock()
	v.s.Bodies.lock.RUnlock()
	v.s.Txs.lock.RUnlock()
}
func (v *View) Headers() []*HeaderSegment { return v.s.Headers.segments }
func (v *View) Bodies() []*BodySegment    { return v.s.Bodies.segments }
func (v *View) Txs() []*TxnSegment        { return v.s.Txs.segments }
func (v *View) HeadersSegment(blockNum uint64) (*HeaderSegment, bool) {
	for _, seg := range v.Headers() {
		if !(blockNum >= seg.ranges.from && blockNum < seg.ranges.to) {
			continue
		}
		return seg, true
	}
	return nil, false
}
func (v *View) BodiesSegment(blockNum uint64) (*BodySegment, bool) {
	for _, seg := range v.Bodies() {
		if !(blockNum >= seg.ranges.from && blockNum < seg.ranges.to) {
			continue
		}
		return seg, true
	}
	return nil, false
}
func (v *View) TxsSegment(blockNum uint64) (*TxnSegment, bool) {
	for _, seg := range v.Txs() {
		if !(blockNum >= seg.ranges.from && blockNum < seg.ranges.to) {
			continue
		}
		return seg, true
	}
	return nil, false
}

func (m *Merger) filesByRange(snapshots *RoSnapshots, from, to uint64) (map[snaptype.Type][]string, error) {
	toMerge := map[snaptype.Type][]string{}
	view := snapshots.View()
	defer view.Close()

	hSegments := view.Headers()
	bSegments := view.Bodies()
	tSegments := view.Txs()

	for i, sn := range hSegments {
		if sn.ranges.from < from {
			continue
		}
		if sn.ranges.to > to {
			break
		}
		toMerge[snaptype.Headers] = append(toMerge[snaptype.Headers], hSegments[i].seg.FilePath())
		toMerge[snaptype.Bodies] = append(toMerge[snaptype.Bodies], bSegments[i].seg.FilePath())
		toMerge[snaptype.Transactions] = append(toMerge[snaptype.Transactions], tSegments[i].Seg.FilePath())
	}

	return toMerge, nil
}

// Merge does merge segments in given ranges
func (m *Merger) Merge(ctx context.Context, snapshots *RoSnapshots, mergeRanges []Range, snapDir string, doIndex bool, onMerge func(r Range) error, onDelete func(l []string) error) error {
	if len(mergeRanges) == 0 {
		return nil
	}
	logEvery := time.NewTicker(30 * time.Second)
	defer logEvery.Stop()
	for _, r := range mergeRanges {
		toMerge, err := m.filesByRange(snapshots, r.from, r.to)
		if err != nil {
			return err
		}

		for _, t := range snaptype.BlockSnapshotTypes {
			segName := snaptype.SegmentFileName(snapshots.version, r.from, r.to, t)
			f, ok := snaptype.ParseFileName(snapDir, segName)
			if !ok {
				continue
			}
			if err := m.merge(ctx, toMerge[t], f.Path, logEvery); err != nil {
				return fmt.Errorf("mergeByAppendSegments: %w", err)
			}
			if doIndex {
				p := &background.Progress{}
				if err := buildIdx(ctx, f, m.chainConfig, m.tmpDir, p, m.lvl, m.logger); err != nil {
					return err
				}
			}
		}
		if err := snapshots.ReopenFolder(); err != nil {
			return fmt.Errorf("ReopenSegments: %w", err)
		}

		snapshots.LogStat("merge")

		if err := onMerge(r); err != nil {
			return err
		}

		for _, t := range snaptype.BlockSnapshotTypes {
			if len(toMerge[t]) == 0 {
				continue
			}
			if err := onDelete(toMerge[t]); err != nil {
				return err
			}
		}
		time.Sleep(1 * time.Second) // i working on blocking API - to ensure client does not use old snapsthos - and then delete them
		for _, t := range snaptype.BlockSnapshotTypes {
			m.removeOldFiles(toMerge[t], snapDir, snapshots.Version())
		}
	}
	m.logger.Log(m.lvl, "[snapshots] Merge done", "from", mergeRanges[0].from, "to", mergeRanges[0].to)
	return nil
}

func (m *Merger) merge(ctx context.Context, toMerge []string, targetFile string, logEvery *time.Ticker) error {
	var word = make([]byte, 0, 4096)
	var expectedTotal int
	cList := make([]*compress.Decompressor, len(toMerge))
	for i, cFile := range toMerge {
		d, err := compress.NewDecompressor(cFile)
		if err != nil {
			return err
		}
		defer d.Close()
		cList[i] = d
		expectedTotal += d.Count()
	}

	f, err := compress.NewCompressor(ctx, "Snapshots merge", targetFile, m.tmpDir, compress.MinPatternScore, m.compressWorkers, log.LvlTrace, m.logger)
	if err != nil {
		return err
	}
	defer f.Close()

	_, fName := filepath.Split(targetFile)
	m.logger.Debug("[snapshots] merge", "file", fName)

	for _, d := range cList {
		if err := d.WithReadAhead(func() error {
			g := d.MakeGetter()
			for g.HasNext() {
				word, _ = g.Next(word[:0])
				if err := f.AddWord(word); err != nil {
					return err
				}
			}
			return nil
		}); err != nil {
			return err
		}
	}
	if f.Count() != expectedTotal {
		return fmt.Errorf("unexpected amount after segments merge. got: %d, expected: %d", f.Count(), expectedTotal)
	}
	if err = f.Compress(); err != nil {
		return err
	}
	return nil
}

func (m *Merger) removeOldFiles(toDel []string, snapDir string, version uint8) {
	for _, f := range toDel {
		_ = os.Remove(f)
		ext := filepath.Ext(f)
		withoutExt := f[:len(f)-len(ext)]
		_ = os.Remove(withoutExt + ".idx")
		isTxnType := strings.HasSuffix(withoutExt, snaptype.Transactions.String())
		if isTxnType {
			_ = os.Remove(withoutExt + "-to-block.idx")
		}
	}
	tmpFiles, err := snaptype.TmpFiles(snapDir, version)
	if err != nil {
		return
	}
	for _, f := range tmpFiles {
		_ = os.Remove(f)
	}
}

func (sn *HeaderSegment) mappedSnapshot() *silkworm.MappedHeaderSnapshot {
	segmentRegion := silkworm.NewMemoryMappedRegion(sn.seg.FilePath(), sn.seg.DataHandle(), sn.seg.Size())
	idxRegion := silkworm.NewMemoryMappedRegion(sn.idxHeaderHash.FilePath(), sn.idxHeaderHash.DataHandle(), sn.idxHeaderHash.Size())
	return silkworm.NewMappedHeaderSnapshot(segmentRegion, idxRegion)
}

func (sn *BodySegment) mappedSnapshot() *silkworm.MappedBodySnapshot {
	segmentRegion := silkworm.NewMemoryMappedRegion(sn.seg.FilePath(), sn.seg.DataHandle(), sn.seg.Size())
	idxRegion := silkworm.NewMemoryMappedRegion(sn.idxBodyNumber.FilePath(), sn.idxBodyNumber.DataHandle(), sn.idxBodyNumber.Size())
	return silkworm.NewMappedBodySnapshot(segmentRegion, idxRegion)
}

func (sn *TxnSegment) mappedSnapshot() *silkworm.MappedTxnSnapshot {
	segmentRegion := silkworm.NewMemoryMappedRegion(sn.Seg.FilePath(), sn.Seg.DataHandle(), sn.Seg.Size())
	idxTxnHashRegion := silkworm.NewMemoryMappedRegion(sn.IdxTxnHash.FilePath(), sn.IdxTxnHash.DataHandle(), sn.IdxTxnHash.Size())
	idxTxnHash2BlockRegion := silkworm.NewMemoryMappedRegion(sn.IdxTxnHash2BlockNum.FilePath(), sn.IdxTxnHash2BlockNum.DataHandle(), sn.IdxTxnHash2BlockNum.Size())
	return silkworm.NewMappedTxnSnapshot(segmentRegion, idxTxnHashRegion, idxTxnHash2BlockRegion)
}<|MERGE_RESOLUTION|>--- conflicted
+++ resolved
@@ -414,27 +414,6 @@
 		"alloc", common2.ByteCount(m.Alloc), "sys", common2.ByteCount(m.Sys))
 }
 
-<<<<<<< HEAD
-func (s *RoSnapshots) ScanDir() (map[string]struct{}, []*services.Range, error) {
-	existingFiles, missingSnapshots, err := Segments(s.dir, s.version, s.segmentsMin.Load())
-	if err != nil {
-		return nil, nil, err
-	}
-	existingFilesMap := map[string]struct{}{}
-	for _, existingFile := range existingFiles {
-		_, fname := filepath.Split(existingFile.Path)
-		existingFilesMap[fname] = struct{}{}
-	}
-
-	res := make([]*services.Range, 0, len(missingSnapshots))
-	for _, sn := range missingSnapshots {
-		res = append(res, &services.Range{From: sn.from, To: sn.to})
-	}
-	return existingFilesMap, res, nil
-}
-
-=======
->>>>>>> 2760eeb9
 func (s *RoSnapshots) EnsureExpectedBlocksAreAvailable(cfg *snapcfg.Cfg) error {
 	if s.BlocksAvailable() < cfg.ExpectBlocks {
 		return fmt.Errorf("app must wait until all expected snapshots are available. Expected: %d, Available: %d", cfg.ExpectBlocks, s.BlocksAvailable())
@@ -1307,17 +1286,15 @@
 	return &BlockRetire{workers: compressWorkers, tmpDir: dirs.Tmp, dirs: dirs, blockReader: blockReader, blockWriter: blockWriter, db: db, chainConfig: chainConfig, notifier: notifier, logger: logger}
 }
 
+func (br *BlockRetire) SetWorkers(workers int) {
+	br.workers = workers
+}
+
 func (br *BlockRetire) IO() (services.FullBlockReader, *blockio.BlockWriter) {
 	return br.blockReader, br.blockWriter
 }
 
-<<<<<<< HEAD
-func (br *BlockRetire) SetWorkers(workers int) {
-	br.workers = workers
-}
-=======
 func (br *BlockRetire) Writer() *RoSnapshots { return br.blockReader.Snapshots().(*RoSnapshots) }
->>>>>>> 2760eeb9
 
 func (br *BlockRetire) snapshots() *RoSnapshots { return br.blockReader.Snapshots().(*RoSnapshots) }
 
@@ -1406,11 +1383,7 @@
 
 		if seedNewSnapshots != nil {
 			downloadRequest := []services.DownloadRequest{
-<<<<<<< HEAD
-				services.NewDownloadRequest(br.snapshots().Version(), &services.Range{From: r.from, To: r.to}, "", "", false /* Bor */),
-=======
 				services.NewDownloadRequest("", ""),
->>>>>>> 2760eeb9
 			}
 			if err := seedNewSnapshots(downloadRequest); err != nil {
 				return err
@@ -1459,19 +1432,12 @@
 	return nil
 }
 
-<<<<<<< HEAD
-func (br *BlockRetire) RetireBlocksInBackground(ctx context.Context, minBlockNum uint64, maxBlockNum uint64, includeBor bool, lvl log.Lvl, seedNewSnapshots func(downloadRequest []services.DownloadRequest) error, onDeleteSnapshots func(l []string) error) {
+func (br *BlockRetire) RetireBlocksInBackground(ctx context.Context, minBlockNum uint64, maxBlockNum uint64, lvl log.Lvl, seedNewSnapshots func(downloadRequest []services.DownloadRequest) error, onDeleteSnapshots func(l []string) error) {
 	if maxBlockNum > br.maxScheduledBlock.Load() {
 		br.maxScheduledBlock.Store(maxBlockNum)
 	}
 
 	if !br.working.CompareAndSwap(false, true) {
-=======
-func (br *BlockRetire) RetireBlocksInBackground(ctx context.Context, forwardProgress uint64, lvl log.Lvl, seedNewSnapshots func(downloadRequest []services.DownloadRequest) error, onDeleteSnapshots func(l []string) error) {
-	ok := br.working.CompareAndSwap(false, true)
-	if !ok {
-		// go-routine is still working
->>>>>>> 2760eeb9
 		return
 	}
 
@@ -1479,74 +1445,51 @@
 
 		defer br.working.Store(false)
 
-<<<<<<< HEAD
-		for {
-			if frozen := br.blockReader.FrozenBlocks(); frozen > minBlockNum {
-				minBlockNum = frozen
-			}
-
-			blockFrom, blockTo, blocksOk := CanRetire(br.maxScheduledBlock.Load(), minBlockNum)
-
-			var borBlockFrom, borBlockTo uint64
-			var borOk bool
-
-			if includeBor {
-				borBlockFrom, borBlockTo, borOk = CanRetire(br.maxScheduledBlock.Load(), br.blockReader.FrozenBorBlocks())
-			}
-
-			if !(blocksOk || borOk) {
+		for more := true; more; {
+			var err error
+
+			more, err = br.RetireBlocks(ctx, minBlockNum, br.maxScheduledBlock.Load(), lvl, seedNewSnapshots, onDeleteSnapshots)
+
+			if err != nil {
+				br.logger.Warn("[snapshots] retire blocks", "err", err)
 				return
 			}
-
-			if blocksOk {
-				if err := br.RetireBlocks(ctx, blockFrom, blockTo, lvl, seedNewSnapshots, onDeleteSnapshots); err != nil {
-					br.logger.Warn("[snapshots] retire blocks", "err", err, "fromBlock", blockFrom, "toBlock", blockTo)
-				}
-			}
-
-			if borOk {
-				if err := br.RetireBorBlocks(ctx, borBlockFrom, borBlockTo, lvl, seedNewSnapshots, onDeleteSnapshots); err != nil {
-					br.logger.Warn("[bor snapshots] retire blocks", "err", err, "fromBlock", blockFrom, "toBlock", blockTo)
-				}
-=======
-		if err := br.RetireBlocks(ctx, forwardProgress, lvl, seedNewSnapshots, onDeleteSnapshots); err != nil {
-			br.logger.Warn("[snapshots] retire blocks", "err", err)
 		}
 	}()
 }
 
-func (br *BlockRetire) RetireBlocks(ctx context.Context, forwardProgress uint64, lvl log.Lvl, seedNewSnapshots func(downloadRequest []services.DownloadRequest) error, onDeleteSnapshots func(l []string) error) error {
-	blockFrom, blockTo, ok := CanRetire(forwardProgress, br.blockReader.FrozenBlocks())
+func (br *BlockRetire) RetireBlocks(ctx context.Context, minBlockNum uint64, maxBlockNum uint64, lvl log.Lvl, seedNewSnapshots func(downloadRequest []services.DownloadRequest) error, onDeleteSnapshots func(l []string) error) (bool, error) {
+	if frozen := br.blockReader.FrozenBlocks(); frozen > minBlockNum {
+		minBlockNum = frozen
+	}
+
+	blockFrom, blockTo, ok := CanRetire(maxBlockNum, minBlockNum)
 	if ok {
 		if err := br.retireBlocks(ctx, blockFrom, blockTo, lvl, seedNewSnapshots, onDeleteSnapshots); err != nil {
 			//br.logger.Warn("[snapshots] retire blocks", "err", err, "fromBlock", blockFrom, "toBlock", blockTo)
-			return err
+			return false, err
 		}
 	}
 
 	includeBor := br.chainConfig.Bor != nil
 	if includeBor {
-		blockFrom, blockTo, ok = CanRetire(forwardProgress, br.blockReader.FrozenBorBlocks())
+		if frozen := br.blockReader.FrozenBorBlocks(); frozen > minBlockNum {
+			minBlockNum = frozen
+		}
+
+		blockFrom, blockTo, ok = CanRetire(maxBlockNum, minBlockNum)
 		if ok {
 			if err := br.retireBorBlocks(ctx, blockFrom, blockTo, lvl, seedNewSnapshots, onDeleteSnapshots); err != nil {
-				return err
+				return false, err
 				//br.logger.Warn("[bor snapshots] retire blocks", "err", err, "fromBlock", blockFrom, "toBlock", blockTo)
->>>>>>> 2760eeb9
-			}
-		}
-	}
-	return nil
+			}
+		}
+	}
+
+	return ok, nil
 }
 
 func (br *BlockRetire) BuildMissedIndicesIfNeed(ctx context.Context, logPrefix string, notifier services.DBEventNotifier, cc *chain.Config) error {
-<<<<<<< HEAD
-	if br.working.Load() {
-		return nil
-	}
-
-	snapshots := br.snapshots()
-	snapshots.LogStat("missed-idx")
-=======
 	if err := br.buildMissedIndicesIfNeed(ctx, logPrefix, notifier, cc); err != nil {
 		return err
 	}
@@ -1563,7 +1506,7 @@
 	if snapshots.IndicesMax() >= snapshots.SegmentsMax() {
 		return nil
 	}
-	snapshots.LogStat()
+	snapshots.LogStat("missed-idx")
 	if !snapshots.Cfg().Produce && snapshots.IndicesMax() == 0 {
 		return fmt.Errorf("please remove --snap.stop, erigon can't work without creating basic indices")
 	}
@@ -1573,40 +1516,17 @@
 	if !snapshots.SegmentsReady() {
 		return fmt.Errorf("not all snapshot segments are available")
 	}
->>>>>>> 2760eeb9
 
 	// wait for Downloader service to download all expected snapshots
 	indexWorkers := estimate.IndexSnapshot.Workers()
-	if err := BuildMissedIndices(logPrefix, ctx, br.dirs, cc, indexWorkers, br.logger); err != nil {
+	if err := BuildMissedIndices(logPrefix, ctx, br.dirs, snapshots.Version(), snapshots.SegmentsMin(), cc, indexWorkers, br.logger); err != nil {
 		return fmt.Errorf("BuildMissedIndices: %w", err)
 	}
 
-<<<<<<< HEAD
-			// wait for Downloader service to download all expected snapshots
-			if snapshots.IndicesMax() < snapshots.SegmentsMax() {
-				indexWorkers := estimate.IndexSnapshot.Workers()
-				if err := BuildMissedIndices(logPrefix, ctx, br.dirs, snapshots.Version(), snapshots.SegmentsMin(), cc, indexWorkers, br.logger); err != nil {
-					return fmt.Errorf("BuildMissedIndices: %w", err)
-				}
-			}
-
-			if err := snapshots.ReopenFolder(); err != nil {
-				return err
-			}
-			snapshots.LogStat("missed-idx:reopen")
-			if notifier != nil {
-				notifier.OnNewSnapshot()
-			}
-		}
-	}
-	if cc.Bor != nil {
-		borSnapshots := br.borSnapshots()
-		borSnapshots.LogStat("missed-idx:index")
-=======
 	if err := snapshots.ReopenFolder(); err != nil {
 		return err
 	}
-	snapshots.LogStat()
+	snapshots.LogStat("missed-idx:reopen")
 	if notifier != nil {
 		notifier.OnNewSnapshot()
 	}
@@ -1617,14 +1537,13 @@
 	if cc.Bor == nil {
 		return nil
 	}
->>>>>>> 2760eeb9
 
 	borSnapshots := br.borSnapshots()
 	if borSnapshots.IndicesMax() >= borSnapshots.SegmentsMax() {
 		return nil
 	}
 
-	borSnapshots.LogStat()
+	borSnapshots.LogStat("bor:missed-idx")
 	if !borSnapshots.Cfg().Produce && borSnapshots.IndicesMax() == 0 {
 		return fmt.Errorf("please remove --snap.stop, erigon can't work without creating basic indices")
 	}
@@ -1635,38 +1554,18 @@
 		return fmt.Errorf("not all bor snapshot segments are available")
 	}
 
-<<<<<<< HEAD
-				// wait for Downloader service to download all expected snapshots
-				if borSnapshots.IndicesMax() < borSnapshots.SegmentsMax() {
-					indexWorkers := estimate.IndexSnapshot.Workers()
-					if err := BuildBorMissedIndices(logPrefix, ctx, br.dirs, borSnapshots.Version(), borSnapshots.SegmentsMin(), cc, indexWorkers, br.logger); err != nil {
-						return fmt.Errorf("BuildBorMissedIndices: %w", err)
-					}
-				}
-
-				if err := borSnapshots.ReopenFolder(); err != nil {
-					return err
-				}
-				borSnapshots.LogStat("missed-idx:notify")
-				if notifier != nil {
-					notifier.OnNewSnapshot()
-				}
-			}
-		}
-=======
 	// wait for Downloader service to download all expected snapshots
 	indexWorkers := estimate.IndexSnapshot.Workers()
-	if err := BuildBorMissedIndices(logPrefix, ctx, br.dirs, cc, indexWorkers, br.logger); err != nil {
+	if err := BuildBorMissedIndices(logPrefix, ctx, br.dirs, borSnapshots.Version(), borSnapshots.SegmentsMin(), cc, indexWorkers, br.logger); err != nil {
 		return fmt.Errorf("BuildBorMissedIndices: %w", err)
 	}
 
 	if err := borSnapshots.ReopenFolder(); err != nil {
 		return err
 	}
-	borSnapshots.LogStat()
+	borSnapshots.LogStat("bor:missed-idx:reopen")
 	if notifier != nil {
 		notifier.OnNewSnapshot()
->>>>>>> 2760eeb9
 	}
 	return nil
 }
