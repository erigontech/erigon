// Copyright 2016 The go-ethereum Authors
// (original work)
// Copyright 2024 The Erigon Authors
// (modifications)
// This file is part of Erigon.
//
// Erigon is free software: you can redistribute it and/or modify
// it under the terms of the GNU Lesser General Public License as published by
// the Free Software Foundation, either version 3 of the License, or
// (at your option) any later version.
//
// Erigon is distributed in the hope that it will be useful,
// but WITHOUT ANY WARRANTY; without even the implied warranty of
// MERCHANTABILITY or FITNESS FOR A PARTICULAR PURPOSE. See the
// GNU Lesser General Public License for more details.
//
// You should have received a copy of the GNU Lesser General Public License
// along with Erigon. If not, see <http://www.gnu.org/licenses/>.

package params

import (
	"embed"
	"encoding/json"
	"fmt"
	"math/big"
	"path"

	"github.com/erigontech/erigon-lib/chain"
	"github.com/erigontech/erigon-lib/chain/networkname"
	libcommon "github.com/erigontech/erigon-lib/common"
	"github.com/erigontech/erigon/polygon/bor/borcfg"

	"github.com/erigontech/erigon-lib/common/paths"
)

//go:embed chainspecs
var chainspecs embed.FS

func readChainSpec(filename string) *chain.Config {
	f, err := chainspecs.Open(filename)
	if err != nil {
		panic(fmt.Sprintf("Could not open chainspec for %s: %v", filename, err))
	}
	defer f.Close()

	decoder := json.NewDecoder(f)
	spec := &chain.Config{}
	err = decoder.Decode(&spec)
	if err != nil {
		panic(fmt.Sprintf("Could not parse chainspec for %s: %v", filename, err))
	}

	if spec.BorJSON != nil {
		borConfig := &borcfg.BorConfig{}
		err = json.Unmarshal(spec.BorJSON, borConfig)
		if err != nil {
			panic(fmt.Sprintf("Could not parse 'bor' chainspec for %s: %v", filename, err))
		}
		spec.Bor = borConfig
	}
	if spec.ArbJSON != nil {
		err = json.Unmarshal(spec.ArbJSON, &spec.ArbitrumChainParams)
		if err != nil {
			panic(fmt.Sprintf("Could not parse 'arbitrum' chainspec for %s: %v", filename, err))
		}
	}
	return spec
}

// Genesis hashes to enforce below configs on.
var (
	MainnetGenesisHash    = libcommon.HexToHash("0xd4e56740f876aef8c010b86a40d5f56745a118d0906a34e69aec8c0db1cb8fa3")
	HoleskyGenesisHash    = libcommon.HexToHash("0xb5f7f912443c940f21fd611f12828d75b534364ed9e95ca4e307729a4661bde4")
	SepoliaGenesisHash    = libcommon.HexToHash("0x25a5cc106eea7138acab33231d7160d69cb777ee0c2c553fcddf5138993e6dd9")
	HoodiGenesisHash      = libcommon.HexToHash("0xbbe312868b376a3001692a646dd2d7d1e4406380dfd86b98aa8a34d1557c971b")
	AmoyGenesisHash       = libcommon.HexToHash("0x7202b2b53c5a0836e773e319d18922cc756dd67432f9a1f65352b61f4406c697")
	BorMainnetGenesisHash = libcommon.HexToHash("0xa9c28ce2141b56c474f1dc504bee9b01eb1bd7d1a507580d5519d4437a97de1b")
	BorDevnetGenesisHash  = libcommon.HexToHash("0x5a06b25b0c6530708ea0b98a3409290e39dce6be7f558493aeb6e4b99a172a87")
	GnosisGenesisHash     = libcommon.HexToHash("0x4f1dd23188aab3a76b463e4af801b52b1248ef073c648cbdc4c9333d3da79756")
	ChiadoGenesisHash     = libcommon.HexToHash("0xada44fd8d2ecab8b08f256af07ad3e777f17fb434f8f8e678b312f576212ba9a")
	TestGenesisHash       = libcommon.HexToHash("0x6116de25352c93149542e950162c7305f207bbc17b0eb725136b78c80aed79cc")
	ArbSepoliaGenesisHash = libcommon.HexToHash("0x77194da4010e549a7028a9c3c51c3e277823be6ac7d138d0bb8a70197b5c004c")
)

var (
	GnosisGenesisStateRoot = libcommon.HexToHash("0x40cf4430ecaa733787d1a65154a3b9efb560c95d9e324a23b97f0609b539133b")
	ChiadoGenesisStateRoot = libcommon.HexToHash("0x9ec3eaf4e6188dfbdd6ade76eaa88289b57c63c9a2cde8d35291d5a29e143d31")
	TestGenesisStateRoot   = libcommon.HexToHash("0x56e81f171bcc55a6ff8345e692c0f86e5b48e01b996cadc001622fb5e363b421")
)

var (
	// MainnetChainConfig is the chain parameters to run a node on the main network.
	MainnetChainConfig = readChainSpec("chainspecs/mainnet.json")

	// HoleskyChainConfi contains the chain parameters to run a node on the Holesky test network.
	HoleskyChainConfig = readChainSpec("chainspecs/holesky.json")

	// SepoliaChainConfig contains the chain parameters to run a node on the Sepolia test network.
	SepoliaChainConfig = readChainSpec("chainspecs/sepolia.json")

	// HoodiChainConfig contains the chain parameters to run a node on the Hoodi test network.
	HoodiChainConfig = readChainSpec("chainspecs/hoodi.json")

	// AllProtocolChanges contains every protocol change (EIPs) introduced
	// and accepted by the Ethereum core developers into the main net protocol.
	AllProtocolChanges = &chain.Config{
		ChainID:                       big.NewInt(1337),
		Consensus:                     chain.EtHashConsensus,
		HomesteadBlock:                big.NewInt(0),
		TangerineWhistleBlock:         big.NewInt(0),
		SpuriousDragonBlock:           big.NewInt(0),
		ByzantiumBlock:                big.NewInt(0),
		ConstantinopleBlock:           big.NewInt(0),
		PetersburgBlock:               big.NewInt(0),
		IstanbulBlock:                 big.NewInt(0),
		MuirGlacierBlock:              big.NewInt(0),
		BerlinBlock:                   big.NewInt(0),
		LondonBlock:                   big.NewInt(0),
		ArrowGlacierBlock:             big.NewInt(0),
		GrayGlacierBlock:              big.NewInt(0),
		TerminalTotalDifficulty:       big.NewInt(0),
		TerminalTotalDifficultyPassed: true,
		ShanghaiTime:                  big.NewInt(0),
		CancunTime:                    big.NewInt(0),
		PragueTime:                    big.NewInt(0),
		Ethash:                        new(chain.EthashConfig),
	}

	// AllCliqueProtocolChanges contains every protocol change (EIPs) introduced
	// and accepted by the Ethereum core developers into the Clique consensus.
	AllCliqueProtocolChanges = &chain.Config{
		ChainID:               big.NewInt(1337),
		Consensus:             chain.CliqueConsensus,
		HomesteadBlock:        big.NewInt(0),
		TangerineWhistleBlock: big.NewInt(0),
		SpuriousDragonBlock:   big.NewInt(0),
		ByzantiumBlock:        big.NewInt(0),
		ConstantinopleBlock:   big.NewInt(0),
		PetersburgBlock:       big.NewInt(0),
		IstanbulBlock:         big.NewInt(0),
		MuirGlacierBlock:      big.NewInt(0),
		BerlinBlock:           big.NewInt(0),
		LondonBlock:           big.NewInt(0),
		Clique:                &chain.CliqueConfig{Period: 0, Epoch: 30000},
	}

	ArbSepoliaChainConfig = readChainSpec("chainspecs/arb-sepolia.json")

	AmoyChainConfig = readChainSpec("chainspecs/amoy.json")

	BorMainnetChainConfig = readChainSpec("chainspecs/bor-mainnet.json")

	BorDevnetChainConfig = readChainSpec("chainspecs/bor-devnet.json")

	GnosisChainConfig = readChainSpec("chainspecs/gnosis.json")

	ChiadoChainConfig = readChainSpec("chainspecs/chiado.json")

	CliqueSnapshot = NewSnapshotConfig(10, 1024, 16384, true, "")
<<<<<<< HEAD

	TestChainConfig = &chain.Config{
		ChainID:               big.NewInt(1337),
		Consensus:             chain.EtHashConsensus,
		HomesteadBlock:        big.NewInt(0),
		TangerineWhistleBlock: big.NewInt(0),
		SpuriousDragonBlock:   big.NewInt(0),
		ByzantiumBlock:        big.NewInt(0),
		ConstantinopleBlock:   big.NewInt(0),
		PetersburgBlock:       big.NewInt(0),
		IstanbulBlock:         big.NewInt(0),
		MuirGlacierBlock:      big.NewInt(0),
		BerlinBlock:           big.NewInt(0),
		Ethash:                new(chain.EthashConfig),
	}

	TestChainAuraConfig = &chain.Config{
		ChainID:               big.NewInt(1),
		Consensus:             chain.AuRaConsensus,
		HomesteadBlock:        big.NewInt(0),
		TangerineWhistleBlock: big.NewInt(0),
		SpuriousDragonBlock:   big.NewInt(0),
		ByzantiumBlock:        big.NewInt(0),
		ConstantinopleBlock:   big.NewInt(0),
		PetersburgBlock:       big.NewInt(0),
		IstanbulBlock:         big.NewInt(0),
		MuirGlacierBlock:      big.NewInt(0),
		BerlinBlock:           big.NewInt(0),
		LondonBlock:           big.NewInt(0),
		Aura:                  &chain.AuRaConfig{},
	}

	TestRules = TestChainConfig.Rules(0, 0, 0)
=======
>>>>>>> 5729b000
)

type ConsensusSnapshotConfig struct {
	CheckpointInterval uint64 // Number of blocks after which to save the vote snapshot to the database
	InmemorySnapshots  int    // Number of recent vote snapshots to keep in memory
	InmemorySignatures int    // Number of recent block signatures to keep in memory
	DBPath             string
	InMemory           bool
}

const cliquePath = "clique"

func NewSnapshotConfig(checkpointInterval uint64, inmemorySnapshots int, inmemorySignatures int, inmemory bool, dbPath string) *ConsensusSnapshotConfig {
	if len(dbPath) == 0 {
		dbPath = paths.DefaultDataDir()
	}

	return &ConsensusSnapshotConfig{
		checkpointInterval,
		inmemorySnapshots,
		inmemorySignatures,
		path.Join(dbPath, cliquePath),
		inmemory,
	}
}

func ChainConfigByChainName(chainName string) *chain.Config {
	switch chainName {
	case networkname.Mainnet:
		return MainnetChainConfig
	case networkname.Dev:
		return AllCliqueProtocolChanges
	case networkname.Holesky:
		return HoleskyChainConfig
	case networkname.Sepolia:
		return SepoliaChainConfig
	case networkname.Hoodi:
		return HoodiChainConfig
	case networkname.Amoy:
		return AmoyChainConfig
	case networkname.BorMainnet:
		return BorMainnetChainConfig
	case networkname.BorDevnet:
		return BorDevnetChainConfig
	case networkname.Gnosis:
		return GnosisChainConfig
	case networkname.Chiado:
		return ChiadoChainConfig
	case networkname.Test:
<<<<<<< HEAD
		return TestChainConfig
	case networkname.ArbiturmSepolia:
		return ArbSepoliaChainConfig
=======
		return chain.TestChainConfig
>>>>>>> 5729b000
	default:
		return nil
	}
}

func GenesisHashByChainName(chain string) *libcommon.Hash {
	switch chain {
	case networkname.Mainnet:
		return &MainnetGenesisHash
	case networkname.Holesky:
		return &HoleskyGenesisHash
	case networkname.Sepolia:
		return &SepoliaGenesisHash
	case networkname.Hoodi:
		return &HoodiGenesisHash
	case networkname.Amoy:
		return &AmoyGenesisHash
	case networkname.BorMainnet:
		return &BorMainnetGenesisHash
	case networkname.BorDevnet:
		return &BorDevnetGenesisHash
	case networkname.Gnosis:
		return &GnosisGenesisHash
	case networkname.Chiado:
		return &ChiadoGenesisHash
	case networkname.Test:
		return &TestGenesisHash
	case networkname.ArbiturmSepolia:
		return &ArbSepoliaGenesisHash
	default:
		return nil
	}
}

func ChainConfigByGenesisHash(genesisHash libcommon.Hash) *chain.Config {
	switch {
	case genesisHash == MainnetGenesisHash:
		return MainnetChainConfig
	case genesisHash == HoleskyGenesisHash:
		return HoleskyChainConfig
	case genesisHash == SepoliaGenesisHash:
		return SepoliaChainConfig
	case genesisHash == HoodiGenesisHash:
		return HoodiChainConfig
	case genesisHash == AmoyGenesisHash:
		return AmoyChainConfig
	case genesisHash == BorMainnetGenesisHash:
		return BorMainnetChainConfig
	case genesisHash == BorDevnetGenesisHash:
		return BorDevnetChainConfig
	case genesisHash == GnosisGenesisHash:
		return GnosisChainConfig
	case genesisHash == ChiadoGenesisHash:
		return ChiadoChainConfig
	case genesisHash == ArbSepoliaGenesisHash:
		return ArbSepoliaChainConfig
	default:
		return nil
	}
}

func NetworkIDByChainName(chain string) uint64 {
	config := ChainConfigByChainName(chain)
	if config == nil {
		return 0
	}
	return config.ChainID.Uint64()
}

func IsChainPoS(chainConfig *chain.Config, currentTDProvider func() *big.Int) bool {
	return isChainIDPoS(chainConfig.ChainID) || hasChainPassedTerminalTD(chainConfig, currentTDProvider)
}

func isChainIDPoS(chainID *big.Int) bool {
	ids := []*big.Int{
		MainnetChainConfig.ChainID,
		HoleskyChainConfig.ChainID,
		SepoliaChainConfig.ChainID,
		HoodiChainConfig.ChainID,
		GnosisChainConfig.ChainID,
		ChiadoChainConfig.ChainID,
	}
	for _, id := range ids {
		if id.Cmp(chainID) == 0 {
			return true
		}
	}
	return false
}

func hasChainPassedTerminalTD(chainConfig *chain.Config, currentTDProvider func() *big.Int) bool {
	if chainConfig.TerminalTotalDifficultyPassed {
		return true
	}

	terminalTD := chainConfig.TerminalTotalDifficulty
	if terminalTD == nil {
		return false
	}

	currentTD := currentTDProvider()
	return (currentTD != nil) && (terminalTD.Cmp(currentTD) <= 0)
}<|MERGE_RESOLUTION|>--- conflicted
+++ resolved
@@ -158,42 +158,6 @@
 	ChiadoChainConfig = readChainSpec("chainspecs/chiado.json")
 
 	CliqueSnapshot = NewSnapshotConfig(10, 1024, 16384, true, "")
-<<<<<<< HEAD
-
-	TestChainConfig = &chain.Config{
-		ChainID:               big.NewInt(1337),
-		Consensus:             chain.EtHashConsensus,
-		HomesteadBlock:        big.NewInt(0),
-		TangerineWhistleBlock: big.NewInt(0),
-		SpuriousDragonBlock:   big.NewInt(0),
-		ByzantiumBlock:        big.NewInt(0),
-		ConstantinopleBlock:   big.NewInt(0),
-		PetersburgBlock:       big.NewInt(0),
-		IstanbulBlock:         big.NewInt(0),
-		MuirGlacierBlock:      big.NewInt(0),
-		BerlinBlock:           big.NewInt(0),
-		Ethash:                new(chain.EthashConfig),
-	}
-
-	TestChainAuraConfig = &chain.Config{
-		ChainID:               big.NewInt(1),
-		Consensus:             chain.AuRaConsensus,
-		HomesteadBlock:        big.NewInt(0),
-		TangerineWhistleBlock: big.NewInt(0),
-		SpuriousDragonBlock:   big.NewInt(0),
-		ByzantiumBlock:        big.NewInt(0),
-		ConstantinopleBlock:   big.NewInt(0),
-		PetersburgBlock:       big.NewInt(0),
-		IstanbulBlock:         big.NewInt(0),
-		MuirGlacierBlock:      big.NewInt(0),
-		BerlinBlock:           big.NewInt(0),
-		LondonBlock:           big.NewInt(0),
-		Aura:                  &chain.AuRaConfig{},
-	}
-
-	TestRules = TestChainConfig.Rules(0, 0, 0)
-=======
->>>>>>> 5729b000
 )
 
 type ConsensusSnapshotConfig struct {
@@ -243,13 +207,9 @@
 	case networkname.Chiado:
 		return ChiadoChainConfig
 	case networkname.Test:
-<<<<<<< HEAD
-		return TestChainConfig
+		return chain.TestChainConfig
 	case networkname.ArbiturmSepolia:
 		return ArbSepoliaChainConfig
-=======
-		return chain.TestChainConfig
->>>>>>> 5729b000
 	default:
 		return nil
 	}
