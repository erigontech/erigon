--- conflicted
+++ resolved
@@ -214,7 +214,6 @@
 	ChiadoChainConfig = readChainSpec("chainspecs/chiado.json")
 
 	CliqueSnapshot = NewSnapshotConfig(10, 1024, 16384, true, "")
-<<<<<<< HEAD
 
 	TestChainConfig = &chain.Config{
 		ChainID:               big.NewInt(1337),
@@ -275,8 +274,6 @@
 	}
 
 	TestRules = TestChainConfig.Rules(0, 0)
-=======
->>>>>>> be87cbaa
 )
 
 type ConsensusSnapshotConfig struct {
