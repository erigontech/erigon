--- conflicted
+++ resolved
@@ -33,11 +33,7 @@
 const (
 	VersionMajor       = 2022    // Major version component of the current release
 	VersionMinor       = 4       // Minor version component of the current release
-<<<<<<< HEAD
-	VersionMicro       = 3       // Patch version component of the current release
-=======
 	VersionMicro       = 4       // Patch version component of the current release
->>>>>>> a279241c
 	VersionModifier    = "alpha" // Modifier component of the current release
 	VersionKeyCreated  = "ErigonVersionCreated"
 	VersionKeyFinished = "ErigonVersionFinished"
