// Copyright 2016 The go-ethereum Authors
// This file is part of the go-ethereum library.
//
// The go-ethereum library is free software: you can redistribute it and/or modify
// it under the terms of the GNU Lesser General Public License as published by
// the Free Software Foundation, either version 3 of the License, or
// (at your option) any later version.
//
// The go-ethereum library is distributed in the hope that it will be useful,
// but WITHOUT ANY WARRANTY; without even the implied warranty of
// MERCHANTABILITY or FITNESS FOR A PARTICULAR PURPOSE. See the
// GNU Lesser General Public License for more details.
//
// You should have received a copy of the GNU Lesser General Public License
// along with the go-ethereum library. If not, see <http://www.gnu.org/licenses/>.

package params

import (
	"fmt"

	"github.com/ledgerwatch/erigon-lib/kv"
)

var (
	// Following vars are injected through the build flags (see Makefile)
	GitCommit string
	GitBranch string
	GitTag    string
)

// see https://calver.org
const (
	VersionMajor       = 2     // Major version component of the current release
<<<<<<< HEAD
	VersionMinor       = 54    // Minor version component of the current release
=======
	VersionMinor       = 55    // Minor version component of the current release
>>>>>>> 957a94e5
	VersionMicro       = 0     // Patch version component of the current release
	VersionModifier    = "dev" // Modifier component of the current release
	VersionKeyCreated  = "ErigonVersionCreated"
	VersionKeyFinished = "ErigonVersionFinished"
)

// Version holds the textual version string.
var Version = func() string {
	return fmt.Sprintf("%d.%02d.%d", VersionMajor, VersionMinor, VersionMicro)
}()

// VersionWithMeta holds the textual version string including the metadata.
var VersionWithMeta = func() string {
	v := Version
	if VersionModifier != "" {
		v += "-" + VersionModifier
	}
	return v
}()

func VersionWithCommit(gitCommit string) string {
	vsn := VersionWithMeta
	if len(gitCommit) >= 8 {
		vsn += "-" + gitCommit[:8]
	}
	return vsn
}

func SetErigonVersion(tx kv.RwTx, versionKey string) error {
	versionKeyByte := []byte(versionKey)
	hasVersion, err := tx.Has(kv.DatabaseInfo, versionKeyByte)
	if err != nil {
		return err
	}
	if hasVersion {
		return nil
	}
	// Save version if it does not exist
	if err := tx.Put(kv.DatabaseInfo, versionKeyByte, []byte(Version)); err != nil {
		return err
	}
	return nil
}<|MERGE_RESOLUTION|>--- conflicted
+++ resolved
@@ -32,11 +32,7 @@
 // see https://calver.org
 const (
 	VersionMajor       = 2     // Major version component of the current release
-<<<<<<< HEAD
-	VersionMinor       = 54    // Minor version component of the current release
-=======
 	VersionMinor       = 55    // Minor version component of the current release
->>>>>>> 957a94e5
 	VersionMicro       = 0     // Patch version component of the current release
 	VersionModifier    = "dev" // Modifier component of the current release
 	VersionKeyCreated  = "ErigonVersionCreated"
