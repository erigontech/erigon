--- conflicted
+++ resolved
@@ -155,23 +155,14 @@
 
 	Bls12381G1AddGas          uint64 = 375   // Price for BLS12-381 elliptic curve G1 point addition
 	Bls12381G1MulGas          uint64 = 12000 // Price for BLS12-381 elliptic curve G1 point scalar multiplication
-<<<<<<< HEAD
-	Bls12381G2AddGas          uint64 = 800   // Price for BLS12-381 elliptic curve G2 point addition
-	Bls12381G2MulGas          uint64 = 45000 // Price for BLS12-381 elliptic curve G2 point scalar multiplication
-	Bls12381PairingBaseGas    uint64 = 65000 // Base gas price for BLS12-381 elliptic curve pairing check
-	Bls12381PairingPerPairGas uint64 = 43000 // Per-point pair gas price for BLS12-381 elliptic curve pairing check
-
-	// todo: upstream merge
-	Bls12381MapFpToG1Gas  uint64 = 5500  // Gas price for BLS12-381 mapping field element to G1 operation
-	Bls12381MapFp2ToG2Gas uint64 = 75000 // Gas price for BLS12-381 mapping field element to G2 operation
-=======
 	Bls12381G2AddGas          uint64 = 600   // Price for BLS12-381 elliptic curve G2 point addition
 	Bls12381G2MulGas          uint64 = 22500 // Price for BLS12-381 elliptic curve G2 point scalar multiplication
 	Bls12381PairingBaseGas    uint64 = 37700 // Base gas price for BLS12-381 elliptic curve pairing check
 	Bls12381PairingPerPairGas uint64 = 32600 // Per-point pair gas price for BLS12-381 elliptic curve pairing check
+
+	// todo: upstream merge
 	Bls12381MapFpToG1Gas      uint64 = 5500  // Gas price for BLS12-381 mapping field element to G1 operation
 	Bls12381MapFp2ToG2Gas     uint64 = 23800 // Gas price for BLS12-381 mapping field element to G2 operation
->>>>>>> 59f21d50
 
 	// The Refund Quotient is the cap on how much of the used gas can be refunded. Before EIP-3529,
 	// up to half the consumed gas could be refunded.
