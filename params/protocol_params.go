// Copyright 2015 The go-ethereum Authors
// (original work)
// Copyright 2024 The Erigon Authors
// (modifications)
// This file is part of Erigon.
//
// Erigon is free software: you can redistribute it and/or modify
// it under the terms of the GNU Lesser General Public License as published by
// the Free Software Foundation, either version 3 of the License, or
// (at your option) any later version.
//
// Erigon is distributed in the hope that it will be useful,
// but WITHOUT ANY WARRANTY; without even the implied warranty of
// MERCHANTABILITY or FITNESS FOR A PARTICULAR PURPOSE. See the
// GNU Lesser General Public License for more details.
//
// You should have received a copy of the GNU Lesser General Public License
// along with Erigon. If not, see <http://www.gnu.org/licenses/>.

package params

import (
	"math/big"

	"github.com/erigontech/erigon-lib/common"
	libcommon "github.com/erigontech/erigon-lib/common"
)

var (
	// The base fee portion of the transaction fee accumulates at this predeploy
	OptimismBaseFeeRecipient = libcommon.HexToAddress("0x4200000000000000000000000000000000000019")
	// The L1 portion of the transaction fee accumulates at this predeploy
	OptimismL1FeeRecipient = libcommon.HexToAddress("0x420000000000000000000000000000000000001A")
)

const (
	GasLimitBoundDivisor uint64 = 1024               // The bound divisor of the gas limit, used in update calculations.
	MinGasLimit          uint64 = 5000               // Minimum the gas limit may ever be.
	MaxGasLimit          uint64 = 0x7fffffffffffffff // Maximum the gas limit may ever be.
	GenesisGasLimit      uint64 = 4712388            // Gas limit of the Genesis block.

	MaximumExtraDataSize  uint64 = 32    // Maximum size extra data may be after Genesis.
	CallValueTransferGas  uint64 = 9000  // Paid for CALL when the value transfer is non-zero.
	CallNewAccountGas     uint64 = 25000 // Paid for CALL when the destination address didn't exist prior.
	TxGas                 uint64 = 21000 // Per transaction not creating a contract. NOTE: Not payable on data of calls between transactions.
	TxGasContractCreation uint64 = 53000 // Per transaction that creates a contract. NOTE: Not payable on data of calls between transactions.
	TxDataZeroGas         uint64 = 4     // Per byte of data attached to a transaction that equals zero. NOTE: Not payable on data of calls between transactions.
	QuadCoeffDiv          uint64 = 512   // Divisor for the quadratic particle of the memory cost equation.
	LogDataGas            uint64 = 8     // Per byte in a LOG* operation's data.
	CallStipend           uint64 = 2300  // Free gas given at beginning of call.

	Keccak256Gas     uint64 = 30 // Once per KECCAK256 operation.
	Keccak256WordGas uint64 = 6  // Once per word of the KECCAK256 operation's data.
	InitCodeWordGas  uint64 = 2  // Once per word of the init code when creating a contract.

	SstoreSetGas    uint64 = 20000 // Once per SLOAD operation.
	SstoreResetGas  uint64 = 5000  // Once per SSTORE operation if the zeroness changes from zero.
	SstoreClearGas  uint64 = 5000  // Once per SSTORE operation if the zeroness doesn't change.
	SstoreRefundGas uint64 = 15000 // Once per SSTORE operation if the zeroness changes to zero.

	NetSstoreNoopGas  uint64 = 200   // Once per SSTORE operation if the value doesn't change.
	NetSstoreInitGas  uint64 = 20000 // Once per SSTORE operation from clean zero.
	NetSstoreCleanGas uint64 = 5000  // Once per SSTORE operation from clean non-zero.
	NetSstoreDirtyGas uint64 = 200   // Once per SSTORE operation from dirty.

	NetSstoreClearRefund      uint64 = 15000 // Once per SSTORE operation for clearing an originally existing storage slot
	NetSstoreResetRefund      uint64 = 4800  // Once per SSTORE operation for resetting to the original non-zero value
	NetSstoreResetClearRefund uint64 = 19800 // Once per SSTORE operation for resetting to the original zero value

	SstoreSentryGasEIP2200            uint64 = 2300  // Minimum gas required to be present for an SSTORE call, not consumed
	SstoreSetGasEIP2200               uint64 = 20000 // Once per SSTORE operation from clean zero to non-zero
	SstoreResetGasEIP2200             uint64 = 5000  // Once per SSTORE operation from clean non-zero to something else
	SstoreClearsScheduleRefundEIP2200 uint64 = 15000 // Once per SSTORE operation for clearing an originally existing storage slot

	ColdAccountAccessCostEIP2929 = uint64(2600) // COLD_ACCOUNT_ACCESS_COST
	ColdSloadCostEIP2929         = uint64(2100) // COLD_SLOAD_COST
	WarmStorageReadCostEIP2929   = uint64(100)  // WARM_STORAGE_READ_COST

	// In EIP-2200: SstoreResetGas was 5000.
	// In EIP-2929: SstoreResetGas was changed to '5000 - COLD_SLOAD_COST'.
	// In EIP-3529: SSTORE_CLEARS_SCHEDULE is defined as SSTORE_RESET_GAS + ACCESS_LIST_STORAGE_KEY_COST
	// Which becomes: 5000 - 2100 + 1900 = 4800
	SstoreClearsScheduleRefundEIP3529 = SstoreResetGasEIP2200 - ColdSloadCostEIP2929 + TxAccessListStorageKeyGas

	JumpdestGas   uint64 = 1     // Once per JUMPDEST operation.
	EpochDuration uint64 = 30000 // Duration between proof-of-work epochs.

	CreateDataGas         uint64 = 200   //
	CallCreateDepth       uint64 = 1024  // Maximum depth of call/create stack.
	ExpGas                uint64 = 10    // Once per EXP instruction
	LogGas                uint64 = 375   // Per LOG* operation.
	CopyGas               uint64 = 3     //
	StackLimit            uint64 = 1024  // Maximum size of VM stack allowed.
	TierStepGas           uint64 = 0     // Once per operation, for a selection of them.
	LogTopicGas           uint64 = 375   // Multiplied by the * of the LOG*, per LOG transaction. e.g. LOG0 incurs 0 * c_txLogTopicGas, LOG4 incurs 4 * c_txLogTopicGas.
	CreateGas             uint64 = 32000 // Once per CREATE operation & contract-creation transaction.
	Create2Gas            uint64 = 32000 // Once per CREATE2 operation
	SelfdestructRefundGas uint64 = 24000 // Refunded following a selfdestruct operation.
	MemoryGas             uint64 = 3     // Times the address of the (highest referenced byte in memory + 1). NOTE: referencing happens on read, write and in instructions such as RETURN and CALL.

	TxDataNonZeroGasFrontier  uint64 = 68   // Per byte of data attached to a transaction that is not equal to zero. NOTE: Not payable on data of calls between transactions.
	TxDataNonZeroGasEIP2028   uint64 = 16   // Per byte of non zero data attached to a transaction after EIP 2028 (part in Istanbul)
	TxAccessListAddressGas    uint64 = 2400 // Per address specified in EIP 2930 access list
	TxAccessListStorageKeyGas uint64 = 1900 // Per storage key specified in EIP 2930 access list

	// These have been changed during the course of the chain
	CallGasFrontier              uint64 = 40  // Once per CALL operation & message call transaction.
	CallGasEIP150                uint64 = 700 // Static portion of gas for CALL-derivatives after EIP 150 (Tangerine)
	BalanceGasFrontier           uint64 = 20  // The cost of a BALANCE operation
	BalanceGasEIP150             uint64 = 400 // The cost of a BALANCE operation after Tangerine
	BalanceGasEIP1884            uint64 = 700 // The cost of a BALANCE operation after EIP 1884 (part of Istanbul)
	ExtcodeSizeGasFrontier       uint64 = 20  // Cost of EXTCODESIZE before EIP 150 (Tangerine)
	ExtcodeSizeGasEIP150         uint64 = 700 // Cost of EXTCODESIZE after EIP 150 (Tangerine)
	SloadGasFrontier             uint64 = 50
	SloadGasEIP150               uint64 = 200
	SloadGasEIP1884              uint64 = 800  // Cost of SLOAD after EIP 1884 (part of Istanbul)
	SloadGasEIP2200              uint64 = 800  // Cost of SLOAD after EIP 2200 (part of Istanbul)
	ExtcodeHashGasConstantinople uint64 = 400  // Cost of EXTCODEHASH (introduced in Constantinople)
	ExtcodeHashGasEIP1884        uint64 = 700  // Cost of EXTCODEHASH after EIP 1884 (part in Istanbul)
	SelfdestructGasEIP150        uint64 = 5000 // Cost of SELFDESTRUCT post EIP 150 (Tangerine)

	// EXP has a dynamic portion depending on the size of the exponent
	ExpByteFrontier uint64 = 10 // was set to 10 in Frontier
	ExpByteEIP160   uint64 = 50 // was raised to 50 during EIP 160 (Spurious Dragon)

	// Extcodecopy has a dynamic AND a static cost. This represents only the
	// static portion of the gas. It was changed during EIP 150 (Tangerine)
	ExtcodeCopyBaseFrontier uint64 = 20
	ExtcodeCopyBaseEIP150   uint64 = 700

	// CreateBySelfdestructGas is used when the refunded account is one that does
	// not exist. This logic is similar to call.
	// Introduced in Tangerine Whistle (Eip 150)
	CreateBySelfdestructGas uint64 = 25000

	BaseFeeChangeDenominator          = 8          // Bounds the amount the base fee can change between blocks.
	BaseFeeChangeDenominatorPostDelhi = 16         // Bounds the amount the base fee can change between blocks post delhi hard fork for polygon networks.
	ElasticityMultiplier              = 2          // Bounds the maximum gas limit an EIP-1559 block may have.
	InitialBaseFee                    = 1000000000 // Initial base fee for EIP-1559 blocks.

	MaxCodeSize              = 24576           // Maximum bytecode to permit for a contract
	MaxCodeSizePostAhmedabad = 32768           // Maximum bytecode to permit for a contract post Ahmedabad hard fork (bor / polygon pos) (32KB)
	MaxInitCodeSize          = 2 * MaxCodeSize // Maximum initcode to permit in a creation transaction and create instructions

	// Precompiled contract gas prices

	TendermintHeaderValidateGas uint64 = 3000 // Gas for validate tendermiint consensus state
	IAVLMerkleProofValidateGas  uint64 = 3000 // Gas for validate merkle proof

	EcrecoverGas        uint64 = 3000 // Elliptic curve sender recovery gas price
	Sha256BaseGas       uint64 = 60   // Base price for a SHA256 operation
	Sha256PerWordGas    uint64 = 12   // Per-word price for a SHA256 operation
	Ripemd160BaseGas    uint64 = 600  // Base price for a RIPEMD160 operation
	Ripemd160PerWordGas uint64 = 120  // Per-word price for a RIPEMD160 operation
	IdentityBaseGas     uint64 = 15   // Base price for a data copy operation
	IdentityPerWordGas  uint64 = 3    // Per-work price for a data copy operation

	Bn256AddGasByzantium             uint64 = 500    // Byzantium gas needed for an elliptic curve addition
	Bn256AddGasIstanbul              uint64 = 150    // Gas needed for an elliptic curve addition
	Bn256ScalarMulGasByzantium       uint64 = 40000  // Byzantium gas needed for an elliptic curve scalar multiplication
	Bn256ScalarMulGasIstanbul        uint64 = 6000   // Gas needed for an elliptic curve scalar multiplication
	Bn256PairingBaseGasByzantium     uint64 = 100000 // Byzantium base price for an elliptic curve pairing check
	Bn256PairingBaseGasIstanbul      uint64 = 45000  // Base price for an elliptic curve pairing check
	Bn256PairingPerPointGasByzantium uint64 = 80000  // Byzantium per-point price for an elliptic curve pairing check
	Bn256PairingPerPointGasIstanbul  uint64 = 34000  // Per-point price for an elliptic curve pairing check

<<<<<<< HEAD
	Bn256PairingMaxInputSizeGranite uint64 = 112687 // Maximum input size for an elliptic curve pairing check

	Bls12381G1AddGas          uint64 = 500   // Price for BLS12-381 elliptic curve G1 point addition
=======
	Bls12381G1AddGas          uint64 = 375   // Price for BLS12-381 elliptic curve G1 point addition
>>>>>>> 853f0ed3
	Bls12381G1MulGas          uint64 = 12000 // Price for BLS12-381 elliptic curve G1 point scalar multiplication
	Bls12381G2AddGas          uint64 = 600   // Price for BLS12-381 elliptic curve G2 point addition
	Bls12381G2MulGas          uint64 = 22500 // Price for BLS12-381 elliptic curve G2 point scalar multiplication
	Bls12381PairingBaseGas    uint64 = 37700 // Base gas price for BLS12-381 elliptic curve pairing check
	Bls12381PairingPerPairGas uint64 = 32600 // Per-point pair gas price for BLS12-381 elliptic curve pairing check
	Bls12381MapFpToG1Gas      uint64 = 5500  // Gas price for BLS12-381 mapping field element to G1 operation
	Bls12381MapFp2ToG2Gas     uint64 = 23800 // Gas price for BLS12-381 mapping field element to G2 operation

	// The Refund Quotient is the cap on how much of the used gas can be refunded. Before EIP-3529,
	// up to half the consumed gas could be refunded.
	RefundQuotient        uint64 = 2
	RefundQuotientEIP3529 uint64 = 5 // After EIP-3529: refunds are capped to gasUsed / 5

	// EIP-4844: Shard Blob Transactions
	PointEvaluationGas uint64 = 50000

	// PIP-27: secp256r1 elliptic curve signature verifier gas price
	P256VerifyGas uint64 = 3450

	// EIP-2935: Historical block hashes in state
	BlockHashHistoryServeWindow uint64 = 8191
	BlockHashOldWindow          uint64 = 256

	// EIP-7702
	SetCodeMagicPrefix = byte(0x05)
)

// EIP-7702: Set EOA account code
var DelegatedDesignationPrefix = []byte{0xef, 0x01, 0x00}
var DelegatedCodeHash = common.HexToHash("0xeadcdba66a79ab5dce91622d1d75c8cff5cff0b96944c3bf1072cd08ce018329")

// EIP-4788: Beacon block root in the EVM
var BeaconRootsAddress = common.HexToAddress("0x000F3df6D732807Ef1319fB7B8bB8522d0Beac02")

// EIP-2935: Historical block hashes in state
var HistoryStorageAddress = common.HexToAddress("0x0F792be4B0c0cb4DAE440Ef133E90C0eCD48CCCC")

// EIP-7002: Execution layer triggerable withdrawals
var WithdrawalRequestAddress = common.HexToAddress("0x0c15F14308530b7CDB8460094BbB9cC28b9AaaAA")

// EIP-7251
var ConsolidationRequestAddress = common.HexToAddress("0x00431F263cE400f4455c2dCf564e53007Ca4bbBb")

// Gas discount table for BLS12-381 G1 and G2 multi exponentiation operations
var Bls12381MSMDiscountTableG1 = [128]uint64{1000, 949, 848, 797, 764, 750, 738, 728, 719, 712, 705, 698, 692, 687, 682, 677, 673, 669, 665, 661, 658, 654, 651, 648, 645, 642, 640, 637, 635, 632, 630, 627, 625, 623, 621, 619, 617, 615, 613, 611, 609, 608, 606, 604, 603, 601, 599, 598, 596, 595, 593, 592, 591, 589, 588, 586, 585, 584, 582, 581, 580, 579, 577, 576, 575, 574, 573, 572, 570, 569, 568, 567, 566, 565, 564, 563, 562, 561, 560, 559, 558, 557, 556, 555, 554, 553, 552, 551, 550, 549, 548, 547, 547, 546, 545, 544, 543, 542, 541, 540, 540, 539, 538, 537, 536, 536, 535, 534, 533, 532, 532, 531, 530, 529, 528, 528, 527, 526, 525, 525, 524, 523, 522, 522, 521, 520, 520, 519}

var Bls12381MSMDiscountTableG2 = [128]uint64{1000, 1000, 923, 884, 855, 832, 812, 796, 782, 770, 759, 749, 740, 732, 724, 717, 711, 704, 699, 693, 688, 683, 679, 674, 670, 666, 663, 659, 655, 652, 649, 646, 643, 640, 637, 634, 632, 629, 627, 624, 622, 620, 618, 615, 613, 611, 609, 607, 606, 604, 602, 600, 598, 597, 595, 593, 592, 590, 589, 587, 586, 584, 583, 582, 580, 579, 578, 576, 575, 574, 573, 571, 570, 569, 568, 567, 566, 565, 563, 562, 561, 560, 559, 558, 557, 556, 555, 554, 553, 552, 552, 551, 550, 549, 548, 547, 546, 545, 545, 544, 543, 542, 541, 541, 540, 539, 538, 537, 537, 536, 535, 535, 534, 533, 532, 532, 531, 530, 530, 529, 528, 528, 527, 526, 526, 525, 524, 524}

var (
	DifficultyBoundDivisor = big.NewInt(2048)   // The bound divisor of the difficulty, used in the update calculations.
	GenesisDifficulty      = big.NewInt(131072) // Difficulty of the Genesis block.
	MinimumDifficulty      = big.NewInt(131072) // The minimum that the difficulty may ever be.
	DurationLimit          = big.NewInt(13)     // The decision boundary on the blocktime duration used to determine whether difficulty should go up or not.
)<|MERGE_RESOLUTION|>--- conflicted
+++ resolved
@@ -164,13 +164,9 @@
 	Bn256PairingPerPointGasByzantium uint64 = 80000  // Byzantium per-point price for an elliptic curve pairing check
 	Bn256PairingPerPointGasIstanbul  uint64 = 34000  // Per-point price for an elliptic curve pairing check
 
-<<<<<<< HEAD
-	Bn256PairingMaxInputSizeGranite uint64 = 112687 // Maximum input size for an elliptic curve pairing check
-
-	Bls12381G1AddGas          uint64 = 500   // Price for BLS12-381 elliptic curve G1 point addition
-=======
+	Bn256PairingMaxInputSizeGranite uint64 = 112687 // Maximum input size for an elliptic curve pairing check (Optimism)
+
 	Bls12381G1AddGas          uint64 = 375   // Price for BLS12-381 elliptic curve G1 point addition
->>>>>>> 853f0ed3
 	Bls12381G1MulGas          uint64 = 12000 // Price for BLS12-381 elliptic curve G1 point scalar multiplication
 	Bls12381G2AddGas          uint64 = 600   // Price for BLS12-381 elliptic curve G2 point addition
 	Bls12381G2MulGas          uint64 = 22500 // Price for BLS12-381 elliptic curve G2 point scalar multiplication
