--- conflicted
+++ resolved
@@ -163,11 +163,7 @@
 
 	// Initialize runs any pre-transaction state modifications (e.g. epoch start)
 	Initialize(config *chain.Config, chain ChainHeaderReader, header *types.Header,
-<<<<<<< HEAD
-		state *state.IntraBlockState, syscall SysCallCustom, logger log.Logger, eLogger *tracing.Hooks)
-=======
 		state *state.IntraBlockState, syscall SysCallCustom, logger log.Logger, tracer *tracing.Hooks)
->>>>>>> af719e30
 
 	// Finalize runs any post-transaction state modifications (e.g. block rewards)
 	// but does not assemble the block.
