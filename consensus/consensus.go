// Copyright 2017 The go-ethereum Authors
// This file is part of the go-ethereum library.
//
// The go-ethereum library is free software: you can redistribute it and/or modify
// it under the terms of the GNU Lesser General Public License as published by
// the Free Software Foundation, either version 3 of the License, or
// (at your option) any later version.
//
// The go-ethereum library is distributed in the hope that it will be useful,
// but WITHOUT ANY WARRANTY; without even the implied warranty of
// MERCHANTABILITY or FITNESS FOR A PARTICULAR PURPOSE. See the
// GNU Lesser General Public License for more details.
//
// You should have received a copy of the GNU Lesser General Public License
// along with the go-ethereum library. If not, see <http://www.gnu.org/licenses/>.

// Package consensus implements different Ethereum consensus engines.
package consensus

import (
	"math/big"

	"github.com/holiman/uint256"
	"github.com/ledgerwatch/log/v3"

	"github.com/ledgerwatch/erigon-lib/chain"
	libcommon "github.com/ledgerwatch/erigon-lib/common"
	"github.com/ledgerwatch/erigon/core/state"
	"github.com/ledgerwatch/erigon/core/types"
	"github.com/ledgerwatch/erigon/rlp"
	"github.com/ledgerwatch/erigon/rpc"
)

// ChainHeaderReader defines a small collection of methods needed to access the local
// blockchain during header verification.
//
//go:generate mockgen -typed=true -destination=./chain_header_reader_mock.go -package=consensus . ChainHeaderReader
type ChainHeaderReader interface {
	// Config retrieves the blockchain's chain configuration.
	Config() *chain.Config

	// CurrentHeader retrieves the current header from the local chain.
	CurrentHeader() *types.Header

	// GetHeader retrieves a block header from the database by hash and number.
	GetHeader(hash libcommon.Hash, number uint64) *types.Header

	// GetHeaderByNumber retrieves a block header from the database by number.
	GetHeaderByNumber(number uint64) *types.Header

	// GetHeaderByHash retrieves a block header from the database by its hash.
	GetHeaderByHash(hash libcommon.Hash) *types.Header

	// GetTd retrieves the total difficulty from the database by hash and number.
	GetTd(hash libcommon.Hash, number uint64) *big.Int

	// Number of blocks frozen in the block snapshots
	FrozenBlocks() uint64
	FrozenBorBlocks() uint64

	// Byte string representation of a bor span with given ID
	BorSpan(spanId uint64) []byte
}

// ChainReader defines a small collection of methods needed to access the local
// blockchain during header and/or uncle verification.
type ChainReader interface {
	ChainHeaderReader

	// GetBlock retrieves a block from the database by hash and number.
	GetBlock(hash libcommon.Hash, number uint64) *types.Block

	HasBlock(hash libcommon.Hash, number uint64) bool

	BorEventsByBlock(hash libcommon.Hash, number uint64) []rlp.RawValue
	BorStartEventID(hash libcommon.Hash, number uint64) uint64
}

type SystemCall func(contract libcommon.Address, data []byte) ([]byte, error)
type SystemCall2 func(msg *types.Message) ([]byte, error)

// Use more options to call contract
type SysCallCustom func(contract libcommon.Address, data []byte, ibs *state.IntraBlockState, header *types.Header, constCall bool) ([]byte, error)
type Call func(contract libcommon.Address, data []byte) ([]byte, error)

// RewardKind - The kind of block reward.
// Depending on the consensus engine the allocated block reward might have
// different semantics which could lead e.g. to different reward values.
type RewardKind uint16

const (
	// RewardAuthor - attributed to the block author.
	RewardAuthor RewardKind = 0
	// RewardEmptyStep - attributed to the author(s) of empty step(s) included in the block (AuthorityRound engine).
	RewardEmptyStep RewardKind = 1
	// RewardExternal - attributed by an external protocol (e.g. block reward contract).
	RewardExternal RewardKind = 2
	// RewardUncle - attributed to the block uncle(s) with given difference.
	RewardUncle RewardKind = 3
)

type Reward struct {
	Beneficiary libcommon.Address
	Kind        RewardKind
	Amount      uint256.Int
}

// Engine is an algorithm agnostic consensus engine.
type Engine interface {
	EngineReader
	EngineWriter
}

// EngineReader are read-only methods of the consensus engine
// All of these methods should have thread-safe implementations
type EngineReader interface {
	// Author retrieves the Ethereum address of the account that minted the given
	// block, which may be different from the header's coinbase if a consensus
	// engine is based on signatures.
	Author(header *types.Header) (libcommon.Address, error)

	// Service transactions are free and don't pay baseFee after EIP-1559
	IsServiceTransaction(sender libcommon.Address, syscall SystemCall) bool

	Type() chain.ConsensusName

	CalculateRewards(config *chain.Config, header *types.Header, uncles []*types.Header, syscall SystemCall,
	) ([]Reward, error)

	// Close terminates any background threads, DB's etc maintained by the consensus engine.
	Close() error
}

// EngineReader are write methods of the consensus engine
type EngineWriter interface {
	// VerifyHeader checks whether a header conforms to the consensus rules of a
	// given engine. Verifying the seal may be done optionally here, or explicitly
	// via the VerifySeal method.
	VerifyHeader(chain ChainHeaderReader, header *types.Header, seal bool) error

	// VerifyUncles verifies that the given block's uncles conform to the consensus
	// rules of a given engine.
	VerifyUncles(chain ChainReader, header *types.Header, uncles []*types.Header) error

	// Prepare initializes the consensus fields of a block header according to the
	// rules of a particular engine. The changes are executed inline.
	Prepare(chain ChainHeaderReader, header *types.Header, state *state.IntraBlockState) error

	// Initialize runs any pre-transaction state modifications (e.g. epoch start)
	Initialize(config *chain.Config, chain ChainHeaderReader, header *types.Header,
		state *state.IntraBlockState, syscall SysCallCustom, logger log.Logger)

	// Finalize runs any post-transaction state modifications (e.g. block rewards)
	// but does not assemble the block.
	//
	// Note: The block header and state database might be updated to reflect any
	// consensus rules that happen at finalization (e.g. block rewards).
	Finalize(config *chain.Config, header *types.Header, state *state.IntraBlockState,
<<<<<<< HEAD
		txs types.Transactions, uncles []*types.Header, receipts types.Receipts, withdrawals []*types.Withdrawal, requests []*types.Request, chain ChainReader, syscall SystemCall, syscall2 SystemCall2, logger log.Logger,
	) (types.Transactions, types.Receipts, error)
=======
		txs types.Transactions, uncles []*types.Header, receipts types.Receipts, withdrawals []*types.Withdrawal, requests types.Requests, chain ChainReader, syscall SystemCall, logger log.Logger,
	) (types.Transactions, types.Receipts, types.Requests, error)
>>>>>>> 1909921e

	// FinalizeAndAssemble runs any post-transaction state modifications (e.g. block
	// rewards) and assembles the final block.
	//
	// Note: The block header and state database might be updated to reflect any
	// consensus rules that happen at finalization (e.g. block rewards).
	FinalizeAndAssemble(config *chain.Config, header *types.Header, state *state.IntraBlockState,
<<<<<<< HEAD
		txs types.Transactions, uncles []*types.Header, receipts types.Receipts, withdrawals []*types.Withdrawal, requests []*types.Request, chain ChainReader, syscall SystemCall, syscall2 SystemCall2, call Call, logger log.Logger,
=======
		txs types.Transactions, uncles []*types.Header, receipts types.Receipts, withdrawals []*types.Withdrawal, requests types.Requests, chain ChainReader, syscall SystemCall, call Call, logger log.Logger,
>>>>>>> 1909921e
	) (*types.Block, types.Transactions, types.Receipts, error)

	// Seal generates a new sealing request for the given input block and pushes
	// the result into the given channel.
	//
	// Note, the method returns immediately and will send the result async. More
	// than one result may also be returned depending on the consensus algorithm.
	Seal(chain ChainHeaderReader, block *types.Block, results chan<- *types.Block, stop <-chan struct{}) error

	// SealHash returns the hash of a block prior to it being sealed.
	SealHash(header *types.Header) libcommon.Hash

	// CalcDifficulty is the difficulty adjustment algorithm. It returns the difficulty
	// that a new block should have.
	CalcDifficulty(chain ChainHeaderReader, time, parentTime uint64, parentDifficulty *big.Int, parentNumber uint64,
		parentHash, parentUncleHash libcommon.Hash, parentAuRaStep uint64) *big.Int

	GenerateSeal(chain ChainHeaderReader, currnt, parent *types.Header, call Call) []byte

	// APIs returns the RPC APIs this consensus engine provides.
	APIs(chain ChainHeaderReader) []rpc.API
}

// PoW is a consensus engine based on proof-of-work.
type PoW interface {
	Engine

	// Hashrate returns the current mining hashrate of a PoW consensus engine.
	Hashrate() float64
}<|MERGE_RESOLUTION|>--- conflicted
+++ resolved
@@ -156,13 +156,8 @@
 	// Note: The block header and state database might be updated to reflect any
 	// consensus rules that happen at finalization (e.g. block rewards).
 	Finalize(config *chain.Config, header *types.Header, state *state.IntraBlockState,
-<<<<<<< HEAD
-		txs types.Transactions, uncles []*types.Header, receipts types.Receipts, withdrawals []*types.Withdrawal, requests []*types.Request, chain ChainReader, syscall SystemCall, syscall2 SystemCall2, logger log.Logger,
-	) (types.Transactions, types.Receipts, error)
-=======
-		txs types.Transactions, uncles []*types.Header, receipts types.Receipts, withdrawals []*types.Withdrawal, requests types.Requests, chain ChainReader, syscall SystemCall, logger log.Logger,
+		txs types.Transactions, uncles []*types.Header, receipts types.Receipts, withdrawals []*types.Withdrawal, requests types.Requests, chain ChainReader, syscall SystemCall, syscall2 SystemCall2, logger log.Logger,
 	) (types.Transactions, types.Receipts, types.Requests, error)
->>>>>>> 1909921e
 
 	// FinalizeAndAssemble runs any post-transaction state modifications (e.g. block
 	// rewards) and assembles the final block.
@@ -170,11 +165,7 @@
 	// Note: The block header and state database might be updated to reflect any
 	// consensus rules that happen at finalization (e.g. block rewards).
 	FinalizeAndAssemble(config *chain.Config, header *types.Header, state *state.IntraBlockState,
-<<<<<<< HEAD
-		txs types.Transactions, uncles []*types.Header, receipts types.Receipts, withdrawals []*types.Withdrawal, requests []*types.Request, chain ChainReader, syscall SystemCall, syscall2 SystemCall2, call Call, logger log.Logger,
-=======
-		txs types.Transactions, uncles []*types.Header, receipts types.Receipts, withdrawals []*types.Withdrawal, requests types.Requests, chain ChainReader, syscall SystemCall, call Call, logger log.Logger,
->>>>>>> 1909921e
+		txs types.Transactions, uncles []*types.Header, receipts types.Receipts, withdrawals []*types.Withdrawal, requests types.Requests, chain ChainReader, syscall SystemCall, syscall2 SystemCall2, call Call, logger log.Logger,
 	) (*types.Block, types.Transactions, types.Receipts, error)
 
 	// Seal generates a new sealing request for the given input block and pushes
