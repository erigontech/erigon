// Copyright 2017 The go-ethereum Authors
// This file is part of the go-ethereum library.
//
// The go-ethereum library is free software: you can redistribute it and/or modify
// it under the terms of the GNU Lesser General Public License as published by
// the Free Software Foundation, either version 3 of the License, or
// (at your option) any later version.
//
// The go-ethereum library is distributed in the hope that it will be useful,
// but WITHOUT ANY WARRANTY; without even the implied warranty of
// MERCHANTABILITY or FITNESS FOR A PARTICULAR PURPOSE. See the
// GNU Lesser General Public License for more details.
//
// You should have received a copy of the GNU Lesser General Public License
// along with the go-ethereum library. If not, see <http://www.gnu.org/licenses/>.

// Package clique implements the proof-of-authority consensus engine.
package clique

import (
	"bytes"
	"context"
	"errors"
	"fmt"
	"io"
	"math/big"
	"math/rand"
	"sync"
	"time"

	"github.com/goccy/go-json"
	lru "github.com/hashicorp/golang-lru"
	"golang.org/x/crypto/sha3"

	"github.com/ledgerwatch/turbo-geth/common"
	"github.com/ledgerwatch/turbo-geth/common/dbutils"
	"github.com/ledgerwatch/turbo-geth/common/hexutil"
	"github.com/ledgerwatch/turbo-geth/consensus"
	"github.com/ledgerwatch/turbo-geth/core/state"
	"github.com/ledgerwatch/turbo-geth/core/types"
	"github.com/ledgerwatch/turbo-geth/core/types/accounts"
	"github.com/ledgerwatch/turbo-geth/crypto"
	"github.com/ledgerwatch/turbo-geth/ethdb"
	"github.com/ledgerwatch/turbo-geth/log"
	"github.com/ledgerwatch/turbo-geth/params"
	"github.com/ledgerwatch/turbo-geth/rlp"
	"github.com/ledgerwatch/turbo-geth/rpc"
)

const (
	epochLength          = uint64(30000)          // Default number of blocks after which to checkpoint and reset the pending votes
	extraVanity          = 32                     // Fixed number of extra-data prefix bytes reserved for signer vanity
	extraSeal            = crypto.SignatureLength // Fixed number of extra-data suffix bytes reserved for signer seal
	warmupCacheSnapshots = 20

	wiggleTime = 500 * time.Millisecond // Random delay (per signer) to allow concurrent signers
)

// Clique proof-of-authority protocol constants.
var (
	nonceAuthVote = hexutil.MustDecode("0xffffffffffffffff") // Magic nonce number to vote on adding a new signer
	nonceDropVote = hexutil.MustDecode("0x0000000000000000") // Magic nonce number to vote on removing a signer.

	uncleHash = types.CalcUncleHash(nil) // Always Keccak256(RLP([])) as uncles are meaningless outside of PoW.

	diffInTurn = big.NewInt(2) // Block difficulty for in-turn signatures
	diffNoTurn = big.NewInt(1) // Block difficulty for out-of-turn signatures
)

// Various error messages to mark blocks invalid. These should be private to
// prevent engine specific errors from being referenced in the remainder of the
// codebase, inherently breaking if the engine is swapped out. Please put common
// error types into the consensus package.
var (
	// errUnknownBlock is returned when the list of signers is requested for a block
	// that is not part of the local blockchain.
	errUnknownBlock = errors.New("unknown block")

	// errInvalidCheckpointBeneficiary is returned if a checkpoint/epoch transition
	// block has a beneficiary set to non-zeroes.
	errInvalidCheckpointBeneficiary = errors.New("beneficiary in checkpoint block non-zero")

	// errInvalidVote is returned if a nonce value is something else that the two
	// allowed constants of 0x00..0 or 0xff..f.
	errInvalidVote = errors.New("vote nonce not 0x00..0 or 0xff..f")

	// errInvalidCheckpointVote is returned if a checkpoint/epoch transition block
	// has a vote nonce set to non-zeroes.
	errInvalidCheckpointVote = errors.New("vote nonce in checkpoint block non-zero")

	// errMissingVanity is returned if a block's extra-data section is shorter than
	// 32 bytes, which is required to store the signer vanity.
	errMissingVanity = errors.New("extra-data 32 byte vanity prefix missing")

	// errMissingSignature is returned if a block's extra-data section doesn't seem
	// to contain a 65 byte secp256k1 signature.
	errMissingSignature = errors.New("extra-data 65 byte signature suffix missing")

	// errExtraSigners is returned if non-checkpoint block contain signer data in
	// their extra-data fields.
	errExtraSigners = errors.New("non-checkpoint block contains extra signer list")

	// errInvalidCheckpointSigners is returned if a checkpoint block contains an
	// invalid list of signers (i.e. non divisible by 20 bytes).
	errInvalidCheckpointSigners = errors.New("invalid signer list on checkpoint block")

	// errMismatchingCheckpointSigners is returned if a checkpoint block contains a
	// list of signers different than the one the local node calculated.
	errMismatchingCheckpointSigners = errors.New("mismatching signer list on checkpoint block")

	// errInvalidMixDigest is returned if a block's mix digest is non-zero.
	errInvalidMixDigest = errors.New("non-zero mix digest")

	// errInvalidUncleHash is returned if a block contains an non-empty uncle list.
	errInvalidUncleHash = errors.New("non empty uncle hash")

	// errInvalidDifficulty is returned if the difficulty of a block neither 1 or 2.
	errInvalidDifficulty = errors.New("invalid difficulty")

	// errWrongDifficulty is returned if the difficulty of a block doesn't match the
	// turn of the signer.
	errWrongDifficulty = errors.New("wrong difficulty")

	// errInvalidTimestamp is returned if the timestamp of a block is lower than
	// the previous block's timestamp + the minimum block period.
	errInvalidTimestamp = errors.New("invalid timestamp")

	// errInvalidVotingChain is returned if an authorization list is attempted to
	// be modified via out-of-range or non-contiguous headers.
	errInvalidVotingChain = errors.New("invalid voting chain")

	// errUnauthorizedSigner is returned if a header is signed by a non-authorized entity.
	errUnauthorizedSigner = errors.New("unauthorized signer")

	// errRecentlySigned is returned if a header is signed by an authorized entity
	// that already signed a header recently, thus is temporarily not allowed to.
	errRecentlySigned = errors.New("recently signed")
)

// SignerFn hashes and signs the data to be signed by a backing account.
type SignerFn func(signer common.Address, mimeType string, message []byte) ([]byte, error)

// ecrecover extracts the Ethereum account address from a signed header.
func ecrecover(header *types.Header, sigcache *lru.ARCCache) (common.Address, error) {
	// If the signature's already cached, return that
	hash := header.Hash()

	// hitrate while straight-forward sync is from 0.5 to 0.65
	if address, known := sigcache.Peek(hash); known {
		return address.(common.Address), nil
	}

	// Retrieve the signature from the header extra-data
	if len(header.Extra) < extraSeal {
		return common.Address{}, errMissingSignature
	}
	signature := header.Extra[len(header.Extra)-extraSeal:]

	// Recover the public key and the Ethereum address
	pubkey, err := crypto.Ecrecover(SealHash(header).Bytes(), signature)
	if err != nil {
		return common.Address{}, err
	}

	var signer common.Address
	copy(signer[:], crypto.Keccak256(pubkey[1:])[12:])

	sigcache.Add(hash, signer)
	return signer, nil
}

func ecrecovers(hs []*types.Header, sigcache *lru.ARCCache) ([]common.Address, error) {
	res := make([]common.Address, 0, len(hs))

	for _, h := range hs {
		addr, err := ecrecover(h, sigcache)
		if err != nil {
			return nil, err
		}

		res = append(res, addr)
	}

	return res, nil
}

// Clique is the proof-of-authority consensus engine proposed to support the
// Ethereum testnet following the Ropsten attacks.
type Clique struct {
	chainConfig    *params.ChainConfig
	config         *params.CliqueConfig   // Consensus engine configuration parameters
	snapshotConfig *params.SnapshotConfig // Consensus engine configuration parameters
	db             ethdb.Database         // Database to store and retrieve snapshot checkpoints

	signatures     *lru.ARCCache // Signatures of recent blocks to speed up mining
	recents        *lru.ARCCache // Snapshots for recent block to speed up reorgs
	recentsNum     *lru.ARCCache // Snapshots for recent block to speed up reorgs
	snapshotBlocks *lru.ARCCache // blockNum -> hash

	proposals map[common.Address]bool // Current list of proposals we are pushing

	signer common.Address // Ethereum address of the signing key
	signFn SignerFn       // Signer function to authorize hashes with
	lock   sync.RWMutex   // Protects the signer fields

	// The fields below are for testing only
	fakeDiff bool // Skip difficulty verifications

	reinit      sync.Once
	snapStorage *storage
	exitCh      chan struct{}
}

// New creates a Clique proof-of-authority consensus engine with the initial
// signers set to the ones provided by the user.
func New(cfg *params.ChainConfig, snapshotConfig *params.SnapshotConfig, cliqueDB ethdb.Database) *Clique {
	config := cfg.Clique

	// Set any missing consensus parameters to their defaults
	conf := *config
	if conf.Epoch == 0 {
		conf.Epoch = epochLength
	}
	// Allocate the snapshot caches and create the engine
	recents, _ := lru.NewARC(snapshotConfig.InmemorySnapshots)
	recentsNum, _ := lru.NewARC(snapshotConfig.InmemorySnapshots)
	snapshotBlocks, _ := lru.NewARC(snapshotConfig.InmemorySnapshots)
	signatures, _ := lru.NewARC(snapshotConfig.InmemorySignatures)

	exitCh := make(chan struct{})

	c := &Clique{
		chainConfig:    cfg,
		config:         &conf,
		snapshotConfig: snapshotConfig,
		db:             cliqueDB,
		recents:        recents,
		recentsNum:     recentsNum,
		snapshotBlocks: snapshotBlocks,
		signatures:     signatures,
		proposals:      make(map[common.Address]bool),
		snapStorage:    newStorage(cliqueDB, exitCh),
		exitCh:         exitCh,
	}

	// warm the cache
	snapNum, err := lastSnapshot(cliqueDB)
	if err != nil {
		if !errors.Is(err, ErrNotFound) {
			log.Error("on Clique init while getting latest snapshot", "error", err)
		}
	} else {
		snaps, err := c.snapshots(snapNum, warmupCacheSnapshots)
		if err != nil {
			log.Error("on Clique init", "error", err)
		}

		for _, sn := range snaps {
			c.recentsAdd(sn.Number, sn.Hash, sn)
			c.snapshotBlocks.Add(sn.Number, sn.Hash)
		}
	}

	return c
}

// Author implements consensus.Engine, returning the Ethereum address recovered
// from the signature in the header's extra-data section.
func (c *Clique) Author(header *types.Header) (common.Address, error) {
	return ecrecover(header, c.signatures)
}

// VerifyHeader checks whether a header conforms to the consensus rules.
func (c *Clique) VerifyHeader(chain consensus.ChainHeaderReader, header *types.Header, _ bool) error {
	c.reinit.Do(func() {
		c.regenerateSnapshots(chain)
	})

	snap, err := c.snapshot(chain, header.Number.Uint64(), header.Hash(), header.ParentHash)
	if err != nil {
		return err
	}
	return c.verifyHeaderBySnapshot(chain, header, snap)
}

func (c *Clique) regenerateSnapshots(chain consensus.ChainHeaderReader) {
	lastSnap, err := lastSnapshot(c.db)
	if errors.Is(err, ErrNotFound) {
		lastSnap = 0
		err = nil
	}
	if err != nil {
		log.Error("can't regenerate Clique snapshots", "err", err)
		return
	}

	current := chain.CurrentHeader()
	currentBlock := current.Number.Uint64()
	total := int(currentBlock) - int(lastSnap)

	if total < 1024 {
		return
	}

	snapBlock := chain.GetHeaderByNumber(lastSnap)
	snapHash := snapBlock.Hash()

	snap, ok := c.getSnapshot(lastSnap, &snapHash)
	if !ok || snap == nil {
		// genesis case
		if lastSnap == 0 {
			snap, err = c.storeGenesisSnapshot(snapBlock)
			if err != nil || snap == nil {
				log.Error("can't create a genesis Clique snapshot", "block", lastSnap, "hash", snapHash, "err", err)
				return
			}
		} else {
			log.Error("can't find latest Clique snapshot", "block", snapBlock, "hash", snapHash, "err", err)
			return
		}
	}

	i := 0
	var percent int
	var prevPercent int

	for n := lastSnap + 1; n <= currentBlock; n++ {
		current = chain.GetHeaderByNumber(n)
		if current == nil {
			log.Error("can't regenerate snapshot. block does not exist", "block", n)
			return
		}

		err = c.applyAndStoreSnapshot(snap, false, current)
		if err != nil {
			log.Error("can't regenerate snapshot", "block", n, "current", current.Number.Uint64(), "i", i, "err", err)
			return
		}

		i++
		percent = int(float64(i) / float64(total) * 100)
		if percent != prevPercent && percent%5 == 0 {
			log.Info("regenerating clique snapshots", "done(%)", percent, "block", i, "from", total)
		}
		prevPercent = percent
	}

	log.Info("regenerating clique snapshots finished")
}

// VerifyHeaders is similar to VerifyHeader, but verifies a batch of headers. The
// method returns a quit channel to abort the operations and a results channel to
// retrieve the async verifications (the order is that of the input slice).
func (c *Clique) VerifyHeaders(chain consensus.ChainHeaderReader, headers []*types.Header, _ []bool) (func(), <-chan error) {
	c.reinit.Do(func() {
		c.regenerateSnapshots(chain)
	})

	abort := make(chan struct{})
	results := make(chan error, len(headers))

	cancel := func() {
		close(abort)
	}

	if len(headers) == 0 {
		close(results)
		return cancel, results
	}

	// fixme make it fixed rather than spawn a goroutine each time
	go func() {
		ancestorsTillSnapshot := c.getAncestors(chain, headers[0].Number.Uint64(), headers[0].Hash(), headers[0].ParentHash)

		n := len(ancestorsTillSnapshot)
		if n > 0 {
			ancestorsTillSnapshot = append(ancestorsTillSnapshot, headers...)
		} else {
			ancestorsTillSnapshot = headers
		}

		for i, header := range headers {
			select {
			case <-abort:
				return
			case results <- c.verifyHeader(chain, header, ancestorsTillSnapshot[:i+n]):
			}
		}

		close(results)
	}()

	return cancel, results
}

type VerifyHeaderResponse struct {
	Results chan error
	Cancel  func()
}

func (c *Clique) recentsAdd(num uint64, hash common.Hash, s *Snapshot) {
	c.recents.Add(hash, s.Copy())
	c.recentsNum.Add(num, struct{}{})
}

func (c *Clique) recentsGet(hash common.Hash) (*Snapshot, bool) {
	s, ok := c.recents.Get(hash)
	if !ok {
		return nil, false
	}
	sn := s.(*Snapshot)
	if sn == nil {
		return nil, false
	}
	return sn.Copy(), true
}

func (c *Clique) recentsHas(hash common.Hash) bool {
	return c.recents.Contains(hash)
}

func (c *Clique) applyAndStoreSnapshot(snap *Snapshot, check bool, headers ...*types.Header) error {
	if snap == nil {
		return fmt.Errorf("can't create a new snapshot, a previous one is nil: %w", ErrNotFound)
	}
<<<<<<< HEAD
	// Verify the header's EIP-1559 attributes.
	if chain.Config().IsAleut(number) {
		if err := misc.VerifyEip1559Header(parent, header, chain.Config().IsAleut(parent.Number.Uint64())); err != nil {
			return err
		}
	}
	// Retrieve the snapshot needed to verify this header and cache it
	snap, err := c.snapshot(chain, number-1, header.ParentHash, parents)
	if err != nil {
		return err
=======

	num := snap.Number + uint64(len(headers))

	hash := snap.Hash
	if len(headers) > 0 {
		hash = headers[len(headers)-1].Hash()
>>>>>>> 9e0d9625
	}

	if hash != (common.Hash{}) && check {
		s, ok := c.getSnapshot(num, &hash)
		if ok {
			*snap = *s
			return nil
		}
	}

	if len(headers) > 0 && headers[len(headers)-1].Number.Uint64() > snap.Number {
		if err := snap.apply(c.signatures, headers...); err != nil {
			return err
		}
	}

	c.recentsAdd(snap.Number, snap.Hash, snap)

	c.snapshotBlocks.Add(snap.Number, snap.Hash)

	// If we've generated a new checkpoint snapshot, save to disk
	if isSnapshot(snap.Number, c.config.Epoch, c.snapshotConfig.CheckpointInterval) {
		if err := snap.store(); err != nil {
			return err
		}
		log.Trace("Stored a snapshot to disk", "number", snap.Number, "hash", snap.Hash)
	}

	return nil
}

// VerifyUncles implements consensus.Engine, always returning an error for any
// uncles as this consensus mechanism doesn't permit uncles.
func (c *Clique) VerifyUncles(_ consensus.ChainReader, block *types.Block) error {
	if len(block.Uncles()) > 0 {
		return errors.New("uncles not allowed")
	}
	return nil
}

// VerifySeal implements consensus.Engine, checking whether the signature contained
// in the header satisfies the consensus protocol requirements.
func (c *Clique) VerifySeal(chain consensus.ChainHeaderReader, header *types.Header) error {
	c.reinit.Do(func() {
		c.regenerateSnapshots(chain)
	})

	snap, err := c.snapshot(chain, header.Number.Uint64(), header.Hash(), header.ParentHash)
	if err != nil {
		return err
	}
	return c.verifySeal(chain, header, snap)
}

// Prepare implements consensus.Engine, preparing all the consensus fields of the
// header for running the transactions on top.
func (c *Clique) Prepare(chain consensus.ChainHeaderReader, header *types.Header) error {
	c.reinit.Do(func() {
		c.regenerateSnapshots(chain)
	})

	// If the block isn't a checkpoint, cast a random vote (good enough for now)
	header.Coinbase = common.Address{}
	header.Nonce = types.BlockNonce{}

	number := header.Number.Uint64()
	// Assemble the voting snapshot to check which votes make sense
	snap, err := c.snapshot(chain, number-1, header.ParentHash, common.Hash{})
	if err != nil {
		return err
	}
	if number%c.config.Epoch != 0 {
		c.lock.RLock()

		// Gather all the proposals that make sense voting on
		addresses := make([]common.Address, 0, len(c.proposals))
		for address, authorize := range c.proposals {
			if snap.validVote(address, authorize) {
				addresses = append(addresses, address)
			}
		}
		// If there's pending proposals, cast a vote on them
		if len(addresses) > 0 {
			header.Coinbase = addresses[rand.Intn(len(addresses))]
			if c.proposals[header.Coinbase] {
				copy(header.Nonce[:], nonceAuthVote)
			} else {
				copy(header.Nonce[:], nonceDropVote)
			}
		}
		c.lock.RUnlock()
	}
	// Set the correct difficulty
	header.Difficulty = calcDifficulty(snap, c.signer)

	// Ensure the extra data has all its components
	if len(header.Extra) < extraVanity {
		header.Extra = append(header.Extra, bytes.Repeat([]byte{0x00}, extraVanity-len(header.Extra))...)
	}
	header.Extra = header.Extra[:extraVanity]

	if number%c.config.Epoch == 0 {
		for _, signer := range snap.signers() {
			header.Extra = append(header.Extra, signer[:]...)
		}
	}
	header.Extra = append(header.Extra, make([]byte, extraSeal)...)

	// Mix digest is reserved for now, set to empty
	header.MixDigest = common.Hash{}

	// Ensure the timestamp has the correct delay
	parent := chain.GetHeader(header.ParentHash, number-1)
	if parent == nil {
		return consensus.ErrUnknownAncestor
	}
	header.Time = parent.Time + c.config.Period

	now := uint64(time.Now().Unix())
	if header.Time < now {
		header.Time = now
	}

	return nil
}

// Finalize implements consensus.Engine, ensuring no uncles are set, nor block
// rewards given.
func (c *Clique) Finalize(_ *params.ChainConfig, header *types.Header, state *state.IntraBlockState, txs []types.Transaction, uncles []*types.Header) {
	// No block rewards in PoA, so the state remains as is and uncles are dropped
	header.UncleHash = types.CalcUncleHash(nil)
}

// FinalizeAndAssemble implements consensus.Engine, ensuring no uncles are set,
// nor block rewards given, and returns the final block.
func (c *Clique) FinalizeAndAssemble(chainConfig *params.ChainConfig, header *types.Header, state *state.IntraBlockState, txs []types.Transaction, uncles []*types.Header, receipts []*types.Receipt) (*types.Block, error) {
	// No block rewards in PoA, so the state remains as is and uncles are dropped
	header.UncleHash = types.CalcUncleHash(nil)

	// Assemble and return the final block for sealing
	return types.NewBlock(header, txs, nil, receipts), nil
}

// Authorize injects a private key into the consensus engine to mint new blocks
// with.
func (c *Clique) Authorize(signer common.Address, signFn SignerFn) {
	c.lock.Lock()
	defer c.lock.Unlock()

	c.signer = signer
	c.signFn = signFn
}

// Seal implements consensus.Engine, attempting to create a sealed block using
// the local signing credentials.
func (c *Clique) Seal(chain consensus.ChainHeaderReader, block *types.Block, results chan<- *types.Block, stop <-chan struct{}) error {
	c.reinit.Do(func() {
		c.regenerateSnapshots(chain)
	})

	header := block.Header()

	// Sealing the genesis block is not supported
	number := header.Number.Uint64()
	if number == 0 {
		return errUnknownBlock
	}
	// For 0-period chains, refuse to seal empty blocks (no reward but would spin sealing)
	if c.config.Period == 0 && len(block.Transactions()) == 0 {
		log.Info("Sealing paused, waiting for transactions")
		return nil
	}
	// Don't hold the signer fields for the entire sealing procedure
	c.lock.RLock()
	signer, signFn := c.signer, c.signFn
	c.lock.RUnlock()

	// Bail out if we're unauthorized to sign a block
	snap, err := c.snapshot(chain, number-1, header.ParentHash, common.Hash{})
	if err != nil {
		return err
	}
	if _, authorized := snap.Signers[signer]; !authorized {
		return errUnauthorizedSigner
	}
	// If we're amongst the recent signers, wait for the next block
	for seen, recent := range snap.Recents {
		if recent == signer {
			// Signer is among RecentsRLP, only wait if the current block doesn't shift it out
			if limit := uint64(len(snap.Signers)/2 + 1); number < limit || seen > number-limit {
				log.Info("Signed recently, must wait for others")
				return nil
			}
		}
	}
	// Sweet, the protocol permits us to sign the block, wait for our time
	delay := time.Unix(int64(header.Time), 0).Sub(time.Now()) // nolint: gosimple
	if header.Difficulty.Cmp(diffNoTurn) == 0 {
		// It's not our turn explicitly to sign, delay it a bit
		wiggle := time.Duration(len(snap.Signers)/2+1) * wiggleTime
		delay += time.Duration(rand.Int63n(int64(wiggle)))

		log.Trace("Out-of-turn signing requested", "wiggle", common.PrettyDuration(wiggle))
	}
	// Sign all the things!
	sighash, err := signFn(signer, accounts.MimetypeClique, CliqueRLP(header))
	if err != nil {
		return err
	}
	copy(header.Extra[len(header.Extra)-extraSeal:], sighash)
	// Wait until sealing is terminated or delay timeout.
	log.Trace("Waiting for slot to sign and propagate", "delay", common.PrettyDuration(delay))
	go func() {
		select {
		case <-stop:
			return
		case <-time.After(delay):
		}

		select {
		case results <- block.WithSeal(header):
		default:
			log.Warn("Sealing result is not read by miner", "sealhash", SealHash(header))
		}
	}()

	return nil
}

// CalcDifficulty is the difficulty adjustment algorithm. It returns the difficulty
// that a new block should have:
// * DIFF_NOTURN(2) if BLOCK_NUMBER % SIGNER_COUNT != SIGNER_INDEX
// * DIFF_INTURN(1) if BLOCK_NUMBER % SIGNER_COUNT == SIGNER_INDEX
<<<<<<< HEAD
func (c *Clique) CalcDifficulty(chain consensus.ChainHeaderReader, _, _ uint64, _ *big.Int, parentNumber uint64, parentHash, _ common.Hash) *big.Int {
	snap, err := c.snapshot(chain, parentNumber, parentHash, nil)
=======
func (c *Clique) CalcDifficulty(chain consensus.ChainHeaderReader, _, _ uint64, _, parentNumber *big.Int, parentHash, _ common.Hash) *big.Int {
	c.reinit.Do(func() {
		c.regenerateSnapshots(chain)
	})

	snap, err := c.snapshot(chain, parentNumber.Uint64(), parentHash, common.Hash{})
>>>>>>> 9e0d9625
	if err != nil {
		return nil
	}
	return calcDifficulty(snap, c.signer)
}

func calcDifficulty(snap *Snapshot, signer common.Address) *big.Int {
	if snap.inturn(snap.Number+1, signer) {
		return new(big.Int).Set(diffInTurn)
	}
	return new(big.Int).Set(diffNoTurn)
}

// SealHash returns the hash of a block prior to it being sealed.
func (c *Clique) SealHash(header *types.Header) common.Hash {
	return SealHash(header)
}

// Close implements consensus.Engine. It's a noop for clique as there are no background threads.
func (c *Clique) Close() error {
	common.SafeClose(c.exitCh)
	c.snapStorage.Close()
	return nil
}

// APIs implements consensus.Engine, returning the user facing RPC API to allow
// controlling the signer voting.
func (c *Clique) APIs(chain consensus.ChainHeaderReader) []rpc.API {
	return []rpc.API{{
		Namespace: "clique",
		Version:   "1.0",
		Service:   &API{chain: chain, clique: c},
		Public:    false,
	}}
}

// SealHash returns the hash of a block prior to it being sealed.
func SealHash(header *types.Header) (hash common.Hash) {
	hasher := sha3.NewLegacyKeccak256()
	encodeSigHeader(hasher, header)
	hasher.Sum(hash[:0])
	return hash
}

// CliqueRLP returns the rlp bytes which needs to be signed for the proof-of-authority
// sealing. The RLP to sign consists of the entire header apart from the 65 byte signature
// contained at the end of the extra data.
//
// Note, the method requires the extra data to be at least 65 bytes, otherwise it
// panics. This is done to avoid accidentally using both forms (signature present
// or not), which could be abused to produce different hashes for the same header.
func CliqueRLP(header *types.Header) []byte {
	b := new(bytes.Buffer)
	encodeSigHeader(b, header)
	return b.Bytes()
}

func encodeSigHeader(w io.Writer, header *types.Header) {
	enc := []interface{}{
		header.ParentHash,
		header.UncleHash,
		header.Coinbase,
		header.Root,
		header.TxHash,
		header.ReceiptHash,
		header.Bloom,
		header.Difficulty,
		header.Number,
		header.GasLimit,
		header.GasUsed,
		header.Time,
		header.Extra[:len(header.Extra)-crypto.SignatureLength], // Yes, this will panic if extra is too short
		header.MixDigest,
		header.Nonce,
	}
	if header.BaseFee != nil {
		enc = append(enc, header.BaseFee)
	}
	if err := rlp.Encode(w, enc); err != nil {
		panic("can't encode: " + err.Error())
	}
}

func (c *Clique) checkSnapshot(num uint64, hash *common.Hash) bool {
	ok, _ := hasSnapshot(c.db, num)
	if !ok {
		return false
	}

	if ok := c.findSnapshot(num, hash); !ok {
		return c.lookupSnapshot(num)
	}

	return true
}

func (c *Clique) findSnapshot(num uint64, hash *common.Hash) bool {
	var (
		h        interface{}
		ok       bool
		snapHash common.Hash
		err      error
	)

	if h, ok = c.snapshotBlocks.Peek(num); ok {
		snapHash, ok = h.(common.Hash)
		if ok {
			if hash != nil && *hash != snapHash {
				ok = false
			} else {
				// If an in-memory snapshot was found, use that
				ok = c.recentsHas(snapHash)
			}
		}
	}

	if !ok && hash != nil {
		// If an on-disk checkpoint snapshot can be found, use that
		ok, err = hasSnapshotData(c.db, num, *hash)
		if err != nil {
			ok = false
		}
	}

	return ok
}

func (c *Clique) getSnapshot(num uint64, hash *common.Hash) (*Snapshot, bool) {
	var (
		h        interface{}
		s        *Snapshot
		ok       bool
		snapHash common.Hash
		err      error
	)

	if h, ok = c.snapshotBlocks.Peek(num); ok {
		snapHash, ok = h.(common.Hash)
		if ok {
			if hash != nil && *hash != snapHash {
				ok = false
			} else {
				// If an in-memory snapshot was found, use that
				s, ok = c.recentsGet(snapHash)
			}
		}
	}

	if !ok && hash != nil {
		// If an on-disk checkpoint snapshot can be found, use that
		s, err = loadSnapshot(c.db, num, *hash)
		if err != nil {
			ok = false
		}
	}

	return s, ok
}

func (c *Clique) lookupSnapshot(num uint64) bool {

	prefix := dbutils.EncodeBlockNumber(num)
	var tx ethdb.Tx
	if dbtx, err := c.db.Begin(context.Background(), ethdb.RO); err == nil {
		defer dbtx.Rollback()
		tx = dbtx.(ethdb.HasTx).Tx()
	} else {
		log.Error("Lookup snapshot - opening RO tx", "error", err)
		return false
	}

	cur, err := tx.Cursor(dbutils.CliqueSeparateBucket)
	if err != nil {
		log.Error("Lookup snapshot - opening cursor", "error", err)
		return false
	}
	defer cur.Close()

	k, _, err1 := cur.Seek(prefix)
	if err1 != nil {
		log.Error("Lookup snapshot - seek", "error", err1)
		return false
	}

	return bytes.HasPrefix(k, prefix)
}

func (c *Clique) snapshots(latest uint64, total int) ([]*Snapshot, error) {
	if total <= 0 {
		return nil, nil
	}

	blockEncoded := dbutils.EncodeBlockNumber(latest)

	var tx ethdb.Tx
	if dbtx, err := c.db.Begin(context.Background(), ethdb.RO); err == nil {
		defer dbtx.Rollback()
		tx = dbtx.(ethdb.HasTx).Tx()
	} else {
		return nil, err
	}

	cur, err1 := tx.Cursor(dbutils.CliqueSeparateBucket)
	if err1 != nil {
		return nil, err1
	}
	defer cur.Close()

	res := make([]*Snapshot, 0, total)
	for k, v, err := cur.Seek(blockEncoded); k != nil; k, v, err = cur.Prev() {
		if err != nil {
			return nil, err
		}

		s := new(Snapshot)
		err = json.Unmarshal(v, s)
		if err != nil {
			return nil, err
		}

		s.config = c.config
		s.snapStorage = c.snapStorage

		res = append(res, s)

		total--
		if total == 0 {
			break
		}
	}

	return res, nil
}<|MERGE_RESOLUTION|>--- conflicted
+++ resolved
@@ -272,6 +272,14 @@
 
 // VerifyHeader checks whether a header conforms to the consensus rules.
 func (c *Clique) VerifyHeader(chain consensus.ChainHeaderReader, header *types.Header, _ bool) error {
+	// Verify the header's EIP-1559 attributes.
+	/*
+		if chain.Config().IsAleut(header.Number.Uint64()) {
+			if err := misc.VerifyEip1559Header(parent, header, chain.Config().IsAleut(parent.Number.Uint64())); err != nil {
+				return err
+			}
+		}
+	*/
 	c.reinit.Do(func() {
 		c.regenerateSnapshots(chain)
 	})
@@ -423,25 +431,12 @@
 	if snap == nil {
 		return fmt.Errorf("can't create a new snapshot, a previous one is nil: %w", ErrNotFound)
 	}
-<<<<<<< HEAD
-	// Verify the header's EIP-1559 attributes.
-	if chain.Config().IsAleut(number) {
-		if err := misc.VerifyEip1559Header(parent, header, chain.Config().IsAleut(parent.Number.Uint64())); err != nil {
-			return err
-		}
-	}
-	// Retrieve the snapshot needed to verify this header and cache it
-	snap, err := c.snapshot(chain, number-1, header.ParentHash, parents)
-	if err != nil {
-		return err
-=======
 
 	num := snap.Number + uint64(len(headers))
 
 	hash := snap.Hash
 	if len(headers) > 0 {
 		hash = headers[len(headers)-1].Hash()
->>>>>>> 9e0d9625
 	}
 
 	if hash != (common.Hash{}) && check {
@@ -675,17 +670,12 @@
 // that a new block should have:
 // * DIFF_NOTURN(2) if BLOCK_NUMBER % SIGNER_COUNT != SIGNER_INDEX
 // * DIFF_INTURN(1) if BLOCK_NUMBER % SIGNER_COUNT == SIGNER_INDEX
-<<<<<<< HEAD
 func (c *Clique) CalcDifficulty(chain consensus.ChainHeaderReader, _, _ uint64, _ *big.Int, parentNumber uint64, parentHash, _ common.Hash) *big.Int {
-	snap, err := c.snapshot(chain, parentNumber, parentHash, nil)
-=======
-func (c *Clique) CalcDifficulty(chain consensus.ChainHeaderReader, _, _ uint64, _, parentNumber *big.Int, parentHash, _ common.Hash) *big.Int {
 	c.reinit.Do(func() {
 		c.regenerateSnapshots(chain)
 	})
 
-	snap, err := c.snapshot(chain, parentNumber.Uint64(), parentHash, common.Hash{})
->>>>>>> 9e0d9625
+	snap, err := c.snapshot(chain, parentNumber, parentHash, common.Hash{})
 	if err != nil {
 		return nil
 	}
