package misc

import (
	"math/big"

	"github.com/erigontech/erigon-lib/chain"
	"github.com/erigontech/erigon/core/types"
)

func CalcBaseFeeZk(config *chain.Config, parent *types.Header) *big.Int {
<<<<<<< HEAD
	if config.AllowFreeTransactions || parent.Number.Cmp(big.NewInt(0)) == 0 {
=======
	if config.AllowFreeTransactions {
		return big.NewInt(0)
	}

	if parent.Number.Cmp(big.NewInt(0)) == 0 {
>>>>>>> 2e998d57
		// If the parent is the genesis block, the next block will include the initial batch transaction, which is a legacy transaction, so the basefee will be set to 0
		return big.NewInt(0)
	}

<<<<<<< HEAD
	if config.IsNormalcy(parent.Number.Uint64()) {
		return CalcBaseFee(config, parent)
	}

=======
	// If the parent block is injected block from L1 at block 1 (while block 0 is the genesis), it will have base fee of 0 so we will set the basefee of current block to ZK default gas price.
	if parent.Number.Cmp(big.NewInt(1)) == 0 {
		return new(big.Int).SetUint64(config.ZkDefaultGasPrice)
	}

	// For  pre-London hard fork, base fee is not applicable.
>>>>>>> 2e998d57
	if !config.IsLondon(parent.Number.Uint64() + 1) {
		return big.NewInt(0)
	}

	// If we are switching from gasless to gas, we will set the basefee to ZK default gas price.
	if (parent.BaseFee == nil || parent.BaseFee.Cmp(big.NewInt(0)) == 0) && config.IsLondon(parent.Number.Uint64()) {
		return new(big.Int).SetUint64(config.ZkDefaultGasPrice)
	}

	return CalcBaseFee(config, parent)
}<|MERGE_RESOLUTION|>--- conflicted
+++ resolved
@@ -8,32 +8,21 @@
 )
 
 func CalcBaseFeeZk(config *chain.Config, parent *types.Header) *big.Int {
-<<<<<<< HEAD
-	if config.AllowFreeTransactions || parent.Number.Cmp(big.NewInt(0)) == 0 {
-=======
 	if config.AllowFreeTransactions {
 		return big.NewInt(0)
 	}
 
 	if parent.Number.Cmp(big.NewInt(0)) == 0 {
->>>>>>> 2e998d57
 		// If the parent is the genesis block, the next block will include the initial batch transaction, which is a legacy transaction, so the basefee will be set to 0
 		return big.NewInt(0)
 	}
 
-<<<<<<< HEAD
-	if config.IsNormalcy(parent.Number.Uint64()) {
-		return CalcBaseFee(config, parent)
-	}
-
-=======
 	// If the parent block is injected block from L1 at block 1 (while block 0 is the genesis), it will have base fee of 0 so we will set the basefee of current block to ZK default gas price.
 	if parent.Number.Cmp(big.NewInt(1)) == 0 {
 		return new(big.Int).SetUint64(config.ZkDefaultGasPrice)
 	}
 
 	// For  pre-London hard fork, base fee is not applicable.
->>>>>>> 2e998d57
 	if !config.IsLondon(parent.Number.Uint64() + 1) {
 		return big.NewInt(0)
 	}
