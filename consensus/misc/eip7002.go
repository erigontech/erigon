--- conflicted
+++ resolved
@@ -30,15 +30,8 @@
 		return nil
 	}
 	if res != nil {
-<<<<<<< HEAD
-		return &types.FlatRequest{Type: types.WithdrawalRequestType, RequestData: res}
-	}
-	return nil
-	// Just append the contract outputs
-=======
 		// Just append the contract output
 		return &types.FlatRequest{Type: types.WithdrawalRequestType, RequestData: res}
 	}
 	return nil
->>>>>>> d1d18940
 }