// Copyright 2021 The go-ethereum Authors
// (original work)
// Copyright 2024 The Erigon Authors
// (modifications)
// This file is part of Erigon.
//
// Erigon is free software: you can redistribute it and/or modify
// it under the terms of the GNU Lesser General Public License as published by
// the Free Software Foundation, either version 3 of the License, or
// (at your option) any later version.
//
// Erigon is distributed in the hope that it will be useful,
// but WITHOUT ANY WARRANTY; without even the implied warranty of
// MERCHANTABILITY or FITNESS FOR A PARTICULAR PURPOSE. See the
// GNU Lesser General Public License for more details.
//
// You should have received a copy of the GNU Lesser General Public License
// along with Erigon. If not, see <http://www.gnu.org/licenses/>.

package misc

import (
	"errors"
	"fmt"

	"github.com/holiman/uint256"

	"github.com/erigontech/erigon-lib/chain"
	"github.com/erigontech/erigon-lib/common/fixedgas"

	"github.com/erigontech/erigon/core/types"
)

// CalcExcessBlobGas implements calc_excess_blob_gas from EIP-4844
// Updated for EIP-7691: currentHeaderTime is used to determine the fork, and hence params
func CalcExcessBlobGas(config *chain.Config, parent *types.Header, currentHeaderTime uint64) uint64 {
	var excessBlobGas, blobGasUsed uint64
	if parent.ExcessBlobGas != nil {
		excessBlobGas = *parent.ExcessBlobGas
	}
	if parent.BlobGasUsed != nil {
		blobGasUsed = *parent.BlobGasUsed
	}

<<<<<<< HEAD
	if excessBlobGas+blobGasUsed < config.GetTargetBlobGasPerBlock(parent.Time) {
		return 0
	}
	return excessBlobGas + blobGasUsed - config.GetTargetBlobGasPerBlock(parent.Time)
=======
	if excessBlobGas+blobGasUsed < config.GetTargetBlobGasPerBlock(currentHeaderTime) {
		return 0
	}
	return excessBlobGas + blobGasUsed - config.GetTargetBlobGasPerBlock(currentHeaderTime)
>>>>>>> 5fcefc66
}

// FakeExponential approximates factor * e ** (num / denom) using a taylor expansion
// as described in the EIP-4844 spec.
func FakeExponential(factor, denom *uint256.Int, excessBlobGas uint64) (*uint256.Int, error) {
	numerator := uint256.NewInt(excessBlobGas)
	output := uint256.NewInt(0)
	numeratorAccum := new(uint256.Int)
	_, overflow := numeratorAccum.MulOverflow(factor, denom)
	if overflow {
		return nil, fmt.Errorf("FakeExponential: overflow in MulOverflow(factor=%v, denom=%v)", factor, denom)
	}
	divisor := new(uint256.Int)
	for i := 1; numeratorAccum.Sign() > 0; i++ {
		_, overflow = output.AddOverflow(output, numeratorAccum)
		if overflow {
			return nil, fmt.Errorf("FakeExponential: overflow in AddOverflow(output=%v, numeratorAccum=%v)", output, numeratorAccum)
		}
		_, overflow = divisor.MulOverflow(denom, uint256.NewInt(uint64(i)))
		if overflow {
			return nil, fmt.Errorf("FakeExponential: overflow in MulOverflow(denom=%v, i=%v)", denom, i)
		}
		_, overflow = numeratorAccum.MulDivOverflow(numeratorAccum, numerator, divisor)
		if overflow {
			return nil, fmt.Errorf("FakeExponential: overflow in MulDivOverflow(numeratorAccum=%v, numerator=%v, divisor=%v)", numeratorAccum, numerator, divisor)
		}
	}
	return output.Div(output, denom), nil
}

// VerifyPresenceOfCancunHeaderFields checks that the fields introduced in Cancun (EIP-4844, EIP-4788) are present.
func VerifyPresenceOfCancunHeaderFields(header *types.Header) error {
	if header.BlobGasUsed == nil {
		return errors.New("header is missing blobGasUsed")
	}
	if header.ExcessBlobGas == nil {
		return errors.New("header is missing excessBlobGas")
	}
	if header.ParentBeaconBlockRoot == nil {
		return errors.New("header is missing parentBeaconBlockRoot")
	}
	return nil
}

// VerifyAbsenceOfCancunHeaderFields checks that the header doesn't have any fields added in Cancun (EIP-4844, EIP-4788).
func VerifyAbsenceOfCancunHeaderFields(header *types.Header) error {
	if header.BlobGasUsed != nil {
		return fmt.Errorf("invalid blobGasUsed before fork: have %v, expected 'nil'", header.BlobGasUsed)
	}
	if header.ExcessBlobGas != nil {
		return fmt.Errorf("invalid excessBlobGas before fork: have %v, expected 'nil'", header.ExcessBlobGas)
	}
	if header.ParentBeaconBlockRoot != nil {
		return fmt.Errorf("invalid parentBeaconBlockRoot before fork: have %v, expected 'nil'", header.ParentBeaconBlockRoot)
	}
	return nil
}

func GetBlobGasPrice(config *chain.Config, excessBlobGas uint64, headerTime uint64) (*uint256.Int, error) {
	return FakeExponential(uint256.NewInt(config.GetMinBlobGasPrice()), uint256.NewInt(config.GetBlobGasPriceUpdateFraction(headerTime)), excessBlobGas)
}

func GetBlobGasUsed(numBlobs int) uint64 {
	return uint64(numBlobs) * fixedgas.BlobGasPerBlob
}<|MERGE_RESOLUTION|>--- conflicted
+++ resolved
@@ -42,17 +42,10 @@
 		blobGasUsed = *parent.BlobGasUsed
 	}
 
-<<<<<<< HEAD
-	if excessBlobGas+blobGasUsed < config.GetTargetBlobGasPerBlock(parent.Time) {
-		return 0
-	}
-	return excessBlobGas + blobGasUsed - config.GetTargetBlobGasPerBlock(parent.Time)
-=======
 	if excessBlobGas+blobGasUsed < config.GetTargetBlobGasPerBlock(currentHeaderTime) {
 		return 0
 	}
 	return excessBlobGas + blobGasUsed - config.GetTargetBlobGasPerBlock(currentHeaderTime)
->>>>>>> 5fcefc66
 }
 
 // FakeExponential approximates factor * e ** (num / denom) using a taylor expansion
