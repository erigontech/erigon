// Copyright 2021 The go-ethereum Authors
// (original work)
// Copyright 2024 The Erigon Authors
// (modifications)
// This file is part of Erigon.
//
// Erigon is free software: you can redistribute it and/or modify
// it under the terms of the GNU Lesser General Public License as published by
// the Free Software Foundation, either version 3 of the License, or
// (at your option) any later version.
//
// Erigon is distributed in the hope that it will be useful,
// but WITHOUT ANY WARRANTY; without even the implied warranty of
// MERCHANTABILITY or FITNESS FOR A PARTICULAR PURPOSE. See the
// GNU Lesser General Public License for more details.
//
// You should have received a copy of the GNU Lesser General Public License
// along with Erigon. If not, see <http://www.gnu.org/licenses/>.

package misc

import (
	"errors"
	"fmt"
	"math/big"

	"github.com/erigontech/erigon-lib/chain"
	"github.com/erigontech/erigon-lib/common"
	"github.com/erigontech/erigon-lib/common/math"
	"github.com/erigontech/erigon-lib/kv"
	"github.com/erigontech/erigon/polygon/bor/borcfg"

	"github.com/erigontech/erigon/core/rawdb"
	"github.com/erigontech/erigon/core/types"
	"github.com/erigontech/erigon/params"
)

// VerifyEip1559Header verifies some header attributes which were changed in EIP-1559,
// - gas limit check
// - basefee check
func VerifyEip1559Header(config *chain.Config, parent, header *types.Header, skipGasLimit bool) error {
	if !skipGasLimit {
		// Verify that the gas limit remains within allowed bounds
		parentGasLimit := parent.GasLimit
		if !config.IsLondon(parent.Number.Uint64()) {
			parentGasLimit = parent.GasLimit * params.ElasticityMultiplier
		}
		if err := VerifyGaslimit(parentGasLimit, header.GasLimit); err != nil {
			return err
		}
	}
	// Verify the header is not malformed
	if header.BaseFee == nil {
		return errors.New("header is missing baseFee")
	}
	// Verify the baseFee is correct based on the parent header.
	expectedBaseFee := CalcBaseFee(config, parent)
	if header.BaseFee.Cmp(expectedBaseFee) != 0 {
		return fmt.Errorf("invalid baseFee: have %s, want %s, parentBaseFee %s, parentGasUsed %d",
			header.BaseFee, expectedBaseFee, parent.BaseFee, parent.GasUsed)
	}
	return nil
}

var Eip1559FeeCalculator eip1559Calculator

type eip1559Calculator struct{}

func (f eip1559Calculator) CurrentFees(chainConfig *chain.Config, db kv.Getter) (baseFee, blobFee, minBlobGasPrice, blockGasLimit uint64, err error) {
	hash := rawdb.ReadHeadHeaderHash(db)

	if hash == (common.Hash{}) {
		return 0, 0, 0, 0, errors.New("can't get head header hash")
	}

	currentHeader, err := rawdb.ReadHeaderByHash(db, hash)
	if err != nil {
		return 0, 0, 0, 0, err
	}
	if currentHeader == nil {
		return 0, 0, 0, 0, nil
	}

	if chainConfig != nil {
		if currentHeader.BaseFee != nil {
			baseFee = CalcBaseFee(chainConfig, currentHeader).Uint64()
		}

		if currentHeader.ExcessBlobGas != nil {
<<<<<<< HEAD
			excessBlobGas := CalcExcessBlobGas(chainConfig, currentHeader)
			b, err := GetBlobGasPrice(chainConfig, excessBlobGas, currentHeader.Time)
=======
			var nextHeaderTime = currentHeader.Time + 1 // Speculative - Next header must be at least 1 second ahead
			parentHeader := rawdb.ReadHeaderByNumber(db, currentHeader.Number.Uint64()-1)
			if parentHeader != nil {
				nextHeaderTime = currentHeader.Time + (currentHeader.Time - parentHeader.Time) // This difference should be close enough to seconds per slot
			}
			excessBlobGas := CalcExcessBlobGas(chainConfig, currentHeader, nextHeaderTime)
			b, err := GetBlobGasPrice(chainConfig, excessBlobGas, nextHeaderTime)
>>>>>>> 5fcefc66
			if err != nil {
				return 0, 0, 0, 0, err
			}
			blobFee = b.Uint64()
		}
	}

	minBlobGasPrice = chainConfig.GetMinBlobGasPrice()

	return baseFee, blobFee, minBlobGasPrice, currentHeader.GasLimit, nil
}

// CalcBaseFee calculates the basefee of the header.
func CalcBaseFee(config *chain.Config, parent *types.Header) *big.Int {
	// If the current block is the first EIP-1559 block, return the InitialBaseFee.
	if !config.IsLondon(parent.Number.Uint64()) {
		return new(big.Int).SetUint64(params.InitialBaseFee)
	}

	var (
		parentGasTarget          = parent.GasLimit / params.ElasticityMultiplier
		parentGasTargetBig       = new(big.Int).SetUint64(parentGasTarget)
		baseFeeChangeDenominator = new(big.Int).SetUint64(getBaseFeeChangeDenominator(config.Bor, parent.Number.Uint64()))
	)
	// If the parent gasUsed is the same as the target, the baseFee remains unchanged.
	if parent.GasUsed == parentGasTarget {
		return new(big.Int).Set(parent.BaseFee)
	}
	if parent.GasUsed > parentGasTarget {
		// If the parent block used more gas than its target, the baseFee should increase.
		gasUsedDelta := new(big.Int).SetUint64(parent.GasUsed - parentGasTarget)
		x := new(big.Int).Mul(parent.BaseFee, gasUsedDelta)
		y := x.Div(x, parentGasTargetBig)
		baseFeeDelta := math.BigMax(
			x.Div(y, baseFeeChangeDenominator),
			common.Big1,
		)

		return x.Add(parent.BaseFee, baseFeeDelta)
	} else {
		// Otherwise if the parent block used less gas than its target, the baseFee should decrease.
		gasUsedDelta := new(big.Int).SetUint64(parentGasTarget - parent.GasUsed)
		x := new(big.Int).Mul(parent.BaseFee, gasUsedDelta)
		y := x.Div(x, parentGasTargetBig)
		baseFeeDelta := x.Div(y, baseFeeChangeDenominator)

		return math.BigMax(
			x.Sub(parent.BaseFee, baseFeeDelta),
			common.Big0,
		)
	}
}

func getBaseFeeChangeDenominator(borConfig chain.BorConfig, number uint64) uint64 {
	// If we're running bor based chain post delhi hardfork, return the new value
	if borConfig, ok := borConfig.(*borcfg.BorConfig); ok && borConfig.IsDelhi(number) {
		return params.BaseFeeChangeDenominatorPostDelhi
	}

	// Return the original once for other chains and pre-fork cases
	return params.BaseFeeChangeDenominator
}<|MERGE_RESOLUTION|>--- conflicted
+++ resolved
@@ -87,10 +87,6 @@
 		}
 
 		if currentHeader.ExcessBlobGas != nil {
-<<<<<<< HEAD
-			excessBlobGas := CalcExcessBlobGas(chainConfig, currentHeader)
-			b, err := GetBlobGasPrice(chainConfig, excessBlobGas, currentHeader.Time)
-=======
 			var nextHeaderTime = currentHeader.Time + 1 // Speculative - Next header must be at least 1 second ahead
 			parentHeader := rawdb.ReadHeaderByNumber(db, currentHeader.Number.Uint64()-1)
 			if parentHeader != nil {
@@ -98,7 +94,6 @@
 			}
 			excessBlobGas := CalcExcessBlobGas(chainConfig, currentHeader, nextHeaderTime)
 			b, err := GetBlobGasPrice(chainConfig, excessBlobGas, nextHeaderTime)
->>>>>>> 5fcefc66
 			if err != nil {
 				return 0, 0, 0, 0, err
 			}
