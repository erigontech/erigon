package aura

import (
	"container/list"
	"fmt"
	"math"
	"sort"
	"strings"
	"sync"

	lru "github.com/hashicorp/golang-lru"
	"github.com/ledgerwatch/erigon/accounts/abi"
	"github.com/ledgerwatch/erigon/accounts/abi/bind"
	"github.com/ledgerwatch/erigon/common"
	"github.com/ledgerwatch/erigon/consensus"
	"github.com/ledgerwatch/erigon/consensus/aura/auraabi"
	"github.com/ledgerwatch/erigon/consensus/aura/aurainterfaces"
	"github.com/ledgerwatch/erigon/core/types"
	"github.com/ledgerwatch/erigon/crypto"
	"github.com/ledgerwatch/erigon/log"
	"github.com/ledgerwatch/erigon/rlp"
	"go.uber.org/atomic"
)

//nolint
type CallResults struct {
	data      []byte
	proof     [][]byte
	execError string
}

// Type alias for a function we can make calls through synchronously.
// Returns the call result and state proof for each call.
type Call func(common.Address, []byte) (CallResults, error)

// A system-calling closure. Enacts calls on a block's state from the system address.
type SystemCall func(common.Address, []byte) (CallResults, error)

type client interface {
	CallAtBlockHash(common.Hash, common.Address, []byte) (CallResults, error)
	CallAtLatestBlock(common.Address, []byte) (CallResults, error)
	SystemCallAtBlockHash(blockHash common.Hash, contract common.Address, data []byte) (CallResults, error)
}

type ValidatorSet interface {

	// Get the default "Call" helper, for use in general operation.
	// TODO [keorn]: this is a hack intended to migrate off of
	// a strict dependency on state always being available.
	defaultCaller(blockHash common.Hash) (Call, error)

	// Called for each new block this node is creating.  If this block is
	// the first block of an epoch, this is called *after* `on_epoch_begin()`,
	// but with the same parameters.
	//
	// Returns a list of contract calls to be pushed onto the new block.
	//func generateEngineTransactions(_firstInEpoch bool, _header *types.Header, _call SystemCall) -> Result<Vec<(Address, Bytes)>, EthcoreError>

	// Signalling that a new epoch has begun.
	//
	// All calls here will be from the `SYSTEM_ADDRESS`: 2^160 - 2
	// and will have an effect on the block's state.
	// The caller provided here may not generate proofs.
	//
	// `first` is true if this is the first block in the set.
	onEpochBegin(firstInEpoch bool, header *types.Header, caller consensus.SystemCall) error

	// Called on the close of every block.
	onCloseBlock(_header *types.Header, _address common.Address) error

	// Draws an validator nonce modulo number of validators.
	getWithCaller(parentHash common.Hash, nonce uint, caller consensus.Call) (common.Address, error)
	// Returns the current number of validators.
	countWithCaller(parentHash common.Hash, caller consensus.Call) (uint64, error)

	// Recover the validator set from the given proof, the block number, and
	// whether this header is first in its set.
	//
	// May fail if the given header doesn't kick off an epoch or
	// the proof is invalid.
	//
	// Returns the set, along with a flag indicating whether finality of a specific
	// hash should be proven.
	epochSet(firstInEpoch bool, num uint64, setProof []byte, call consensus.SystemCall) (SimpleList, common.Hash, error)

	// Extract genesis epoch data from the genesis state and header.
	genesisEpochData(header *types.Header, call consensus.Call) ([]byte, error)

	/*
	 // Returns the current number of validators.
	    fn count(&self, parent: &H256) -> usize {
	        let default = self.default_caller(BlockId::Hash(*parent));
	        self.count_with_caller(parent, &*default)
	    }

	    // Signalling that a new epoch has begun.
	    //
	    // All calls here will be from the `SYSTEM_ADDRESS`: 2^160 - 2
	    // and will have an effect on the block's state.
	    // The caller provided here may not generate proofs.
	    //
	    // `first` is true if this is the first block in the set.
	    fn on_epoch_begin(
	        &self,
	        _first: bool,
	        _header: &Header,
	        _call: &mut SystemCall,
	    ) -> Result<(), ::error::Error> {
	        Ok(())
	    }

	    // Extract genesis epoch data from the genesis state and header.
	    fn genesis_epoch_data(&self, _header: &Header, _call: &Call) -> Result<Vec<u8>, String> {
	        Ok(Vec::new())
	    }
	*/
	// Whether this block is the last one in its epoch.
	//
	// Indicates that the validator set changed at the given block in a manner
	// that doesn't require finality.
	//
	// `first` is true if this is the first block in the set.
	signalEpochEnd(firstInEpoch bool, header *types.Header, receipts types.Receipts) ([]byte, error)
	/*
	   // Whether the given block signals the end of an epoch, but change won't take effect
	   // until finality.
	   //
	   // Engine should set `first` only if the header is genesis. Multiplexing validator
	   // sets can set `first` to internal changes.
	   fn signals_epoch_end(
	       &self,
	       first: bool,
	       header: &Header,
	       aux: AuxiliaryData,
	   ) -> ::engines::EpochChange<EthereumMachine>;

	   // Recover the validator set from the given proof, the block number, and
	   // whether this header is first in its set.
	   //
	   // May fail if the given header doesn't kick off an epoch or
	   // the proof is invalid.
	   //
	   // Returns the set, along with a flag indicating whether finality of a specific
	   // hash should be proven.
	   fn epoch_set(
	       &self,
	       first: bool,
	       machine: &EthereumMachine,
	       number: BlockNumber,
	       proof: &[u8],
	   ) -> Result<(SimpleList, Option<H256>), ::error::Error>;

	   // Checks if a given address is a validator, with the given function
	   // for executing synchronous calls to contracts.
	   fn contains_with_caller(
	       &self,
	       parent_block_hash: &H256,
	       address: &Address,
	       caller: &Call,
	   ) -> bool;

	   // Draws an validator nonce modulo number of validators.
	   fn get_with_caller(&self, parent_block_hash: &H256, nonce: usize, caller: &Call) -> Address;


	   // Notifies about malicious behaviour.
	   fn report_malicious(
	       &self,
	       _validator: &Address,
	       _set_block: BlockNumber,
	       _block: BlockNumber,
	       _proof: Bytes,
	   ) {
	   }
	   // Notifies about benign misbehaviour.
	   fn report_benign(&self, _validator: &Address, _set_block: BlockNumber, _block: BlockNumber) {}
	*/
}

func get(s ValidatorSet, h common.Hash, nonce uint, call consensus.Call) (common.Address, error) {
	//d, err := s.defaultCaller(h)
	//if err != nil {
	//	return common.Address{}, err
	//}
	return s.getWithCaller(h, nonce, call)
}
func count(s ValidatorSet, h common.Hash, call consensus.Call) (uint64, error) {
	//d, err := s.defaultCaller(h)
	//if err != nil {
	//	return 0, err
	//}
	return s.countWithCaller(h, call)
}

//nolint
type MultiItem struct {
	num  uint64
	hash common.Hash
	set  ValidatorSet
}

type Multi struct {
	sorted []MultiItem
	parent func(common.Hash) *types.Header
}

func (s *Multi) Less(i, j int) bool { return s.sorted[i].num < s.sorted[j].num }
func (s *Multi) Len() int           { return len(s.sorted) }
func (s *Multi) Swap(i, j int)      { s.sorted[i], s.sorted[j] = s.sorted[j], s.sorted[i] }

func NewMulti(m map[uint64]ValidatorSet) *Multi {
	if _, ok := m[0]; !ok {
		panic("ValidatorSet has to be specified from block 0")
	}
	list := make([]MultiItem, len(m))
	i := 0
	for n, v := range m {
		list[i] = MultiItem{num: n, set: v}
		i++
	}
	multi := &Multi{sorted: list}
	sort.Sort(multi)
	return multi
}

func (s *Multi) defaultCaller(blockHash common.Hash) (Call, error) {
	set, ok := s.correctSet(blockHash)
	if !ok {
		return nil, fmt.Errorf("no validator set for given blockHash: %x", blockHash)
	}
	return set.defaultCaller(blockHash)
}

func (s *Multi) getWithCaller(parentHash common.Hash, nonce uint, caller consensus.Call) (common.Address, error) {
	panic("not implemented")
}
func (s *Multi) countWithCaller(parentHash common.Hash, caller consensus.Call) (uint64, error) {
	set, ok := s.correctSet(parentHash)
	if !ok {
		return math.MaxUint64, nil
	}
	return set.countWithCaller(parentHash, caller)
}

func (s *Multi) correctSet(blockHash common.Hash) (ValidatorSet, bool) {
	parent := s.parent(blockHash)
	if parent == nil {
		return nil, false
	}
	_, set := s.correctSetByNumber(parent.Number.Uint64())
	return set, set != nil
}

func (s *Multi) correctSetByNumber(parentNumber uint64) (uint64, ValidatorSet) {
	// get correct set by block number, along with block number at which
	// this set was activated.
	for i := len(s.sorted) - 1; i >= 0; i-- {
		if s.sorted[i].num <= parentNumber+1 {
			return s.sorted[i].num, s.sorted[i].set
		}
	}
	panic("constructor validation ensures that there is at least one validator set for block 0; block 0 is less than any uint; qed")
}

func (s *Multi) get(num uint64) (firstInEpoch bool, set ValidatorSet) {
	block, set := s.correctSetByNumber(num)
	firstInEpoch = block == num
	return firstInEpoch, set
}

func (s *Multi) onCloseBlock(header *types.Header, address common.Address) error {
	_, set := s.get(header.Number.Uint64())
	return set.onCloseBlock(header, address)
}

// TODO: do we need add `proof` argument?
//nolint
func (s *Multi) epochSet(firstInEpoch bool, num uint64, proof []byte, call consensus.SystemCall) (SimpleList, common.Hash, error) {
	setBlock, set := s.correctSetByNumber(num)
	firstInEpoch = setBlock == num
	return set.epochSet(firstInEpoch, num, proof, call)
}
func (s *Multi) genesisEpochData(header *types.Header, call consensus.Call) ([]byte, error) {
	_, set := s.correctSetByNumber(0)
	return set.genesisEpochData(header, call)
}

func (s *Multi) onEpochBegin(_ bool, header *types.Header, caller consensus.SystemCall) error {
	setTransition, set := s.correctSetByNumber(header.Number.Uint64())
	return set.onEpochBegin(setTransition == header.Number.Uint64(), header, caller)
}
func (s *Multi) signalEpochEnd(_ bool, header *types.Header, r types.Receipts) ([]byte, error) {
	num := header.Number.Uint64()
	setBlock, set := s.correctSetByNumber(num)
	first := setBlock == num
	return set.signalEpochEnd(first, header, r)
}

type SimpleList struct {
	validators []common.Address
}

func (s *SimpleList) epochSet(firstInEpoch bool, num uint64, proof []byte, call consensus.SystemCall) (SimpleList, common.Hash, error) {
	return *s, common.Hash{}, nil
}
func (s *SimpleList) onEpochBegin(firstInEpoch bool, header *types.Header, caller consensus.SystemCall) error {
	return nil
}
func (s *SimpleList) onCloseBlock(_header *types.Header, _address common.Address) error { return nil }
func (s *SimpleList) defaultCaller(blockHash common.Hash) (Call, error) {
	return nil, nil //simple list doesn't require calls
}
func (s *SimpleList) getWithCaller(parentHash common.Hash, nonce uint, caller consensus.Call) (common.Address, error) {
	if len(s.validators) == 0 {
		return common.Address{}, fmt.Errorf("cannot operate with an empty validator set")
	}
	return s.validators[nonce%uint(len(s.validators))], nil
}
func (s *SimpleList) countWithCaller(parentHash common.Hash, caller consensus.Call) (uint64, error) {
	return uint64(len(s.validators)), nil
}
func (s *SimpleList) genesisEpochData(header *types.Header, caller consensus.Call) ([]byte, error) {
	return []byte{}, nil
}

func (s *SimpleList) signalEpochEnd(_ bool, header *types.Header, r types.Receipts) ([]byte, error) {
	return nil, nil
}

// Draws an validator nonce modulo number of validators.

func NewSimpleList(validators []common.Address) *SimpleList {
	return &SimpleList{validators: validators}
}

//nolint
type ReportQueueItem struct {
	addr     common.Address
	blockNum uint64
	data     []byte
}

//nolint
type ReportQueue struct {
	mu   sync.RWMutex
	list *list.List
}

//nolint
func (q *ReportQueue) push(addr common.Address, blockNum uint64, data []byte) {
	q.mu.Lock()
	defer q.mu.Unlock()
	q.list.PushBack(&ReportQueueItem{addr: addr, blockNum: blockNum, data: data})
}

// Filters reports of validators that have already been reported or are banned.
//nolint
func (q *ReportQueue) filter(abi aurainterfaces.ValidatorSetABI, client client, ourAddr, contractAddr common.Address) error {
	q.mu.Lock()
	defer q.mu.Unlock()
	for e := q.list.Front(); e != nil; e = e.Next() {
		el := e.Value.(*ReportQueueItem)
		// Check if the validator should be reported.
		maliciousValidatorAddress := el.addr
		data, decoder := abi.ShouldValidatorReport(ourAddr, maliciousValidatorAddress, el.blockNum)
		res, err := client.CallAtLatestBlock(contractAddr, data)
		if err != nil {
			return err
		}
		if res.execError != "" {
			log.Warn("Failed to query report status, dropping pending report.", "reason", res.execError)
			continue
		}
		var shouldReport bool
		err = decoder(res.data, &res)
		if err != nil {
			return err
		}
		if !shouldReport {
			q.list.Remove(e)
		}
	}
	return nil
}

// Removes reports from the queue if it contains more than `MAX_QUEUED_REPORTS` entries.
//nolint
func (q *ReportQueue) truncate() {
	// The maximum number of reports to keep queued.
	const MaxQueuedReports = 10

	q.mu.RLock()
	defer q.mu.RUnlock()
	// Removes reports from the queue if it contains more than `MAX_QUEUED_REPORTS` entries.
	if q.list.Len() > MaxQueuedReports {
		log.Warn("Removing reports from report cache, even though it has not been finalized", "amount", q.list.Len()-MaxQueuedReports)
	}
	i := 0
	for e := q.list.Front(); e != nil; e = e.Next() {
		if i > MaxQueuedReports {
			q.list.Remove(e)
		}
		i++
	}
}

// The validator contract should have the following interface:
//nolint
type ValidatorSafeContract struct {
	contractAddress common.Address
	validators      *lru.Cache  // RwLock<MemoryLruCache<H256, SimpleList>>,
	reportQueue     ReportQueue //Mutex<ReportQueue>,
	// The block number where we resent the queued reports last time.
	resentReportsInBlock atomic.Uint64
	// If set, this is the block number at which the consensus engine switches from AuRa to AuRa
	// with POSDAO modifications.
	posdaoTransition *uint64

	abi    abi.ABI
	client client
}

func NewValidatorSafeContract(contractAddress common.Address, posdaoTransition *uint64, client client) *ValidatorSafeContract {
	const MemoizeCapacity = 500
	c, err := lru.New(MemoizeCapacity)
	if err != nil {
		panic("error creating ValidatorSafeContract cache")
	}

	parsed, err := abi.JSON(strings.NewReader(auraabi.ValidatorSetABI))
	if err != nil {
		panic(err)
	}
	return &ValidatorSafeContract{contractAddress: contractAddress, posdaoTransition: posdaoTransition, validators: c, abi: parsed}
}

// Called for each new block this node is creating.  If this block is
// the first block of an epoch, this is called *after* `on_epoch_begin()`,
// but with the same parameters.
//
// Returns a list of contract calls to be pushed onto the new block.
//func generateEngineTransactions(_firstInEpoch bool, _header *types.Header, _call SystemCall) -> Result<Vec<(Address, Bytes)>, EthcoreError>
func (s *ValidatorSafeContract) epochSet(firstInEpoch bool, num uint64, setProof []byte, call consensus.SystemCall) (SimpleList, common.Hash, error) {
	if firstInEpoch {
		var proof FirstValidatorSetProof
		if err := rlp.DecodeBytes(setProof, &proof); err != nil {
			return SimpleList{}, common.Hash{}, fmt.Errorf("[ValidatorSafeContract.epochSet] %w", err)
		}

		if num == 0 {
			return *NewSimpleList([]common.Address{proof.Header.Coinbase}), proof.Header.ParentHash, nil
		}
		l, ok := s.getListSyscall(call)
		if !ok {
			panic(1)
		}

		//addresses, err := checkFirstValidatorSetProof(s.contractAddress, oldHeader, state_items)
		//if err != nil {
		//	panic(err)
		//	return SimpleList{}, common.Hash{}, fmt.Errorf("insufitient proof: block=%d,%x: %w", oldHeader.Number.Uint64(), oldHeader.Hash(), err)
		//}

		//fmt.Printf("aaaa: %x,%x\n", common.HexToAddress("0xe8ddc5c7a2d2f0d7a9798459c0104fdf5e987aca"), params.SokolGenesisHash)
		//fmt.Printf("bbbbb: %x,%x\n", proof.ContractAddress, proof.Header.Hash())
		return *l, proof.Header.ParentHash, nil
	}
	var proof ValidatorSetProof
	if err := rlp.DecodeBytes(setProof, &proof); err != nil {
		return SimpleList{}, common.Hash{}, fmt.Errorf("[ValidatorSafeContract.epochSet] %w", err)
	}

	if num > DEBUG_LOG_FROM {
		fmt.Printf("epoch_set1: %d,%d,%d\n", proof.Header.Number.Uint64(), len(setProof), len(proof.Receipts))
	}
	ll, ok := s.extractFromEvent(proof.Header, proof.Receipts)
	if !ok {
		panic(1)
	}

	// ensure receipts match header.
	// TODO: optimize? these were just decoded.
	/*
	   let found_root = ::triehash::ordered_trie_root(receipts.iter().map(|r| r.encode()));
	   if found_root != *old_header.receipts_root() {
	       return Err(::error::BlockError::InvalidReceiptsRoot(Mismatch {
	           expected: *old_header.receipts_root(),
	           found: found_root,
	       })
	       .into());
	   }

	   let bloom = self.expected_bloom(&old_header);

	   match self.extract_from_event(bloom, &old_header, &receipts) {
	       Some(list) => Ok((list, Some(old_header.hash()))),
	       None => Err(::engines::EngineError::InsufficientProof(
	           "No log event in proof.".into(),
	       )
	       .into()),
	   }
	*/
	return *ll, common.Hash{}, nil
	/*
		setProof, err := decodeValidatorSetProof(proof.SetProof)
		if err != nil {
			return SimpleList{}, common.Hash{}, err
		}
		_ = setProof
	*/

}

// check a first proof: fetch the validator set at the given block.
//nolint
func checkFirstValidatorSetProof(contract_address common.Address, oldHeader *types.Header, dbItems [][]byte) ([]common.Address, error) {
	/*
		fn check_first_proof(
		    machine: &EthereumMachine,
		    contract_address: Address,
		    old_header: Header,
		    state_items: &[DBValue],
		) -> Result<Vec<Address>, String> {
		    use types::transaction::{Action, Transaction, TypedTransaction};

		    // TODO: match client contract_call_tx more cleanly without duplication.
		    const PROVIDED_GAS: u64 = 50_000_000;

		    let env_info = ::vm::EnvInfo {
		        number: old_header.number(),
		        author: *old_header.author(),
		        difficulty: *old_header.difficulty(),
		        gas_limit: PROVIDED_GAS.into(),
		        timestamp: old_header.timestamp(),
		        last_hashes: {
		            // this will break if we don't inclue all 256 last hashes.
		            let mut last_hashes: Vec<_> = (0..256).map(|_| H256::default()).collect();
		            last_hashes[255] = *old_header.parent_hash();
		            Arc::new(last_hashes)
		        },
		        gas_used: 0.into(),
		    };

		    // check state proof using given machine.
		    let number = old_header.number();
		    let (data, decoder) = validator_set::functions::get_validators::call();

		    let from = Address::default();
		    let tx = TypedTransaction::Legacy(Transaction {
		        nonce: machine.account_start_nonce(number),
		        action: Action::Call(contract_address),
		        gas: PROVIDED_GAS.into(),
		        gas_price: U256::default(),
		        value: U256::default(),
		        data,
		    })
		    .fake_sign(from);

		    let res = ::state::check_proof(
		        state_items,
		        *old_header.state_root(),
		        &tx,
		        machine,
		        &env_info,
		    );

		    match res {
		        ::state::ProvedExecution::BadProof => Err("Bad proof".into()),
		        ::state::ProvedExecution::Failed(e) => Err(format!("Failed call: {}", e)),
		        ::state::ProvedExecution::Complete(e) => {
		            decoder.decode(&e.output).map_err(|e| e.to_string())
		        }
		    }
		}
	*/
	return nil, nil
}

// inter-contract proofs are a header and receipts.
// checking will involve ensuring that the receipts match the header and
// extracting the validator set from the receipts.
//nolint
func (s *ValidatorSafeContract) defaultCaller(blockHash common.Hash) (Call, error) {
	return func(addr common.Address, data []byte) (CallResults, error) {
		return s.client.CallAtBlockHash(blockHash, addr, data)
	}, nil
}
func (s *ValidatorSafeContract) getWithCaller(blockHash common.Hash, nonce uint, caller consensus.Call) (common.Address, error) {
	set, ok := s.validators.Get(blockHash)
	if ok {
		return get(set.(ValidatorSet), blockHash, nonce, caller)
	}

	list, ok := s.getList(caller)
	if !ok {
		return common.Address{}, nil
	}
	s.validators.Add(blockHash, list)
	return get(list, blockHash, nonce, caller)
}
func (s *ValidatorSafeContract) countWithCaller(parentHash common.Hash, caller consensus.Call) (uint64, error) {
	set, ok := s.validators.Get(parentHash)
	if ok {
		return count(set.(ValidatorSet), parentHash, caller)
	}
	list, ok := s.getList(caller)
	if !ok {
		return math.MaxUint64, nil
	}
	s.validators.Add(parentHash, list)
	return count(list, parentHash, caller)
}

func (s *ValidatorSafeContract) getList(caller consensus.Call) (*SimpleList, bool) {
	packed, err := s.abi.Pack("getValidators")
	if err != nil {
		panic(err)
	}
	out, err := caller(s.contractAddress, packed)
	if err != nil {
		panic(err)
	}
	res, err := s.abi.Unpack("getValidators", out)
	if err != nil {
		panic(err)
	}
	out0 := *abi.ConvertType(res[0], new([]common.Address)).(*[]common.Address)
	return NewSimpleList(out0), true
}

func (s *ValidatorSafeContract) getListSyscall(caller consensus.SystemCall) (*SimpleList, bool) {
	packed, err := s.abi.Pack("getValidators")
	if err != nil {
		panic(err)
	}
	out, err := caller(s.contractAddress, packed)
	if err != nil {
		panic(err)
	}
	res, err := s.abi.Unpack("getValidators", out)
	if err != nil {
		panic(err)
	}
	out0 := *abi.ConvertType(res[0], new([]common.Address)).(*[]common.Address)
	return NewSimpleList(out0), true
}

func (s *ValidatorSafeContract) genesisEpochData(header *types.Header, call consensus.Call) ([]byte, error) {
	return proveInitial(s, s.contractAddress, header, call)
}

func (s *ValidatorSafeContract) onEpochBegin(firstInEpoch bool, header *types.Header, caller consensus.SystemCall) error {
	data := common.FromHex("75286211")
	_, err := caller(s.contractAddress, data)
	if err != nil {
		return err
	}

	/*
	 let data = validator_set::functions::finalize_change::encode_input();
	        caller(self.contract_address, data)
	            .map(|_| ())
	            .map_err(::engines::EngineError::FailedSystemCall)
	            .map_err(Into::into)
	*/
	return nil
}

func (s *ValidatorSafeContract) signalEpochEnd(firstInEpoch bool, header *types.Header, r types.Receipts) ([]byte, error) {
	if header.Number.Uint64() >= DEBUG_LOG_FROM {
		fmt.Printf("signalEpochEnd: %d,%t\n", header.Number.Uint64(), firstInEpoch)
	}
	// transition to the first block of a contract requires finality but has no log event.
	if firstInEpoch {
		/*
		   let state_proof = Arc::new(FirstValidatorSetProof {
		       contract_address: self.contract_address,
		       header: header.clone(),
		   });
		   return ::engines::EpochChange::Yes(::engines::Proof::WithState(state_proof as Arc<_>));
		*/
		return rlp.EncodeToBytes(FirstValidatorSetProof{Header: header, ContractAddress: s.contractAddress})
	}

	// otherwise, we're checking for logs.
	//let bloom = self.expected_bloom(header);
	//let header_bloom = header.log_bloom();
	//if &bloom & header_bloom != bloom {
	//	return ::engines::EpochChange::No;
	//}

	_, ok := s.extractFromEvent(header, r)
	if !ok {
		if header.Number.Uint64() >= DEBUG_LOG_FROM {
			fmt.Printf("signalEpochEnd: no-no-no %d,%d\n", header.Number.Uint64(), len(r))
		}
		return nil, nil
	}
	proof, err := rlp.EncodeToBytes(ValidatorSetProof{Header: header, Receipts: r})
	if err != nil {
		return nil, err
	}
	if header.Number.Uint64() >= DEBUG_LOG_FROM {
		fmt.Printf("signalEpochEnd: %d,%d, proofLen=%d\n", header.Number.Uint64(), len(r), len(proof))
	}
	return proof, nil
}

func (s *ValidatorSafeContract) extractFromEvent(header *types.Header, receipts types.Receipts) (*SimpleList, bool) {
	if len(receipts) == 0 {
		if header.Number.Uint64() >= DEBUG_LOG_FROM {
			fmt.Printf("extractFromEvent1: %d\n", header.Number.Uint64())
		}
		return nil, false
	}
	if header.Number.Uint64() >= DEBUG_LOG_FROM {
		fmt.Printf("extractFromEvent111: %d,%d\n", header.Number.Uint64(), len(receipts))
	}

	// iterate in reverse because only the _last_ change in a given
	// block actually has any effect.
	// the contract should only increment the nonce once.
<<<<<<< HEAD
	lastReceipt := receipts[len(receipts)-1]
	if len(lastReceipt.Logs) == 0 {
		return nil, false
	}
	logs := lastReceipt.Logs
	//for i := len(logs) - 1; i >= 0; i-- {
	for i := 0; i < len(logs); i++ {
		l := logs[i]
		if len(l.Topics) != 2 {
			continue
		}
		found := l.Address == s.contractAddress && l.Topics[0] == EVENT_NAME_HASH && l.Topics[1] == header.ParentHash
		if !found {
			continue
		}

		parsed, err := abi.JSON(strings.NewReader(auraabi.ValidatorSetABI))
		if err != nil {
			panic(err)
		}
		contract := bind.NewBoundContract(l.Address, parsed, nil, nil, nil)
		if err != nil {
			panic(err)
		}
		event := new(auraabi.ValidatorSetInitiateChange)
		if err := contract.UnpackLog(event, "InitiateChange", *l); err != nil {
			panic(err)
		}
		_ = event.NewSet

		//auraabi.NewValidatorSetFilterer()
=======
	for j := len(receipts) - 1; j >= 0; j-- {
		logs := receipts[j].Logs
>>>>>>> f3474dc9
		/*
			TODO: skipped next bloom check (is it required?)
					expectedBloom := expected_bloom(&self, header: &Header) -> Bloom {
				        let topics = vec![*EVENT_NAME_HASH, *header.parent_hash()];

				        debug!(target: "engine", "Expected topics for header {}: {:?}",
							header.hash(), topics);

				        LogEntry {
				            address: self.contract_address,
				            topics: topics,
				            data: Vec::new(), // irrelevant for bloom.
				        }
				        .bloom()
				    }
					if !r.log_bloom.contains_bloom(&bloom){
						continue
					}
		*/
		for i := 0; i < len(logs); i++ {
			l := logs[i]
			if header.Number.Uint64() >= DEBUG_LOG_FROM {
				fmt.Printf("extractFromEvent3: %d\n", header.Number.Uint64())
			}
			if len(l.Topics) != 2 {
				continue
			}
			found := l.Address == s.contractAddress && l.Topics[0] == EVENT_NAME_HASH && l.Topics[1] == header.ParentHash
			if !found {
				if header.Number.Uint64() >= DEBUG_LOG_FROM {
					fmt.Printf("extractFromEvent4: %d\n", header.Number.Uint64())
				}
				continue
			}

			contract := bind.NewBoundContract(l.Address, s.abi, nil, nil, nil)
			event := new(auraabi.ValidatorSetInitiateChange)
			if err := contract.UnpackLog(event, "InitiateChange", *l); err != nil {
				panic(err)
			}
			if header.Number.Uint64() >= DEBUG_LOG_FROM {
				fmt.Printf("extractFromEvent5: %d\n", header.Number.Uint64())
			}

			// only one last log is taken into account
			return NewSimpleList(event.NewSet), true
		}
	}
	/*
					  let check_log = |log: &LogEntry| {
		            log.address == self.contract_address
		                && log.topics.len() == 2
		                && log.topics[0] == *EVENT_NAME_HASH
		                && log.topics[1] == *header.parent_hash()
		        };

		        //// iterate in reverse because only the _last_ change in a given
		        //// block actually has any effect.
		        //// the contract should only increment the nonce once.
		        let mut decoded_events = receipts
		            .iter()
		            .rev()
		            .filter(|r| r.log_bloom.contains_bloom(&bloom))
		            .flat_map(|r| r.logs.iter())
		            .filter(move |l| check_log(l))
		            .filter_map(|log| {
		                validator_set::events::initiate_change::parse_log(
		                    (log.topics.clone(), log.data.clone()).into(),
		                )
		                .ok()
		            });

		        // only last log is taken into account
		        decoded_events.next().map(|matched_event| {
		            let l = SimpleList::new(matched_event.new_set);
		            println!("matched_event: {:?}", l);
		            l
		        })
	*/
	return nil, false
}

const EVENT_NAME = "InitiateChange(bytes32,address[])"

var EVENT_NAME_HASH = crypto.Keccak256Hash([]byte(EVENT_NAME))

func (s *ValidatorSafeContract) onCloseBlock(header *types.Header, ourAddress common.Address) error {
	// Skip the rest of the function unless there has been a transition to POSDAO AuRa.
	if s.posdaoTransition != nil && header.Number.Uint64() < *s.posdaoTransition {
		log.Trace("Skipping resending of queued malicious behavior reports")
		return nil
	}
	/*
		err := s.reportQueue.filter(s.abi, s.client, ourAddress, s.contractAddress)
		if err != nil {
			return err
		}
		s.reportQueue.truncate()
	*/

	/*
	   let mut resent_reports_in_block = self.resent_reports_in_block.lock();

	   // Skip at least one block after sending malicious reports last time.
	   if header.number() > *resent_reports_in_block + REPORTS_SKIP_BLOCKS {
	       *resent_reports_in_block = header.number();
	       let mut nonce = client.latest_nonce(our_address);
	       for (address, block, data) in report_queue.iter() {
	           debug!(target: "engine", "Retrying to report validator {} for misbehavior on block {} with nonce {}.",
	              address, block, nonce);
	           while match self.transact(data.clone(), nonce) {
	               Ok(()) => false,
	               Err(EthcoreError(
	                   EthcoreErrorKind::Transaction(transaction::Error::Old),
	                   _,
	               )) => true,
	               Err(err) => {
	                   warn!(target: "engine", "Cannot report validator {} for misbehavior on block {}: {}",
	                     address, block, err);
	                   false
	               }
	           } {
	               warn!(target: "engine", "Nonce {} already used. Incrementing.", nonce);
	               nonce += U256::from(1);
	           }
	           nonce += U256::from(1);
	       }
	   }

	   Ok(())

	*/
	return nil
}

// ValidatorContract a validator contract with reporting.
type ValidatorContract struct {
	contractAddress  common.Address
	validators       ValidatorSafeContract
	posdaoTransition *uint64
}

func (s *ValidatorContract) epochSet(firstInEpoch bool, num uint64, proof []byte, call consensus.SystemCall) (SimpleList, common.Hash, error) {
	return s.validators.epochSet(firstInEpoch, num, proof, call)
}
func (s *ValidatorContract) defaultCaller(blockHash common.Hash) (Call, error) {
	return s.validators.defaultCaller(blockHash)
}
func (s *ValidatorContract) getWithCaller(parentHash common.Hash, nonce uint, caller consensus.Call) (common.Address, error) {
	return s.validators.getWithCaller(parentHash, nonce, caller)
}
func (s *ValidatorContract) countWithCaller(parentHash common.Hash, caller consensus.Call) (uint64, error) {
	return s.validators.countWithCaller(parentHash, caller)
}
func (s *ValidatorContract) onEpochBegin(firstInEpoch bool, header *types.Header, caller consensus.SystemCall) error {
	return s.validators.onEpochBegin(firstInEpoch, header, caller)
}
func (s *ValidatorContract) onCloseBlock(header *types.Header, address common.Address) error {
	return s.validators.onCloseBlock(header, address)
}
func (s *ValidatorContract) genesisEpochData(header *types.Header, call consensus.Call) ([]byte, error) {
	return s.validators.genesisEpochData(header, call)
}
func (s *ValidatorContract) signalEpochEnd(firstInEpoch bool, header *types.Header, r types.Receipts) ([]byte, error) {
	return s.validators.signalEpochEnd(firstInEpoch, header, r)
}

func proveInitial(s *ValidatorSafeContract, contractAddr common.Address, header *types.Header, caller consensus.Call) ([]byte, error) {
	fmt.Printf("prove initial: %d, %x\n", header.Number.Uint64(), contractAddr)
	return rlp.EncodeToBytes(FirstValidatorSetProof{Header: header, ContractAddress: s.contractAddress})
	//list, err := s.getList(caller)
	//fmt.Printf("aaa: %x,%t\n", list, err)

	//return common.FromHex("0xf91a84f9020da00000000000000000000000000000000000000000000000000000000000000000a01dcc4de8dec75d7aab85b567b6ccd41ad312451b948a7413f0a142fd40d49347940000000000000000000000000000000000000000a0fad4af258fd11939fae0c6c6eec9d340b1caac0b0196fd9a1bc3f489c5bf00b3a056e81f171bcc55a6ff8345e692c0f86e5b48e01b996cadc001622fb5e363b421a056e81f171bcc55a6ff8345e692c0f86e5b48e01b996cadc001622fb5e363b421b9010000000000000000000000000000000000000000000000000000000000000000000000000000000000000000000000000000000000000000000000000000000000000000000000000000000000000000000000000000000000000000000000000000000000000000000000000000000000000000000000000000000000000000000000000000000000000000000000000000000000000000000000000000000000000000000000000000000000000000000000000000000000000000000000000000000000000000000000000000000000000000000000000000000000000000000000000000000000000000000000000000000000000000000000000000000000830200008083663be080808080b8410000000000000000000000000000000000000000000000000000000000000000000000000000000000000000000000000000000000000000000000000000000000f91871b914c26060604052600436106100fc576000357c0100000000000000000000000000000000000000000000000000000000900463ffffffff16806303aca79214610101578063108552691461016457806340a141ff1461019d57806340c9cdeb146101d65780634110a489146101ff57806345199e0a1461025757806349285b58146102c15780634d238c8e14610316578063752862111461034f578063900eb5a8146103645780639a573786146103c7578063a26a47d21461041c578063ae4b1b5b14610449578063b3f05b971461049e578063b7ab4db5146104cb578063d3e848f114610535578063fa81b2001461058a578063facd743b146105df575b600080fd5b341561010c57600080fd5b6101226004808035906020019091905050610630565b604051808273ffffffffffffffffffffffffffffffffffffffff1673ffffffffffffffffffffffffffffffffffffffff16815260200191505060405180910390f35b341561016f57600080fd5b61019b600480803573ffffffffffffffffffffffffffffffffffffffff1690602001909190505061066f565b005b34156101a857600080fd5b6101d4600480803573ffffffffffffffffffffffffffffffffffffffff16906020019091905050610807565b005b34156101e157600080fd5b6101e9610bb7565b6040518082815260200191505060405180910390f35b341561020a57600080fd5b610236600480803573ffffffffffffffffffffffffffffffffffffffff16906020019091905050610bbd565b60405180831515151581526020018281526020019250505060405180910390f35b341561026257600080fd5b61026a610bee565b6040518080602001828103825283818151815260200191508051906020019060200280838360005b838110156102ad578082015181840152602081019050610292565b505050509050019250505060405180910390f35b34156102cc57600080fd5b6102d4610c82565b604051808273ffffffffffffffffffffffffffffffffffffffff1673ffffffffffffffffffffffffffffffffffffffff16815260200191505060405180910390f35b341561032157600080fd5b61034d600480803573ffffffffffffffffffffffffffffffffffffffff16906020019091905050610d32565b005b341561035a57600080fd5b610362610fcc565b005b341561036f57600080fd5b61038560048080359060200190919050506110fc565b604051808273ffffffffffffffffffffffffffffffffffffffff1673ffffffffffffffffffffffffffffffffffffffff16815260200191505060405180910390f35b34156103d257600080fd5b6103da61113b565b604051808273ffffffffffffffffffffffffffffffffffffffff1673ffffffffffffffffffffffffffffffffffffffff16815260200191505060405180910390f35b341561042757600080fd5b61042f6111eb565b604051808215151515815260200191505060405180910390f35b341561045457600080fd5b61045c6111fe565b604051808273ffffffffffffffffffffffffffffffffffffffff1673ffffffffffffffffffffffffffffffffffffffff16815260200191505060405180910390f35b34156104a957600080fd5b6104b1611224565b604051808215151515815260200191505060405180910390f35b34156104d657600080fd5b6104de611237565b6040518080602001828103825283818151815260200191508051906020019060200280838360005b83811015610521578082015181840152602081019050610506565b505050509050019250505060405180910390f35b341561054057600080fd5b6105486112cb565b604051808273ffffffffffffffffffffffffffffffffffffffff1673ffffffffffffffffffffffffffffffffffffffff16815260200191505060405180910390f35b341561059557600080fd5b61059d6112f1565b604051808273ffffffffffffffffffffffffffffffffffffffff1673ffffffffffffffffffffffffffffffffffffffff16815260200191505060405180910390f35b34156105ea57600080fd5b610616600480803573ffffffffffffffffffffffffffffffffffffffff16906020019091905050611317565b604051808215151515815260200191505060405180910390f35b60078181548110151561063f57fe5b90600052602060002090016000915054906101000a900473ffffffffffffffffffffffffffffffffffffffff1681565b600460029054906101000a900473ffffffffffffffffffffffffffffffffffffffff1673ffffffffffffffffffffffffffffffffffffffff163373ffffffffffffffffffffffffffffffffffffffff161415156106cb57600080fd5b600460019054906101000a900460ff161515156106e757600080fd5b600073ffffffffffffffffffffffffffffffffffffffff168173ffffffffffffffffffffffffffffffffffffffff161415151561072357600080fd5b80600a60006101000a81548173ffffffffffffffffffffffffffffffffffffffff021916908373ffffffffffffffffffffffffffffffffffffffff1602179055506001600460016101000a81548160ff0219169083151502179055507f600bcf04a13e752d1e3670a5a9f1c21177ca2a93c6f5391d4f1298d098097c22600a60009054906101000a900473ffffffffffffffffffffffffffffffffffffffff16604051808273ffffffffffffffffffffffffffffffffffffffff1673ffffffffffffffffffffffffffffffffffffffff16815260200191505060405180910390a150565b600080600061081461113b565b73ffffffffffffffffffffffffffffffffffffffff163373ffffffffffffffffffffffffffffffffffffffff1614151561084d57600080fd5b83600960008273ffffffffffffffffffffffffffffffffffffffff1673ffffffffffffffffffffffffffffffffffffffff16815260200190815260200160002060000160009054906101000a900460ff1615156108a957600080fd5b600960008673ffffffffffffffffffffffffffffffffffffffff1673ffffffffffffffffffffffffffffffffffffffff168152602001908152602001600020600101549350600160078054905003925060078381548110151561090857fe5b906000526020600020900160009054906101000a900473ffffffffffffffffffffffffffffffffffffffff1691508160078581548110151561094657fe5b906000526020600020900160006101000a81548173ffffffffffffffffffffffffffffffffffffffff021916908373ffffffffffffffffffffffffffffffffffffffff16021790555083600960008473ffffffffffffffffffffffffffffffffffffffff1673ffffffffffffffffffffffffffffffffffffffff168152602001908152602001600020600101819055506007838154811015156109e557fe5b906000526020600020900160006101000a81549073ffffffffffffffffffffffffffffffffffffffff02191690556000600780549050111515610a2757600080fd5b6007805480919060019003610a3c9190611370565b506000600960008773ffffffffffffffffffffffffffffffffffffffff1673ffffffffffffffffffffffffffffffffffffffff168152602001908152602001600020600101819055506000600960008773ffffffffffffffffffffffffffffffffffffffff1673ffffffffffffffffffffffffffffffffffffffff16815260200190815260200160002060000160006101000a81548160ff0219169083151502179055506000600460006101000a81548160ff0219169083151502179055506001430340600019167f55252fa6eee4741b4e24a74a70e9c11fd2c2281df8d6ea13126ff845f7825c89600760405180806020018281038252838181548152602001915080548015610ba257602002820191906000526020600020905b8160009054906101000a900473ffffffffffffffffffffffffffffffffffffffff1673ffffffffffffffffffffffffffffffffffffffff1681526020019060010190808311610b58575b50509250505060405180910390a25050505050565b60085481565b60096020528060005260406000206000915090508060000160009054906101000a900460ff16908060010154905082565b610bf661139c565b6007805480602002602001604051908101604052809291908181526020018280548015610c7857602002820191906000526020600020905b8160009054906101000a900473ffffffffffffffffffffffffffffffffffffffff1673ffffffffffffffffffffffffffffffffffffffff1681526020019060010190808311610c2e575b5050505050905090565b6000600a60009054906101000a900473ffffffffffffffffffffffffffffffffffffffff1673ffffffffffffffffffffffffffffffffffffffff166349285b586000604051602001526040518163ffffffff167c0100000000000000000000000000000000000000000000000000000000028152600401602060405180830381600087803b1515610d1257600080fd5b6102c65a03f11515610d2357600080fd5b50505060405180519050905090565b610d3a61113b565b73ffffffffffffffffffffffffffffffffffffffff163373ffffffffffffffffffffffffffffffffffffffff16141515610d7357600080fd5b80600960008273ffffffffffffffffffffffffffffffffffffffff1673ffffffffffffffffffffffffffffffffffffffff16815260200190815260200160002060000160009054906101000a900460ff16151515610dd057600080fd5b600073ffffffffffffffffffffffffffffffffffffffff168273ffffffffffffffffffffffffffffffffffffffff1614151515610e0c57600080fd5b6040805190810160405280600115158152602001600780549050815250600960008473ffffffffffffffffffffffffffffffffffffffff1673ffffffffffffffffffffffffffffffffffffffff16815260200190815260200160002060008201518160000160006101000a81548160ff0219169083151502179055506020820151816001015590505060078054806001018281610ea991906113b0565b9160005260206000209001600084909190916101000a81548173ffffffffffffffffffffffffffffffffffffffff021916908373ffffffffffffffffffffffffffffffffffffffff160217905550506000600460006101000a81548160ff0219169083151502179055506001430340600019167f55252fa6eee4741b4e24a74a70e9c11fd2c2281df8d6ea13126ff845f7825c89600760405180806020018281038252838181548152602001915080548015610fba57602002820191906000526020600020905b8160009054906101000a900473ffffffffffffffffffffffffffffffffffffffff1673ffffffffffffffffffffffffffffffffffffffff1681526020019060010190808311610f70575b50509250505060405180910390a25050565b600560009054906101000a900473ffffffffffffffffffffffffffffffffffffffff1673ffffffffffffffffffffffffffffffffffffffff163373ffffffffffffffffffffffffffffffffffffffff161480156110365750600460009054906101000a900460ff16155b151561104157600080fd5b6001600460006101000a81548160ff0219169083151502179055506007600690805461106e9291906113dc565b506006805490506008819055507f8564cd629b15f47dc310d45bcbfc9bcf5420b0d51bf0659a16c67f91d27632536110a4611237565b6040518080602001828103825283818151815260200191508051906020019060200280838360005b838110156110e75780820151818401526020810190506110cc565b505050509050019250505060405180910390a1565b60068181548110151561110b57fe5b90600052602060002090016000915054906101000a900473ffffffffffffffffffffffffffffffffffffffff1681565b6000600a60009054906101000a900473ffffffffffffffffffffffffffffffffffffffff1673ffffffffffffffffffffffffffffffffffffffff16639a5737866000604051602001526040518163ffffffff167c0100000000000000000000000000000000000000000000000000000000028152600401602060405180830381600087803b15156111cb57600080fd5b6102c65a03f115156111dc57600080fd5b50505060405180519050905090565b600460019054906101000a900460ff1681565b600a60009054906101000a900473ffffffffffffffffffffffffffffffffffffffff1681565b600460009054906101000a900460ff1681565b61123f61139c565b60068054806020026020016040519081016040528092919081815260200182805480156112c157602002820191906000526020600020905b8160009054906101000a900473ffffffffffffffffffffffffffffffffffffffff1673ffffffffffffffffffffffffffffffffffffffff1681526020019060010190808311611277575b5050505050905090565b600560009054906101000a900473ffffffffffffffffffffffffffffffffffffffff1681565b600460029054906101000a900473ffffffffffffffffffffffffffffffffffffffff1681565b6000600960008373ffffffffffffffffffffffffffffffffffffffff1673ffffffffffffffffffffffffffffffffffffffff16815260200190815260200160002060000160009054906101000a900460ff169050919050565b81548183558181151161139757818360005260206000209182019101611396919061142e565b5b505050565b602060405190810160405280600081525090565b8154818355818115116113d7578183600052602060002091820191016113d6919061142e565b5b505050565b82805482825590600052602060002090810192821561141d5760005260206000209182015b8281111561141c578254825591600101919060010190611401565b5b50905061142a9190611453565b5090565b61145091905b8082111561144c576000816000905550600101611434565b5090565b90565b61149391905b8082111561148f57600081816101000a81549073ffffffffffffffffffffffffffffffffffffffff021916905550600101611459565b5090565b905600a165627a7a7230582036ea35935c8246b68074adece2eab70c40e69a0193c08a6277ce06e5b25188510029b8f3f8f1a08023c0d95fc2364e0bf7593f5ff32e1db8ef9f4b41c0bd474eae62d1af896e99808080a0b47b4f0b3e73b5edc8f9a9da1cbcfed562eb06bf54619b6aefeadebf5b3604c280a0da6ec08940a924cb08c947dd56cdb40076b29a6f0ea4dba4e2d02d9a9a72431b80a030cc4138c9e74b6cf79d624b4b5612c0fd888e91f55316cfee7d1694e1a90c0b80a0c5d54b915b56a888eee4e6eeb3141e778f9b674d1d322962eed900f02c29990aa017256b36ef47f907c6b1378a2636942ce894c17075e56fc054d4283f6846659e808080a03340bbaeafcda3a8672eb83099231dbbfab8dae02a1e8ec2f7180538fac207e080b86bf869a033aa5d69545785694b808840be50c182dad2ec3636dfccbe6572fb69828742c0b846f8440101a0663ce0d171e545a26aa67e4ca66f72ba96bb48287dbcc03beea282867f80d44ba01f0e7726926cb43c03a0abf48197dba78522ec8ba1b158e2aa30da7d2a2c6f9eb838f7a03868bdfa8727775661e4ccf117824a175a33f8703d728c04488fbfffcafda9f99594e8ddc5c7a2d2f0d7a9798459c0104fdf5e987acaa3e2a02052222313e28459528d920b65115c16c04f3efc82aaedc97be59f3f377c0d3f01b853f851808080a07bb75cabebdcbd1dbb4331054636d0c6d7a2b08483b9e04df057395a7434c9e080808080808080a0e61e567237b49c44d8f906ceea49027260b4010c10a547b38d8b131b9d3b6f848080808080b8d3f8d1a0dc277c93a9f9dcee99aac9b8ba3cfa4c51821998522469c37715644e8fbac0bfa0ab8cdb808c8303bb61fb48e276217be9770fa83ecf3f90f2234d558885f5abf1808080a0fe137c3a474fbde41d89a59dd76da4c55bf696b86d3af64a55632f76cf30786780808080a06301b39b2ea8a44df8b0356120db64b788e71f52e1d7a6309d0d2e5b86fee7cb80a0da5d8b08dea0c5a4799c0f44d8a24d7cdf209f9b7a5588c1ecafb5361f6b9f07a01b7779e149cadf24d4ffb77ca7e11314b8db7097e4d70b2a173493153ca2e5a0808080b853f851808080a0a87d9bb950836582673aa0eecc0ff64aac607870637a2dd2012b8b1b31981f698080a08da6d5c36a404670c553a2c9052df7cd604f04e3863c4c7b9e0027bfd54206d680808080808080808080b86bf869a02080c7b7ae81a58eb98d9c78de4a1fd7fd9535fc953ed2be602daaa41767312ab846f8448080a056e81f171bcc55a6ff8345e692c0f86e5b48e01b996cadc001622fb5e363b421a0c5d2460186f7233c927e7db2dcc703c0e500b653ca82273b7bfad8045d85a470"), nil
	//return common.FromHex("0xf91a84f9020da00000000000000000000000000000000000000000000000000000000000000000a01dcc4de8dec75d7aab85b567b6ccd41ad312451b948a7413f0a142fd40d49347940000000000000000000000000000000000000000a0fad4af258fd11939fae0c6c6eec9d340b1caac0b0196fd9a1bc3f489c5bf00b3a056e81f171bcc55a6ff8345e692c0f86e5b48e01b996cadc001622fb5e363b421a056e81f171bcc55a6ff8345e692c0f86e5b48e01b996cadc001622fb5e363b421b9010000000000000000000000000000000000000000000000000000000000000000000000000000000000000000000000000000000000000000000000000000000000000000000000000000000000000000000000000000000000000000000000000000000000000000000000000000000000000000000000000000000000000000000000000000000000000000000000000000000000000000000000000000000000000000000000000000000000000000000000000000000000000000000000000000000000000000000000000000000000000000000000000000000000000000000000000000000000000000000000000000000000000000000000000000000000830200008083663be080808080b8410000000000000000000000000000000000000000000000000000000000000000000000000000000000000000000000000000000000000000000000000000000000f91871b8d3f8d1a0dc277c93a9f9dcee99aac9b8ba3cfa4c51821998522469c37715644e8fbac0bfa0ab8cdb808c8303bb61fb48e276217be9770fa83ecf3f90f2234d558885f5abf1808080a0fe137c3a474fbde41d89a59dd76da4c55bf696b86d3af64a55632f76cf30786780808080a06301b39b2ea8a44df8b0356120db64b788e71f52e1d7a6309d0d2e5b86fee7cb80a0da5d8b08dea0c5a4799c0f44d8a24d7cdf209f9b7a5588c1ecafb5361f6b9f07a01b7779e149cadf24d4ffb77ca7e11314b8db7097e4d70b2a173493153ca2e5a0808080b8f3f8f1a08023c0d95fc2364e0bf7593f5ff32e1db8ef9f4b41c0bd474eae62d1af896e99808080a0b47b4f0b3e73b5edc8f9a9da1cbcfed562eb06bf54619b6aefeadebf5b3604c280a0da6ec08940a924cb08c947dd56cdb40076b29a6f0ea4dba4e2d02d9a9a72431b80a030cc4138c9e74b6cf79d624b4b5612c0fd888e91f55316cfee7d1694e1a90c0b80a0c5d54b915b56a888eee4e6eeb3141e778f9b674d1d322962eed900f02c29990aa017256b36ef47f907c6b1378a2636942ce894c17075e56fc054d4283f6846659e808080a03340bbaeafcda3a8672eb83099231dbbfab8dae02a1e8ec2f7180538fac207e080b838f7a03868bdfa8727775661e4ccf117824a175a33f8703d728c04488fbfffcafda9f99594e8ddc5c7a2d2f0d7a9798459c0104fdf5e987acaa3e2a02052222313e28459528d920b65115c16c04f3efc82aaedc97be59f3f377c0d3f01b853f851808080a0a87d9bb950836582673aa0eecc0ff64aac607870637a2dd2012b8b1b31981f698080a08da6d5c36a404670c553a2c9052df7cd604f04e3863c4c7b9e0027bfd54206d680808080808080808080b86bf869a033aa5d69545785694b808840be50c182dad2ec3636dfccbe6572fb69828742c0b846f8440101a0663ce0d171e545a26aa67e4ca66f72ba96bb48287dbcc03beea282867f80d44ba01f0e7726926cb43c03a0abf48197dba78522ec8ba1b158e2aa30da7d2a2c6f9eb86bf869a02080c7b7ae81a58eb98d9c78de4a1fd7fd9535fc953ed2be602daaa41767312ab846f8448080a056e81f171bcc55a6ff8345e692c0f86e5b48e01b996cadc001622fb5e363b421a0c5d2460186f7233c927e7db2dcc703c0e500b653ca82273b7bfad8045d85a470b853f851808080a07bb75cabebdcbd1dbb4331054636d0c6d7a2b08483b9e04df057395a7434c9e080808080808080a0e61e567237b49c44d8f906ceea49027260b4010c10a547b38d8b131b9d3b6f848080808080b914c26060604052600436106100fc576000357c0100000000000000000000000000000000000000000000000000000000900463ffffffff16806303aca79214610101578063108552691461016457806340a141ff1461019d57806340c9cdeb146101d65780634110a489146101ff57806345199e0a1461025757806349285b58146102c15780634d238c8e14610316578063752862111461034f578063900eb5a8146103645780639a573786146103c7578063a26a47d21461041c578063ae4b1b5b14610449578063b3f05b971461049e578063b7ab4db5146104cb578063d3e848f114610535578063fa81b2001461058a578063facd743b146105df575b600080fd5b341561010c57600080fd5b6101226004808035906020019091905050610630565b604051808273ffffffffffffffffffffffffffffffffffffffff1673ffffffffffffffffffffffffffffffffffffffff16815260200191505060405180910390f35b341561016f57600080fd5b61019b600480803573ffffffffffffffffffffffffffffffffffffffff1690602001909190505061066f565b005b34156101a857600080fd5b6101d4600480803573ffffffffffffffffffffffffffffffffffffffff16906020019091905050610807565b005b34156101e157600080fd5b6101e9610bb7565b6040518082815260200191505060405180910390f35b341561020a57600080fd5b610236600480803573ffffffffffffffffffffffffffffffffffffffff16906020019091905050610bbd565b60405180831515151581526020018281526020019250505060405180910390f35b341561026257600080fd5b61026a610bee565b6040518080602001828103825283818151815260200191508051906020019060200280838360005b838110156102ad578082015181840152602081019050610292565b505050509050019250505060405180910390f35b34156102cc57600080fd5b6102d4610c82565b604051808273ffffffffffffffffffffffffffffffffffffffff1673ffffffffffffffffffffffffffffffffffffffff16815260200191505060405180910390f35b341561032157600080fd5b61034d600480803573ffffffffffffffffffffffffffffffffffffffff16906020019091905050610d32565b005b341561035a57600080fd5b610362610fcc565b005b341561036f57600080fd5b61038560048080359060200190919050506110fc565b604051808273ffffffffffffffffffffffffffffffffffffffff1673ffffffffffffffffffffffffffffffffffffffff16815260200191505060405180910390f35b34156103d257600080fd5b6103da61113b565b604051808273ffffffffffffffffffffffffffffffffffffffff1673ffffffffffffffffffffffffffffffffffffffff16815260200191505060405180910390f35b341561042757600080fd5b61042f6111eb565b604051808215151515815260200191505060405180910390f35b341561045457600080fd5b61045c6111fe565b604051808273ffffffffffffffffffffffffffffffffffffffff1673ffffffffffffffffffffffffffffffffffffffff16815260200191505060405180910390f35b34156104a957600080fd5b6104b1611224565b604051808215151515815260200191505060405180910390f35b34156104d657600080fd5b6104de611237565b6040518080602001828103825283818151815260200191508051906020019060200280838360005b83811015610521578082015181840152602081019050610506565b505050509050019250505060405180910390f35b341561054057600080fd5b6105486112cb565b604051808273ffffffffffffffffffffffffffffffffffffffff1673ffffffffffffffffffffffffffffffffffffffff16815260200191505060405180910390f35b341561059557600080fd5b61059d6112f1565b604051808273ffffffffffffffffffffffffffffffffffffffff1673ffffffffffffffffffffffffffffffffffffffff16815260200191505060405180910390f35b34156105ea57600080fd5b610616600480803573ffffffffffffffffffffffffffffffffffffffff16906020019091905050611317565b604051808215151515815260200191505060405180910390f35b60078181548110151561063f57fe5b90600052602060002090016000915054906101000a900473ffffffffffffffffffffffffffffffffffffffff1681565b600460029054906101000a900473ffffffffffffffffffffffffffffffffffffffff1673ffffffffffffffffffffffffffffffffffffffff163373ffffffffffffffffffffffffffffffffffffffff161415156106cb57600080fd5b600460019054906101000a900460ff161515156106e757600080fd5b600073ffffffffffffffffffffffffffffffffffffffff168173ffffffffffffffffffffffffffffffffffffffff161415151561072357600080fd5b80600a60006101000a81548173ffffffffffffffffffffffffffffffffffffffff021916908373ffffffffffffffffffffffffffffffffffffffff1602179055506001600460016101000a81548160ff0219169083151502179055507f600bcf04a13e752d1e3670a5a9f1c21177ca2a93c6f5391d4f1298d098097c22600a60009054906101000a900473ffffffffffffffffffffffffffffffffffffffff16604051808273ffffffffffffffffffffffffffffffffffffffff1673ffffffffffffffffffffffffffffffffffffffff16815260200191505060405180910390a150565b600080600061081461113b565b73ffffffffffffffffffffffffffffffffffffffff163373ffffffffffffffffffffffffffffffffffffffff1614151561084d57600080fd5b83600960008273ffffffffffffffffffffffffffffffffffffffff1673ffffffffffffffffffffffffffffffffffffffff16815260200190815260200160002060000160009054906101000a900460ff1615156108a957600080fd5b600960008673ffffffffffffffffffffffffffffffffffffffff1673ffffffffffffffffffffffffffffffffffffffff168152602001908152602001600020600101549350600160078054905003925060078381548110151561090857fe5b906000526020600020900160009054906101000a900473ffffffffffffffffffffffffffffffffffffffff1691508160078581548110151561094657fe5b906000526020600020900160006101000a81548173ffffffffffffffffffffffffffffffffffffffff021916908373ffffffffffffffffffffffffffffffffffffffff16021790555083600960008473ffffffffffffffffffffffffffffffffffffffff1673ffffffffffffffffffffffffffffffffffffffff168152602001908152602001600020600101819055506007838154811015156109e557fe5b906000526020600020900160006101000a81549073ffffffffffffffffffffffffffffffffffffffff02191690556000600780549050111515610a2757600080fd5b6007805480919060019003610a3c9190611370565b506000600960008773ffffffffffffffffffffffffffffffffffffffff1673ffffffffffffffffffffffffffffffffffffffff168152602001908152602001600020600101819055506000600960008773ffffffffffffffffffffffffffffffffffffffff1673ffffffffffffffffffffffffffffffffffffffff16815260200190815260200160002060000160006101000a81548160ff0219169083151502179055506000600460006101000a81548160ff0219169083151502179055506001430340600019167f55252fa6eee4741b4e24a74a70e9c11fd2c2281df8d6ea13126ff845f7825c89600760405180806020018281038252838181548152602001915080548015610ba257602002820191906000526020600020905b8160009054906101000a900473ffffffffffffffffffffffffffffffffffffffff1673ffffffffffffffffffffffffffffffffffffffff1681526020019060010190808311610b58575b50509250505060405180910390a25050505050565b60085481565b60096020528060005260406000206000915090508060000160009054906101000a900460ff16908060010154905082565b610bf661139c565b6007805480602002602001604051908101604052809291908181526020018280548015610c7857602002820191906000526020600020905b8160009054906101000a900473ffffffffffffffffffffffffffffffffffffffff1673ffffffffffffffffffffffffffffffffffffffff1681526020019060010190808311610c2e575b5050505050905090565b6000600a60009054906101000a900473ffffffffffffffffffffffffffffffffffffffff1673ffffffffffffffffffffffffffffffffffffffff166349285b586000604051602001526040518163ffffffff167c0100000000000000000000000000000000000000000000000000000000028152600401602060405180830381600087803b1515610d1257600080fd5b6102c65a03f11515610d2357600080fd5b50505060405180519050905090565b610d3a61113b565b73ffffffffffffffffffffffffffffffffffffffff163373ffffffffffffffffffffffffffffffffffffffff16141515610d7357600080fd5b80600960008273ffffffffffffffffffffffffffffffffffffffff1673ffffffffffffffffffffffffffffffffffffffff16815260200190815260200160002060000160009054906101000a900460ff16151515610dd057600080fd5b600073ffffffffffffffffffffffffffffffffffffffff168273ffffffffffffffffffffffffffffffffffffffff1614151515610e0c57600080fd5b6040805190810160405280600115158152602001600780549050815250600960008473ffffffffffffffffffffffffffffffffffffffff1673ffffffffffffffffffffffffffffffffffffffff16815260200190815260200160002060008201518160000160006101000a81548160ff0219169083151502179055506020820151816001015590505060078054806001018281610ea991906113b0565b9160005260206000209001600084909190916101000a81548173ffffffffffffffffffffffffffffffffffffffff021916908373ffffffffffffffffffffffffffffffffffffffff160217905550506000600460006101000a81548160ff0219169083151502179055506001430340600019167f55252fa6eee4741b4e24a74a70e9c11fd2c2281df8d6ea13126ff845f7825c89600760405180806020018281038252838181548152602001915080548015610fba57602002820191906000526020600020905b8160009054906101000a900473ffffffffffffffffffffffffffffffffffffffff1673ffffffffffffffffffffffffffffffffffffffff1681526020019060010190808311610f70575b50509250505060405180910390a25050565b600560009054906101000a900473ffffffffffffffffffffffffffffffffffffffff1673ffffffffffffffffffffffffffffffffffffffff163373ffffffffffffffffffffffffffffffffffffffff161480156110365750600460009054906101000a900460ff16155b151561104157600080fd5b6001600460006101000a81548160ff0219169083151502179055506007600690805461106e9291906113dc565b506006805490506008819055507f8564cd629b15f47dc310d45bcbfc9bcf5420b0d51bf0659a16c67f91d27632536110a4611237565b6040518080602001828103825283818151815260200191508051906020019060200280838360005b838110156110e75780820151818401526020810190506110cc565b505050509050019250505060405180910390a1565b60068181548110151561110b57fe5b90600052602060002090016000915054906101000a900473ffffffffffffffffffffffffffffffffffffffff1681565b6000600a60009054906101000a900473ffffffffffffffffffffffffffffffffffffffff1673ffffffffffffffffffffffffffffffffffffffff16639a5737866000604051602001526040518163ffffffff167c0100000000000000000000000000000000000000000000000000000000028152600401602060405180830381600087803b15156111cb57600080fd5b6102c65a03f115156111dc57600080fd5b50505060405180519050905090565b600460019054906101000a900460ff1681565b600a60009054906101000a900473ffffffffffffffffffffffffffffffffffffffff1681565b600460009054906101000a900460ff1681565b61123f61139c565b60068054806020026020016040519081016040528092919081815260200182805480156112c157602002820191906000526020600020905b8160009054906101000a900473ffffffffffffffffffffffffffffffffffffffff1673ffffffffffffffffffffffffffffffffffffffff1681526020019060010190808311611277575b5050505050905090565b600560009054906101000a900473ffffffffffffffffffffffffffffffffffffffff1681565b600460029054906101000a900473ffffffffffffffffffffffffffffffffffffffff1681565b6000600960008373ffffffffffffffffffffffffffffffffffffffff1673ffffffffffffffffffffffffffffffffffffffff16815260200190815260200160002060000160009054906101000a900460ff169050919050565b81548183558181151161139757818360005260206000209182019101611396919061142e565b5b505050565b602060405190810160405280600081525090565b8154818355818115116113d7578183600052602060002091820191016113d6919061142e565b5b505050565b82805482825590600052602060002090810192821561141d5760005260206000209182015b8281111561141c578254825591600101919060010190611401565b5b50905061142a9190611453565b5090565b61145091905b8082111561144c576000816000905550600101611434565b5090565b90565b61149391905b8082111561148f57600081816101000a81549073ffffffffffffffffffffffffffffffffffffffff021916905550600101611459565b5090565b905600a165627a7a7230582036ea35935c8246b68074adece2eab70c40e69a0193c08a6277ce06e5b25188510029"), nil
	/*

	   // given a provider and caller, generate proof. this will just be a state proof
	   // of `getValidators`.
	   fn prove_initial(
	       contract_address: Address,
	       header: &Header,
	       caller: &Call,
	   ) -> Result<Vec<u8>, String> {
	       use std::cell::RefCell;

	       let epoch_proof = RefCell::new(None);
	       let validators = {
	           let (data, decoder) = validator_set::functions::get_validators::call();
	           let (value, proof) = caller(contract_address, data)?;
	           *epoch_proof.borrow_mut() = Some(encode_first_proof(header, &proof));
	           decoder.decode(&value).map_err(|e| e.to_string())?
	       };

	       let proof = epoch_proof
	           .into_inner()
	           .expect("epoch_proof always set after call; qed");

	       trace!(target: "engine", "obtained proof for initial set: {} validators, {} bytes",
	   		validators.len(), proof.len());

	       info!(target: "engine", "Signal for switch to contract-based validator set.");
	       info!(target: "engine", "Initial contract validators: {:?}", validators);

	       Ok(proof)
	   }
	*/
}<|MERGE_RESOLUTION|>--- conflicted
+++ resolved
@@ -720,42 +720,8 @@
 	// iterate in reverse because only the _last_ change in a given
 	// block actually has any effect.
 	// the contract should only increment the nonce once.
-<<<<<<< HEAD
-	lastReceipt := receipts[len(receipts)-1]
-	if len(lastReceipt.Logs) == 0 {
-		return nil, false
-	}
-	logs := lastReceipt.Logs
-	//for i := len(logs) - 1; i >= 0; i-- {
-	for i := 0; i < len(logs); i++ {
-		l := logs[i]
-		if len(l.Topics) != 2 {
-			continue
-		}
-		found := l.Address == s.contractAddress && l.Topics[0] == EVENT_NAME_HASH && l.Topics[1] == header.ParentHash
-		if !found {
-			continue
-		}
-
-		parsed, err := abi.JSON(strings.NewReader(auraabi.ValidatorSetABI))
-		if err != nil {
-			panic(err)
-		}
-		contract := bind.NewBoundContract(l.Address, parsed, nil, nil, nil)
-		if err != nil {
-			panic(err)
-		}
-		event := new(auraabi.ValidatorSetInitiateChange)
-		if err := contract.UnpackLog(event, "InitiateChange", *l); err != nil {
-			panic(err)
-		}
-		_ = event.NewSet
-
-		//auraabi.NewValidatorSetFilterer()
-=======
 	for j := len(receipts) - 1; j >= 0; j-- {
 		logs := receipts[j].Logs
->>>>>>> f3474dc9
 		/*
 			TODO: skipped next bloom check (is it required?)
 					expectedBloom := expected_bloom(&self, header: &Header) -> Bloom {
