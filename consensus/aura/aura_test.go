// Copyright 2024 The Erigon Authors
// This file is part of Erigon.
//
// Erigon is free software: you can redistribute it and/or modify
// it under the terms of the GNU Lesser General Public License as published by
// the Free Software Foundation, either version 3 of the License, or
// (at your option) any later version.
//
// Erigon is distributed in the hope that it will be useful,
// but WITHOUT ANY WARRANTY; without even the implied warranty of
// MERCHANTABILITY or FITNESS FOR A PARTICULAR PURPOSE. See the
// GNU Lesser General Public License for more details.
//
// You should have received a copy of the GNU Lesser General Public License
// along with Erigon. If not, see <http://www.gnu.org/licenses/>.

package aura_test

import (
	"github.com/erigontech/erigon-lib/common/datadir"
	"math/big"
	"strings"
	"testing"

	"github.com/stretchr/testify/require"

	libcommon "github.com/erigontech/erigon-lib/common"
	"github.com/erigontech/erigon-lib/kv/memdb"

	"github.com/erigontech/erigon-lib/log/v3"
	"github.com/erigontech/erigon/accounts/abi"
	"github.com/erigontech/erigon/consensus/aura"
	"github.com/erigontech/erigon/core"
	"github.com/erigontech/erigon/core/state"
	"github.com/erigontech/erigon/core/types"
	"github.com/erigontech/erigon/turbo/stages/mock"
	"github.com/erigontech/erigon/turbo/trie"
)

// Check that the first block of Gnosis Chain, which doesn't have any transactions,
// does not change the state root.
func TestEmptyBlock(t *testing.T) {
	require := require.New(t)
	genesis := core.GnosisGenesisBlock()
<<<<<<< HEAD
	genesisBlock, _, err := core.GenesisToBlock(genesis, "", log.Root(), nil)
=======
	genesisBlock, _, err := core.GenesisToBlock(genesis, datadir.New(t.TempDir()), log.Root())
>>>>>>> ba6d1c23
	require.NoError(err)

	genesis.Config.TerminalTotalDifficultyPassed = false

	chainConfig := genesis.Config
	auraDB := memdb.NewTestDB(t)
	engine, err := aura.NewAuRa(chainConfig.Aura, auraDB)
	require.NoError(err)
	checkStateRoot := true
	m := mock.MockWithGenesisEngine(t, genesis, engine, false, checkStateRoot)

	time := uint64(1539016985)
	header := core.MakeEmptyHeader(genesisBlock.Header(), chainConfig, time, nil)
	header.UncleHash = types.EmptyUncleHash
	header.TxHash = trie.EmptyRoot
	header.ReceiptHash = trie.EmptyRoot
	header.Coinbase = libcommon.HexToAddress("0xcace5b3c29211740e595850e80478416ee77ca21")
	header.Difficulty = engine.CalcDifficulty(nil, time,
		0,
		genesisBlock.Difficulty(),
		genesisBlock.NumberU64(),
		genesisBlock.Hash(),
		genesisBlock.UncleHash(),
		genesisBlock.Header().AuRaStep,
	)

	block := types.NewBlockWithHeader(header)

	headers, blocks, receipts := make([]*types.Header, 1), make(types.Blocks, 1), make([]types.Receipts, 1)
	headers[0] = header
	blocks[0] = block

	chain := &core.ChainPack{Headers: headers, Blocks: blocks, Receipts: receipts, TopBlock: block}
	err = m.InsertChain(chain)
	require.NoError(err)
}

func TestAuRaSkipGasLimit(t *testing.T) {
	require := require.New(t)
	genesis := core.GnosisGenesisBlock()
	genesis.Config.TerminalTotalDifficultyPassed = false
	genesis.Config.Aura.BlockGasLimitContractTransitions = map[uint64]libcommon.Address{0: libcommon.HexToAddress("0x4000000000000000000000000000000000000001")}

	chainConfig := genesis.Config
	auraDB := memdb.NewTestDB(t)
	engine, err := aura.NewAuRa(chainConfig.Aura, auraDB)
	require.NoError(err)
	checkStateRoot := true
	m := mock.MockWithGenesisEngine(t, genesis, engine, false, checkStateRoot)

	difficlty, _ := new(big.Int).SetString("340282366920938463463374607431768211454", 10)
	//Populate a sample valid header for a Pre-merge block
	// - actually sampled from 5000th block in chiado
	validPreMergeHeader := &types.Header{
		ParentHash:  libcommon.HexToHash("0x102482332de853f2f8967263e77e71d4fddf68fd5d84b750b2ddb7e501052097"),
		UncleHash:   libcommon.HexToHash("0x0"),
		Coinbase:    libcommon.HexToAddress("0x14747a698Ec1227e6753026C08B29b4d5D3bC484"),
		Root:        libcommon.HexToHash("0x0"),
		TxHash:      libcommon.HexToHash("0x0"),
		ReceiptHash: libcommon.HexToHash("0x0"),
		Bloom:       types.BytesToBloom(nil),
		Difficulty:  difficlty,
		Number:      big.NewInt(5000),
		GasLimit:    12500000,
		GasUsed:     0,
		Time:        1664049551,
		Extra:       []byte{},
		Nonce:       [8]byte{0, 0, 0, 0, 0, 0, 0, 0},
	}

	syscallCustom := func(libcommon.Address, []byte, *state.IntraBlockState, *types.Header, bool) ([]byte, error) {
		//Packing as constructor gives the same effect as unpacking the returned value
		json := `[{"inputs": [{"internalType": "uint256","name": "blockGasLimit","type": "uint256"}],"stateMutability": "nonpayable","type": "constructor"}]`
		fakeAbi, err := abi.JSON(strings.NewReader(json))
		require.NoError(err)

		fakeVal, err := fakeAbi.Pack("", big.NewInt(12500000))
		return fakeVal, err
	}
	require.NotPanics(func() {
		m.Engine.Initialize(chainConfig, &core.FakeChainReader{}, validPreMergeHeader, nil, syscallCustom, nil, nil)
	})

	invalidPreMergeHeader := validPreMergeHeader
	invalidPreMergeHeader.GasLimit = 12_123456 //a different, wrong gasLimit
	require.Panics(func() {
		m.Engine.Initialize(chainConfig, &core.FakeChainReader{}, invalidPreMergeHeader, nil, syscallCustom, nil, nil)
	})

	invalidPostMergeHeader := invalidPreMergeHeader
	invalidPostMergeHeader.Difficulty = big.NewInt(0) //zero difficulty detected as PoS
	require.NotPanics(func() {
		m.Engine.Initialize(chainConfig, &core.FakeChainReader{}, invalidPostMergeHeader, nil, syscallCustom, nil, nil)
	})
}<|MERGE_RESOLUTION|>--- conflicted
+++ resolved
@@ -17,10 +17,11 @@
 package aura_test
 
 import (
-	"github.com/erigontech/erigon-lib/common/datadir"
 	"math/big"
 	"strings"
 	"testing"
+
+	"github.com/erigontech/erigon-lib/common/datadir"
 
 	"github.com/stretchr/testify/require"
 
@@ -42,11 +43,7 @@
 func TestEmptyBlock(t *testing.T) {
 	require := require.New(t)
 	genesis := core.GnosisGenesisBlock()
-<<<<<<< HEAD
-	genesisBlock, _, err := core.GenesisToBlock(genesis, "", log.Root(), nil)
-=======
 	genesisBlock, _, err := core.GenesisToBlock(genesis, datadir.New(t.TempDir()), log.Root())
->>>>>>> ba6d1c23
 	require.NoError(err)
 
 	genesis.Config.TerminalTotalDifficultyPassed = false
