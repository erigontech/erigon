package aura_test

import (
	"math/big"
	"strings"
	"testing"

	"github.com/stretchr/testify/require"

	libcommon "github.com/ledgerwatch/erigon-lib/common"
	"github.com/ledgerwatch/erigon-lib/kv/memdb"

	"github.com/ledgerwatch/erigon/accounts/abi"
	"github.com/ledgerwatch/erigon/consensus/aura"
	"github.com/ledgerwatch/erigon/core"
	"github.com/ledgerwatch/erigon/core/state"
	"github.com/ledgerwatch/erigon/core/types"
	"github.com/ledgerwatch/erigon/turbo/stages/mock"
	"github.com/ledgerwatch/erigon/turbo/trie"
	"github.com/ledgerwatch/log/v3"
)

// Check that the first block of Gnosis Chain, which doesn't have any transactions,
// does not change the state root.
func TestEmptyBlock(t *testing.T) {
	require := require.New(t)
	genesis := core.GnosisGenesisBlock()
<<<<<<< HEAD
	genesisBlock, _, err := core.GenesisToBlock(genesis, "", nil)
=======
	genesisBlock, _, err := core.GenesisToBlock(genesis, "", log.Root())
>>>>>>> 3b5cfa36
	require.NoError(err)

	genesis.Config.TerminalTotalDifficultyPassed = false

	chainConfig := genesis.Config
	auraDB := memdb.NewTestDB(t)
	engine, err := aura.NewAuRa(chainConfig.Aura, auraDB)
	require.NoError(err)
	checkStateRoot := true
	m := mock.MockWithGenesisEngine(t, genesis, engine, false, checkStateRoot)

	time := uint64(1539016985)
	header := core.MakeEmptyHeader(genesisBlock.Header(), chainConfig, time, nil)
	header.UncleHash = types.EmptyUncleHash
	header.TxHash = trie.EmptyRoot
	header.ReceiptHash = trie.EmptyRoot
	header.Coinbase = libcommon.HexToAddress("0xcace5b3c29211740e595850e80478416ee77ca21")
	header.Difficulty = engine.CalcDifficulty(nil, time,
		0,
		genesisBlock.Difficulty(),
		genesisBlock.NumberU64(),
		genesisBlock.Hash(),
		genesisBlock.UncleHash(),
		genesisBlock.Header().AuRaStep,
	)

	block := types.NewBlockWithHeader(header)

	headers, blocks, receipts := make([]*types.Header, 1), make(types.Blocks, 1), make([]types.Receipts, 1)
	headers[0] = header
	blocks[0] = block

	chain := &core.ChainPack{Headers: headers, Blocks: blocks, Receipts: receipts, TopBlock: block}
	err = m.InsertChain(chain)
	require.NoError(err)
}

func TestAuRaSkipGasLimit(t *testing.T) {
	require := require.New(t)
	genesis := core.GnosisGenesisBlock()
	genesis.Config.TerminalTotalDifficultyPassed = false
	genesis.Config.Aura.BlockGasLimitContractTransitions = map[uint64]libcommon.Address{0: libcommon.HexToAddress("0x4000000000000000000000000000000000000001")}

	chainConfig := genesis.Config
	auraDB := memdb.NewTestDB(t)
	engine, err := aura.NewAuRa(chainConfig.Aura, auraDB)
	require.NoError(err)
	checkStateRoot := true
	m := mock.MockWithGenesisEngine(t, genesis, engine, false, checkStateRoot)

	difficlty, _ := new(big.Int).SetString("340282366920938463463374607431768211454", 10)
	//Populate a sample valid header for a Pre-merge block
	// - actually sampled from 5000th block in chiado
	validPreMergeHeader := &types.Header{
		ParentHash:  libcommon.HexToHash("0x102482332de853f2f8967263e77e71d4fddf68fd5d84b750b2ddb7e501052097"),
		UncleHash:   libcommon.HexToHash("0x0"),
		Coinbase:    libcommon.HexToAddress("0x14747a698Ec1227e6753026C08B29b4d5D3bC484"),
		Root:        libcommon.HexToHash("0x0"),
		TxHash:      libcommon.HexToHash("0x0"),
		ReceiptHash: libcommon.HexToHash("0x0"),
		Bloom:       types.BytesToBloom(nil),
		Difficulty:  difficlty,
		Number:      big.NewInt(5000),
		GasLimit:    12500000,
		GasUsed:     0,
		Time:        1664049551,
		Extra:       []byte{},
		Nonce:       [8]byte{0, 0, 0, 0, 0, 0, 0, 0},
	}

	syscallCustom := func(libcommon.Address, []byte, *state.IntraBlockState, *types.Header, bool) ([]byte, error) {
		//Packing as constructor gives the same effect as unpacking the returned value
		json := `[{"inputs": [{"internalType": "uint256","name": "blockGasLimit","type": "uint256"}],"stateMutability": "nonpayable","type": "constructor"}]`
		fakeAbi, err := abi.JSON(strings.NewReader(json))
		require.NoError(err)

		fakeVal, err := fakeAbi.Pack("", big.NewInt(12500000))
		return fakeVal, err
	}
	require.NotPanics(func() {
		m.Engine.Initialize(chainConfig, &core.FakeChainReader{}, validPreMergeHeader, nil, syscallCustom, nil, nil)
	})

	invalidPreMergeHeader := validPreMergeHeader
	invalidPreMergeHeader.GasLimit = 12_123456 //a different, wrong gasLimit
	require.Panics(func() {
		m.Engine.Initialize(chainConfig, &core.FakeChainReader{}, invalidPreMergeHeader, nil, syscallCustom, nil, nil)
	})

	invalidPostMergeHeader := invalidPreMergeHeader
	invalidPostMergeHeader.Difficulty = big.NewInt(0) //zero difficulty detected as PoS
	require.NotPanics(func() {
		m.Engine.Initialize(chainConfig, &core.FakeChainReader{}, invalidPostMergeHeader, nil, syscallCustom, nil, nil)
	})
}<|MERGE_RESOLUTION|>--- conflicted
+++ resolved
@@ -25,11 +25,7 @@
 func TestEmptyBlock(t *testing.T) {
 	require := require.New(t)
 	genesis := core.GnosisGenesisBlock()
-<<<<<<< HEAD
-	genesisBlock, _, err := core.GenesisToBlock(genesis, "", nil)
-=======
-	genesisBlock, _, err := core.GenesisToBlock(genesis, "", log.Root())
->>>>>>> 3b5cfa36
+	genesisBlock, _, err := core.GenesisToBlock(genesis, "", log.Root(), nil)
 	require.NoError(err)
 
 	genesis.Config.TerminalTotalDifficultyPassed = false
