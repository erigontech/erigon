--- conflicted
+++ resolved
@@ -5,11 +5,6 @@
 	"context"
 	"errors"
 	"fmt"
-<<<<<<< HEAD
-=======
-
-	"github.com/ledgerwatch/erigon-lib/metrics"
->>>>>>> f778e98e
 
 	"github.com/ledgerwatch/log/v3"
 
