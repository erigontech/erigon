--- conflicted
+++ resolved
@@ -70,11 +70,7 @@
 	}
 
 	if err != nil {
-<<<<<<< HEAD
-		config.logger.Error("[bor.heimdall]  Failed to fetch latest milestone for whitelisting", "err", err)
-=======
 		config.logger.Warn("[bor.heimdall]  Failed to fetch latest milestone for whitelisting", "err", err)
->>>>>>> 7953e4d7
 		return num, hash, errMilestone
 	}
 
@@ -107,11 +103,7 @@
 	}
 
 	if err != nil {
-<<<<<<< HEAD
-		logger.Error("[bor.heimdall] Failed to fetch latest no-ack milestone", "err", err)
-=======
 		logger.Warn("[bor.heimdall] Failed to fetch latest no-ack milestone", "err", err)
->>>>>>> 7953e4d7
 		return milestoneID, errMilestone
 	}
 
@@ -132,11 +124,7 @@
 	}
 
 	if err != nil {
-<<<<<<< HEAD
-		logger.Error("[bor.heimdall] Failed to fetch no-ack milestone by ID ", "milestoneID", milestoneID, "err", err)
-=======
 		logger.Warn("[bor.heimdall] Failed to fetch no-ack milestone by ID ", "milestoneID", milestoneID, "err", err)
->>>>>>> 7953e4d7
 		return errMilestone
 	}
 
