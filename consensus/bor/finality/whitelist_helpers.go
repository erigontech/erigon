--- conflicted
+++ resolved
@@ -44,13 +44,7 @@
 	// it will return appropriate error.
 	hash, err := verifier.verify(ctx, config, checkpoint.StartBlock.Uint64(), checkpoint.EndBlock.Uint64(), checkpoint.RootHash.String()[2:], true)
 	if err != nil {
-<<<<<<< HEAD
-		if !errors.Is(err, errMissingBlocks) {
-			config.logger.Warn("[heimdall] Failed to whitelist checkpoint", "err", err)
-		}
-=======
 		config.logger.Warn("[bor.heimdall] Failed to whitelist checkpoint", "err", err)
->>>>>>> 42111837
 		return blockNum, blockHash, err
 	}
 
