package bor

import (
	"bytes"
	"context"
	"encoding/json"
	"errors"
	"fmt"
	"io"
	"math/big"
	"sort"
	"strconv"
	"sync"
	"sync/atomic"
	"time"

	"github.com/google/btree"
	lru "github.com/hashicorp/golang-lru/arc/v2"
	"github.com/ledgerwatch/log/v3"

	"github.com/ledgerwatch/erigon-lib/chain"
	libcommon "github.com/ledgerwatch/erigon-lib/common"
	"github.com/ledgerwatch/erigon-lib/common/length"
	"github.com/ledgerwatch/erigon-lib/kv"

	"github.com/ledgerwatch/erigon/common"
	"github.com/ledgerwatch/erigon/consensus"
	"github.com/ledgerwatch/erigon/consensus/bor/heimdall/span"
	"github.com/ledgerwatch/erigon/consensus/bor/statefull"
	"github.com/ledgerwatch/erigon/consensus/bor/valset"
	"github.com/ledgerwatch/erigon/consensus/misc"
	"github.com/ledgerwatch/erigon/core/state"
	"github.com/ledgerwatch/erigon/core/types"
	"github.com/ledgerwatch/erigon/core/types/accounts"
	"github.com/ledgerwatch/erigon/crypto"
	"github.com/ledgerwatch/erigon/crypto/cryptopool"
	"github.com/ledgerwatch/erigon/rlp"
	"github.com/ledgerwatch/erigon/rpc"
	"github.com/ledgerwatch/erigon/turbo/services"
)

const (
	logInterval = 20 * time.Second
)

const (
	spanLength              = 6400 // Number of blocks in a span
	zerothSpanEnd           = 255  // End block of 0th span
	snapshotPersistInterval = 1024 // Number of blocks after which to persist the vote snapshot to the database
	inmemorySnapshots       = 128  // Number of recent vote snapshots to keep in memory
	inmemorySignatures      = 4096 // Number of recent block signatures to keep in memory
)

// Bor protocol constants.
var (
	defaultSprintLength = map[string]uint64{
		"0": 64,
	} // Default number of blocks after which to checkpoint and reset the pending votes

	extraVanity = 32 // Fixed number of extra-data prefix bytes reserved for signer vanity
	extraSeal   = 65 // Fixed number of extra-data suffix bytes reserved for signer seal

	uncleHash = types.CalcUncleHash(nil) // Always Keccak256(RLP([])) as uncles are meaningless outside of PoW.

	// diffInTurn = big.NewInt(2) // Block difficulty for in-turn signatures
	// diffNoTurn = big.NewInt(1) // Block difficulty for out-of-turn signatures

	validatorHeaderBytesLength = length.Addr + 20 // address + power
	// systemAddress              = libcommon.HexToAddress("0xffffFFFfFFffffffffffffffFfFFFfffFFFfFFfE")
)

// Various error messages to mark blocks invalid. These should be private to
// prevent engine specific errors from being referenced in the remainder of the
// codebase, inherently breaking if the engine is swapped out. Please put common
// error types into the consensus package.
var (
	// errUnknownBlock is returned when the list of signers is requested for a block
	// that is not part of the local blockchain.
	errUnknownBlock = errors.New("unknown block")

	// errInvalidCheckpointBeneficiary is returned if a checkpoint/epoch transition
	// block has a beneficiary set to non-zeroes.
	// errInvalidCheckpointBeneficiary = errors.New("beneficiary in checkpoint block non-zero")

	// errInvalidVote is returned if a nonce value is something else that the two
	// allowed constants of 0x00..0 or 0xff..f.
	// errInvalidVote = errors.New("vote nonce not 0x00..0 or 0xff..f")

	// errInvalidCheckpointVote is returned if a checkpoint/epoch transition block
	// has a vote nonce set to non-zeroes.
	// errInvalidCheckpointVote = errors.New("vote nonce in checkpoint block non-zero")

	// errMissingVanity is returned if a block's extra-data section is shorter than
	// 32 bytes, which is required to store the signer vanity.
	errMissingVanity = errors.New("extra-data 32 byte vanity prefix missing")

	// errMissingSignature is returned if a block's extra-data section doesn't seem
	// to contain a 65 byte secp256k1 signature.
	errMissingSignature = errors.New("extra-data 65 byte signature suffix missing")

	// errExtraValidators is returned if non-sprint-end block contain validator data in
	// their extra-data fields.
	errExtraValidators = errors.New("non-sprint-end block contains extra validator list")

	// errInvalidSpanValidators is returned if a block contains an
	// invalid list of validators (i.e. non divisible by 40 bytes).
	errInvalidSpanValidators = errors.New("invalid validator list on sprint end block")

	// errInvalidMixDigest is returned if a block's mix digest is non-zero.
	errInvalidMixDigest = errors.New("non-zero mix digest")

	// errInvalidUncleHash is returned if a block contains an non-empty uncle list.
	errInvalidUncleHash = errors.New("non empty uncle hash")

	// errInvalidDifficulty is returned if the difficulty of a block neither 1 or 2.
	errInvalidDifficulty = errors.New("invalid difficulty")

	// ErrInvalidTimestamp is returned if the timestamp of a block is lower than
	// the previous block's timestamp + the minimum block period.
	ErrInvalidTimestamp = errors.New("invalid timestamp")

	// errOutOfRangeChain is returned if an authorization list is attempted to
	// be modified via out-of-range or non-contiguous headers.
	errOutOfRangeChain = errors.New("out of range or non-contiguous chain")

	errUncleDetected     = errors.New("uncles not allowed")
	errUnknownValidators = errors.New("unknown validators")
)

// SignerFn is a signer callback function to request a header to be signed by a
// backing account.
type SignerFn func(signer libcommon.Address, mimeType string, message []byte) ([]byte, error)

// ecrecover extracts the Ethereum account address from a signed header.
func ecrecover(header *types.Header, sigcache *lru.ARCCache[libcommon.Hash, libcommon.Address], c *chain.BorConfig) (libcommon.Address, error) {
	// If the signature's already cached, return that
	hash := header.Hash()
	if address, known := sigcache.Get(hash); known {
		return address, nil
	}
	// Retrieve the signature from the header extra-data
	if len(header.Extra) < extraSeal {
		return libcommon.Address{}, errMissingSignature
	}

	signature := header.Extra[len(header.Extra)-extraSeal:]

	// Recover the public key and the Ethereum address
	pubkey, err := crypto.Ecrecover(SealHash(header, c).Bytes(), signature)
	if err != nil {
		return libcommon.Address{}, err
	}
	var signer libcommon.Address
	copy(signer[:], crypto.Keccak256(pubkey[1:])[12:])

	sigcache.Add(hash, signer)

	return signer, nil
}

// SealHash returns the hash of a block prior to it being sealed.
func SealHash(header *types.Header, c *chain.BorConfig) (hash libcommon.Hash) {
	hasher := cryptopool.NewLegacyKeccak256()
	defer cryptopool.ReturnToPoolKeccak256(hasher)

	encodeSigHeader(hasher, header, c)
	hasher.Sum(hash[:0])

	return hash
}

func encodeSigHeader(w io.Writer, header *types.Header, c *chain.BorConfig) {
	enc := []interface{}{
		header.ParentHash,
		header.UncleHash,
		header.Coinbase,
		header.Root,
		header.TxHash,
		header.ReceiptHash,
		header.Bloom,
		header.Difficulty,
		header.Number,
		header.GasLimit,
		header.GasUsed,
		header.Time,
		header.Extra[:len(header.Extra)-65], // Yes, this will panic if extra is too short
		header.MixDigest,
		header.Nonce,
	}

	if c.IsJaipur(header.Number.Uint64()) {
		if header.BaseFee != nil {
			enc = append(enc, header.BaseFee)
		}
	}

	if err := rlp.Encode(w, enc); err != nil {
		panic("can't encode: " + err.Error())
	}
}

// CalcProducerDelay is the block delay algorithm based on block time, period, producerDelay and turn-ness of a signer
func CalcProducerDelay(number uint64, succession int, c *chain.BorConfig) uint64 {
	// When the block is the first block of the sprint, it is expected to be delayed by `producerDelay`.
	// That is to allow time for block propagation in the last sprint
	delay := c.CalculatePeriod(number)
	if number%c.CalculateSprint(number) == 0 {
		delay = c.CalculateProducerDelay(number)
	}

	if succession > 0 {
		delay += uint64(succession) * c.CalculateBackupMultiplier(number)
	}

	return delay
}

// BorRLP returns the rlp bytes which needs to be signed for the bor
// sealing. The RLP to sign consists of the entire header apart from the 65 byte signature
// contained at the end of the extra data.
//
// Note, the method requires the extra data to be at least 65 bytes, otherwise it
// panics. This is done to avoid accidentally using both forms (signature present
// or not), which could be abused to produce different hashes for the same header.
func BorRLP(header *types.Header, c *chain.BorConfig) []byte {
	b := new(bytes.Buffer)
	encodeSigHeader(b, header, c)

	return b.Bytes()
}

// Bor is the matic-bor consensus engine
type Bor struct {
	chainConfig *chain.Config    // Chain config
	config      *chain.BorConfig // Consensus engine configuration parameters for bor consensus
	DB          kv.RwDB          // Database to store and retrieve snapshot checkpoints
	blockReader services.FullBlockReader

	recents    *lru.ARCCache[libcommon.Hash, *Snapshot]         // Snapshots for recent block to speed up reorgs
	signatures *lru.ARCCache[libcommon.Hash, libcommon.Address] // Signatures of recent blocks to speed up mining

	authorizedSigner atomic.Pointer[signer] // Ethereum address and sign function of the signing key

	execCtx context.Context // context of caller execution stage

	spanner                Spanner
	GenesisContractsClient GenesisContract
	HeimdallClient         IHeimdallClient

	// scope event.SubscriptionScope
	// The fields below are for testing only
	fakeDiff  bool // Skip difficulty verifications
	spanCache *btree.BTree

	closeOnce sync.Once
	logger    log.Logger
}

type signer struct {
	signer libcommon.Address // Ethereum address of the signing key
	signFn SignerFn          // Signer function to authorize hashes with
}

type sprint struct {
	from, size uint64
}

type sprints []sprint

func (s sprints) Len() int {
	return len(s)
}

func (s sprints) Swap(i, j int) {
	s[i], s[j] = s[j], s[i]
}

func (s sprints) Less(i, j int) bool {
	return s[i].from < s[j].from
}

func asSprints(configSprints map[string]uint64) sprints {
	sprints := make(sprints, len(configSprints))

	i := 0
	for key, value := range configSprints {
		sprints[i].from, _ = strconv.ParseUint(key, 10, 64)
		sprints[i].size = value
		i++
	}

	sort.Sort(sprints)

	return sprints
}

func CalculateSprintCount(config *chain.BorConfig, from, to uint64) int {

	switch {
	case from > to:
		return 0
	case from < to:
		to--
	}

	sprints := asSprints(config.Sprint)

	count := uint64(0)
	startCalc := from

	zeroth := func(boundary uint64, size uint64) uint64 {
		if boundary%size == 0 {
			return 1
		}

		return 0
	}

	for i := 0; i < len(sprints)-1; i++ {
		if startCalc >= sprints[i].from && startCalc < sprints[i+1].from {
			if to >= sprints[i].from && to < sprints[i+1].from {
				if startCalc == to {
					return int(count + zeroth(startCalc, sprints[i].size))
				}
				return int(count + zeroth(startCalc, sprints[i].size) + (to-startCalc)/sprints[i].size)
			} else {
				endCalc := sprints[i+1].from - 1
				count += zeroth(startCalc, sprints[i].size) + (endCalc-startCalc)/sprints[i].size
				startCalc = endCalc + 1
			}
		}
	}

	if startCalc == to {
		return int(count + zeroth(startCalc, sprints[len(sprints)-1].size))
	}

	return int(count + zeroth(startCalc, sprints[len(sprints)-1].size) + (to-startCalc)/sprints[len(sprints)-1].size)
}

func CalculateSprint(config *chain.BorConfig, number uint64) uint64 {
	sprints := asSprints(config.Sprint)

	for i := 0; i < len(sprints)-1; i++ {
		if number >= sprints[i].from && number < sprints[i+1].from {
			return sprints[i].size
		}
	}

	return sprints[len(sprints)-1].size
}

// New creates a Matic Bor consensus engine.
func New(
	chainConfig *chain.Config,
	db kv.RwDB,
	blockReader services.FullBlockReader,
	spanner Spanner,
	heimdallClient IHeimdallClient,
	genesisContracts GenesisContract,
	logger log.Logger,
) *Bor {
	// get bor config
	borConfig := chainConfig.Bor

	// Set any missing consensus parameters to their defaults
	if borConfig != nil && borConfig.CalculateSprint(0) == 0 {
		borConfig.Sprint = defaultSprintLength
	}

	// Allocate the snapshot caches and create the engine
	recents, _ := lru.NewARC[libcommon.Hash, *Snapshot](inmemorySnapshots)
	signatures, _ := lru.NewARC[libcommon.Hash, libcommon.Address](inmemorySignatures)
	c := &Bor{
		chainConfig:            chainConfig,
		config:                 borConfig,
		DB:                     db,
		blockReader:            blockReader,
		recents:                recents,
		signatures:             signatures,
		spanner:                spanner,
		GenesisContractsClient: genesisContracts,
		HeimdallClient:         heimdallClient,
		spanCache:              btree.New(32),
		execCtx:                context.Background(),
		logger:                 logger,
	}

	c.authorizedSigner.Store(&signer{
		libcommon.Address{},
		func(_ libcommon.Address, _ string, i []byte) ([]byte, error) {
			// return an error to prevent panics
			return nil, &UnauthorizedSignerError{0, libcommon.Address{}.Bytes()}
		},
	})

	// make sure we can decode all the GenesisAlloc in the BorConfig.
	for key, genesisAlloc := range c.config.BlockAlloc {
		if _, err := decodeGenesisAlloc(genesisAlloc); err != nil {
			panic(fmt.Sprintf("BUG: Block alloc '%s' in genesis is not correct: %v", key, err))
		}
	}

	return c
}

// Type returns underlying consensus engine
func (c *Bor) Type() chain.ConsensusName {
	return chain.BorConsensus
}

// Author implements consensus.Engine, returning the Ethereum address recovered
// from the signature in the header's extra-data section.
// This is thread-safe (only access the header and config (which is never updated),
// as well as signatures, which are lru.ARCCache, which is thread-safe)
func (c *Bor) Author(header *types.Header) (libcommon.Address, error) {
	return ecrecover(header, c.signatures, c.config)
}

// VerifyHeader checks whether a header conforms to the consensus rules.
func (c *Bor) VerifyHeader(chain consensus.ChainHeaderReader, header *types.Header, seal bool) error {

	return c.verifyHeader(chain, header, nil)
}

// VerifyHeaders is similar to VerifyHeader, but verifies a batch of headers. The
// method returns a quit channel to abort the operations and a results channel to
// retrieve the async verifications (the order is that of the input slice).
func (c *Bor) VerifyHeaders(chain consensus.ChainHeaderReader, headers []*types.Header, _ []bool) (chan<- struct{}, <-chan error) {
	abort := make(chan struct{})
	results := make(chan error, len(headers))

	go func() {
		for i, header := range headers {
			err := c.verifyHeader(chain, header, headers[:i])

			select {
			case <-abort:
				return
			case results <- err:
			}
		}
	}()

	return abort, results
}

// verifyHeader checks whether a header conforms to the consensus rules.The
// caller may optionally pass in a batch of parents (ascending order) to avoid
// looking those up from the database. This is useful for concurrently verifying
// a batch of new headers.
func (c *Bor) verifyHeader(chain consensus.ChainHeaderReader, header *types.Header, parents []*types.Header) error {
	if header.Number == nil {
		return errUnknownBlock
	}

	number := header.Number.Uint64()

	// Don't waste time checking blocks from the future
	if header.Time > uint64(time.Now().Unix()) {
		return consensus.ErrFutureBlock
	}

	if err := validateHeaderExtraField(header.Extra); err != nil {
		return err
	}

	// check extr adata
	isSprintEnd := isSprintStart(number+1, c.config.CalculateSprint(number))

	// Ensure that the extra-data contains a signer list on checkpoint, but none otherwise
	signersBytes := len(header.Extra) - extraVanity - extraSeal
	if !isSprintEnd && signersBytes != 0 {
		return errExtraValidators
	}

	if isSprintEnd && signersBytes%validatorHeaderBytesLength != 0 {
		return errInvalidSpanValidators
	}

	// Ensure that the mix digest is zero as we don't have fork protection currently
	if header.MixDigest != (libcommon.Hash{}) {
		return errInvalidMixDigest
	}

	// Ensure that the block doesn't contain any uncles which are meaningless in PoA
	if header.UncleHash != uncleHash {
		return errInvalidUncleHash
	}

	// Ensure that the block's difficulty is meaningful (may not be correct at this point)
	if number > 0 {
		if header.Difficulty == nil {
			return errInvalidDifficulty
		}
	}

	// Verify that the gas limit is <= 2^63-1
	gasCap := uint64(0x7fffffffffffffff)

	if header.GasLimit > gasCap {
		return fmt.Errorf("invalid gasLimit: have %v, max %v", header.GasLimit, gasCap)
	}

	// All basic checks passed, verify cascading fields
	return c.verifyCascadingFields(chain, header, parents)
}

// validateHeaderExtraField validates that the extra-data contains both the vanity and signature.
// header.Extra = header.Vanity + header.ProducerBytes (optional) + header.Seal
func validateHeaderExtraField(extraBytes []byte) error {
	if len(extraBytes) < extraVanity {
		return errMissingVanity
	}

	if len(extraBytes) < extraVanity+extraSeal {
		return errMissingSignature
	}

	return nil
}

// verifyCascadingFields verifies all the header fields that are not standalone,
// rather depend on a batch of previous headers. The caller may optionally pass
// in a batch of parents (ascending order) to avoid looking those up from the
// database. This is useful for concurrently verifying a batch of new headers.
func (c *Bor) verifyCascadingFields(chain consensus.ChainHeaderReader, header *types.Header, parents []*types.Header) error {
	// The genesis block is the always valid dead-end
	number := header.Number.Uint64()

	if number == 0 {
		return nil
	}

	// Ensure that the block's timestamp isn't too close to it's parent
	var parent *types.Header

	if len(parents) > 0 {
		parent = parents[len(parents)-1]
	} else {
		parent = chain.GetHeader(header.ParentHash, number-1)
	}

	if parent == nil || parent.Number.Uint64() != number-1 || parent.Hash() != header.ParentHash {
		return consensus.ErrUnknownAncestor
	}

	// Verify that the gasUsed is <= gasLimit
	if header.GasUsed > header.GasLimit {
		return fmt.Errorf("invalid gasUsed: have %d, gasLimit %d", header.GasUsed, header.GasLimit)
	}

	if !chain.Config().IsLondon(header.Number.Uint64()) {
		// Verify BaseFee not present before EIP-1559 fork.
		if header.BaseFee != nil {
			return fmt.Errorf("invalid baseFee before fork: have %d, want <nil>", header.BaseFee)
		}
		if err := misc.VerifyGaslimit(parent.GasLimit, header.GasLimit); err != nil {
			return err
		}
	} else if err := misc.VerifyEip1559Header(chain.Config(), parent, header, false /*skipGasLimit*/); err != nil {
		// Verify the header's EIP-1559 attributes.
		return err
	}

	if header.WithdrawalsHash != nil {
		return consensus.ErrUnexpectedWithdrawals
	}

	if parent.Time+c.config.CalculatePeriod(number) > header.Time {
		return ErrInvalidTimestamp
	}

	sprintLength := c.config.CalculateSprint(number)

	// Verify the validator list match the local contract
	//
	// Note: Here we fetch the data from span instead of contract
	// as done in bor client. The contract (validator set) returns
	// a fixed span for 0th span i.e. 0 - 255 blocks. Hence, the
	// contract data and span data won't match for that. Skip validating
	// for 0th span. TODO: Remove `number > zerothSpanEnd` check
	// once we start fetching validator data from contract.
	if number > zerothSpanEnd && isSprintStart(number+1, sprintLength) {
		producerSet, err := c.spanner.GetCurrentProducers(number+1, c.authorizedSigner.Load().signer, c.getSpanForBlock)

		if err != nil {
			return err
		}

		sort.Sort(valset.ValidatorsByAddress(producerSet))

		headerVals, err := valset.ParseValidators(header.Extra[extraVanity : len(header.Extra)-extraSeal])

		if err != nil {
			return err
		}

		if len(producerSet) != len(headerVals) {
			return errInvalidSpanValidators
		}

		for i, val := range producerSet {
			if !bytes.Equal(val.HeaderBytes(), headerVals[i].HeaderBytes()) {
				return errInvalidSpanValidators
			}
		}
	}
	snap, err := c.snapshot(chain, number-1, header.ParentHash, parents)
	if err != nil {
		return err
	}

	// verify the validator list in the last sprint block
	if isSprintStart(number, sprintLength) {
		// Retrieve the snapshot needed to verify this header and cache it
		parentValidatorBytes := parent.Extra[extraVanity : len(parent.Extra)-extraSeal]
		validatorsBytes := make([]byte, len(snap.ValidatorSet.Validators)*validatorHeaderBytesLength)

		currentValidators := snap.ValidatorSet.Copy().Validators
		// sort validator by address
		sort.Sort(valset.ValidatorsByAddress(currentValidators))
		for i, validator := range currentValidators {
			copy(validatorsBytes[i*validatorHeaderBytesLength:], validator.HeaderBytes())
		}
		// len(header.Extra) >= extraVanity+extraSeal has already been validated in validateHeaderExtraField, so this won't result in a panic
		if !bytes.Equal(parentValidatorBytes, validatorsBytes) {
			return &MismatchingValidatorsError{number - 1, validatorsBytes, parentValidatorBytes}
		}
	}

	// All basic checks passed, verify the seal and return
	return c.verifySeal(chain, header, parents, snap)
}

// snapshot retrieves the authorization snapshot at a given point in time.
func (c *Bor) snapshot(chain consensus.ChainHeaderReader, number uint64, hash libcommon.Hash, parents []*types.Header) (*Snapshot, error) {
	logEvery := time.NewTicker(logInterval)
	defer logEvery.Stop()
	// Search for a snapshot in memory or on disk for checkpoints
	var snap *Snapshot

	headers := make([]*types.Header, 0, 16)

	//nolint:govet
	for snap == nil {
		// If an in-memory snapshot was found, use that
		if s, ok := c.recents.Get(hash); ok {
			snap = s

			break
		}

		// If an on-disk snapshot can be found, use that
		if number%snapshotPersistInterval == 0 {
			if s, err := loadSnapshot(c.config, c.signatures, c.DB, hash); err == nil {
				c.logger.Trace("Loaded snapshot from disk", "number", number, "hash", hash)

				snap = s

				break
			}
		}

		// No snapshot for this header, gather the header and move backward
		var header *types.Header
		if len(parents) > 0 {
			// If we have explicit parents, pick from there (enforced)
			header = parents[len(parents)-1]
			if header.Hash() != hash || header.Number.Uint64() != number {
				return nil, consensus.ErrUnknownAncestor
			}

			parents = parents[:len(parents)-1]
		} else {
			// No explicit parents (or no more left), reach out to the database
			if chain != nil {
				header = chain.GetHeader(hash, number)
			}

			if header == nil {
				return nil, consensus.ErrUnknownAncestor
			}
		}

		if number == 0 {
			break
		}

		headers = append(headers, header)
		number, hash = number-1, header.ParentHash

<<<<<<< HEAD
		if chain != nil && number <= chain.FrozenBlocks() {
=======
		if number < chain.FrozenBlocks() {
>>>>>>> 6bc0ca9e
			break
		}

		select {
		case <-logEvery.C:
			log.Info("Gathering headers for validator proposer prorities (backwards)", "blockNum", number)
		default:
		}
	}
	if snap == nil && chain != nil && number <= chain.FrozenBlocks() {
		// Special handling of the headers in the snapshot
		zeroHeader := chain.GetHeaderByNumber(0)
		if zeroHeader != nil {
			// get checkpoint data
			hash := zeroHeader.Hash()

			// get validators and current span
			validators, err := c.spanner.GetCurrentValidators(1, c.authorizedSigner.Load().signer, c.getSpanForBlock)
			if err != nil {
				return nil, err
			}

			// new snap shot
			snap = newSnapshot(c.config, c.signatures, 0, hash, validators, c.logger)
			if err := snap.store(c.DB); err != nil {
				return nil, err
			}
			c.logger.Info("Stored proposer snapshot to disk", "number", 0, "hash", hash)
			initialHeaders := make([]*types.Header, 0, 128)
			for i := uint64(1); i <= number; i++ {
				header := chain.GetHeaderByNumber(i)
				initialHeaders = append(initialHeaders, header)
				if len(initialHeaders) == cap(initialHeaders) {
					if snap, err = snap.apply(initialHeaders, c.logger); err != nil {
						return nil, err
					}
					initialHeaders = initialHeaders[:0]
				}
				select {
				case <-logEvery.C:
					log.Info("Computing validator proposer prorities (forward)", "blockNum", i)
				default:
				}
			}
			if snap, err = snap.apply(initialHeaders, c.logger); err != nil {
				return nil, err
			}
		}
	}

	// check if snapshot is nil
	if snap == nil {
		return nil, fmt.Errorf("unknown error while retrieving snapshot at block number %v", number)
	}

	// Previous snapshot found, apply any pending headers on top of it
	for i := 0; i < len(headers)/2; i++ {
		headers[i], headers[len(headers)-1-i] = headers[len(headers)-1-i], headers[i]
	}

	var err error
	if snap, err = snap.apply(headers, c.logger); err != nil {
		return nil, err
	}

	c.recents.Add(snap.Hash, snap)

	// If we've generated a new persistent snapshot, save to disk
	if snap.Number%snapshotPersistInterval == 0 && len(headers) > 0 {
		if err = snap.store(c.DB); err != nil {
			return nil, err
		}

		c.logger.Info("Stored proposer snapshot to disk", "number", snap.Number, "hash", snap.Hash)
	}

	return snap, err
}

// VerifyUncles implements consensus.Engine, always returning an error for any
// uncles as this consensus mechanism doesn't permit uncles.
func (c *Bor) VerifyUncles(_ consensus.ChainReader, _ *types.Header, uncles []*types.Header) error {
	if len(uncles) > 0 {
		return errUncleDetected
	}

	return nil
}

// VerifySeal implements consensus.Engine, checking whether the signature contained
// in the header satisfies the consensus protocol requirements.
func (c *Bor) VerifySeal(chain consensus.ChainHeaderReader, header *types.Header) error {
	snap, err := c.snapshot(chain, header.Number.Uint64()-1, header.ParentHash, nil)
	if err != nil {
		return err
	}
	return c.verifySeal(chain, header, nil, snap)
}

// verifySeal checks whether the signature contained in the header satisfies the
// consensus protocol requirements. The method accepts an optional list of parent
// headers that aren't yet part of the local blockchain to generate the snapshots
// from.
func (c *Bor) verifySeal(chain consensus.ChainHeaderReader, header *types.Header, parents []*types.Header, snap *Snapshot) error {
	// Verifying the genesis block is not supported
	number := header.Number.Uint64()
	if number == 0 {
		return errUnknownBlock
	}
	// Resolve the authorization key and check against signers
	signer, err := ecrecover(header, c.signatures, c.config)
	if err != nil {
		return err
	}

	if !snap.ValidatorSet.HasAddress(signer) {
		// Check the UnauthorizedSignerError.Error() msg to see why we pass number-1
		return &UnauthorizedSignerError{number - 1, signer.Bytes()}
	}

	succession, err := snap.GetSignerSuccessionNumber(signer)
	if err != nil {
		return err
	}

	var parent *types.Header
	if len(parents) > 0 { // if parents is nil, len(parents) is zero
		parent = parents[len(parents)-1]
	} else if number > 0 {
		parent = chain.GetHeader(header.ParentHash, number-1)
	}

	if parent != nil && header.Time < parent.Time+CalcProducerDelay(number, succession, c.config) {
		return &BlockTooSoonError{number, succession}
	}

	// Ensure that the difficulty corresponds to the turn-ness of the signer
	if !c.fakeDiff {
		difficulty := snap.Difficulty(signer)
		if header.Difficulty.Uint64() != difficulty {
			return &WrongDifficultyError{number, difficulty, header.Difficulty.Uint64(), signer.Bytes()}
		}
	}

	return nil
}

func IsBlockOnTime(parent *types.Header, header *types.Header, number uint64, succession int, cfg *chain.BorConfig) bool {
	return parent != nil && header.Time < parent.Time+CalcProducerDelay(number, succession, cfg)
}

// Prepare implements consensus.Engine, preparing all the consensus fields of the
// header for running the transactions on top.
func (c *Bor) Prepare(chain consensus.ChainHeaderReader, header *types.Header, state *state.IntraBlockState) error {
	// If the block isn't a checkpoint, cast a random vote (good enough for now)
	header.Coinbase = libcommon.Address{}
	header.Nonce = types.BlockNonce{}

	number := header.Number.Uint64()
	// Assemble the validator snapshot to check which votes make sense
	snap, err := c.snapshot(chain, number-1, header.ParentHash, nil)
	if err != nil {
		return err
	}

	// Set the correct difficulty
	header.Difficulty = new(big.Int).SetUint64(snap.Difficulty(c.authorizedSigner.Load().signer))

	// Ensure the extra data has all it's components
	if len(header.Extra) < extraVanity {
		header.Extra = append(header.Extra, bytes.Repeat([]byte{0x00}, extraVanity-len(header.Extra))...)
	}

	header.Extra = header.Extra[:extraVanity]

	// get validator set if number
	// Note: headers.Extra has producer set and not validator set. The bor
	// client calls `GetCurrentValidators` because it makes a contract call
	// where it fetches producers internally. As we fetch data from span
	// in Erigon, use directly the `GetCurrentProducers` function.
	if isSprintStart(number+1, c.config.CalculateSprint(number)) {
		newValidators, err := c.spanner.GetCurrentProducers(number+1, c.authorizedSigner.Load().signer, c.getSpanForBlock)
		if err != nil {
			return errUnknownValidators
		}

		// sort validator by address
		sort.Sort(valset.ValidatorsByAddress(newValidators))

		for _, validator := range newValidators {
			header.Extra = append(header.Extra, validator.HeaderBytes()...)
		}
	}

	// add extra seal space
	header.Extra = append(header.Extra, make([]byte, extraSeal)...)

	// Mix digest is reserved for now, set to empty
	header.MixDigest = libcommon.Hash{}

	// Ensure the timestamp has the correct delay
	parent := chain.GetHeader(header.ParentHash, number-1)
	if parent == nil {
		return consensus.ErrUnknownAncestor
	}

	var succession int
	// if signer is not empty
	if signer := c.authorizedSigner.Load().signer; !bytes.Equal(signer.Bytes(), libcommon.Address{}.Bytes()) {
		succession, err = snap.GetSignerSuccessionNumber(signer)
		if err != nil {
			return err
		}
	}

	header.Time = parent.Time + CalcProducerDelay(number, succession, c.config)
	if header.Time < uint64(time.Now().Unix()) {
		header.Time = uint64(time.Now().Unix())
	}

	return nil
}

func (c *Bor) CalculateRewards(config *chain.Config, header *types.Header, uncles []*types.Header, syscall consensus.SystemCall,
) ([]consensus.Reward, error) {
	return []consensus.Reward{}, nil
}

// Finalize implements consensus.Engine, ensuring no uncles are set, nor block
// rewards given.
func (c *Bor) Finalize(config *chain.Config, header *types.Header, state *state.IntraBlockState,
	txs types.Transactions, uncles []*types.Header, r types.Receipts, withdrawals []*types.Withdrawal,
	chain consensus.ChainReader, syscall consensus.SystemCall, logger log.Logger,
) (types.Transactions, types.Receipts, error) {
	var err error

	headerNumber := header.Number.Uint64()

	if isSprintStart(headerNumber, c.config.CalculateSprint(headerNumber)) {
		cx := statefull.ChainContext{Chain: chain, Bor: c}
		// check and commit span
		if err := c.checkAndCommitSpan(state, header, cx, syscall); err != nil {
			c.logger.Error("Error while committing span", "err", err)
			return nil, types.Receipts{}, err
		}

		if c.blockReader != nil {
			// commit states
			if err = c.CommitStates(state, header, cx, syscall); err != nil {
				c.logger.Error("Error while committing states", "err", err)
				return nil, types.Receipts{}, err
			}
		}
	}

	if err = c.changeContractCodeIfNeeded(headerNumber, state); err != nil {
		c.logger.Error("Error changing contract code", "err", err)
		return nil, types.Receipts{}, err
	}

	// No block rewards in PoA, so the state remains as is and uncles are dropped
	// header.Root = state.IntermediateRoot(chain.Config().IsSpuriousDragon(header.Number.Uint64()))
	header.UncleHash = types.CalcUncleHash(nil)

	// Set state sync data to blockchain
	// bc := chain.(*core.BlockChain)
	// bc.SetStateSync(stateSyncData)
	return nil, types.Receipts{}, nil
}

func decodeGenesisAlloc(i interface{}) (types.GenesisAlloc, error) {
	var alloc types.GenesisAlloc

	b, err := json.Marshal(i)
	if err != nil {
		return nil, err
	}

	if err := json.Unmarshal(b, &alloc); err != nil {
		return nil, err
	}

	return alloc, nil
}

func (c *Bor) changeContractCodeIfNeeded(headerNumber uint64, state *state.IntraBlockState) error {
	for blockNumber, genesisAlloc := range c.config.BlockAlloc {
		if blockNumber == strconv.FormatUint(headerNumber, 10) {
			allocs, err := decodeGenesisAlloc(genesisAlloc)
			if err != nil {
				return fmt.Errorf("failed to decode genesis alloc: %v", err)
			}

			for addr, account := range allocs {
				c.logger.Trace("change contract code", "address", addr)
				state.SetCode(addr, account.Code)
			}
		}
	}

	return nil
}

// FinalizeAndAssemble implements consensus.Engine, ensuring no uncles are set,
// nor block rewards given, and returns the final block.
func (c *Bor) FinalizeAndAssemble(chainConfig *chain.Config, header *types.Header, state *state.IntraBlockState,
	txs types.Transactions, uncles []*types.Header, receipts types.Receipts, withdrawals []*types.Withdrawal,
	chain consensus.ChainReader, syscall consensus.SystemCall, call consensus.Call, logger log.Logger,
) (*types.Block, types.Transactions, types.Receipts, error) {
	// stateSyncData := []*types.StateSyncData{}

	headerNumber := header.Number.Uint64()
	if isSprintStart(headerNumber, c.config.CalculateSprint(headerNumber)) {
		cx := statefull.ChainContext{Chain: chain, Bor: c}

		// check and commit span
		err := c.checkAndCommitSpan(state, header, cx, syscall)
		if err != nil {
			c.logger.Error("Error while committing span", "err", err)
			return nil, nil, types.Receipts{}, err
		}

		if c.HeimdallClient != nil {
			// commit states
			if err = c.CommitStates(state, header, cx, syscall); err != nil {
				c.logger.Error("Error while committing states", "err", err)
				return nil, nil, types.Receipts{}, err
			}
		}
	}

	if err := c.changeContractCodeIfNeeded(headerNumber, state); err != nil {
		c.logger.Error("Error changing contract code", "err", err)
		return nil, nil, types.Receipts{}, err
	}

	// No block rewards in PoA, so the state remains as is and uncles are dropped
	// header.Root = state.IntermediateRoot(chain.Config().IsSpuriousDragon(header.Number))
	header.UncleHash = types.CalcUncleHash(nil)

	// Assemble block
	block := types.NewBlock(header, txs, nil, receipts, withdrawals)

	// set state sync
	// bc := chain.(*core.BlockChain)
	// bc.SetStateSync(stateSyncData)

	// return the final block for sealing
	return block, txs, receipts, nil
}

func (c *Bor) GenerateSeal(chain consensus.ChainHeaderReader, currnt, parent *types.Header, call consensus.Call) []byte {
	return nil
}

func (c *Bor) Initialize(config *chain.Config, chain consensus.ChainHeaderReader, header *types.Header,
	state *state.IntraBlockState, syscall consensus.SysCallCustom) {
}

// Authorize injects a private key into the consensus engine to mint new blocks
// with.
func (c *Bor) Authorize(currentSigner libcommon.Address, signFn SignerFn) {
	c.authorizedSigner.Store(&signer{
		signer: currentSigner,
		signFn: signFn,
	})
}

// Seal implements consensus.Engine, attempting to create a sealed block using
// the local signing credentials.
func (c *Bor) Seal(chain consensus.ChainHeaderReader, block *types.Block, results chan<- *types.Block, stop <-chan struct{}) error {
	header := block.Header()
	// Sealing the genesis block is not supported
	number := header.Number.Uint64()

	if number == 0 {
		return errUnknownBlock
	}

	// For 0-period chains, refuse to seal empty blocks (no reward but would spin sealing)
	if c.config.CalculatePeriod(number) == 0 && len(block.Transactions()) == 0 {
		c.logger.Trace("Sealing paused, waiting for transactions")
		return nil
	}

	// Don't hold the signer fields for the entire sealing procedure
	currentSigner := c.authorizedSigner.Load()
	signer, signFn := currentSigner.signer, currentSigner.signFn

	snap, err := c.snapshot(chain, number-1, header.ParentHash, nil)
	if err != nil {
		return err
	}

	// Bail out if we're unauthorized to sign a block
	if !snap.ValidatorSet.HasAddress(signer) {
		// Check the UnauthorizedSignerError.Error() msg to see why we pass number-1
		return &UnauthorizedSignerError{number - 1, signer.Bytes()}
	}

	successionNumber, err := snap.GetSignerSuccessionNumber(signer)
	if err != nil {
		return err
	}

	// Sweet, the protocol permits us to sign the block, wait for our time
	delay := time.Unix(int64(header.Time), 0).Sub(time.Now()) // nolint: gosimple
	// wiggle was already accounted for in header.Time, this is just for logging
	wiggle := time.Duration(successionNumber) * time.Duration(c.config.CalculateBackupMultiplier(number)) * time.Second

	// Sign all the things!
	sighash, err := signFn(signer, accounts.MimetypeBor, BorRLP(header, c.config))
	if err != nil {
		return err
	}
	copy(header.Extra[len(header.Extra)-extraSeal:], sighash)

	// Wait until sealing is terminated or delay timeout.
	c.logger.Info("Waiting for slot to sign and propagate", "number", number, "hash", header.Hash, "delay", common.PrettyDuration(delay))

	go func() {
		select {
		case <-stop:
			c.logger.Info("Discarding sealing operation for block", "number", number)
			return
		case <-time.After(delay):
			if wiggle > 0 {
				c.logger.Info(
					"Sealed out-of-turn",
					"number", number,
					"wiggle", common.PrettyDuration(wiggle),
					"delay", delay,
					"headerDifficulty", header.Difficulty,
					"signer", signer.Hex(),
				)
			} else {
				c.logger.Info(
					"Sealed in-turn",
					"number", number,
					"delay", delay,
					"headerDifficulty", header.Difficulty,
					"signer", signer.Hex(),
				)
			}
		}
		select {
		case results <- block.WithSeal(header):
		default:
			c.logger.Warn("Sealing result was not read by miner", "number", number, "sealhash", SealHash(header, c.config))
		}
	}()
	return nil
}

// IsProposer returns true if this instance is the proposer for this block
func (c *Bor) IsProposer(header *types.Header) (bool, error) {
	number := header.Number.Uint64()

	if number == 0 {
		return false, nil
	}

	snap, err := c.snapshot(nil, number-1, header.ParentHash, nil)
	if err != nil {
		return false, err
	}

	currentSigner := c.authorizedSigner.Load()

	if !snap.ValidatorSet.HasAddress(currentSigner.signer) {
		return false, nil
	}

	successionNumber, err := snap.GetSignerSuccessionNumber(currentSigner.signer)

	return successionNumber == 0, err
}

// CalcDifficulty is the difficulty adjustment algorithm. It returns the difficulty
// that a new block should have based on the previous blocks in the chain and the
// current signer.
func (c *Bor) CalcDifficulty(chain consensus.ChainHeaderReader, _, _ uint64, _ *big.Int, parentNumber uint64, parentHash, _ libcommon.Hash, _ uint64) *big.Int {
	snap, err := c.snapshot(chain, parentNumber, parentHash, nil)
	if err != nil {
		return nil
	}

	return new(big.Int).SetUint64(snap.Difficulty(c.authorizedSigner.Load().signer))
}

// SealHash returns the hash of a block prior to it being sealed.
func (c *Bor) SealHash(header *types.Header) libcommon.Hash {
	return SealHash(header, c.config)
}

func (c *Bor) IsServiceTransaction(sender libcommon.Address, syscall consensus.SystemCall) bool {
	return false
}

// APIs implements consensus.Engine, returning the user facing RPC API to allow
// controlling the signer voting.
func (c *Bor) APIs(chain consensus.ChainHeaderReader) []rpc.API {
	return []rpc.API{{
		Namespace: "bor",
		Version:   "1.0",
		Service:   &API{chain: chain, bor: c},
		Public:    false,
	}}
}

// Close implements consensus.Engine. It's a noop for bor as there are no background threads.
func (c *Bor) Close() error {
	c.closeOnce.Do(func() {
		if c.HeimdallClient != nil {
			c.HeimdallClient.Close()
		}
	})

	return nil
}

func (c *Bor) checkAndCommitSpan(
	state *state.IntraBlockState,
	header *types.Header,
	chain statefull.ChainContext,
	syscall consensus.SystemCall,
) error {
	headerNumber := header.Number.Uint64()

	span, err := c.spanner.GetCurrentSpan(syscall)
	if err != nil {
		return err
	}

	if c.needToCommitSpan(span, headerNumber) {
		err := c.fetchAndCommitSpan(span.ID+1, state, header, chain, syscall)
		return err
	}

	return nil
}

func (c *Bor) needToCommitSpan(currentSpan *span.Span, headerNumber uint64) bool {
	// if span is nil
	if currentSpan == nil {
		return false
	}

	// check span is not set initially
	if currentSpan.EndBlock == 0 {
		return true
	}
	sprintLength := c.config.CalculateSprint(headerNumber)

	// if current block is first block of last sprint in current span
	if currentSpan.EndBlock > sprintLength && currentSpan.EndBlock-sprintLength+1 == headerNumber {
		return true
	}

	return false
}

func (c *Bor) getSpanForBlock(blockNum uint64) (*span.HeimdallSpan, error) {
	c.logger.Debug("Getting span", "for block", blockNum)
	var borSpan *span.HeimdallSpan
	c.spanCache.AscendGreaterOrEqual(&span.HeimdallSpan{Span: span.Span{EndBlock: blockNum}}, func(item btree.Item) bool {
		borSpan = item.(*span.HeimdallSpan)
		return false
	})

	if borSpan != nil && borSpan.StartBlock <= blockNum && borSpan.EndBlock >= blockNum {
		return borSpan, nil
	}

	// Span with given block block number is not loaded
	// As span has fixed set of blocks (except 0th span), we can
	// formulate it and get the exact ID we'd need to fetch.
	var spanID uint64
	if blockNum > zerothSpanEnd {
		spanID = 1 + (blockNum-zerothSpanEnd-1)/spanLength
	}

	c.logger.Info("Span with given block number is not loaded", "fetching span", spanID)

	response, err := c.HeimdallClient.Span(c.execCtx, spanID)
	if err != nil {
		return nil, err
	}
	borSpan = response
	c.spanCache.ReplaceOrInsert(borSpan)

	for c.spanCache.Len() > 128 {
		c.spanCache.DeleteMin()
	}

	return borSpan, nil
}

func (c *Bor) fetchAndCommitSpan(
	newSpanID uint64,
	state *state.IntraBlockState,
	header *types.Header,
	chain statefull.ChainContext,
	syscall consensus.SystemCall,
) error {
	var heimdallSpan span.HeimdallSpan

	if c.HeimdallClient == nil {
		// fixme: move to a new mock or fake and remove c.HeimdallClient completely
		s, err := c.getNextHeimdallSpanForTest(newSpanID, state, header, chain, syscall)
		if err != nil {
			return err
		}

		heimdallSpan = *s
	} else {
		response, err := c.HeimdallClient.Span(c.execCtx, newSpanID)
		if err != nil {
			return err
		}

		heimdallSpan = *response
	}

	// check if chain id matches with heimdall span
	if heimdallSpan.ChainID != c.chainConfig.ChainID.String() {
		return fmt.Errorf(
			"chain id proposed span, %s, and bor chain id, %s, doesn't match",
			heimdallSpan.ChainID,
			c.chainConfig.ChainID.String(),
		)
	}

	return c.spanner.CommitSpan(heimdallSpan, syscall)
}

// CommitStates commit states
func (c *Bor) CommitStates(
	state *state.IntraBlockState,
	header *types.Header,
	chain statefull.ChainContext,
	syscall consensus.SystemCall,
) error {
	events := chain.Chain.BorEventsByBlock(header.Hash(), header.Number.Uint64())
	for _, event := range events {
		if err := c.GenesisContractsClient.CommitState(event, syscall); err != nil {
			return err
		}
	}
	return nil
}

func (c *Bor) SetHeimdallClient(h IHeimdallClient) {
	c.HeimdallClient = h
}

func (c *Bor) GetCurrentValidators(blockNumber uint64, signer libcommon.Address, getSpanForBlock func(blockNum uint64) (*span.HeimdallSpan, error)) ([]*valset.Validator, error) {
	return c.spanner.GetCurrentValidators(blockNumber, signer, getSpanForBlock)
}

//
// Private methods
//

func (c *Bor) getNextHeimdallSpanForTest(
	newSpanID uint64,
	state *state.IntraBlockState,
	header *types.Header,
	chain statefull.ChainContext,
	syscall consensus.SystemCall,
) (*span.HeimdallSpan, error) {
	headerNumber := header.Number.Uint64()

	spanBor, err := c.spanner.GetCurrentSpan(syscall)
	if err != nil {
		return nil, err
	}

	// Retrieve the snapshot needed to verify this header and cache it
	snap, err := c.snapshot(chain.Chain, headerNumber-1, header.ParentHash, nil)
	if err != nil {
		return nil, err
	}

	// new span
	spanBor.ID = newSpanID
	if spanBor.EndBlock == 0 {
		spanBor.StartBlock = 256
	} else {
		spanBor.StartBlock = spanBor.EndBlock + 1
	}

	spanBor.EndBlock = spanBor.StartBlock + (100 * c.config.CalculateSprint(headerNumber)) - 1

	selectedProducers := make([]valset.Validator, len(snap.ValidatorSet.Validators))
	for i, v := range snap.ValidatorSet.Validators {
		selectedProducers[i] = *v
	}

	heimdallSpan := &span.HeimdallSpan{
		Span:              *spanBor,
		ValidatorSet:      *snap.ValidatorSet,
		SelectedProducers: selectedProducers,
		ChainID:           c.chainConfig.ChainID.String(),
	}

	return heimdallSpan, nil
}

func validatorContains(a []*valset.Validator, x *valset.Validator) (*valset.Validator, bool) {
	for _, n := range a {
		if bytes.Equal(n.Address.Bytes(), x.Address.Bytes()) {
			return n, true
		}
	}

	return nil, false
}

func getUpdatedValidatorSet(oldValidatorSet *valset.ValidatorSet, newVals []*valset.Validator, logger log.Logger) *valset.ValidatorSet {
	v := oldValidatorSet
	oldVals := v.Validators

	changes := make([]*valset.Validator, 0, len(oldVals))

	for _, ov := range oldVals {
		if f, ok := validatorContains(newVals, ov); ok {
			ov.VotingPower = f.VotingPower
		} else {
			ov.VotingPower = 0
		}

		changes = append(changes, ov)
	}

	for _, nv := range newVals {
		if _, ok := validatorContains(changes, nv); !ok {
			changes = append(changes, nv)
		}
	}

	if err := v.UpdateWithChangeSet(changes, logger); err != nil {
		logger.Error("Error while updating change set", "error", err)
	}

	return v
}

func isSprintStart(number, sprint uint64) bool {
	return number%sprint == 0
}<|MERGE_RESOLUTION|>--- conflicted
+++ resolved
@@ -690,11 +690,7 @@
 		headers = append(headers, header)
 		number, hash = number-1, header.ParentHash
 
-<<<<<<< HEAD
-		if chain != nil && number <= chain.FrozenBlocks() {
-=======
-		if number < chain.FrozenBlocks() {
->>>>>>> 6bc0ca9e
+		if chain != nil && number < chain.FrozenBlocks() {
 			break
 		}
 
