package bor

import (
	"bytes"
	"context"
	"encoding/json"
	"errors"
	"fmt"
	"io"
	"math/big"
	"sort"
	"strconv"
	"sync"
	"sync/atomic"
	"time"

	"github.com/google/btree"
	lru "github.com/hashicorp/golang-lru/arc/v2"
	"github.com/ledgerwatch/log/v3"

	"github.com/ledgerwatch/erigon-lib/chain"
	libcommon "github.com/ledgerwatch/erigon-lib/common"
	"github.com/ledgerwatch/erigon-lib/common/length"
	"github.com/ledgerwatch/erigon-lib/kv"

	"github.com/ledgerwatch/erigon/common"
	"github.com/ledgerwatch/erigon/consensus"
	"github.com/ledgerwatch/erigon/consensus/bor/clerk"
	"github.com/ledgerwatch/erigon/consensus/bor/heimdall/span"
	"github.com/ledgerwatch/erigon/consensus/bor/statefull"
	"github.com/ledgerwatch/erigon/consensus/bor/valset"
	"github.com/ledgerwatch/erigon/consensus/misc"
	"github.com/ledgerwatch/erigon/core/state"
	"github.com/ledgerwatch/erigon/core/types"
	"github.com/ledgerwatch/erigon/core/types/accounts"
	"github.com/ledgerwatch/erigon/crypto"
	"github.com/ledgerwatch/erigon/crypto/cryptopool"
	"github.com/ledgerwatch/erigon/rlp"
	"github.com/ledgerwatch/erigon/rpc"
)

const (
	logInterval = 20 * time.Second
)

const (
	spanLength              = 6400 // Number of blocks in a span
	zerothSpanEnd           = 255  // End block of 0th span
	snapshotPersistInterval = 1024 // Number of blocks after which to persist the vote snapshot to the database
	inmemorySnapshots       = 128  // Number of recent vote snapshots to keep in memory
	inmemorySignatures      = 4096 // Number of recent block signatures to keep in memory
)

// Bor protocol constants.
var (
	defaultSprintLength = map[string]uint64{
		"0": 64,
	} // Default number of blocks after which to checkpoint and reset the pending votes

	extraVanity = 32 // Fixed number of extra-data prefix bytes reserved for signer vanity
	extraSeal   = 65 // Fixed number of extra-data suffix bytes reserved for signer seal

	uncleHash = types.CalcUncleHash(nil) // Always Keccak256(RLP([])) as uncles are meaningless outside of PoW.

	// diffInTurn = big.NewInt(2) // Block difficulty for in-turn signatures
	// diffNoTurn = big.NewInt(1) // Block difficulty for out-of-turn signatures

	validatorHeaderBytesLength = length.Addr + 20 // address + power
	// systemAddress              = libcommon.HexToAddress("0xffffFFFfFFffffffffffffffFfFFFfffFFFfFFfE")
)

// Various error messages to mark blocks invalid. These should be private to
// prevent engine specific errors from being referenced in the remainder of the
// codebase, inherently breaking if the engine is swapped out. Please put common
// error types into the consensus package.
var (
	// errUnknownBlock is returned when the list of signers is requested for a block
	// that is not part of the local blockchain.
	errUnknownBlock = errors.New("unknown block")

	// errInvalidCheckpointBeneficiary is returned if a checkpoint/epoch transition
	// block has a beneficiary set to non-zeroes.
	// errInvalidCheckpointBeneficiary = errors.New("beneficiary in checkpoint block non-zero")

	// errInvalidVote is returned if a nonce value is something else that the two
	// allowed constants of 0x00..0 or 0xff..f.
	// errInvalidVote = errors.New("vote nonce not 0x00..0 or 0xff..f")

	// errInvalidCheckpointVote is returned if a checkpoint/epoch transition block
	// has a vote nonce set to non-zeroes.
	// errInvalidCheckpointVote = errors.New("vote nonce in checkpoint block non-zero")

	// errMissingVanity is returned if a block's extra-data section is shorter than
	// 32 bytes, which is required to store the signer vanity.
	errMissingVanity = errors.New("extra-data 32 byte vanity prefix missing")

	// errMissingSignature is returned if a block's extra-data section doesn't seem
	// to contain a 65 byte secp256k1 signature.
	errMissingSignature = errors.New("extra-data 65 byte signature suffix missing")

	// errExtraValidators is returned if non-sprint-end block contain validator data in
	// their extra-data fields.
	errExtraValidators = errors.New("non-sprint-end block contains extra validator list")

	// errInvalidSpanValidators is returned if a block contains an
	// invalid list of validators (i.e. non divisible by 40 bytes).
	errInvalidSpanValidators = errors.New("invalid validator list on sprint end block")

	// errInvalidMixDigest is returned if a block's mix digest is non-zero.
	errInvalidMixDigest = errors.New("non-zero mix digest")

	// errInvalidUncleHash is returned if a block contains an non-empty uncle list.
	errInvalidUncleHash = errors.New("non empty uncle hash")

	// errInvalidDifficulty is returned if the difficulty of a block neither 1 or 2.
	errInvalidDifficulty = errors.New("invalid difficulty")

	// ErrInvalidTimestamp is returned if the timestamp of a block is lower than
	// the previous block's timestamp + the minimum block period.
	ErrInvalidTimestamp = errors.New("invalid timestamp")

	// errOutOfRangeChain is returned if an authorization list is attempted to
	// be modified via out-of-range or non-contiguous headers.
	errOutOfRangeChain = errors.New("out of range or non-contiguous chain")

	errUncleDetected     = errors.New("uncles not allowed")
	errUnknownValidators = errors.New("unknown validators")
)

// SignerFn is a signer callback function to request a header to be signed by a
// backing account.
type SignerFn func(signer libcommon.Address, mimeType string, message []byte) ([]byte, error)

// ecrecover extracts the Ethereum account address from a signed header.
func ecrecover(header *types.Header, sigcache *lru.ARCCache[libcommon.Hash, libcommon.Address], c *chain.BorConfig) (libcommon.Address, error) {
	// If the signature's already cached, return that
	hash := header.Hash()
	if address, known := sigcache.Get(hash); known {
		return address, nil
	}
	// Retrieve the signature from the header extra-data
	if len(header.Extra) < extraSeal {
		return libcommon.Address{}, errMissingSignature
	}

	signature := header.Extra[len(header.Extra)-extraSeal:]

	// Recover the public key and the Ethereum address
	pubkey, err := crypto.Ecrecover(SealHash(header, c).Bytes(), signature)
	if err != nil {
		return libcommon.Address{}, err
	}
	var signer libcommon.Address
	copy(signer[:], crypto.Keccak256(pubkey[1:])[12:])

	sigcache.Add(hash, signer)

	return signer, nil
}

// SealHash returns the hash of a block prior to it being sealed.
func SealHash(header *types.Header, c *chain.BorConfig) (hash libcommon.Hash) {
	hasher := cryptopool.NewLegacyKeccak256()
	defer cryptopool.ReturnToPoolKeccak256(hasher)

	encodeSigHeader(hasher, header, c)
	hasher.Sum(hash[:0])

	return hash
}

func encodeSigHeader(w io.Writer, header *types.Header, c *chain.BorConfig) {
	enc := []interface{}{
		header.ParentHash,
		header.UncleHash,
		header.Coinbase,
		header.Root,
		header.TxHash,
		header.ReceiptHash,
		header.Bloom,
		header.Difficulty,
		header.Number,
		header.GasLimit,
		header.GasUsed,
		header.Time,
		header.Extra[:len(header.Extra)-65], // Yes, this will panic if extra is too short
		header.MixDigest,
		header.Nonce,
	}

	if c.IsJaipur(header.Number.Uint64()) {
		if header.BaseFee != nil {
			enc = append(enc, header.BaseFee)
		}
	}

	if err := rlp.Encode(w, enc); err != nil {
		panic("can't encode: " + err.Error())
	}
}

// CalcProducerDelay is the block delay algorithm based on block time, period, producerDelay and turn-ness of a signer
func CalcProducerDelay(number uint64, succession int, c *chain.BorConfig) uint64 {
	// When the block is the first block of the sprint, it is expected to be delayed by `producerDelay`.
	// That is to allow time for block propagation in the last sprint
	delay := c.CalculatePeriod(number)
	if number%c.CalculateSprint(number) == 0 {
		delay = c.CalculateProducerDelay(number)
	}

	if succession > 0 {
		delay += uint64(succession) * c.CalculateBackupMultiplier(number)
	}

	return delay
}

// BorRLP returns the rlp bytes which needs to be signed for the bor
// sealing. The RLP to sign consists of the entire header apart from the 65 byte signature
// contained at the end of the extra data.
//
// Note, the method requires the extra data to be at least 65 bytes, otherwise it
// panics. This is done to avoid accidentally using both forms (signature present
// or not), which could be abused to produce different hashes for the same header.
func BorRLP(header *types.Header, c *chain.BorConfig) []byte {
	b := new(bytes.Buffer)
	encodeSigHeader(b, header, c)

	return b.Bytes()
}

// Bor is the matic-bor consensus engine
type Bor struct {
	chainConfig *chain.Config    // Chain config
	config      *chain.BorConfig // Consensus engine configuration parameters for bor consensus
	DB          kv.RwDB          // Database to store and retrieve snapshot checkpoints

	recents    *lru.ARCCache[libcommon.Hash, *Snapshot]         // Snapshots for recent block to speed up reorgs
	signatures *lru.ARCCache[libcommon.Hash, libcommon.Address] // Signatures of recent blocks to speed up mining

	authorizedSigner atomic.Pointer[signer] // Ethereum address and sign function of the signing key

	execCtx context.Context // context of caller execution stage

	spanner                Spanner
	GenesisContractsClient GenesisContract
	HeimdallClient         IHeimdallClient

	// scope event.SubscriptionScope
	// The fields below are for testing only
	fakeDiff  bool // Skip difficulty verifications
	spanCache *btree.BTree

	closeOnce sync.Once
	logger    log.Logger
}

type signer struct {
	signer libcommon.Address // Ethereum address of the signing key
	signFn SignerFn          // Signer function to authorize hashes with
}

type sprint struct {
	from, size uint64
}

type sprints []sprint

func (s sprints) Len() int {
	return len(s)
}

func (s sprints) Swap(i, j int) {
	s[i], s[j] = s[j], s[i]
}

func (s sprints) Less(i, j int) bool {
	return s[i].from < s[j].from
}

func asSprints(configSprints map[string]uint64) sprints {
	sprints := make(sprints, len(configSprints))

	i := 0
	for key, value := range configSprints {
		sprints[i].from, _ = strconv.ParseUint(key, 10, 64)
		sprints[i].size = value
		i++
	}

	sort.Sort(sprints)

	return sprints
}

func CalculateSprintCount(config *chain.BorConfig, from, to uint64) int {

	switch {
	case from > to:
		return 0
	case from < to:
		to--
	}

	sprints := asSprints(config.Sprint)

	count := uint64(0)
	startCalc := from

	zeroth := func(boundary uint64, size uint64) uint64 {
		if boundary%size == 0 {
			return 1
		}

		return 0
	}

	for i := 0; i < len(sprints)-1; i++ {
		if startCalc >= sprints[i].from && startCalc < sprints[i+1].from {
			if to >= sprints[i].from && to < sprints[i+1].from {
				if startCalc == to {
					return int(count + zeroth(startCalc, sprints[i].size))
				}
				return int(count + zeroth(startCalc, sprints[i].size) + (to-startCalc)/sprints[i].size)
			} else {
				endCalc := sprints[i+1].from - 1
				count += zeroth(startCalc, sprints[i].size) + (endCalc-startCalc)/sprints[i].size
				startCalc = endCalc + 1
			}
		}
	}

	if startCalc == to {
		return int(count + zeroth(startCalc, sprints[len(sprints)-1].size))
	}

	return int(count + zeroth(startCalc, sprints[len(sprints)-1].size) + (to-startCalc)/sprints[len(sprints)-1].size)
}

func CalculateSprint(config *chain.BorConfig, number uint64) uint64 {
	sprints := asSprints(config.Sprint)

	for i := 0; i < len(sprints)-1; i++ {
		if number >= sprints[i].from && number < sprints[i+1].from {
			return sprints[i].size
		}
	}

	return sprints[len(sprints)-1].size
}

// New creates a Matic Bor consensus engine.
func New(
	chainConfig *chain.Config,
	db kv.RwDB,
	spanner Spanner,
	heimdallClient IHeimdallClient,
	genesisContracts GenesisContract,
	logger log.Logger,
) *Bor {
	// get bor config
	borConfig := chainConfig.Bor

	// Set any missing consensus parameters to their defaults
	if borConfig != nil && borConfig.CalculateSprint(0) == 0 {
		borConfig.Sprint = defaultSprintLength
	}

	// Allocate the snapshot caches and create the engine
	recents, _ := lru.NewARC[libcommon.Hash, *Snapshot](inmemorySnapshots)
	signatures, _ := lru.NewARC[libcommon.Hash, libcommon.Address](inmemorySignatures)
	c := &Bor{
		chainConfig:            chainConfig,
		config:                 borConfig,
		DB:                     db,
		recents:                recents,
		signatures:             signatures,
		spanner:                spanner,
		GenesisContractsClient: genesisContracts,
		HeimdallClient:         heimdallClient,
		spanCache:              btree.New(32),
		execCtx:                context.Background(),
		logger:                 logger,
	}

	c.authorizedSigner.Store(&signer{
		libcommon.Address{},
		func(_ libcommon.Address, _ string, i []byte) ([]byte, error) {
			// return an error to prevent panics
			return nil, &UnauthorizedSignerError{0, libcommon.Address{}.Bytes()}
		},
	})

	// make sure we can decode all the GenesisAlloc in the BorConfig.
	for key, genesisAlloc := range c.config.BlockAlloc {
		if _, err := decodeGenesisAlloc(genesisAlloc); err != nil {
			panic(fmt.Sprintf("BUG: Block alloc '%s' in genesis is not correct: %v", key, err))
		}
	}

	return c
}

// Type returns underlying consensus engine
func (c *Bor) Type() chain.ConsensusName {
	return chain.BorConsensus
}

// Author implements consensus.Engine, returning the Ethereum address recovered
// from the signature in the header's extra-data section.
// This is thread-safe (only access the header and config (which is never updated),
// as well as signatures, which are lru.ARCCache, which is thread-safe)
func (c *Bor) Author(header *types.Header) (libcommon.Address, error) {
	return ecrecover(header, c.signatures, c.config)
}

// VerifyHeader checks whether a header conforms to the consensus rules.
func (c *Bor) VerifyHeader(chain consensus.ChainHeaderReader, header *types.Header, seal bool) error {

	return c.verifyHeader(chain, header, nil)
}

// VerifyHeaders is similar to VerifyHeader, but verifies a batch of headers. The
// method returns a quit channel to abort the operations and a results channel to
// retrieve the async verifications (the order is that of the input slice).
func (c *Bor) VerifyHeaders(chain consensus.ChainHeaderReader, headers []*types.Header, _ []bool) (chan<- struct{}, <-chan error) {
	abort := make(chan struct{})
	results := make(chan error, len(headers))

	go func() {
		for i, header := range headers {
			err := c.verifyHeader(chain, header, headers[:i])

			select {
			case <-abort:
				return
			case results <- err:
			}
		}
	}()

	return abort, results
}

// verifyHeader checks whether a header conforms to the consensus rules.The
// caller may optionally pass in a batch of parents (ascending order) to avoid
// looking those up from the database. This is useful for concurrently verifying
// a batch of new headers.
func (c *Bor) verifyHeader(chain consensus.ChainHeaderReader, header *types.Header, parents []*types.Header) error {
	if header.Number == nil {
		return errUnknownBlock
	}

	number := header.Number.Uint64()

	// Don't waste time checking blocks from the future
	if header.Time > uint64(time.Now().Unix()) {
		return consensus.ErrFutureBlock
	}

	if err := validateHeaderExtraField(header.Extra); err != nil {
		return err
	}

	// check extr adata
	isSprintEnd := isSprintStart(number+1, c.config.CalculateSprint(number))

	// Ensure that the extra-data contains a signer list on checkpoint, but none otherwise
	signersBytes := len(header.Extra) - extraVanity - extraSeal
	if !isSprintEnd && signersBytes != 0 {
		return errExtraValidators
	}

	if isSprintEnd && signersBytes%validatorHeaderBytesLength != 0 {
		return errInvalidSpanValidators
	}

	// Ensure that the mix digest is zero as we don't have fork protection currently
	if header.MixDigest != (libcommon.Hash{}) {
		return errInvalidMixDigest
	}

	// Ensure that the block doesn't contain any uncles which are meaningless in PoA
	if header.UncleHash != uncleHash {
		return errInvalidUncleHash
	}

	// Ensure that the block's difficulty is meaningful (may not be correct at this point)
	if number > 0 {
		if header.Difficulty == nil {
			return errInvalidDifficulty
		}
	}

	// Verify that the gas limit is <= 2^63-1
	gasCap := uint64(0x7fffffffffffffff)

	if header.GasLimit > gasCap {
		return fmt.Errorf("invalid gasLimit: have %v, max %v", header.GasLimit, gasCap)
	}

	// All basic checks passed, verify cascading fields
	return c.verifyCascadingFields(chain, header, parents)
}

// validateHeaderExtraField validates that the extra-data contains both the vanity and signature.
// header.Extra = header.Vanity + header.ProducerBytes (optional) + header.Seal
func validateHeaderExtraField(extraBytes []byte) error {
	if len(extraBytes) < extraVanity {
		return errMissingVanity
	}

	if len(extraBytes) < extraVanity+extraSeal {
		return errMissingSignature
	}

	return nil
}

// verifyCascadingFields verifies all the header fields that are not standalone,
// rather depend on a batch of previous headers. The caller may optionally pass
// in a batch of parents (ascending order) to avoid looking those up from the
// database. This is useful for concurrently verifying a batch of new headers.
func (c *Bor) verifyCascadingFields(chain consensus.ChainHeaderReader, header *types.Header, parents []*types.Header) error {
	// The genesis block is the always valid dead-end
	number := header.Number.Uint64()

	if number == 0 {
		return nil
	}

	// Ensure that the block's timestamp isn't too close to it's parent
	var parent *types.Header

	if len(parents) > 0 {
		parent = parents[len(parents)-1]
	} else {
		parent = chain.GetHeader(header.ParentHash, number-1)
	}

	if parent == nil || parent.Number.Uint64() != number-1 || parent.Hash() != header.ParentHash {
		return consensus.ErrUnknownAncestor
	}

	// Verify that the gasUsed is <= gasLimit
	if header.GasUsed > header.GasLimit {
		return fmt.Errorf("invalid gasUsed: have %d, gasLimit %d", header.GasUsed, header.GasLimit)
	}

	if !chain.Config().IsLondon(header.Number.Uint64()) {
		// Verify BaseFee not present before EIP-1559 fork.
		if header.BaseFee != nil {
			return fmt.Errorf("invalid baseFee before fork: have %d, want <nil>", header.BaseFee)
		}
		if err := misc.VerifyGaslimit(parent.GasLimit, header.GasLimit); err != nil {
			return err
		}
	} else if err := misc.VerifyEip1559Header(chain.Config(), parent, header, false /*skipGasLimit*/); err != nil {
		// Verify the header's EIP-1559 attributes.
		return err
	}

	if header.WithdrawalsHash != nil {
		return consensus.ErrUnexpectedWithdrawals
	}

	if parent.Time+c.config.CalculatePeriod(number) > header.Time {
		return ErrInvalidTimestamp
	}

	sprintLength := c.config.CalculateSprint(number)

	// Verify the validator list match the local contract
	//
	// Note: Here we fetch the data from span instead of contract
	// as done in bor client. The contract (validator set) returns
	// a fixed span for 0th span i.e. 0 - 255 blocks. Hence, the
	// contract data and span data won't match for that. Skip validating
	// for 0th span. TODO: Remove `number > zerothSpanEnd` check
	// once we start fetching validator data from contract.

	if number > zerothSpanEnd && isSprintStart(number+1, sprintLength) {
		producerSet, err := c.spanner.GetCurrentProducers(number+1, c.authorizedSigner.Load().signer, c.getSpanForBlock)

		if err != nil {
			return err
		}

		sort.Sort(valset.ValidatorsByAddress(producerSet))

		headerVals, err := valset.ParseValidators(header.Extra[extraVanity : len(header.Extra)-extraSeal])

		if err != nil {
			return err
		}

		if len(producerSet) != len(headerVals) {
			return errInvalidSpanValidators
		}

		for i, val := range producerSet {
			if !bytes.Equal(val.HeaderBytes(), headerVals[i].HeaderBytes()) {
				return errInvalidSpanValidators
			}
		}
	}
	snap, err := c.snapshot(chain, number-1, header.ParentHash, parents)
	if err != nil {
		return err
	}

	// verify the validator list in the last sprint block
	if isSprintStart(number, sprintLength) {
		// Retrieve the snapshot needed to verify this header and cache it
		parentValidatorBytes := parent.Extra[extraVanity : len(parent.Extra)-extraSeal]
		validatorsBytes := make([]byte, len(snap.ValidatorSet.Validators)*validatorHeaderBytesLength)

		currentValidators := snap.ValidatorSet.Copy().Validators
		// sort validator by address
		sort.Sort(valset.ValidatorsByAddress(currentValidators))
		for i, validator := range currentValidators {
			copy(validatorsBytes[i*validatorHeaderBytesLength:], validator.HeaderBytes())
		}
		// len(header.Extra) >= extraVanity+extraSeal has already been validated in validateHeaderExtraField, so this won't result in a panic
		if !bytes.Equal(parentValidatorBytes, validatorsBytes) {
			return &MismatchingValidatorsError{number - 1, validatorsBytes, parentValidatorBytes}
		}
	}

	// All basic checks passed, verify the seal and return
	return c.verifySeal(chain, header, parents, snap)
}

// snapshot retrieves the authorization snapshot at a given point in time.
func (c *Bor) snapshot(chain consensus.ChainHeaderReader, number uint64, hash libcommon.Hash, parents []*types.Header) (*Snapshot, error) {
	logEvery := time.NewTicker(logInterval)
	defer logEvery.Stop()
	// Search for a snapshot in memory or on disk for checkpoints
	var snap *Snapshot

	headers := make([]*types.Header, 0, 16)

	//nolint:govet
	for snap == nil {
		// If an in-memory snapshot was found, use that
		if s, ok := c.recents.Get(hash); ok {
			snap = s

			break
		}

		// If an on-disk snapshot can be found, use that
		if number%snapshotPersistInterval == 0 {
			if s, err := loadSnapshot(c.config, c.signatures, c.DB, hash); err == nil {
				c.logger.Trace("Loaded snapshot from disk", "number", number, "hash", hash)

				snap = s

				break
			}
		}

		// No snapshot for this header, gather the header and move backward
		var header *types.Header
		if len(parents) > 0 {
			// If we have explicit parents, pick from there (enforced)
			header = parents[len(parents)-1]
			if header.Hash() != hash || header.Number.Uint64() != number {
				return nil, consensus.ErrUnknownAncestor
			}

			parents = parents[:len(parents)-1]
		} else {
			// No explicit parents (or no more left), reach out to the database
			header = chain.GetHeader(hash, number)
			if header == nil {
				return nil, consensus.ErrUnknownAncestor
			}
		}

		if number == 0 {
			break
		}

		headers = append(headers, header)
		number, hash = number-1, header.ParentHash

		if number <= chain.FrozenBlocks() {
			break
		}

		select {
		case <-logEvery.C:
			log.Info("Gathering headers for validator proposer prorities (backwards)", "blockNum", number)
		default:
		}
	}
	if snap == nil && number <= chain.FrozenBlocks() {
		// Special handling of the headers in the snapshot
		zeroHeader := chain.GetHeaderByNumber(0)
		if zeroHeader != nil {
			// get checkpoint data
			hash := zeroHeader.Hash()

			// get validators and current span
			validators, err := c.spanner.GetCurrentValidators(1, c.authorizedSigner.Load().signer, c.getSpanForBlock)
			if err != nil {
				return nil, err
			}

			// new snap shot
			snap = newSnapshot(c.config, c.signatures, 0, hash, validators, c.logger)
			if err := snap.store(c.DB); err != nil {
				return nil, err
			}
			c.logger.Info("Stored proposer snapshot to disk", "number", 0, "hash", hash)
			initialHeaders := make([]*types.Header, 0, 128)
			for i := uint64(1); i <= number; i++ {
				header := chain.GetHeaderByNumber(i)
				initialHeaders = append(initialHeaders, header)
				if len(initialHeaders) == cap(initialHeaders) {
					if snap, err = snap.apply(initialHeaders, c.logger); err != nil {
						return nil, err
					}
					initialHeaders = initialHeaders[:0]
				}
				select {
				case <-logEvery.C:
					log.Info("Computing validator proposer prorities (forward)", "blockNum", i)
				default:
				}
			}
			if snap, err = snap.apply(initialHeaders, c.logger); err != nil {
				return nil, err
			}
		}
	}

	// check if snapshot is nil
	if snap == nil {
		return nil, fmt.Errorf("unknown error while retrieving snapshot at block number %v", number)
	}

	// Previous snapshot found, apply any pending headers on top of it
	for i := 0; i < len(headers)/2; i++ {
		headers[i], headers[len(headers)-1-i] = headers[len(headers)-1-i], headers[i]
	}

	var err error
	if snap, err = snap.apply(headers, c.logger); err != nil {
		return nil, err
	}

	c.recents.Add(snap.Hash, snap)

	// If we've generated a new persistent snapshot, save to disk
	if snap.Number%snapshotPersistInterval == 0 && len(headers) > 0 {
		if err = snap.store(c.DB); err != nil {
			return nil, err
		}

		c.logger.Trace("Stored snapshot to disk", "number", snap.Number, "hash", snap.Hash)
	}

	return snap, err
}

// VerifyUncles implements consensus.Engine, always returning an error for any
// uncles as this consensus mechanism doesn't permit uncles.
func (c *Bor) VerifyUncles(_ consensus.ChainReader, _ *types.Header, uncles []*types.Header) error {
	if len(uncles) > 0 {
		return errUncleDetected
	}

	return nil
}

// VerifySeal implements consensus.Engine, checking whether the signature contained
// in the header satisfies the consensus protocol requirements.
func (c *Bor) VerifySeal(chain consensus.ChainHeaderReader, header *types.Header) error {
	snap, err := c.snapshot(chain, header.Number.Uint64()-1, header.ParentHash, nil)
	if err != nil {
		return err
	}
	return c.verifySeal(chain, header, nil, snap)
}

// verifySeal checks whether the signature contained in the header satisfies the
// consensus protocol requirements. The method accepts an optional list of parent
// headers that aren't yet part of the local blockchain to generate the snapshots
// from.
func (c *Bor) verifySeal(chain consensus.ChainHeaderReader, header *types.Header, parents []*types.Header, snap *Snapshot) error {
	// Verifying the genesis block is not supported
	number := header.Number.Uint64()
	if number == 0 {
		return errUnknownBlock
	}
	// Resolve the authorization key and check against signers
	signer, err := ecrecover(header, c.signatures, c.config)
	if err != nil {
		return err
	}

	if !snap.ValidatorSet.HasAddress(signer) {
		// Check the UnauthorizedSignerError.Error() msg to see why we pass number-1
		return &UnauthorizedSignerError{number - 1, signer.Bytes()}
	}

	succession, err := snap.GetSignerSuccessionNumber(signer)
	if err != nil {
		return err
	}

	var parent *types.Header
	if len(parents) > 0 { // if parents is nil, len(parents) is zero
		parent = parents[len(parents)-1]
	} else if number > 0 {
		parent = chain.GetHeader(header.ParentHash, number-1)
	}

	if parent != nil && header.Time < parent.Time+CalcProducerDelay(number, succession, c.config) {
		return &BlockTooSoonError{number, succession}
	}

	// Ensure that the difficulty corresponds to the turn-ness of the signer
	if !c.fakeDiff {
		difficulty := snap.Difficulty(signer)
		if header.Difficulty.Uint64() != difficulty {
			return &WrongDifficultyError{number, difficulty, header.Difficulty.Uint64(), signer.Bytes()}
		}
	}

	return nil
}

func IsBlockOnTime(parent *types.Header, header *types.Header, number uint64, succession int, cfg *chain.BorConfig) bool {
	return parent != nil && header.Time < parent.Time+CalcProducerDelay(number, succession, cfg)
}

// Prepare implements consensus.Engine, preparing all the consensus fields of the
// header for running the transactions on top.
func (c *Bor) Prepare(chain consensus.ChainHeaderReader, header *types.Header, state *state.IntraBlockState) error {
	// If the block isn't a checkpoint, cast a random vote (good enough for now)
	header.Coinbase = libcommon.Address{}
	header.Nonce = types.BlockNonce{}

	number := header.Number.Uint64()
	// Assemble the validator snapshot to check which votes make sense
	snap, err := c.snapshot(chain, number-1, header.ParentHash, nil)
	if err != nil {
		return err
	}

	// Set the correct difficulty
	header.Difficulty = new(big.Int).SetUint64(snap.Difficulty(c.authorizedSigner.Load().signer))

	// Ensure the extra data has all it's components
	if len(header.Extra) < extraVanity {
		header.Extra = append(header.Extra, bytes.Repeat([]byte{0x00}, extraVanity-len(header.Extra))...)
	}

	header.Extra = header.Extra[:extraVanity]

	// get validator set if number
	// Note: headers.Extra has producer set and not validator set. The bor
	// client calls `GetCurrentValidators` because it makes a contract call
	// where it fetches producers internally. As we fetch data from span
	// in Erigon, use directly the `GetCurrentProducers` function.
	if isSprintStart(number+1, c.config.CalculateSprint(number)) {
		newValidators, err := c.spanner.GetCurrentProducers(number+1, c.authorizedSigner.Load().signer, c.getSpanForBlock)
		if err != nil {
			return errUnknownValidators
		}

		// sort validator by address
		sort.Sort(valset.ValidatorsByAddress(newValidators))

		for _, validator := range newValidators {
			header.Extra = append(header.Extra, validator.HeaderBytes()...)
		}
	}

	// add extra seal space
	header.Extra = append(header.Extra, make([]byte, extraSeal)...)

	// Mix digest is reserved for now, set to empty
	header.MixDigest = libcommon.Hash{}

	// Ensure the timestamp has the correct delay
	parent := chain.GetHeader(header.ParentHash, number-1)
	if parent == nil {
		return consensus.ErrUnknownAncestor
	}

	var succession int
	// if signer is not empty
	if signer := c.authorizedSigner.Load().signer; !bytes.Equal(signer.Bytes(), libcommon.Address{}.Bytes()) {
		succession, err = snap.GetSignerSuccessionNumber(signer)
		if err != nil {
			return err
		}
	}

	header.Time = parent.Time + CalcProducerDelay(number, succession, c.config)
	if header.Time < uint64(time.Now().Unix()) {
		header.Time = uint64(time.Now().Unix())
	}

	return nil
}

func (c *Bor) CalculateRewards(config *chain.Config, header *types.Header, uncles []*types.Header, syscall consensus.SystemCall,
) ([]consensus.Reward, error) {
	return []consensus.Reward{}, nil
}

// Finalize implements consensus.Engine, ensuring no uncles are set, nor block
// rewards given.
func (c *Bor) Finalize(config *chain.Config, header *types.Header, state *state.IntraBlockState,
	txs types.Transactions, uncles []*types.Header, r types.Receipts, withdrawals []*types.Withdrawal,
	chain consensus.ChainHeaderReader, syscall consensus.SystemCall, logger log.Logger,
) (types.Transactions, types.Receipts, error) {
	var err error

	headerNumber := header.Number.Uint64()

	if isSprintStart(headerNumber, c.config.CalculateSprint(headerNumber)) {
		cx := statefull.ChainContext{Chain: chain, Bor: c}
		// check and commit span
		if err := c.checkAndCommitSpan(state, header, cx, syscall); err != nil {
			c.logger.Error("Error while committing span", "err", err)
			return nil, types.Receipts{}, err
		}

		if c.HeimdallClient != nil {
			// commit states
			if err = c.CommitStates(state, header, cx, syscall); err != nil {
				c.logger.Error("Error while committing states", "err", err)
				return nil, types.Receipts{}, err
			}
		}
	}

	if err = c.changeContractCodeIfNeeded(headerNumber, state); err != nil {
		c.logger.Error("Error changing contract code", "err", err)
		return nil, types.Receipts{}, err
	}

	// No block rewards in PoA, so the state remains as is and uncles are dropped
	// header.Root = state.IntermediateRoot(chain.Config().IsSpuriousDragon(header.Number.Uint64()))
	header.UncleHash = types.CalcUncleHash(nil)

	// Set state sync data to blockchain
	// bc := chain.(*core.BlockChain)
	// bc.SetStateSync(stateSyncData)
	return nil, types.Receipts{}, nil
}

func decodeGenesisAlloc(i interface{}) (types.GenesisAlloc, error) {
	var alloc types.GenesisAlloc

	b, err := json.Marshal(i)
	if err != nil {
		return nil, err
	}

	if err := json.Unmarshal(b, &alloc); err != nil {
		return nil, err
	}

	return alloc, nil
}

func (c *Bor) changeContractCodeIfNeeded(headerNumber uint64, state *state.IntraBlockState) error {
	for blockNumber, genesisAlloc := range c.config.BlockAlloc {
		if blockNumber == strconv.FormatUint(headerNumber, 10) {
			allocs, err := decodeGenesisAlloc(genesisAlloc)
			if err != nil {
				return fmt.Errorf("failed to decode genesis alloc: %v", err)
			}

			for addr, account := range allocs {
				c.logger.Trace("change contract code", "address", addr)
				state.SetCode(addr, account.Code)
			}
		}
	}

	return nil
}

// FinalizeAndAssemble implements consensus.Engine, ensuring no uncles are set,
// nor block rewards given, and returns the final block.
func (c *Bor) FinalizeAndAssemble(chainConfig *chain.Config, header *types.Header, state *state.IntraBlockState,
	txs types.Transactions, uncles []*types.Header, receipts types.Receipts, withdrawals []*types.Withdrawal,
	chain consensus.ChainHeaderReader, syscall consensus.SystemCall, call consensus.Call, logger log.Logger,
) (*types.Block, types.Transactions, types.Receipts, error) {
	// stateSyncData := []*types.StateSyncData{}

	headerNumber := header.Number.Uint64()
	if isSprintStart(headerNumber, c.config.CalculateSprint(headerNumber)) {
		cx := statefull.ChainContext{Chain: chain, Bor: c}

		// check and commit span
		err := c.checkAndCommitSpan(state, header, cx, syscall)
		if err != nil {
			c.logger.Error("Error while committing span", "err", err)
			return nil, nil, types.Receipts{}, err
		}

		if c.HeimdallClient != nil {
			// commit states
			if err = c.CommitStates(state, header, cx, syscall); err != nil {
				c.logger.Error("Error while committing states", "err", err)
				return nil, nil, types.Receipts{}, err
			}
		}
	}

	if err := c.changeContractCodeIfNeeded(headerNumber, state); err != nil {
		c.logger.Error("Error changing contract code", "err", err)
		return nil, nil, types.Receipts{}, err
	}

	// No block rewards in PoA, so the state remains as is and uncles are dropped
	// header.Root = state.IntermediateRoot(chain.Config().IsSpuriousDragon(header.Number))
	header.UncleHash = types.CalcUncleHash(nil)

	// Assemble block
	block := types.NewBlock(header, txs, nil, receipts, withdrawals)

	// set state sync
	// bc := chain.(*core.BlockChain)
	// bc.SetStateSync(stateSyncData)

	// return the final block for sealing
	return block, txs, receipts, nil
}

func (c *Bor) GenerateSeal(chain consensus.ChainHeaderReader, currnt, parent *types.Header, call consensus.Call) []byte {
	return nil
}

func (c *Bor) Initialize(config *chain.Config, chain consensus.ChainHeaderReader, header *types.Header,
	state *state.IntraBlockState, txs []types.Transaction, uncles []*types.Header, syscall consensus.SysCallCustom) {
}

// Authorize injects a private key into the consensus engine to mint new blocks
// with.
func (c *Bor) Authorize(currentSigner libcommon.Address, signFn SignerFn) {
	c.authorizedSigner.Store(&signer{
		signer: currentSigner,
		signFn: signFn,
	})
}

// Seal implements consensus.Engine, attempting to create a sealed block using
// the local signing credentials.
func (c *Bor) Seal(chain consensus.ChainHeaderReader, block *types.Block, results chan<- *types.Block, stop <-chan struct{}) error {
	header := block.Header()
	// Sealing the genesis block is not supported
	number := header.Number.Uint64()

	if number == 0 {
		return errUnknownBlock
	}

	// For 0-period chains, refuse to seal empty blocks (no reward but would spin sealing)
	if c.config.CalculatePeriod(number) == 0 && len(block.Transactions()) == 0 {
		c.logger.Trace("Sealing paused, waiting for transactions")
		return nil
	}

	// Don't hold the signer fields for the entire sealing procedure
	currentSigner := c.authorizedSigner.Load()
	signer, signFn := currentSigner.signer, currentSigner.signFn

	snap, err := c.snapshot(chain, number-1, header.ParentHash, nil)
	if err != nil {
		return err
	}

	// Bail out if we're unauthorized to sign a block
	if !snap.ValidatorSet.HasAddress(signer) {
		// Check the UnauthorizedSignerError.Error() msg to see why we pass number-1
		return &UnauthorizedSignerError{number - 1, signer.Bytes()}
	}

	successionNumber, err := snap.GetSignerSuccessionNumber(signer)
	if err != nil {
		return err
	}

	// Sweet, the protocol permits us to sign the block, wait for our time
	delay := time.Unix(int64(header.Time), 0).Sub(time.Now()) // nolint: gosimple
	// wiggle was already accounted for in header.Time, this is just for logging
	wiggle := time.Duration(successionNumber) * time.Duration(c.config.CalculateBackupMultiplier(number)) * time.Second

	// Sign all the things!
	sighash, err := signFn(signer, accounts.MimetypeBor, BorRLP(header, c.config))
	if err != nil {
		return err
	}
	copy(header.Extra[len(header.Extra)-extraSeal:], sighash)

	// Wait until sealing is terminated or delay timeout.
<<<<<<< HEAD
	c.logger.Info("Waiting for slot to sign and propagate", "number", number, "hash", header.Hash, "delay-in-sec", uint(delay), "delay", common.PrettyDuration(delay), "TxCount", block.Transactions().Len(), "Signer", signer)
=======
	c.logger.Info("Waiting for slot to sign and propagate", "number", number, "hash", header.Hash, "delay", common.PrettyDuration(delay))
>>>>>>> d2bde8c0

	go func() {
		select {
		case <-stop:
			c.logger.Info("Discarding sealing operation for block", "number", number)
			return
		case <-time.After(delay):
			if wiggle > 0 {
				c.logger.Info(
					"Sealed out-of-turn",
					"number", number,
					"wiggle", common.PrettyDuration(wiggle),
					"delay", delay,
					"headerDifficulty", header.Difficulty,
					"signer", signer.Hex(),
				)
			} else {
				c.logger.Info(
					"Sealed in-turn",
					"number", number,
					"delay", delay,
					"headerDifficulty", header.Difficulty,
					"signer", signer.Hex(),
				)
			}
		}
		select {
		case results <- block.WithSeal(header):
		default:
			c.logger.Warn("Sealing result was not read by miner", "number", number, "sealhash", SealHash(header, c.config))
		}
	}()
	return nil
}

// IsProposer returns true if this instance is the proposer for this block
func (c *Bor) IsProposer(chain consensus.ChainHeaderReader, block *types.Block) (bool, error) {
	header := block.Header()
	number := header.Number.Uint64()

	if number == 0 {
		return false, nil
	}

	snap, err := c.snapshot(chain, number-1, header.ParentHash, nil)
	if err != nil {
		return false, err
	}

	currentSigner := c.authorizedSigner.Load()

	if !snap.ValidatorSet.HasAddress(currentSigner.signer) {
		return false, nil
	}

	successionNumber, err := snap.GetSignerSuccessionNumber(currentSigner.signer)

	return successionNumber == 0, err
}

// CalcDifficulty is the difficulty adjustment algorithm. It returns the difficulty
// that a new block should have based on the previous blocks in the chain and the
// current signer.
func (c *Bor) CalcDifficulty(chain consensus.ChainHeaderReader, _, _ uint64, _ *big.Int, parentNumber uint64, parentHash, _ libcommon.Hash, _ uint64) *big.Int {
	snap, err := c.snapshot(chain, parentNumber, parentHash, nil)
	if err != nil {
		return nil
	}

	return new(big.Int).SetUint64(snap.Difficulty(c.authorizedSigner.Load().signer))
}

// SealHash returns the hash of a block prior to it being sealed.
func (c *Bor) SealHash(header *types.Header) libcommon.Hash {
	return SealHash(header, c.config)
}

func (c *Bor) IsServiceTransaction(sender libcommon.Address, syscall consensus.SystemCall) bool {
	return false
}

// APIs implements consensus.Engine, returning the user facing RPC API to allow
// controlling the signer voting.
func (c *Bor) APIs(chain consensus.ChainHeaderReader) []rpc.API {
	return []rpc.API{{
		Namespace: "bor",
		Version:   "1.0",
		Service:   &API{chain: chain, bor: c},
		Public:    false,
	}}
}

// Close implements consensus.Engine. It's a noop for bor as there are no background threads.
func (c *Bor) Close() error {
	c.closeOnce.Do(func() {
		if c.HeimdallClient != nil {
			c.HeimdallClient.Close()
		}
	})

	return nil
}

func (c *Bor) checkAndCommitSpan(
	state *state.IntraBlockState,
	header *types.Header,
	chain statefull.ChainContext,
	syscall consensus.SystemCall,
) error {
	headerNumber := header.Number.Uint64()

	span, err := c.spanner.GetCurrentSpan(syscall)
	if err != nil {
		return err
	}

	if c.needToCommitSpan(span, headerNumber) {
		err := c.fetchAndCommitSpan(span.ID+1, state, header, chain, syscall)
		return err
	}

	return nil
}

func (c *Bor) needToCommitSpan(currentSpan *span.Span, headerNumber uint64) bool {
	// if span is nil
	if currentSpan == nil {
		return false
	}

	// check span is not set initially
	if currentSpan.EndBlock == 0 {
		return true
	}
	sprintLength := c.config.CalculateSprint(headerNumber)

	// if current block is first block of last sprint in current span
	if currentSpan.EndBlock > sprintLength && currentSpan.EndBlock-sprintLength+1 == headerNumber {
		return true
	}

	return false
}

func (c *Bor) getSpanForBlock(blockNum uint64) (*span.HeimdallSpan, error) {
	c.logger.Debug("Getting span", "for block", blockNum)
	var borSpan *span.HeimdallSpan
	c.spanCache.AscendGreaterOrEqual(&span.HeimdallSpan{Span: span.Span{EndBlock: blockNum}}, func(item btree.Item) bool {
		borSpan = item.(*span.HeimdallSpan)
		return false
	})

	if borSpan != nil && borSpan.StartBlock <= blockNum && borSpan.EndBlock >= blockNum {
		return borSpan, nil
	}

	// Span with given block block number is not loaded
	// As span has fixed set of blocks (except 0th span), we can
	// formulate it and get the exact ID we'd need to fetch.
	var spanID uint64
	if blockNum > zerothSpanEnd {
		spanID = 1 + (blockNum-zerothSpanEnd-1)/spanLength
	}

	c.logger.Info("Span with given block number is not loaded", "fetching span", spanID)

	response, err := c.HeimdallClient.Span(c.execCtx, spanID)
	if err != nil {
		return nil, err
	}
	borSpan = response
	c.spanCache.ReplaceOrInsert(borSpan)

	for c.spanCache.Len() > 128 {
		c.spanCache.DeleteMin()
	}

	return borSpan, nil
}

func (c *Bor) fetchAndCommitSpan(
	newSpanID uint64,
	state *state.IntraBlockState,
	header *types.Header,
	chain statefull.ChainContext,
	syscall consensus.SystemCall,
) error {
	var heimdallSpan span.HeimdallSpan

	if c.HeimdallClient == nil {
		// fixme: move to a new mock or fake and remove c.HeimdallClient completely
		s, err := c.getNextHeimdallSpanForTest(newSpanID, state, header, chain, syscall)
		if err != nil {
			return err
		}

		heimdallSpan = *s
	} else {
		response, err := c.HeimdallClient.Span(c.execCtx, newSpanID)
		if err != nil {
			return err
		}

		heimdallSpan = *response
	}

	// check if chain id matches with heimdall span
	if heimdallSpan.ChainID != c.chainConfig.ChainID.String() {
		return fmt.Errorf(
			"chain id proposed span, %s, and bor chain id, %s, doesn't match",
			heimdallSpan.ChainID,
			c.chainConfig.ChainID.String(),
		)
	}

	return c.spanner.CommitSpan(heimdallSpan, syscall)
}

// CommitStates commit states
func (c *Bor) CommitStates(
	state *state.IntraBlockState,
	header *types.Header,
	chain statefull.ChainContext,
	syscall consensus.SystemCall,
) error {
	fetchStart := time.Now()
	number := header.Number.Uint64()

	var (
		lastStateIDBig *big.Int
		from           uint64
		to             time.Time
		err            error
	)

	// Explicit condition for Indore fork won't be needed for fetching this
	// as erigon already performs this call on the IBS (Intra block state) of
	// the incoming chain.
	lastStateIDBig, err = c.GenesisContractsClient.LastStateId(syscall)
	if err != nil {
		return err
	}

	if c.config.IsIndore(number) {
		stateSyncDelay := c.config.CalculateStateSyncDelay(number)
		to = time.Unix(int64(header.Time-stateSyncDelay), 0)
	} else {
		to = time.Unix(int64(chain.Chain.GetHeaderByNumber(number-c.config.CalculateSprint(number)).Time), 0)
	}

	lastStateID := lastStateIDBig.Uint64()
	from = lastStateID + 1

	c.logger.Info(
		"Fetching state updates from Heimdall",
		"fromID", from,
		"to", to.Format(time.RFC3339),
	)

	eventRecords, err := c.HeimdallClient.StateSyncEvents(c.execCtx, lastStateID+1, to.Unix())
	if err != nil {
		return err
	}

	if c.config.OverrideStateSyncRecords != nil {
		if val, ok := c.config.OverrideStateSyncRecords[strconv.FormatUint(number, 10)]; ok {
			eventRecords = eventRecords[0:val]
		}
	}

	fetchTime := time.Since(fetchStart)
	processStart := time.Now()
	chainID := c.chainConfig.ChainID.String()

	for _, eventRecord := range eventRecords {
		if eventRecord.ID <= lastStateID {
			continue
		}

		if err := validateEventRecord(eventRecord, number, to, lastStateID, chainID); err != nil {
			c.logger.Error("while validating event record", "block", number, "to", to, "stateID", lastStateID+1, "error", err.Error())
			break
		}

		if err := c.GenesisContractsClient.CommitState(eventRecord, syscall); err != nil {
			return err
		}

		lastStateID++
	}

	processTime := time.Since(processStart)

	c.logger.Info("StateSyncData", "number", number, "lastStateID", lastStateID, "total records", len(eventRecords), "fetch time", fetchTime, "process time", processTime)

	return nil
}

func validateEventRecord(eventRecord *clerk.EventRecordWithTime, number uint64, to time.Time, lastStateID uint64, chainID string) error {
	// event id should be sequential and event.Time should lie in the range [from, to)
	if lastStateID+1 != eventRecord.ID || eventRecord.ChainID != chainID || !eventRecord.Time.Before(to) {
		return &InvalidStateReceivedError{number, lastStateID, &to, eventRecord}
	}

	return nil
}

func (c *Bor) SetHeimdallClient(h IHeimdallClient) {
	c.HeimdallClient = h
}

func (c *Bor) GetCurrentValidators(blockNumber uint64, signer libcommon.Address, getSpanForBlock func(blockNum uint64) (*span.HeimdallSpan, error)) ([]*valset.Validator, error) {
	return c.spanner.GetCurrentValidators(blockNumber, signer, getSpanForBlock)
}

//
// Private methods
//

func (c *Bor) getNextHeimdallSpanForTest(
	newSpanID uint64,
	state *state.IntraBlockState,
	header *types.Header,
	chain statefull.ChainContext,
	syscall consensus.SystemCall,
) (*span.HeimdallSpan, error) {
	headerNumber := header.Number.Uint64()

	spanBor, err := c.spanner.GetCurrentSpan(syscall)
	if err != nil {
		return nil, err
	}

	// Retrieve the snapshot needed to verify this header and cache it
	snap, err := c.snapshot(chain.Chain, headerNumber-1, header.ParentHash, nil)
	if err != nil {
		return nil, err
	}

	// new span
	spanBor.ID = newSpanID
	if spanBor.EndBlock == 0 {
		spanBor.StartBlock = 256
	} else {
		spanBor.StartBlock = spanBor.EndBlock + 1
	}

	spanBor.EndBlock = spanBor.StartBlock + (100 * c.config.CalculateSprint(headerNumber)) - 1

	selectedProducers := make([]valset.Validator, len(snap.ValidatorSet.Validators))
	for i, v := range snap.ValidatorSet.Validators {
		selectedProducers[i] = *v
	}

	heimdallSpan := &span.HeimdallSpan{
		Span:              *spanBor,
		ValidatorSet:      *snap.ValidatorSet,
		SelectedProducers: selectedProducers,
		ChainID:           c.chainConfig.ChainID.String(),
	}

	return heimdallSpan, nil
}

func validatorContains(a []*valset.Validator, x *valset.Validator) (*valset.Validator, bool) {
	for _, n := range a {
		if bytes.Equal(n.Address.Bytes(), x.Address.Bytes()) {
			return n, true
		}
	}

	return nil, false
}

func getUpdatedValidatorSet(oldValidatorSet *valset.ValidatorSet, newVals []*valset.Validator, logger log.Logger) *valset.ValidatorSet {
	v := oldValidatorSet
	oldVals := v.Validators

	changes := make([]*valset.Validator, 0, len(oldVals))

	for _, ov := range oldVals {
		if f, ok := validatorContains(newVals, ov); ok {
			ov.VotingPower = f.VotingPower
		} else {
			ov.VotingPower = 0
		}

		changes = append(changes, ov)
	}

	for _, nv := range newVals {
		if _, ok := validatorContains(changes, nv); !ok {
			changes = append(changes, nv)
		}
	}

	if err := v.UpdateWithChangeSet(changes, logger); err != nil {
		logger.Error("Error while updating change set", "error", err)
	}

	return v
}

func isSprintStart(number, sprint uint64) bool {
	return number%sprint == 0
}<|MERGE_RESOLUTION|>--- conflicted
+++ resolved
@@ -1104,11 +1104,7 @@
 	copy(header.Extra[len(header.Extra)-extraSeal:], sighash)
 
 	// Wait until sealing is terminated or delay timeout.
-<<<<<<< HEAD
-	c.logger.Info("Waiting for slot to sign and propagate", "number", number, "hash", header.Hash, "delay-in-sec", uint(delay), "delay", common.PrettyDuration(delay), "TxCount", block.Transactions().Len(), "Signer", signer)
-=======
-	c.logger.Info("Waiting for slot to sign and propagate", "number", number, "hash", header.Hash, "delay", common.PrettyDuration(delay))
->>>>>>> d2bde8c0
+	c.logger.Info("Waiting for slot to sign and propagate", "number", number, "hash", header.Hash, "delay", common.PrettyDuration(delay), "TxCount", block.Transactions().Len(), "Signer", signer)
 
 	go func() {
 		select {
