--- conflicted
+++ resolved
@@ -759,10 +759,6 @@
 			initialHeaders = append(initialHeaders, header)
 			if len(initialHeaders) == cap(initialHeaders) {
 				snap, err = snap.apply(initialHeaders, c.logger)
-<<<<<<< HEAD
-=======
-
->>>>>>> 8288dcb5
 				if err != nil {
 					return nil, err
 				}
