--- conflicted
+++ resolved
@@ -489,13 +489,9 @@
 	// contract data and span data won't match for that. Skip validating
 	// for 0th span. TODO: Remove `number > zerothSpanEnd` check
 	// once we start fetching validator data from contract.
-<<<<<<< HEAD
-	if number > zerothSpanEnd && isSprintStart(number+1, c.config.CalculateSprint(number)) {
+
+	if number > zerothSpanEnd && isSprintStart(number+1, sprintLength) {
 		ctx := context.Background()
-=======
-	if number > zerothSpanEnd && isSprintStart(number+1, sprintLength) {
-		producerSet, err := c.spanner.GetCurrentProducers(number+1, c.authorizedSigner.Load().signer, c.getSpanForBlock)
->>>>>>> 951ebd2d
 
 		tx, err := c.ChainDB.BeginRw(ctx)
 		if err != nil {
