--- conflicted
+++ resolved
@@ -41,17 +41,11 @@
 )
 
 const (
-<<<<<<< HEAD
-	spanLength         = 6400 // Number of blocks in a span
-	zerothSpanEnd      = 255  // End block of 0th span
-	checkpointInterval = 1024 // Number of blocks after which to save the vote snapshot to the database
-	inmemorySnapshots  = 128  // Number of recent vote snapshots to keep in memory
-	inmemorySignatures = 4096 // Number of recent block signatures to keep in memory
-=======
+	spanLength              = 6400 // Number of blocks in a span
+	zerothSpanEnd           = 255  // End block of 0th span
 	snapshotPersistInterval = 1024 // Number of blocks after which to persist the vote snapshot to the database
 	inmemorySnapshots       = 128  // Number of recent vote snapshots to keep in memory
 	inmemorySignatures      = 4096 // Number of recent block signatures to keep in memory
->>>>>>> 31be6f68
 )
 
 // Bor protocol constants.
