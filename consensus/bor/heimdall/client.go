package heimdall

import (
	"context"
	"encoding/json"
	"errors"
	"fmt"
	"io"
	"net/http"
	"net/url"
	"sort"
	"time"

	"github.com/ledgerwatch/erigon/consensus/bor/clerk"
	"github.com/ledgerwatch/erigon/consensus/bor/heimdall/checkpoint"
	"github.com/ledgerwatch/erigon/consensus/bor/heimdall/milestone"
	"github.com/ledgerwatch/erigon/consensus/bor/heimdall/span"
	"github.com/ledgerwatch/erigon/metrics"
	"github.com/ledgerwatch/log/v3"
)

var (
	// ErrShutdownDetected is returned if a shutdown was detected
	ErrShutdownDetected      = errors.New("shutdown detected")
	ErrNoResponse            = errors.New("got a nil response")
	ErrNotSuccessfulResponse = errors.New("error while fetching data from Heimdall")
	ErrNotInRejectedList     = errors.New("milestoneID doesn't exist in rejected list")
	ErrNotInMilestoneList    = errors.New("milestoneID doesn't exist in Heimdall")
)

const (
	stateFetchLimit    = 50
	apiHeimdallTimeout = 5 * time.Second
	retryCall          = 5 * time.Second
)

type StateSyncEventsResponse struct {
	Height string                       `json:"height"`
	Result []*clerk.EventRecordWithTime `json:"result"`
}

type SpanResponse struct {
	Height string            `json:"height"`
	Result span.HeimdallSpan `json:"result"`
}

type HeimdallClient struct {
	urlString string
	client    http.Client
	closeCh   chan struct{}
	logger    log.Logger
}

type Request struct {
	client http.Client
	url    *url.URL
	start  time.Time
}

func NewHeimdallClient(urlString string, logger log.Logger) *HeimdallClient {
	return &HeimdallClient{
		urlString: urlString,
		logger:    logger,
		client: http.Client{
			Timeout: apiHeimdallTimeout,
		},
		closeCh: make(chan struct{}),
	}
}

const (
	fetchStateSyncEventsFormat = "from-id=%d&to-time=%d&limit=%d"
	fetchStateSyncEventsPath   = "clerk/event-record/list"

	fetchCheckpoint      = "/checkpoints/%s"
	fetchCheckpointCount = "/checkpoints/count"

	fetchMilestone      = "/milestone/latest"
	fetchMilestoneCount = "/milestone/count"

	fetchLastNoAckMilestone = "/milestone/lastNoAck"
	fetchNoAckMilestone     = "/milestone/noAck/%s"
	fetchMilestoneID        = "/milestone/ID/%s"

	fetchSpanFormat = "bor/span/%d"
)

func (h *HeimdallClient) StateSyncEvents(ctx context.Context, fromID uint64, to int64) ([]*clerk.EventRecordWithTime, error) {
	eventRecords := make([]*clerk.EventRecordWithTime, 0)

	for {
		url, err := stateSyncURL(h.urlString, fromID, to)
		if err != nil {
			return nil, err
		}

		h.logger.Debug("Fetching state sync events", "queryParams", url.RawQuery)

		ctx = withRequestType(ctx, stateSyncRequest)

		response, err := FetchWithRetry[StateSyncEventsResponse](ctx, h.client, url, h.closeCh, h.logger)
		if err != nil {
			return nil, err
		}

		if response == nil || response.Result == nil {
			// status 204
			break
		}

		eventRecords = append(eventRecords, response.Result...)

		if len(response.Result) < stateFetchLimit {
			break
		}

		fromID += uint64(stateFetchLimit)
	}

	sort.SliceStable(eventRecords, func(i, j int) bool {
		return eventRecords[i].ID < eventRecords[j].ID
	})

	return eventRecords, nil
}

func (h *HeimdallClient) Span(ctx context.Context, spanID uint64) (*span.HeimdallSpan, error) {
	url, err := spanURL(h.urlString, spanID)
	if err != nil {
		return nil, err
	}

	ctx = withRequestType(ctx, spanRequest)

	response, err := FetchWithRetry[SpanResponse](ctx, h.client, url, h.closeCh, h.logger)
	if err != nil {
		return nil, err
	}

	return &response.Result, nil
}

// FetchCheckpoint fetches the checkpoint from heimdall
func (h *HeimdallClient) FetchCheckpoint(ctx context.Context, number int64) (*checkpoint.Checkpoint, error) {
	url, err := checkpointURL(h.urlString, number)
	if err != nil {
		return nil, err
	}

	ctx = withRequestType(ctx, checkpointRequest)

	response, err := FetchWithRetry[checkpoint.CheckpointResponse](ctx, h.client, url, h.closeCh, h.logger)
	if err != nil {
		return nil, err
	}

	return &response.Result, nil
}

// FetchMilestone fetches the checkpoint from heimdall
func (h *HeimdallClient) FetchMilestone(ctx context.Context) (*milestone.Milestone, error) {
	url, err := milestoneURL(h.urlString)
	if err != nil {
		return nil, err
	}

	ctx = withRequestType(ctx, milestoneRequest)

	response, err := FetchWithRetry[milestone.MilestoneResponse](ctx, h.client, url, h.closeCh, h.logger)
	if err != nil {
		return nil, err
	}

	return &response.Result, nil
}

// FetchCheckpointCount fetches the checkpoint count from heimdall
func (h *HeimdallClient) FetchCheckpointCount(ctx context.Context) (int64, error) {
	url, err := checkpointCountURL(h.urlString)
	if err != nil {
		return 0, err
	}

	ctx = withRequestType(ctx, checkpointCountRequest)

	response, err := FetchWithRetry[checkpoint.CheckpointCountResponse](ctx, h.client, url, h.closeCh, h.logger)
	if err != nil {
		return 0, err
	}

	return response.Result.Result, nil
}

// FetchMilestoneCount fetches the milestone count from heimdall
func (h *HeimdallClient) FetchMilestoneCount(ctx context.Context) (int64, error) {
	url, err := milestoneCountURL(h.urlString)
	if err != nil {
		return 0, err
	}

	ctx = withRequestType(ctx, milestoneCountRequest)

	response, err := FetchWithRetry[milestone.MilestoneCountResponse](ctx, h.client, url, h.closeCh, h.logger)
	if err != nil {
		return 0, err
	}

	return response.Result.Count, nil
}

// FetchLastNoAckMilestone fetches the last no-ack-milestone from heimdall
func (h *HeimdallClient) FetchLastNoAckMilestone(ctx context.Context) (string, error) {
	url, err := lastNoAckMilestoneURL(h.urlString)
	if err != nil {
		return "", err
	}

	ctx = withRequestType(ctx, milestoneLastNoAckRequest)

	response, err := FetchWithRetry[milestone.MilestoneLastNoAckResponse](ctx, h.client, url, h.closeCh, h.logger)
	if err != nil {
		return "", err
	}

	return response.Result.Result, nil
}

// FetchNoAckMilestone fetches the last no-ack-milestone from heimdall
func (h *HeimdallClient) FetchNoAckMilestone(ctx context.Context, milestoneID string) error {
	url, err := noAckMilestoneURL(h.urlString, milestoneID)
	if err != nil {
		return err
	}

	ctx = withRequestType(ctx, milestoneNoAckRequest)

	response, err := FetchWithRetry[milestone.MilestoneNoAckResponse](ctx, h.client, url, h.closeCh, h.logger)
	if err != nil {
		return err
	}

	if !response.Result.Result {
		return fmt.Errorf("%w: milestoneID %q", ErrNotInRejectedList, milestoneID)
	}

	return nil
}

// FetchMilestoneID fetches the bool result from Heimdal whether the ID corresponding
// to the given milestone is in process in Heimdall
func (h *HeimdallClient) FetchMilestoneID(ctx context.Context, milestoneID string) error {
	url, err := milestoneIDURL(h.urlString, milestoneID)
	if err != nil {
		return err
	}

	ctx = withRequestType(ctx, milestoneIDRequest)

	response, err := FetchWithRetry[milestone.MilestoneIDResponse](ctx, h.client, url, h.closeCh, h.logger)

	if err != nil {
		return err
	}

	if !response.Result.Result {
		return fmt.Errorf("%w: milestoneID %q", ErrNotInMilestoneList, milestoneID)
	}

	return nil
}

// FetchWithRetry returns data from heimdall with retry
func FetchWithRetry[T any](ctx context.Context, client http.Client, url *url.URL, closeCh chan struct{}, logger log.Logger) (*T, error) {
	// request data once
	request := &Request{client: client, url: url, start: time.Now()}
	result, err := Fetch[T](ctx, request)

	if err == nil {
		return result, nil
	}

	// attempt counter
	attempt := 1

	logger.Warn("an error while trying fetching from Heimdall", "attempt", attempt, "error", err)

	// create a new ticker for retrying the request
	ticker := time.NewTicker(retryCall)
	defer ticker.Stop()

	const logEach = 5

retryLoop:
	for {
		logger.Info("Retrying again in 5 seconds to fetch data from Heimdall", "path", url.Path, "attempt", attempt)

		attempt++

		select {
		case <-ctx.Done():
			logger.Debug("Shutdown detected, terminating request by context.Done")

			return nil, ctx.Err()
		case <-closeCh:
			logger.Debug("Shutdown detected, terminating request by closing")

			return nil, ErrShutdownDetected
		case <-ticker.C:
			request = &Request{client: client, url: url, start: time.Now()}
			result, err = Fetch[T](ctx, request)

			if err != nil {
				if attempt%logEach == 0 {
					logger.Warn("an error while trying fetching from Heimdall", "attempt", attempt, "error", err)
				}

				continue retryLoop
			}

			return result, nil
		}
	}
}

// TODO: Uncomment once metrics are added
// Fetch fetches response from heimdall
func Fetch[T any](ctx context.Context, request *Request) (*T, error) {
	// isSuccessful := false

<<<<<<< HEAD
	// defer func() {
	// 	if metrics.EnabledExpensive {
	// 		sendMetrics(ctx, request.start, isSuccessful)
	// 	}
	// }()
=======
	defer func() {
		if metrics.EnabledExpensive {
			sendMetrics(ctx, request.start, isSuccessful)
		}
	}()
>>>>>>> 33d8c08c

	result := new(T)

	body, err := internalFetchWithTimeout(ctx, request.client, request.url)
	if err != nil {
		return nil, err
	}

	if body == nil {
		return nil, ErrNoResponse
	}

	err = json.Unmarshal(body, result)
	if err != nil {
		return nil, err
	}

	isSuccessful = true

	return result, nil
}

func spanURL(urlString string, spanID uint64) (*url.URL, error) {
	return makeURL(urlString, fmt.Sprintf(fetchSpanFormat, spanID), "")
}

func stateSyncURL(urlString string, fromID uint64, to int64) (*url.URL, error) {
	queryParams := fmt.Sprintf(fetchStateSyncEventsFormat, fromID, to, stateFetchLimit)

	return makeURL(urlString, fetchStateSyncEventsPath, queryParams)
}

func checkpointURL(urlString string, number int64) (*url.URL, error) {
	url := ""
	if number == -1 {
		url = fmt.Sprintf(fetchCheckpoint, "latest")
	} else {
		url = fmt.Sprintf(fetchCheckpoint, fmt.Sprint(number))
	}

	return makeURL(urlString, url, "")
}

func milestoneURL(urlString string) (*url.URL, error) {
	url := fetchMilestone
<<<<<<< HEAD

=======
>>>>>>> 33d8c08c
	return makeURL(urlString, url, "")
}

func checkpointCountURL(urlString string) (*url.URL, error) {
	return makeURL(urlString, fetchCheckpointCount, "")
}

func milestoneCountURL(urlString string) (*url.URL, error) {
	return makeURL(urlString, fetchMilestoneCount, "")
}
<<<<<<< HEAD
=======

>>>>>>> 33d8c08c
func lastNoAckMilestoneURL(urlString string) (*url.URL, error) {
	return makeURL(urlString, fetchLastNoAckMilestone, "")
}

func noAckMilestoneURL(urlString string, id string) (*url.URL, error) {
<<<<<<< HEAD
	url := fmt.Sprintf(fetchNoAckMilestone, id)

	return makeURL(urlString, url, "")
}

func milestoneIDURL(urlString string, id string) (*url.URL, error) {
	url := fmt.Sprintf(fetchMilestoneID, id)

	return makeURL(urlString, url, "")
=======
	return makeURL(urlString, fmt.Sprintf(fetchNoAckMilestone, id), "")
}

func milestoneIDURL(urlString string, id string) (*url.URL, error) {
	return makeURL(urlString, fmt.Sprintf(fetchMilestoneID, id), "")
>>>>>>> 33d8c08c
}

func makeURL(urlString, rawPath, rawQuery string) (*url.URL, error) {
	u, err := url.Parse(urlString)
	if err != nil {
		return nil, err
	}

	u.Path = rawPath
	u.RawQuery = rawQuery

	return u, err
}

// internal fetch method
func internalFetch(ctx context.Context, client http.Client, u *url.URL) ([]byte, error) {
	req, err := http.NewRequestWithContext(ctx, http.MethodGet, u.String(), nil)
	if err != nil {
		return nil, err
	}

	res, err := client.Do(req)
	if err != nil {
		return nil, err
	}

	defer res.Body.Close()

	// check status code
	if res.StatusCode != 200 && res.StatusCode != 204 {
		return nil, fmt.Errorf("%w: response code %d", ErrNotSuccessfulResponse, res.StatusCode)
	}

	// unmarshall data from buffer
	if res.StatusCode == 204 {
		return nil, nil
	}

	// get response
	body, err := io.ReadAll(res.Body)
	if err != nil {
		return nil, err
	}

	return body, nil
}

func internalFetchWithTimeout(ctx context.Context, client http.Client, url *url.URL) ([]byte, error) {
	ctx, cancel := context.WithTimeout(ctx, apiHeimdallTimeout)
	defer cancel()

	// request data once
	return internalFetch(ctx, client, url)
}

// Close sends a signal to stop the running process
func (h *HeimdallClient) Close() {
	close(h.closeCh)
	h.client.CloseIdleConnections()
}<|MERGE_RESOLUTION|>--- conflicted
+++ resolved
@@ -327,19 +327,11 @@
 func Fetch[T any](ctx context.Context, request *Request) (*T, error) {
 	// isSuccessful := false
 
-<<<<<<< HEAD
-	// defer func() {
-	// 	if metrics.EnabledExpensive {
-	// 		sendMetrics(ctx, request.start, isSuccessful)
-	// 	}
-	// }()
-=======
 	defer func() {
 		if metrics.EnabledExpensive {
 			sendMetrics(ctx, request.start, isSuccessful)
 		}
 	}()
->>>>>>> 33d8c08c
 
 	result := new(T)
 
@@ -385,10 +377,6 @@
 
 func milestoneURL(urlString string) (*url.URL, error) {
 	url := fetchMilestone
-<<<<<<< HEAD
-
-=======
->>>>>>> 33d8c08c
 	return makeURL(urlString, url, "")
 }
 
@@ -399,32 +387,16 @@
 func milestoneCountURL(urlString string) (*url.URL, error) {
 	return makeURL(urlString, fetchMilestoneCount, "")
 }
-<<<<<<< HEAD
-=======
-
->>>>>>> 33d8c08c
 func lastNoAckMilestoneURL(urlString string) (*url.URL, error) {
 	return makeURL(urlString, fetchLastNoAckMilestone, "")
 }
 
 func noAckMilestoneURL(urlString string, id string) (*url.URL, error) {
-<<<<<<< HEAD
-	url := fmt.Sprintf(fetchNoAckMilestone, id)
-
-	return makeURL(urlString, url, "")
-}
-
-func milestoneIDURL(urlString string, id string) (*url.URL, error) {
-	url := fmt.Sprintf(fetchMilestoneID, id)
-
-	return makeURL(urlString, url, "")
-=======
 	return makeURL(urlString, fmt.Sprintf(fetchNoAckMilestone, id), "")
 }
 
 func milestoneIDURL(urlString string, id string) (*url.URL, error) {
 	return makeURL(urlString, fmt.Sprintf(fetchMilestoneID, id), "")
->>>>>>> 33d8c08c
 }
 
 func makeURL(urlString, rawPath, rawQuery string) (*url.URL, error) {
