// Copyright 2017 The go-ethereum Authors
// This file is part of the go-ethereum library.
//
// The go-ethereum library is free software: you can redistribute it and/or modify
// it under the terms of the GNU Lesser General Public License as published by
// the Free Software Foundation, either version 3 of the License, or
// (at your option) any later version.
//
// The go-ethereum library is distributed in the hope that it will be useful,
// but WITHOUT ANY WARRANTY; without even the implied warranty of
// MERCHANTABILITY or FITNESS FOR A PARTICULAR PURPOSE. See the
// GNU Lesser General Public License for more details.
//
// You should have received a copy of the GNU Lesser General Public License
// along with the go-ethereum library. If not, see <http://www.gnu.org/licenses/>.

package ethash

import (
	"bytes"
	"errors"
	"fmt"
	"math/big"
	"runtime"
	"sync"
	"sync/atomic"
	"time"

	mapset "github.com/deckarep/golang-set"
	"github.com/holiman/uint256"
	"golang.org/x/crypto/sha3"

	"github.com/ledgerwatch/turbo-geth/common"
	"github.com/ledgerwatch/turbo-geth/common/math"
	"github.com/ledgerwatch/turbo-geth/common/u256"
	"github.com/ledgerwatch/turbo-geth/consensus"
	"github.com/ledgerwatch/turbo-geth/consensus/misc"
	"github.com/ledgerwatch/turbo-geth/core/state"
	"github.com/ledgerwatch/turbo-geth/core/types"
	"github.com/ledgerwatch/turbo-geth/log"
	"github.com/ledgerwatch/turbo-geth/params"
	"github.com/ledgerwatch/turbo-geth/rlp"
)

// Ethash proof-of-work protocol constants.
var (
	FrontierBlockReward           = uint256.NewInt().SetUint64(5e+18) // Block reward in wei for successfully mining a block
	ByzantiumBlockReward          = uint256.NewInt().SetUint64(3e+18) // Block reward in wei for successfully mining a block upward from Byzantium
	ConstantinopleBlockReward     = uint256.NewInt().SetUint64(2e+18) // Block reward in wei for successfully mining a block upward from Constantinople
	maxUncles                     = 2                                 // Maximum number of uncles allowed in a single block
	allowedFutureBlockTimeSeconds = int64(15)                         // Max seconds from current time allowed for blocks, before they're considered future blocks

	// calcDifficultyEip2384 is the difficulty adjustment algorithm as specified by EIP 2384.
	// It offsets the bomb 4M blocks from Constantinople, so in total 9M blocks.
	// Specification EIP-2384: https://eips.ethereum.org/EIPS/eip-2384
	calcDifficultyEip2384 = makeDifficultyCalculator(big.NewInt(9000000))

	// calcDifficultyConstantinople is the difficulty adjustment algorithm for Constantinople.
	// It returns the difficulty that a new block should have when created at time given the
	// parent block's time and difficulty. The calculation uses the Byzantium rules, but with
	// bomb offset 5M.
	// Specification EIP-1234: https://eips.ethereum.org/EIPS/eip-1234
	calcDifficultyConstantinople = makeDifficultyCalculator(big.NewInt(5000000))

	// calcDifficultyByzantium is the difficulty adjustment algorithm. It returns
	// the difficulty that a new block should have when created at time given the
	// parent block's time and difficulty. The calculation uses the Byzantium rules.
	// Specification EIP-649: https://eips.ethereum.org/EIPS/eip-649
	calcDifficultyByzantium = makeDifficultyCalculator(big.NewInt(3000000))
)

// Various error messages to mark blocks invalid. These should be private to
// prevent engine specific errors from being referenced in the remainder of the
// codebase, inherently breaking if the engine is swapped out. Please put common
// error types into the consensus package.
var (
	errOlderBlockTime    = errors.New("timestamp older than parent")
	errTooManyUncles     = errors.New("too many uncles")
	errDuplicateUncle    = errors.New("duplicate uncle")
	errUncleIsAncestor   = errors.New("uncle is ancestor")
	errDanglingUncle     = errors.New("uncle's parent is not ancestor")
	errInvalidDifficulty = errors.New("non-positive difficulty")
	errInvalidMixDigest  = errors.New("invalid mix digest")
	errInvalidPoW        = errors.New("invalid proof-of-work")
)

// Author implements consensus.Engine, returning the header's coinbase as the
// proof-of-work verified author of the block.
func (ethash *Ethash) Author(header *types.Header) (common.Address, error) {
	return header.Coinbase, nil
}

// VerifyHeader checks whether a header conforms to the consensus rules of the
// stock Ethereum ethash engine.
func (ethash *Ethash) VerifyHeader(chain consensus.ChainHeaderReader, header *types.Header, seal bool) error {
	// Short circuit if the header is known, or its parent not
	number := header.Number.Uint64()
	if chain.GetHeader(header.HashCache(), number) != nil {
		return nil
	}
	parent := chain.GetHeader(header.ParentHash, number-1)
	if parent == nil {
		log.Error("consensus.ErrUnknownAncestor", "parentNum", number-1, "hash", header.ParentHash.String())
		return consensus.ErrUnknownAncestor
	}
	// Sanity checks passed, do a proper verification
	return ethash.verifyHeader(chain, header, parent, false, seal, time.Now().Unix())
}

// VerifyHeaders is similar to VerifyHeader, but verifies a batch of headers
// concurrently. The method returns a quit channel to abort the operations and
// a results channel to retrieve the async verifications.
func (ethash *Ethash) VerifyHeaders(chain consensus.ChainHeaderReader, headers []*types.Header, seals []bool) (func(), <-chan error) {
	if len(headers) == 0 {
		return func() {}, make(chan error)
	}

	// Spawn as many workers as allowed threads
	workers := runtime.GOMAXPROCS(0)
	if len(headers) < workers {
		workers = len(headers)
	}

	// Create a task channel and spawn the verifiers
	var (
<<<<<<< HEAD
		done   = make(chan int, workers)
		errors = make([]error, len(headers))
		abort  = make(chan struct{})
=======
		inputs  = make(chan int)
		done    = make(chan int, workers)
		errors  = make([]error, len(headers))
		abort   = make(chan struct{})
		unixNow = time.Now().Unix()
>>>>>>> bedf092c
	)

	wg := sync.WaitGroup{}
	cancel := func() {
		close(abort)
		wg.Wait()
	}

	input := new(int64)

	for i := 0; i < workers; i++ {
		wg.Add(1)
		go func() {
			defer wg.Done()
<<<<<<< HEAD
			var index int64
			for {
				index = atomic.AddInt64(input, 1) - 1
				if int(index) > len(headers)-1 {
					return
				}

				errors[index] = ethash.verifyHeaderWorker(chain, headers, seals, int(index))

=======
			for index := range inputs {
				errors[index] = ethash.verifyHeaderWorker(chain, headers, seals, index, unixNow)
>>>>>>> bedf092c
				select {
				case done <- int(index):
				case <-abort:
					return
				}
			}
		}()
	}

	errorsOut := make(chan error, len(headers))
	go func() {
		var (
			out     = 0
			checked = make([]bool, len(headers))
		)
		for {
			select {
			case index := <-done:
				for checked[index] = true; checked[out]; out++ {
					errorsOut <- errors[out]
					if out == len(headers)-1 {
						close(errorsOut)
						return
					}
				}
			case <-abort:
				return
			}
		}
	}()

	return cancel, errorsOut
}

func (ethash *Ethash) verifyHeaderWorker(chain consensus.ChainHeaderReader, headers []*types.Header, seals []bool, index int, unixNow int64) error {
	var parent *types.Header
	if index == 0 {
		parent = chain.GetHeader(headers[0].ParentHash, headers[0].Number.Uint64()-1)
	} else if headers[index-1].HashCache() == headers[index].ParentHash {
		parent = headers[index-1]
	}
	if parent == nil {
		if index-1 >= 0 && index-1 <= len(headers)-1 {
			log.Error("consensus.ErrUnknownAncestor", "index", index, "headers", len(headers), "index-1", headers[index-1].Number.Uint64(), "index", headers[index].Number.Uint64())
		} else {
			log.Error("consensus.ErrUnknownAncestor", "index", index, "headers", len(headers))
		}

		return consensus.ErrUnknownAncestor
	}
<<<<<<< HEAD
	if chain.GetHeader(headers[index].HashCache(), headers[index].Number.Uint64()) != nil {
		return nil // known block
	}
	return ethash.verifyHeader(chain, headers[index], parent, false, seals[index])
=======
	return ethash.verifyHeader(chain, headers[index], parent, false, seals[index], unixNow)
>>>>>>> bedf092c
}

// VerifyUncles verifies that the given block's uncles conform to the consensus
// rules of the stock Ethereum ethash engine.
func (ethash *Ethash) VerifyUncles(chain consensus.ChainReader, block *types.Block) error {
	// Verify that there are at most 2 uncles included in this block
	if len(block.Uncles()) > maxUncles {
		return errTooManyUncles
	}
	if len(block.Uncles()) == 0 {
		return nil
	}
	uncles, ancestors := getUncles(chain, block)

	// Verify each of the uncles that it's recent, but not an ancestor
	for _, uncle := range block.Uncles() {
		if err := ethash.VerifyUncle(chain, block, uncle, uncles, ancestors, true); err != nil {
			return err
		}
	}
	return nil
}

func getUncles(chain consensus.ChainReader, block *types.Block) (mapset.Set, map[common.Hash]*types.Header) {
	// Gather the set of past uncles and ancestors
	uncles, ancestors := mapset.NewSet(), make(map[common.Hash]*types.Header)

	number, parent := block.NumberU64()-1, block.ParentHash()
	for i := 0; i < 7; i++ {
		ancestor := chain.GetBlock(parent, number)
		if ancestor == nil {
			break
		}
		ancestors[ancestor.HashCache()] = ancestor.Header()
		for _, uncle := range ancestor.Uncles() {
			uncles.Add(uncle.HashCache())
		}
		parent, number = ancestor.ParentHash(), number-1
	}
	ancestors[block.HashCache()] = block.Header()
	uncles.Add(block.HashCache())
	return uncles, ancestors
}

func (ethash *Ethash) VerifyUncle(chain consensus.ChainHeaderReader, block *types.Block, uncle *types.Header, uncles mapset.Set, ancestors map[common.Hash]*types.Header, seal bool) error {
	// Make sure every uncle is rewarded only once
	hash := uncle.HashCache()
	if uncles.Contains(hash) {
		return errDuplicateUncle
	}
	uncles.Add(hash)

<<<<<<< HEAD
	// Make sure the uncle has a valid ancestry
	if ancestors[hash] != nil {
		return errUncleIsAncestor
=======
		// Make sure the uncle has a valid ancestry
		if ancestors[hash] != nil {
			return errUncleIsAncestor
		}
		if ancestors[uncle.ParentHash] == nil || uncle.ParentHash == block.ParentHash() {
			return errDanglingUncle
		}
		if err := ethash.verifyHeader(chain, uncle, ancestors[uncle.ParentHash], true, true, time.Now().Unix()); err != nil {
			return err
		}
>>>>>>> bedf092c
	}
	if ancestors[uncle.ParentHash] == nil || uncle.ParentHash == block.ParentHash() {
		return errDanglingUncle
	}

	return ethash.verifyHeader(chain, uncle, ancestors[uncle.ParentHash], true, seal)
}

// verifyHeader checks whether a header conforms to the consensus rules of the
// stock Ethereum ethash engine.
// See YP section 4.3.4. "Block Header Validity"
func (ethash *Ethash) verifyHeader(chain consensus.ChainHeaderReader, header, parent *types.Header, uncle bool, seal bool, unixNow int64) error {
	// Ensure that the header's extra-data section is of a reasonable size
	if uint64(len(header.Extra)) > params.MaximumExtraDataSize {
		return fmt.Errorf("extra-data too long: %d > %d", len(header.Extra), params.MaximumExtraDataSize)
	}
	// Verify the header's timestamp
	if !uncle {
		if header.Time > uint64(unixNow+allowedFutureBlockTimeSeconds) {
			return consensus.ErrFutureBlock
		}
	}
	if header.Time <= parent.Time {
		return errOlderBlockTime
	}
	// Verify the block's difficulty based on its timestamp and parent's difficulty
	expected := ethash.CalcDifficulty(chain, header.Time, parent.Time, parent.Difficulty, parent.Number, parent.HashCache(), parent.UncleHash)

	if expected.Cmp(header.Difficulty) != 0 {
		return fmt.Errorf("invalid difficulty: have %v, want %v", header.Difficulty, expected)
	}
	// Verify that the gas limit is <= 2^63-1
	cap := uint64(0x7fffffffffffffff)
	if header.GasLimit > cap {
		return fmt.Errorf("invalid gasLimit: have %v, max %v", header.GasLimit, cap)
	}
	// Verify that the gasUsed is <= gasLimit
	if header.GasUsed > header.GasLimit {
		return fmt.Errorf("invalid gasUsed: have %d, gasLimit %d", header.GasUsed, header.GasLimit)
	}

	// Verify that the gas limit remains within allowed bounds
	diff := int64(parent.GasLimit) - int64(header.GasLimit)
	if diff < 0 {
		diff *= -1
	}
	limit := parent.GasLimit / params.GasLimitBoundDivisor

	if uint64(diff) >= limit || header.GasLimit < params.MinGasLimit {
		return fmt.Errorf("invalid gas limit: have %d, want %d += %d", header.GasLimit, parent.GasLimit, limit)
	}
	// Verify that the block number is parent's +1
	if diff := new(big.Int).Sub(header.Number, parent.Number); diff.Cmp(big.NewInt(1)) != 0 {
		return consensus.ErrInvalidNumber
	}
	// Verify the engine specific seal securing the block
	if seal {
<<<<<<< HEAD
		if err := ethash.VerifySeal(nil, header); err != nil {
=======
		if err := ethash.verifySeal(chain, header, false); err != nil {
>>>>>>> bedf092c
			return err
		}
	}
	// If all checks passed, validate any special fields for hard forks
	if err := misc.VerifyDAOHeaderExtraData(chain.Config(), header); err != nil {
		return err
	}
	if err := misc.VerifyForkHashes(chain.Config(), header, uncle); err != nil {
		return err
	}
	return nil
}

// CalcDifficulty is the difficulty adjustment algorithm. It returns
// the difficulty that a new block should have when created at time
// given the parent block's time and difficulty.
func (ethash *Ethash) CalcDifficulty(chain consensus.ChainHeaderReader, time, parentTime uint64, parentDifficulty, parentNumber *big.Int, _, parentUncleHash common.Hash) *big.Int {
	return CalcDifficulty(chain.Config(), time, parentTime, parentDifficulty, parentNumber, parentUncleHash)
}

// CalcDifficulty is the difficulty adjustment algorithm. It returns
// the difficulty that a new block should have when created at time
// given the parent block's time and difficulty.
func CalcDifficulty(config *params.ChainConfig, time, parentTime uint64, parentDifficulty, parentNumber *big.Int, parentUncleHash common.Hash) *big.Int {
	next := new(big.Int).Add(parentNumber, big1)
	switch {
	case config.IsMuirGlacier(next):
		return calcDifficultyEip2384(time, parentTime, parentDifficulty, parentNumber, parentUncleHash)
	case config.IsConstantinople(next):
		return calcDifficultyConstantinople(time, parentTime, parentDifficulty, parentNumber, parentUncleHash)
	case config.IsByzantium(next):
		return calcDifficultyByzantium(time, parentTime, parentDifficulty, parentNumber, parentUncleHash)
	case config.IsHomestead(next):
		return calcDifficultyHomestead(time, parentTime, parentDifficulty, parentNumber, parentUncleHash)
	default:
		return calcDifficultyFrontier(time, parentTime, parentDifficulty, parentNumber, parentUncleHash)
	}
}

// Some weird constants to avoid constant memory allocs for them.
var (
	expDiffPeriod = big.NewInt(100000)
	big1          = big.NewInt(1)
	big2          = big.NewInt(2)
	big9          = big.NewInt(9)
	big10         = big.NewInt(10)
	bigMinus99    = big.NewInt(-99)
)

// makeDifficultyCalculator creates a difficultyCalculator with the given bomb-delay.
// the difficulty is calculated with Byzantium rules, which differs from Homestead in
// how uncles affect the calculation
func makeDifficultyCalculator(bombDelay *big.Int) func(time, parentTime uint64, parentDifficulty, parentNumber *big.Int, parentUncleHash common.Hash) *big.Int {
	// Note, the calculations below looks at the parent number, which is 1 below
	// the block number. Thus we remove one from the delay given
	bombDelayFromParent := new(big.Int).Sub(bombDelay, big1)
	return func(time, parentTime uint64, parentDifficulty, parentNumber *big.Int, parentUncleHash common.Hash) *big.Int {
		// https://github.com/ethereum/EIPs/issues/100.
		// algorithm:
		// diff = (parent_diff +
		//         (parent_diff / 2048 * max((2 if len(parent.uncles) else 1) - ((timestamp - parent.timestamp) // 9), -99))
		//        ) + 2^(periodCount - 2)

		bigTime := new(big.Int).SetUint64(time)
		bigParentTime := new(big.Int).SetUint64(parentTime)

		// holds intermediate values to make the algo easier to read & audit
		x := new(big.Int)
		y := new(big.Int)

		// (2 if len(parent_uncles) else 1) - (block_timestamp - parent_timestamp) // 9
		x.Sub(bigTime, bigParentTime)
		x.Div(x, big9)
		if parentUncleHash == types.EmptyUncleHash {
			x.Sub(big1, x)
		} else {
			x.Sub(big2, x)
		}
		// max((2 if len(parent_uncles) else 1) - (block_timestamp - parent_timestamp) // 9, -99)
		if x.Cmp(bigMinus99) < 0 {
			x.Set(bigMinus99)
		}
		// parent_diff + (parent_diff / 2048 * max((2 if len(parent.uncles) else 1) - ((timestamp - parent.timestamp) // 9), -99))
		y.Div(parentDifficulty, params.DifficultyBoundDivisor)
		x.Mul(y, x)
		x.Add(parentDifficulty, x)

		// minimum difficulty can ever be (before exponential factor)
		if x.Cmp(params.MinimumDifficulty) < 0 {
			x.Set(params.MinimumDifficulty)
		}
		// calculate a fake block number for the ice-age delay
		// Specification: https://eips.ethereum.org/EIPS/eip-1234
		fakeBlockNumber := new(big.Int)
		if parentNumber.Cmp(bombDelayFromParent) >= 0 {
			fakeBlockNumber = fakeBlockNumber.Sub(parentNumber, bombDelayFromParent)
		}
		// for the exponential factor
		periodCount := fakeBlockNumber
		periodCount.Div(periodCount, expDiffPeriod)

		// the exponential factor, commonly referred to as "the bomb"
		// diff = diff + 2^(periodCount - 2)
		if periodCount.Cmp(big1) > 0 {
			y.Sub(periodCount, big2)
			y.Exp(big2, y, nil)
			x.Add(x, y)
		}
		return x
	}
}

// calcDifficultyHomestead is the difficulty adjustment algorithm. It returns
// the difficulty that a new block should have when created at time given the
// parent block's time and difficulty. The calculation uses the Homestead rules.
func calcDifficultyHomestead(time, parentTime uint64, parentDifficulty, parentNumber *big.Int, _ common.Hash) *big.Int {
	// https://github.com/ethereum/EIPs/blob/master/EIPS/eip-2.md
	// algorithm:
	// diff = (parent_diff +
	//         (parent_diff / 2048 * max(1 - (block_timestamp - parent_timestamp) // 10, -99))
	//        ) + 2^(periodCount - 2)

	bigTime := new(big.Int).SetUint64(time)
	bigParentTime := new(big.Int).SetUint64(parentTime)

	// holds intermediate values to make the algo easier to read & audit
	x := new(big.Int)
	y := new(big.Int)

	// 1 - (block_timestamp - parent_timestamp) // 10
	x.Sub(bigTime, bigParentTime)
	x.Div(x, big10)
	x.Sub(big1, x)

	// max(1 - (block_timestamp - parent_timestamp) // 10, -99)
	if x.Cmp(bigMinus99) < 0 {
		x.Set(bigMinus99)
	}
	// (parent_diff + parent_diff // 2048 * max(1 - (block_timestamp - parent_timestamp) // 10, -99))
	y.Div(parentDifficulty, params.DifficultyBoundDivisor)
	x.Mul(y, x)
	x.Add(parentDifficulty, x)

	// minimum difficulty can ever be (before exponential factor)
	if x.Cmp(params.MinimumDifficulty) < 0 {
		x.Set(params.MinimumDifficulty)
	}
	// for the exponential factor
	periodCount := new(big.Int).Add(parentNumber, big1)
	periodCount.Div(periodCount, expDiffPeriod)

	// the exponential factor, commonly referred to as "the bomb"
	// diff = diff + 2^(periodCount - 2)
	if periodCount.Cmp(big1) > 0 {
		y.Sub(periodCount, big2)
		y.Exp(big2, y, nil)
		x.Add(x, y)
	}
	return x
}

// calcDifficultyFrontier is the difficulty adjustment algorithm. It returns the
// difficulty that a new block should have when created at time given the parent
// block's time and difficulty. The calculation uses the Frontier rules.
func calcDifficultyFrontier(time, parentTime uint64, parentDifficulty, parentNumber *big.Int, _ common.Hash) *big.Int {
	diff := new(big.Int)
	adjust := new(big.Int).Div(parentDifficulty, params.DifficultyBoundDivisor)
	bigTime := new(big.Int)
	bigParentTime := new(big.Int)

	bigTime.SetUint64(time)
	bigParentTime.SetUint64(parentTime)

	if bigTime.Sub(bigTime, bigParentTime).Cmp(params.DurationLimit) < 0 {
		diff.Add(parentDifficulty, adjust)
	} else {
		diff.Sub(parentDifficulty, adjust)
	}
	if diff.Cmp(params.MinimumDifficulty) < 0 {
		diff.Set(params.MinimumDifficulty)
	}

	periodCount := new(big.Int).Add(parentNumber, big1)
	periodCount.Div(periodCount, expDiffPeriod)
	if periodCount.Cmp(big1) > 0 {
		// diff = diff + 2^(periodCount - 2)
		expDiff := periodCount.Sub(periodCount, big2)
		expDiff.Exp(big2, expDiff, nil)
		diff.Add(diff, expDiff)
		diff = math.BigMax(diff, params.MinimumDifficulty)
	}
	return diff
}

<<<<<<< HEAD
// VerifySeal implements consensus.Engine, checking whether the given block satisfies
// the PoW difficulty requirements.
func (ethash *Ethash) VerifySeal(_ consensus.ChainHeaderReader, header *types.Header) error {
	return ethash.verifySeal(header, false)
}
=======
// Exported for fuzzing
var FrontierDifficultyCalulator = calcDifficultyFrontier
var HomesteadDifficultyCalulator = calcDifficultyHomestead
var DynamicDifficultyCalculator = makeDifficultyCalculator
>>>>>>> bedf092c

// verifySeal checks whether a block satisfies the PoW difficulty requirements,
// either using the usual ethash cache for it, or alternatively using a full DAG
// to make remote mining fast.
func (ethash *Ethash) verifySeal(header *types.Header, fulldag bool) error { //nolint:unparam
	// If we're running a shared PoW, delegate verification to it
	if ethash.shared != nil {
		return ethash.shared.verifySeal(header, fulldag)
	}

	// Ensure that we have a valid difficulty for the block
	if header.Difficulty.Sign() <= 0 {
		return errInvalidDifficulty
	}
	// Recompute the digest and PoW values
	number := header.Number.Uint64()

	var (
		digest []byte
		result []byte
	)
	// If fast-but-heavy PoW verification was requested, use an ethash dataset
	if fulldag {
		dataset := ethash.dataset(number, true)
		if dataset.generated() {
			digest, result = hashimotoFull(dataset.dataset, ethash.SealHash(header).Bytes(), header.Nonce.Uint64())

			// Datasets are unmapped in a finalizer. Ensure that the dataset stays alive
			// until after the call to hashimotoFull so it's not unmapped while being used.
			runtime.KeepAlive(dataset)
		} else {
			// Dataset not yet generated, don't hang, use a cache instead
			fulldag = false
		}
	}
	// If slow-but-light PoW verification was requested (or DAG not yet ready), use an ethash cache
	if !fulldag {
		cache := ethash.cache(number)

		size := datasetSize(number)
		if ethash.config.PowMode == ModeTest {
			size = 32 * 1024
		}
		digest, result = hashimotoLight(size, cache.cache, ethash.SealHash(header).Bytes(), header.Nonce.Uint64())

		// Caches are unmapped in a finalizer. Ensure that the cache stays alive
		// until after the call to hashimotoLight so it's not unmapped while being used.
		runtime.KeepAlive(cache)
	}
	// Verify the calculated values against the ones provided in the header
	if !bytes.Equal(header.MixDigest[:], digest) {
		return errInvalidMixDigest
	}
	target := new(big.Int).Div(two256, header.Difficulty)
	if new(big.Int).SetBytes(result).Cmp(target) > 0 {
		return errInvalidPoW
	}
	return nil
}

// Prepare implements consensus.Engine, initializing the difficulty field of a
// header to conform to the ethash protocol. The changes are done inline.
func (ethash *Ethash) Prepare(chain consensus.ChainHeaderReader, header *types.Header) error {
	parent := chain.GetHeader(header.ParentHash, header.Number.Uint64()-1)
	if parent == nil {
		return consensus.ErrUnknownAncestor
	}
	header.Difficulty = ethash.CalcDifficulty(chain, header.Time, parent.Time, parent.Difficulty, parent.Number, parent.HashCache(), parent.UncleHash)
	return nil
}

// Finalize implements consensus.Engine, accumulating the block and uncle rewards,
// setting the final state on the header
func (ethash *Ethash) Finalize(config *params.ChainConfig, header *types.Header, state *state.IntraBlockState, txs []*types.Transaction, uncles []*types.Header) {
	// Accumulate any block and uncle rewards and commit the final state root
	accumulateRewards(config, state, header, uncles)
}

// FinalizeAndAssemble implements consensus.Engine, accumulating the block and
// uncle rewards, setting the final state and assembling the block.
func (ethash *Ethash) FinalizeAndAssemble(chainConfig *params.ChainConfig, header *types.Header, state *state.IntraBlockState, txs []*types.Transaction, uncles []*types.Header, receipts []*types.Receipt) (*types.Block, error) {

	// Finalize block
	ethash.Finalize(chainConfig, header, state, txs, uncles)
	// Header seems complete, assemble into a block and return
	return types.NewBlock(header, txs, uncles, receipts), nil
}

// SealHash returns the hash of a block prior to it being sealed.
func (ethash *Ethash) SealHash(header *types.Header) (hash common.Hash) {
	hasher := sha3.NewLegacyKeccak256()

	rlp.Encode(hasher, []interface{}{
		header.ParentHash,
		header.UncleHash,
		header.Coinbase,
		header.Root,
		header.TxHash,
		header.ReceiptHash,
		header.Bloom,
		header.Difficulty,
		header.Number,
		header.GasLimit,
		header.GasUsed,
		header.Time,
		header.Extra,
	})
	hasher.Sum(hash[:0])
	return hash
}

// AccumulateRewards returns rewards for a given block. The mining reward consists
// of the static blockReward plus a reward for each included uncle (if any). Individual
// uncle rewards are also returned in an array.
func AccumulateRewards(config *params.ChainConfig, header *types.Header, uncles []*types.Header) (uint256.Int, []uint256.Int) {
	// Select the correct block reward based on chain progression
	blockReward := FrontierBlockReward
	if config.IsByzantium(header.Number) {
		blockReward = ByzantiumBlockReward
	}
	if config.IsConstantinople(header.Number) {
		blockReward = ConstantinopleBlockReward
	}
	// Accumulate the rewards for the miner and any included uncles
	uncleRewards := []uint256.Int{}
	reward := new(uint256.Int).Set(blockReward)
	r := new(uint256.Int)
	headerNum, _ := uint256.FromBig(header.Number)
	for _, uncle := range uncles {
		uncleNum, _ := uint256.FromBig(uncle.Number)
		r.Add(uncleNum, u256.Num8)
		r.Sub(r, headerNum)
		r.Mul(r, blockReward)
		r.Div(r, u256.Num8)
		uncleRewards = append(uncleRewards, *r)

		r.Div(blockReward, u256.Num32)
		reward.Add(reward, r)
	}
	return *reward, uncleRewards
}

// accumulateRewards retreives rewards for a block and applies them to the coinbase accounts for miner and uncle miners
func accumulateRewards(config *params.ChainConfig, state *state.IntraBlockState, header *types.Header, uncles []*types.Header) {
	minerReward, uncleRewards := AccumulateRewards(config, header, uncles)
	for i, uncle := range uncles {
		if i < len(uncleRewards) {
			state.AddBalance(uncle.Coinbase, &uncleRewards[i])
		}
	}
	state.AddBalance(header.Coinbase, &minerReward)
}<|MERGE_RESOLUTION|>--- conflicted
+++ resolved
@@ -104,7 +104,7 @@
 		return consensus.ErrUnknownAncestor
 	}
 	// Sanity checks passed, do a proper verification
-	return ethash.verifyHeader(chain, header, parent, false, seal, time.Now().Unix())
+	return ethash.verifyHeader(chain, header, parent, false, seal)
 }
 
 // VerifyHeaders is similar to VerifyHeader, but verifies a batch of headers
@@ -123,17 +123,9 @@
 
 	// Create a task channel and spawn the verifiers
 	var (
-<<<<<<< HEAD
 		done   = make(chan int, workers)
 		errors = make([]error, len(headers))
 		abort  = make(chan struct{})
-=======
-		inputs  = make(chan int)
-		done    = make(chan int, workers)
-		errors  = make([]error, len(headers))
-		abort   = make(chan struct{})
-		unixNow = time.Now().Unix()
->>>>>>> bedf092c
 	)
 
 	wg := sync.WaitGroup{}
@@ -148,7 +140,6 @@
 		wg.Add(1)
 		go func() {
 			defer wg.Done()
-<<<<<<< HEAD
 			var index int64
 			for {
 				index = atomic.AddInt64(input, 1) - 1
@@ -158,10 +149,6 @@
 
 				errors[index] = ethash.verifyHeaderWorker(chain, headers, seals, int(index))
 
-=======
-			for index := range inputs {
-				errors[index] = ethash.verifyHeaderWorker(chain, headers, seals, index, unixNow)
->>>>>>> bedf092c
 				select {
 				case done <- int(index):
 				case <-abort:
@@ -196,7 +183,7 @@
 	return cancel, errorsOut
 }
 
-func (ethash *Ethash) verifyHeaderWorker(chain consensus.ChainHeaderReader, headers []*types.Header, seals []bool, index int, unixNow int64) error {
+func (ethash *Ethash) verifyHeaderWorker(chain consensus.ChainHeaderReader, headers []*types.Header, seals []bool, index int) error {
 	var parent *types.Header
 	if index == 0 {
 		parent = chain.GetHeader(headers[0].ParentHash, headers[0].Number.Uint64()-1)
@@ -212,14 +199,10 @@
 
 		return consensus.ErrUnknownAncestor
 	}
-<<<<<<< HEAD
 	if chain.GetHeader(headers[index].HashCache(), headers[index].Number.Uint64()) != nil {
 		return nil // known block
 	}
 	return ethash.verifyHeader(chain, headers[index], parent, false, seals[index])
-=======
-	return ethash.verifyHeader(chain, headers[index], parent, false, seals[index], unixNow)
->>>>>>> bedf092c
 }
 
 // VerifyUncles verifies that the given block's uncles conform to the consensus
@@ -272,22 +255,9 @@
 	}
 	uncles.Add(hash)
 
-<<<<<<< HEAD
 	// Make sure the uncle has a valid ancestry
 	if ancestors[hash] != nil {
 		return errUncleIsAncestor
-=======
-		// Make sure the uncle has a valid ancestry
-		if ancestors[hash] != nil {
-			return errUncleIsAncestor
-		}
-		if ancestors[uncle.ParentHash] == nil || uncle.ParentHash == block.ParentHash() {
-			return errDanglingUncle
-		}
-		if err := ethash.verifyHeader(chain, uncle, ancestors[uncle.ParentHash], true, true, time.Now().Unix()); err != nil {
-			return err
-		}
->>>>>>> bedf092c
 	}
 	if ancestors[uncle.ParentHash] == nil || uncle.ParentHash == block.ParentHash() {
 		return errDanglingUncle
@@ -299,13 +269,14 @@
 // verifyHeader checks whether a header conforms to the consensus rules of the
 // stock Ethereum ethash engine.
 // See YP section 4.3.4. "Block Header Validity"
-func (ethash *Ethash) verifyHeader(chain consensus.ChainHeaderReader, header, parent *types.Header, uncle bool, seal bool, unixNow int64) error {
+func (ethash *Ethash) verifyHeader(chain consensus.ChainHeaderReader, header, parent *types.Header, uncle bool, seal bool) error {
 	// Ensure that the header's extra-data section is of a reasonable size
 	if uint64(len(header.Extra)) > params.MaximumExtraDataSize {
 		return fmt.Errorf("extra-data too long: %d > %d", len(header.Extra), params.MaximumExtraDataSize)
 	}
 	// Verify the header's timestamp
 	if !uncle {
+		unixNow := time.Now().Unix()
 		if header.Time > uint64(unixNow+allowedFutureBlockTimeSeconds) {
 			return consensus.ErrFutureBlock
 		}
@@ -345,11 +316,7 @@
 	}
 	// Verify the engine specific seal securing the block
 	if seal {
-<<<<<<< HEAD
 		if err := ethash.VerifySeal(nil, header); err != nil {
-=======
-		if err := ethash.verifySeal(chain, header, false); err != nil {
->>>>>>> bedf092c
 			return err
 		}
 	}
@@ -544,18 +511,16 @@
 	return diff
 }
 
-<<<<<<< HEAD
 // VerifySeal implements consensus.Engine, checking whether the given block satisfies
 // the PoW difficulty requirements.
 func (ethash *Ethash) VerifySeal(_ consensus.ChainHeaderReader, header *types.Header) error {
 	return ethash.verifySeal(header, false)
 }
-=======
+
 // Exported for fuzzing
 var FrontierDifficultyCalulator = calcDifficultyFrontier
 var HomesteadDifficultyCalulator = calcDifficultyHomestead
 var DynamicDifficultyCalculator = makeDifficultyCalculator
->>>>>>> bedf092c
 
 // verifySeal checks whether a block satisfies the PoW difficulty requirements,
 // either using the usual ethash cache for it, or alternatively using a full DAG
