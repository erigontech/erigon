--- conflicted
+++ resolved
@@ -57,11 +57,7 @@
 			//gerUpdates := []dstypes.GerUpdate{}
 			var l1InfoTreeMinTimestamps map[uint64]uint64
 
-<<<<<<< HEAD
-			sBytes, err := streamServer.CreateAndBuildStreamEntryBytes(block, hermezDb, lastBlock, uint64(batchNum), uint64(previousBatch), true, &gerUpdates, l1InfoTreeMinTimestamps)
-=======
 			sBytes, err := streamServer.CreateAndBuildStreamEntryBytesProto(block, hermezDb, tx, lastBlock, uint64(batchNum), uint64(previousBatch), l1InfoTreeMinTimestamps)
->>>>>>> d8e20524
 			if err != nil {
 				return err
 			}
