package stages

import (
	"context"
	"errors"
	"fmt"
	"math/big"
	"sync/atomic"
	"time"

	"github.com/ledgerwatch/erigon-lib/chain"
	"github.com/ledgerwatch/erigon-lib/common"

	"github.com/ledgerwatch/erigon-lib/kv"

	ethTypes "github.com/ledgerwatch/erigon/core/types"
	"github.com/ledgerwatch/erigon/eth/stagedsync"
	"github.com/ledgerwatch/erigon/eth/stagedsync/stages"
	"github.com/ledgerwatch/erigon/params"
	"github.com/ledgerwatch/erigon/zk"
	"github.com/ledgerwatch/erigon/zk/datastream/types"
	"github.com/ledgerwatch/erigon/zk/erigon_db"
	"github.com/ledgerwatch/erigon/zk/hermez_db"
	"github.com/ledgerwatch/erigon/zk/sequencer"
	txtype "github.com/ledgerwatch/erigon/zk/tx"

	"github.com/ledgerwatch/erigon/core/rawdb"
	"github.com/ledgerwatch/erigon/eth/ethconfig"
	"github.com/ledgerwatch/erigon/zk/utils"
	"github.com/ledgerwatch/log/v3"
)

const (
	HIGHEST_KNOWN_FORK  = 12
	STAGE_PROGRESS_SAVE = 3000000
)

type ErigonDb interface {
	WriteHeader(batchNo *big.Int, blockHash common.Hash, stateRoot, txHash, parentHash common.Hash, coinbase common.Address, ts, gasLimit uint64, chainConfig *chain.Config) (*ethTypes.Header, error)
	WriteBody(batchNo *big.Int, headerHash common.Hash, txs []ethTypes.Transaction) error
}

type HermezDb interface {
	WriteForkId(batchNumber uint64, forkId uint64) error
	WriteForkIdBlockOnce(forkId, blockNum uint64) error
	WriteBlockBatch(l2BlockNumber uint64, batchNumber uint64) error
	WriteEffectiveGasPricePercentage(txHash common.Hash, effectiveGasPricePercentage uint8) error
	DeleteEffectiveGasPricePercentages(txHashes *[]common.Hash) error

	WriteStateRoot(l2BlockNumber uint64, rpcRoot common.Hash) error

	DeleteForkIds(fromBatchNum, toBatchNum uint64) error
	DeleteBlockBatches(fromBlockNum, toBlockNum uint64) error

	CheckGlobalExitRootWritten(ger common.Hash) (bool, error)
	WriteBlockGlobalExitRoot(l2BlockNo uint64, ger common.Hash) error
	WriteGlobalExitRoot(ger common.Hash) error
	DeleteBlockGlobalExitRoots(fromBlockNum, toBlockNum uint64) error
	DeleteGlobalExitRoots(l1BlockHashes *[]common.Hash) error

	WriteReusedL1InfoTreeIndex(l2BlockNo uint64) error
	DeleteReusedL1InfoTreeIndexes(fromBlockNum, toBlockNum uint64) error
	WriteBlockL1BlockHash(l2BlockNo uint64, l1BlockHash common.Hash) error
	DeleteBlockL1BlockHashes(fromBlockNum, toBlockNum uint64) error
	WriteL1BlockHash(l1BlockHash common.Hash) error
	CheckL1BlockHashWritten(l1BlockHash common.Hash) (bool, error)
	DeleteL1BlockHashes(l1BlockHashes *[]common.Hash) error
	WriteGerForL1BlockHash(l1BlockHash, ger common.Hash) error
	DeleteL1BlockHashGers(l1BlockHashes *[]common.Hash) error
	WriteBatchGlobalExitRoot(batchNumber uint64, ger *types.GerUpdate) error
	WriteIntermediateTxStateRoot(l2BlockNumber uint64, txHash common.Hash, rpcRoot common.Hash) error
	WriteBlockL1InfoTreeIndex(blockNumber uint64, l1Index uint64) error
	WriteBlockL1InfoTreeIndexProgress(blockNumber uint64, l1Index uint64) error
	WriteLatestUsedGer(blockNo uint64, ger common.Hash) error
	WriteLocalExitRootForBatchNo(batchNo uint64, localExitRoot common.Hash) error
}

type DatastreamClient interface {
	ReadAllEntriesToChannel() error
	GetEntryChan() chan interface{}
	GetLastWrittenTimeAtomic() *atomic.Int64
	GetStreamingAtomic() *atomic.Bool
	GetProgressAtomic() *atomic.Uint64
	EnsureConnected() (bool, error)
}

type BatchesCfg struct {
	db                  kv.RwDB
	blockRoutineStarted bool
	dsClient            DatastreamClient
	zkCfg               *ethconfig.Zk
	chainConfig         *chain.Config
	miningConfig        *params.MiningConfig
}

func StageBatchesCfg(db kv.RwDB, dsClient DatastreamClient, zkCfg *ethconfig.Zk, chainConfig *chain.Config, miningConfig *params.MiningConfig) BatchesCfg {
	return BatchesCfg{
		db:                  db,
		blockRoutineStarted: false,
		dsClient:            dsClient,
		zkCfg:               zkCfg,
		chainConfig:         chainConfig,
		miningConfig:        miningConfig,
	}
}

var emptyHash = common.Hash{0}

func SpawnStageBatches(
	s *stagedsync.StageState,
	u stagedsync.Unwinder,
	ctx context.Context,
	tx kv.RwTx,
	cfg BatchesCfg,
	quiet bool,
) error {
	logPrefix := s.LogPrefix()
	log.Info(fmt.Sprintf("[%s] Starting batches stage", logPrefix))
	if sequencer.IsSequencer() {
		log.Info(fmt.Sprintf("[%s] skipping -- sequencer", logPrefix))
		return nil
	}
	defer log.Info(fmt.Sprintf("[%s] Finished Batches stage", logPrefix))

	freshTx := false
	if tx == nil {
		freshTx = true
		log.Debug(fmt.Sprintf("[%s] batches: no tx provided, creating a new one", logPrefix))
		var err error
		tx, err = cfg.db.BeginRw(ctx)
		if err != nil {
			return fmt.Errorf("failed to open tx, %w", err)
		}
		defer tx.Rollback()
	}

	eriDb := erigon_db.NewErigonDb(tx)
	hermezDb := hermez_db.NewHermezDb(tx)

	stageProgressBlockNo, err := stages.GetStageProgress(tx, stages.Batches)
	if err != nil {
		return fmt.Errorf("save stage progress error: %v", err)
	}

	// get batch for batches progress
	stageProgressBatchNo, err := hermezDb.GetBatchNoByL2Block(stageProgressBlockNo)
	if err != nil {
		return fmt.Errorf("get batch no by l2 block error: %v", err)
	}

	//// BISECT ////
	if cfg.zkCfg.DebugLimit > 0 && stageProgressBlockNo > cfg.zkCfg.DebugLimit {
		return nil
	}

	highestVerifiedBatch, err := stages.GetStageProgress(tx, stages.L1VerificationsBatchNo)
	if err != nil {
		return errors.New("could not retrieve l1 verifications batch no progress")
	}

	startSyncTime := time.Now()
	dsClientProgress := cfg.dsClient.GetProgressAtomic()
	dsClientProgress.Store(stageProgressBlockNo)
	// start routine to download blocks and push them in a channel
	if !cfg.dsClient.GetStreamingAtomic().Load() {
		log.Info(fmt.Sprintf("[%s] Starting stream", logPrefix), "startBlock", stageProgressBlockNo)
		// this will download all blocks from datastream and push them in a channel
		// if no error, break, else continue trying to get them
		// Create bookmark

		connected := false
		for i := 0; i < 5; i++ {
			connected, err = cfg.dsClient.EnsureConnected()
			if err != nil {
				log.Error("[datastream_client] Error connecting to datastream", "error", err)
				continue
			}
			if connected {
				break
			}
		}

		go func() {
			log.Info(fmt.Sprintf("[%s] Started downloading L2Blocks routine", logPrefix))
			defer log.Info(fmt.Sprintf("[%s] Finished downloading L2Blocks routine", logPrefix))

			if connected {
				if err := cfg.dsClient.ReadAllEntriesToChannel(); err != nil {
					log.Error("[datastream_client] Error downloading blocks from datastream", "error", err)
				}
			}
		}()
	}

	// start a routine to print blocks written progress
	progressChan, stopProgressPrinter := zk.ProgressPrinterWithoutTotal(fmt.Sprintf("[%s] Downloaded blocks from datastream progress", logPrefix))
	defer stopProgressPrinter()

	lastBlockHeight := stageProgressBlockNo
	highestSeenBatchNo := stageProgressBatchNo
	endLoop := false
	blocksWritten := uint64(0)
	highestHashableL2BlockNo := uint64(0)

	_, highestL1InfoTreeIndex, err := hermezDb.GetLatestBlockL1InfoTreeIndexProgress()
	if err != nil {
		return fmt.Errorf("failed to get highest used l1 info index, %w", err)
	}

	lastForkId, err := stages.GetStageProgress(tx, stages.ForkId)
	if err != nil {
		return fmt.Errorf("failed to get last fork id, %w", err)
	}

	stageExecProgress, err := stages.GetStageProgress(tx, stages.Execution)
	if err != nil {
		return fmt.Errorf("failed to get stage exec progress, %w", err)
	}

	// just exit the stage early if there is more execution work to do
	if stageExecProgress < lastBlockHeight {
		log.Info(fmt.Sprintf("[%s] Execution behind, skipping stage", logPrefix))
		return nil
	}

	lastHash := emptyHash
	atLeastOneBlockWritten := false
	startTime := time.Now()

	log.Info(fmt.Sprintf("[%s] Reading blocks from the datastream.", logPrefix))

	entryChan := cfg.dsClient.GetEntryChan()
	lastWrittenTimeAtomic := cfg.dsClient.GetLastWrittenTimeAtomic()
	streamingAtomic := cfg.dsClient.GetStreamingAtomic()

	prevAmountBlocksWritten := blocksWritten
LOOP:
	for {
		// get batch start and use to update forkid
		// get block
		// if no blocks available should block
		// if download routine finished, should continue to read from channel until it's empty
		// if both download routine stopped and channel empty - stop loop
		select {
		case entry := <-entryChan:
			switch entry := entry.(type) {
			case *types.BatchStart:
				// check if the batch is invalid so that we can replicate this over in the stream
				// when we re-populate it
				if entry.BatchType == types.BatchTypeInvalid {
					if err = hermezDb.WriteInvalidBatch(entry.Number); err != nil {
						return err
					}
					// we need to write the fork here as well because the batch will never get processed as it is invalid
					// but, we need it re-populate our own stream
					if err = hermezDb.WriteForkId(entry.Number, entry.ForkId); err != nil {
						return err
					}
				}
			case *types.BatchEnd:
				if err := writeBatchEnd(hermezDb, entry); err != nil {
					return fmt.Errorf("write batch end error: %v", err)
				}
			case *types.FullL2Block:
				if cfg.zkCfg.SyncLimit > 0 && entry.L2BlockNumber >= cfg.zkCfg.SyncLimit {
					// stop the node going into a crazy loop
					time.Sleep(2 * time.Second)
					break LOOP
				}

				// handle batch boundary changes - we do this here instead of reading the batch start channel because
				// channels can be read in random orders which then creates problems in detecting fork changes during
				// execution
				if entry.BatchNumber > highestSeenBatchNo && lastForkId < entry.ForkId {
					if entry.ForkId > HIGHEST_KNOWN_FORK {
						message := fmt.Sprintf("unsupported fork id %v received from the data stream", entry.ForkId)
						panic(message)
					}
					err = stages.SaveStageProgress(tx, stages.ForkId, entry.ForkId)
					if err != nil {
						return fmt.Errorf("save stage progress error: %v", err)
					}
					lastForkId = entry.ForkId
					err = hermezDb.WriteForkId(entry.BatchNumber, entry.ForkId)
					if err != nil {
						return fmt.Errorf("write fork id error: %v", err)
					}
					// NOTE (RPC): avoided use of 'writeForkIdBlockOnce' by reading instead batch by forkId, and then lowest block number in batch
				}

				// ignore genesis or a repeat of the last block
				if entry.L2BlockNumber == 0 {
					continue
				}
				// skip but warn on already processed blocks
				if entry.L2BlockNumber <= stageProgressBlockNo {
					if entry.L2BlockNumber < stageProgressBlockNo {
						// only warn if the block is very old, we expect the very latest block to be requested
						// when the stage is fired up for the first time
						log.Warn(fmt.Sprintf("[%s] Skipping block %d, already processed", logPrefix, entry.L2BlockNumber))
					}
					continue
				}

				// skip if we already have this block
				if entry.L2BlockNumber < lastBlockHeight+1 {
					log.Warn(fmt.Sprintf("[%s] Unwinding to block %d", logPrefix, entry.L2BlockNumber))
					badBlock, err := eriDb.ReadCanonicalHash(entry.L2BlockNumber)
					if err != nil {
						return fmt.Errorf("failed to get bad block: %v", err)
					}
					u.UnwindTo(entry.L2BlockNumber, badBlock)
				}

				// check for sequential block numbers
				if entry.L2BlockNumber != lastBlockHeight+1 {
					return fmt.Errorf("block number is not sequential, expected %d, got %d", lastBlockHeight+1, entry.L2BlockNumber)
				}
<<<<<<< HEAD
				u.UnwindTo(l2Block.L2BlockNumber, stagedsync.BadBlock(badBlock, fmt.Errorf("received block %d again", l2Block.L2BlockNumber)))
			}

			// check for sequential block numbers
			if l2Block.L2BlockNumber != lastBlockHeight+1 {
				return fmt.Errorf("block number is not sequential, expected %d, got %d", lastBlockHeight+1, l2Block.L2BlockNumber)
			}

			// batch boundary - record the highest hashable block number (last block in last full batch)
			if l2Block.BatchNumber > highestSeenBatchNo {
				highestHashableL2BlockNo = l2Block.L2BlockNumber - 1
			}
			highestSeenBatchNo = l2Block.BatchNumber
=======
>>>>>>> bd75618e

				// batch boundary - record the highest hashable block number (last block in last full batch)
				if entry.BatchNumber > highestSeenBatchNo {
					highestHashableL2BlockNo = entry.L2BlockNumber - 1
				}
				highestSeenBatchNo = entry.BatchNumber

				/////// DEBUG BISECTION ///////
				// exit stage when debug bisection flags set and we're at the limit block
				if cfg.zkCfg.DebugLimit > 0 && entry.L2BlockNumber > cfg.zkCfg.DebugLimit {
					fmt.Printf("[%s] Debug limit reached, stopping stage\n", logPrefix)
					endLoop = true
				}

				// if we're above StepAfter, and we're at a step, move the stages on
				if cfg.zkCfg.DebugStep > 0 && cfg.zkCfg.DebugStepAfter > 0 && entry.L2BlockNumber > cfg.zkCfg.DebugStepAfter {
					if entry.L2BlockNumber%cfg.zkCfg.DebugStep == 0 {
						fmt.Printf("[%s] Debug step reached, stopping stage\n", logPrefix)
						endLoop = true
					}
				}
				/////// END DEBUG BISECTION ///////

				// store our finalized state if this batch matches the highest verified batch number on the L1
				if entry.BatchNumber == highestVerifiedBatch {
					rawdb.WriteForkchoiceFinalized(tx, entry.L2Blockhash)
				}

<<<<<<< HEAD
			if err := writeL2Block(eriDb, hermezDb, &l2Block, highestL1InfoTreeIndex, cfg.chainConfig, cfg.miningConfig); err != nil {
				return fmt.Errorf("writeL2Block error: %v", err)
			}
			dsClientProgress.Store(l2Block.L2BlockNumber)
=======
				if lastHash != emptyHash {
					entry.ParentHash = lastHash
				} else {
					// first block in the loop so read the parent hash
					previousHash, err := eriDb.ReadCanonicalHash(entry.L2BlockNumber - 1)
					if err != nil {
						return fmt.Errorf("failed to get genesis header: %v", err)
					}
					entry.ParentHash = previousHash
				}
>>>>>>> bd75618e

				if err := writeL2Block(eriDb, hermezDb, entry, highestL1InfoTreeIndex); err != nil {
					return fmt.Errorf("writeL2Block error: %v", err)
				}
				dsClientProgress.Store(entry.L2BlockNumber)

				// make sure to capture the l1 info tree index changes so we can store progress
				if uint64(entry.L1InfoTreeIndex) > highestL1InfoTreeIndex {
					highestL1InfoTreeIndex = uint64(entry.L1InfoTreeIndex)
				}

				lastHash = entry.L2Blockhash

				atLeastOneBlockWritten = true
				lastBlockHeight = entry.L2BlockNumber
				blocksWritten++
				progressChan <- blocksWritten

				if endLoop && cfg.zkCfg.DebugLimit > 0 {
					break LOOP
				}
			case *types.GerUpdate:
				if entry.GlobalExitRoot == emptyHash {
					log.Warn(fmt.Sprintf("[%s] Skipping GER update with empty root", logPrefix))
					break
				}

				// NB: we won't get these post Etrog (fork id 7)
				if err := hermezDb.WriteBatchGlobalExitRoot(entry.BatchNumber, entry); err != nil {
					return fmt.Errorf("write batch global exit root error: %v", err)
				}
			}
		case <-ctx.Done():
			log.Warn(fmt.Sprintf("[%s] Context done", logPrefix))
			endLoop = true
		default:
			if atLeastOneBlockWritten {
				// first check to see if anything has come in from the stream yet, if it has then wait a little longer
				// because there could be more.
				// if no blocks available should and time since last block written is > 500ms
				// consider that we are at the tip and blocks come in the datastream as they are produced
				// stop the current iteration of the stage
				lastWrittenTs := lastWrittenTimeAtomic.Load()
				timePassedAfterlastBlock := time.Since(time.Unix(0, lastWrittenTs))
				if timePassedAfterlastBlock > cfg.zkCfg.DatastreamNewBlockTimeout {
					log.Info(fmt.Sprintf("[%s] No new blocks in %d miliseconds. Ending the stage.", logPrefix, timePassedAfterlastBlock.Milliseconds()), "lastBlockHeight", lastBlockHeight)
					endLoop = true
				}
			} else {
				timePassedAfterlastBlock := time.Since(startTime)
				if timePassedAfterlastBlock.Seconds() > 10 {
					// if the connection ropped, continue with next stages while it tries to reconnect
					// otherwise it will get stuck in "waiting for at least one block to be written" loop
					// if !streamingAtomic.Load() {
					// 	endLoop = true
					// 	break
					// }

					if !streamingAtomic.Load() {
						log.Info(fmt.Sprintf("[%s] Datastream disconnected. Ending the stage.", logPrefix))
						break LOOP
					}

					log.Info(fmt.Sprintf("[%s] Waiting for at least one new block.", logPrefix))
					startTime = time.Now()
				}
			}
			time.Sleep(10 * time.Millisecond)
		}

		if blocksWritten != prevAmountBlocksWritten && blocksWritten%STAGE_PROGRESS_SAVE == 0 {
			if err = saveStageProgress(tx, logPrefix, highestHashableL2BlockNo, highestSeenBatchNo, lastBlockHeight, lastForkId); err != nil {
				return err
			}
			if err := hermezDb.WriteBlockL1InfoTreeIndexProgress(lastBlockHeight, highestL1InfoTreeIndex); err != nil {
				return err
			}

			if err := tx.Commit(); err != nil {
				return fmt.Errorf("failed to commit tx, %w", err)
			}

			tx, err = cfg.db.BeginRw(ctx)
			if err != nil {
				return fmt.Errorf("failed to open tx, %w", err)
			}
			hermezDb = hermez_db.NewHermezDb(tx)
			eriDb = erigon_db.NewErigonDb(tx)
			prevAmountBlocksWritten = blocksWritten
		}

		if endLoop {
			log.Info(fmt.Sprintf("[%s] Total blocks read: %d", logPrefix, blocksWritten))
			break
		}
	}

	if lastBlockHeight == stageProgressBlockNo {
		return nil
	}

	if err = saveStageProgress(tx, logPrefix, highestHashableL2BlockNo, highestSeenBatchNo, lastBlockHeight, lastForkId); err != nil {
		return err
	}
	if err := hermezDb.WriteBlockL1InfoTreeIndexProgress(lastBlockHeight, highestL1InfoTreeIndex); err != nil {
		return err
	}

	// stop printing blocks written progress routine
	elapsed := time.Since(startSyncTime)
	log.Info(fmt.Sprintf("[%s] Finished writing blocks", logPrefix), "blocksWritten", blocksWritten, "elapsed", elapsed)

	if freshTx {
		if err := tx.Commit(); err != nil {
			return fmt.Errorf("failed to commit tx, %w", err)
		}
	}

	return nil
}

func saveStageProgress(tx kv.RwTx, logPrefix string, highestHashableL2BlockNo, highestSeenBatchNo, lastBlockHeight, lastForkId uint64) error {
	var err error
	// store the highest hashable block number
	if err := stages.SaveStageProgress(tx, stages.HighestHashableL2BlockNo, highestHashableL2BlockNo); err != nil {
		return fmt.Errorf("save stage progress error: %v", err)
	}

	if err = stages.SaveStageProgress(tx, stages.HighestSeenBatchNumber, highestSeenBatchNo); err != nil {
		return fmt.Errorf("save stage progress error: %v", err)
	}

	// store the highest seen forkid
	if err := stages.SaveStageProgress(tx, stages.ForkId, lastForkId); err != nil {
		return fmt.Errorf("save stage progress error: %v", err)
	}

	// save the latest verified batch number as well just in case this node is upgraded
	// to a sequencer in the future
	if err := stages.SaveStageProgress(tx, stages.SequenceExecutorVerify, highestSeenBatchNo); err != nil {
		return fmt.Errorf("save stage progress error: %w", err)
	}

	log.Info(fmt.Sprintf("[%s] Saving stage progress", logPrefix), "lastBlockHeight", lastBlockHeight)
	if err := stages.SaveStageProgress(tx, stages.Batches, lastBlockHeight); err != nil {
		return fmt.Errorf("save stage progress error: %v", err)
	}

	return nil
}

func UnwindBatchesStage(u *stagedsync.UnwindState, tx kv.RwTx, cfg BatchesCfg, ctx context.Context) (err error) {
	logPrefix := u.LogPrefix()

	useExternalTx := tx != nil
	if !useExternalTx {
		tx, err = cfg.db.BeginRw(ctx)
		if err != nil {
			return err
		}
		defer tx.Rollback()
	}

	fromBlock := u.UnwindPoint + 1
	toBlock := u.CurrentBlockNumber
	log.Info(fmt.Sprintf("[%s] Unwinding batches stage from block number", logPrefix), "fromBlock", fromBlock, "toBlock", toBlock)
	defer log.Info(fmt.Sprintf("[%s] Unwinding batches complete", logPrefix))

	hermezDb := hermez_db.NewHermezDb(tx)

	//////////////////////////////////
	// delete batch connected stuff //
	//////////////////////////////////
	highestVerifiedBatch, err := stages.GetStageProgress(tx, stages.L1VerificationsBatchNo)
	if err != nil {
		return errors.New("could not retrieve l1 verifications batch no progress")
	}

	fromBatchPrev, err := hermezDb.GetBatchNoByL2Block(fromBlock - 1)
	if err != nil {
		return fmt.Errorf("get batch no by l2 block error: %v", err)
	}
	fromBatch, err := hermezDb.GetBatchNoByL2Block(fromBlock)
	if err != nil {
		return fmt.Errorf("get fromBatch no by l2 block error: %v", err)
	}
	toBatch, err := hermezDb.GetBatchNoByL2Block(toBlock)
	if err != nil {
		return fmt.Errorf("get toBatch no by l2 block error: %v", err)
	}

	// if previous block has different batch, delete the "fromBlock" one
	// since it is written first in this block
	// otherwise don't delete it and start from the next batch
	if fromBatchPrev == fromBatch && fromBatch != 0 {
		fromBatch++
	}

	if fromBatch <= toBatch {
		if err := hermezDb.DeleteForkIds(fromBatch, toBatch); err != nil {
			return fmt.Errorf("delete fork ids error: %v", err)
		}
		if err := hermezDb.DeleteBatchGlobalExitRoots(fromBatch); err != nil {
			return fmt.Errorf("delete batch global exit roots error: %v", err)
		}
	}

	if highestVerifiedBatch >= fromBatch {
		if err := rawdb.DeleteForkchoiceFinalized(tx); err != nil {
			return fmt.Errorf("delete forkchoice finalized error: %v", err)
		}
	}
	/////////////////////////////////////////
	// finish delete batch connected stuff //
	/////////////////////////////////////////

	// cannot unwind EffectiveGasPricePercentage here although it is written in stage batches, because we have already deleted the transactions

	if err := hermezDb.DeleteStateRoots(fromBlock, toBlock); err != nil {
		return fmt.Errorf("delete state roots error: %v", err)
	}
	if err := hermezDb.DeleteIntermediateTxStateRoots(fromBlock, toBlock); err != nil {
		return fmt.Errorf("delete intermediate tx state roots error: %v", err)
	}
	if err = rawdb.TruncateBlocks(ctx, tx, fromBlock); err != nil {
		return fmt.Errorf("delete blocks: %w", err)
	}
	if err := hermezDb.DeleteBlockBatches(fromBlock, toBlock); err != nil {
		return fmt.Errorf("delete block batches error: %v", err)
	}
	if err := hermezDb.DeleteForkIdBlock(fromBlock, toBlock); err != nil {
		return fmt.Errorf("delete fork id block error: %v", err)
	}

	//////////////////////////////////////////////////////
	// get gers and l1BlockHashes before deleting them				    //
	// so we can delete them in the other table as well //
	//////////////////////////////////////////////////////
	gers, err := hermezDb.GetBlockGlobalExitRoots(fromBlock, toBlock)
	if err != nil {
		return fmt.Errorf("get block global exit roots error: %v", err)
	}

	l1BlockHashes, err := hermezDb.GetBlockL1BlockHashes(fromBlock, toBlock)
	if err != nil {
		return fmt.Errorf("get block l1 block hashes error: %v", err)
	}

	if err := hermezDb.DeleteGlobalExitRoots(&gers); err != nil {
		return fmt.Errorf("delete global exit roots error: %v", err)
	}

	if err = hermezDb.DeleteLatestUsedGers(fromBlock, toBlock); err != nil {
		return fmt.Errorf("delete latest used gers error: %v", err)
	}

	if err := hermezDb.DeleteBlockGlobalExitRoots(fromBlock, toBlock); err != nil {
		return fmt.Errorf("delete block global exit roots error: %v", err)
	}

	if err := hermezDb.DeleteL1BlockHashes(&l1BlockHashes); err != nil {
		return fmt.Errorf("delete l1 block hashes error: %v", err)
	}

	if err := hermezDb.DeleteL1BlockHashGers(&l1BlockHashes); err != nil {
		return fmt.Errorf("delete l1 block hash gers error: %v", err)
	}

	if err := hermezDb.DeleteBlockL1BlockHashes(fromBlock, toBlock); err != nil {
		return fmt.Errorf("delete block l1 block hashes error: %v", err)
	}

	if err = hermezDb.DeleteReusedL1InfoTreeIndexes(fromBlock, toBlock); err != nil {
		return fmt.Errorf("write reused l1 info tree index error: %w", err)
	}
	///////////////////////////////////////////////////////

	log.Info(fmt.Sprintf("[%s] Deleted headers, bodies, forkIds and blockBatches.", logPrefix))

	stageprogress := uint64(0)
	if fromBlock > 1 {
		stageprogress = fromBlock - 1
	}
	if err := stages.SaveStageProgress(tx, stages.Batches, stageprogress); err != nil {
		return fmt.Errorf("save stage progress error: %v", err)
	}

	log.Info(fmt.Sprintf("[%s] Saving stage progress", logPrefix), "fromBlock", stageprogress)

	/////////////////////////////////////////////
	// store the highest hashable block number //
	/////////////////////////////////////////////
	// iterate until a block with lower batch number is found
	// this is the last block of the previous batch and the highest hashable block for verifications
	lastBatchHighestBlock, err := hermezDb.GetHighestBlockInBatch(fromBatchPrev - 1)
	if err != nil {
		return fmt.Errorf("get batch highest block error: %w", err)
	}

	if err := stages.SaveStageProgress(tx, stages.HighestHashableL2BlockNo, lastBatchHighestBlock); err != nil {
		return fmt.Errorf("save stage progress error: %v", err)
	}

	if err = stages.SaveStageProgress(tx, stages.SequenceExecutorVerify, fromBatchPrev); err != nil {
		return fmt.Errorf("save stage progress error: %v", err)
	}

	/////////////////////////////////////////////////////
	// finish storing the highest hashable block number//
	/////////////////////////////////////////////////////

	//////////////////////////////////
	// store the highest seen forkid//
	//////////////////////////////////
	forkId, err := hermezDb.GetForkId(fromBatchPrev)
	if err != nil {
		return fmt.Errorf("get fork id error: %v", err)
	}
	if err := stages.SaveStageProgress(tx, stages.ForkId, forkId); err != nil {
		return fmt.Errorf("save stage progress error: %v", err)
	}
	/////////////////////////////////////////
	// finish store the highest seen forkid//
	/////////////////////////////////////////

	/////////////////////////////////////////
	// store the highest used l1 info index//
	/////////////////////////////////////////

	if err := hermezDb.DeleteBlockL1InfoTreeIndexesProgress(fromBlock, toBlock); err != nil {
		return nil
	}

	if err := hermezDb.DeleteBlockL1InfoTreeIndexes(fromBlock, toBlock); err != nil {
		return fmt.Errorf("delete block l1 block hashes error: %v", err)
	}

	////////////////////////////////////////////////
	// finish store the highest used l1 info index//
	////////////////////////////////////////////////

	if err = stages.SaveStageProgress(tx, stages.HighestSeenBatchNumber, fromBatchPrev); err != nil {
		return fmt.Errorf("save stage progress error: %v", err)
	}

	if err := u.Done(tx); err != nil {
		return err
	}
	if !useExternalTx {
		if err := tx.Commit(); err != nil {
			return err
		}
	}
	return nil
}

func PruneBatchesStage(s *stagedsync.PruneState, tx kv.RwTx, cfg BatchesCfg, ctx context.Context) (err error) {
	logPrefix := s.LogPrefix()
	useExternalTx := tx != nil
	if !useExternalTx {
		tx, err = cfg.db.BeginRw(ctx)
		if err != nil {
			return err
		}
		defer tx.Rollback()
	}

	log.Info(fmt.Sprintf("[%s] Pruning barches...", logPrefix))
	defer log.Info(fmt.Sprintf("[%s] Unwinding batches complete", logPrefix))

	hermezDb := hermez_db.NewHermezDb(tx)

	toBlock, err := stages.GetStageProgress(tx, stages.Batches)
	if err != nil {
		return fmt.Errorf("get stage datastream progress error: %v", err)
	}

	if err = rawdb.TruncateBlocks(ctx, tx, 1); err != nil {
		return fmt.Errorf("delete blocks: %w", err)
	}

	hermezDb.DeleteForkIds(0, toBlock)
	hermezDb.DeleteBlockBatches(0, toBlock)
	hermezDb.DeleteBlockGlobalExitRoots(0, toBlock)

	log.Info(fmt.Sprintf("[%s] Deleted headers, bodies, forkIds and blockBatches.", logPrefix))
	log.Info(fmt.Sprintf("[%s] Saving stage progress", logPrefix), "stageProgress", 0)
	if err := stages.SaveStageProgress(tx, stages.Batches, 0); err != nil {
		return fmt.Errorf("save stage progress error: %v", err)
	}

	if !useExternalTx {
		if err := tx.Commit(); err != nil {
			return err
		}
	}
	return nil
}

func writeBatchEnd(hermezDb HermezDb, batchEnd *types.BatchEnd) (err error) {
	// utils.CalculateAccInputHash(oldAccInputHash, batchStart., l1InfoRoot common.Hash, timestampLimit uint64, sequencerAddr common.Address, forcedBlockhashL1 common.Hash)
	if batchEnd.LocalExitRoot != emptyHash {
		err = hermezDb.WriteLocalExitRootForBatchNo(batchEnd.Number, batchEnd.LocalExitRoot)
	}
	return
}

// writeL2Block writes L2Block to ErigonDb and HermezDb
// writes header, body, forkId and blockBatch
func writeL2Block(eriDb ErigonDb, hermezDb HermezDb, l2Block *types.FullL2Block, highestL1InfoTreeIndex uint64, chainConfig *chain.Config, miningConfig *params.MiningConfig) error {
	bn := new(big.Int).SetUint64(l2Block.L2BlockNumber)
	txs := make([]ethTypes.Transaction, 0, len(l2Block.L2Txs))
	for _, transaction := range l2Block.L2Txs {
		ltx, _, err := txtype.DecodeTx(transaction.Encoded, transaction.EffectiveGasPricePercentage, l2Block.ForkId)
		if err != nil {
			return fmt.Errorf("decode tx error: %v", err)
		}
		txs = append(txs, ltx)

		if err := hermezDb.WriteEffectiveGasPricePercentage(ltx.Hash(), transaction.EffectiveGasPricePercentage); err != nil {
			return fmt.Errorf("write effective gas price percentage error: %v", err)
		}

		if err := hermezDb.WriteStateRoot(l2Block.L2BlockNumber, transaction.IntermediateStateRoot); err != nil {
			return fmt.Errorf("write rpc root error: %v", err)
		}

		if err := hermezDb.WriteIntermediateTxStateRoot(l2Block.L2BlockNumber, ltx.Hash(), transaction.IntermediateStateRoot); err != nil {
			return fmt.Errorf("write rpc root error: %v", err)
		}
	}
	txCollection := ethTypes.Transactions(txs)
	txHash := ethTypes.DeriveSha(txCollection)

	var gasLimit uint64

	if !chainConfig.IsNormalcy(l2Block.L2BlockNumber) {
		gasLimit = utils.GetBlockGasLimitForFork(l2Block.ForkId)
	} else {
		gasLimit = miningConfig.GasLimit
	}

	_, err := eriDb.WriteHeader(bn, l2Block.L2Blockhash, l2Block.StateRoot, txHash, l2Block.ParentHash, l2Block.Coinbase, uint64(l2Block.Timestamp), gasLimit, chainConfig)
	if err != nil {
		return fmt.Errorf("write header error: %v", err)
	}

	didStoreGer := false
	l1InfoTreeIndexReused := false

	if l2Block.GlobalExitRoot != emptyHash {
		gerWritten, err := hermezDb.CheckGlobalExitRootWritten(l2Block.GlobalExitRoot)
		if err != nil {
			return fmt.Errorf("get global exit root error: %v", err)
		}

		if !gerWritten {
			if err := hermezDb.WriteBlockGlobalExitRoot(l2Block.L2BlockNumber, l2Block.GlobalExitRoot); err != nil {
				return fmt.Errorf("write block global exit root error: %v", err)
			}

			if err := hermezDb.WriteGlobalExitRoot(l2Block.GlobalExitRoot); err != nil {
				return fmt.Errorf("write global exit root error: %v", err)
			}
			didStoreGer = true
		}
	}

	if l2Block.L1BlockHash != emptyHash {
		l1BlockHashWritten, err := hermezDb.CheckL1BlockHashWritten(l2Block.L1BlockHash)
		if err != nil {
			return fmt.Errorf("get global exit root error: %v", err)
		}

		if !l1BlockHashWritten {
			if err := hermezDb.WriteBlockL1BlockHash(l2Block.L2BlockNumber, l2Block.L1BlockHash); err != nil {
				return fmt.Errorf("write block global exit root error: %v", err)
			}

			if err := hermezDb.WriteL1BlockHash(l2Block.L1BlockHash); err != nil {
				return fmt.Errorf("write global exit root error: %v", err)
			}

			if l2Block.GlobalExitRoot != emptyHash {
				if err := hermezDb.WriteGerForL1BlockHash(l2Block.L1BlockHash, l2Block.GlobalExitRoot); err != nil {
					return fmt.Errorf("write ger for l1 block hash error: %v", err)
				}
			}
		}
	}

	if l2Block.L1InfoTreeIndex != 0 {
		if err := hermezDb.WriteBlockL1InfoTreeIndex(l2Block.L2BlockNumber, uint64(l2Block.L1InfoTreeIndex)); err != nil {
			return err
		}

		// if the info tree index of this block is lower than the highest we've seen
		// we need to write the GER and l1 block hash regardless of the logic above.
		// this can only happen in post etrog blocks, and we need the GER/L1 block hash
		// for the stream and also for the block info root to be correct
		if uint64(l2Block.L1InfoTreeIndex) <= highestL1InfoTreeIndex {
			l1InfoTreeIndexReused = true
			if err := hermezDb.WriteBlockGlobalExitRoot(l2Block.L2BlockNumber, l2Block.GlobalExitRoot); err != nil {
				return fmt.Errorf("write block global exit root error: %w", err)
			}
			if err := hermezDb.WriteBlockL1BlockHash(l2Block.L2BlockNumber, l2Block.L1BlockHash); err != nil {
				return fmt.Errorf("write block global exit root error: %w", err)
			}
			if err := hermezDb.WriteReusedL1InfoTreeIndex(l2Block.L2BlockNumber); err != nil {
				return fmt.Errorf("write reused l1 info tree index error: %w", err)
			}
		}
	}

	// if we haven't reused the l1 info tree index, and we have also written the GER
	// then we need to write the latest used GER for this batch to the table
	// we always want the last written GER in this table as it's at the batch level, so it can and should
	// be overwritten
	if !l1InfoTreeIndexReused && didStoreGer {
		if err := hermezDb.WriteLatestUsedGer(l2Block.L2BlockNumber, l2Block.GlobalExitRoot); err != nil {
			return fmt.Errorf("write latest used ger error: %w", err)
		}
	}

	if err := eriDb.WriteBody(bn, l2Block.L2Blockhash, txs); err != nil {
		return fmt.Errorf("write body error: %v", err)
	}

	if err := hermezDb.WriteForkId(l2Block.BatchNumber, l2Block.ForkId); err != nil {
		return fmt.Errorf("write block batch error: %v", err)
	}

	if err := hermezDb.WriteForkIdBlockOnce(l2Block.ForkId, l2Block.L2BlockNumber); err != nil {
		return fmt.Errorf("write fork id block error: %v", err)
	}

	if err := hermezDb.WriteBlockBatch(l2Block.L2BlockNumber, l2Block.BatchNumber); err != nil {
		return fmt.Errorf("write block batch error: %v", err)
	}

	return nil
}<|MERGE_RESOLUTION|>--- conflicted
+++ resolved
@@ -309,29 +309,13 @@
 					if err != nil {
 						return fmt.Errorf("failed to get bad block: %v", err)
 					}
-					u.UnwindTo(entry.L2BlockNumber, badBlock)
+					u.UnwindTo(entry.L2BlockNumber, stagedsync.BadBlock(badBlock, fmt.Errorf("received block %d again", entry.L2BlockNumber)))
 				}
 
 				// check for sequential block numbers
 				if entry.L2BlockNumber != lastBlockHeight+1 {
 					return fmt.Errorf("block number is not sequential, expected %d, got %d", lastBlockHeight+1, entry.L2BlockNumber)
 				}
-<<<<<<< HEAD
-				u.UnwindTo(l2Block.L2BlockNumber, stagedsync.BadBlock(badBlock, fmt.Errorf("received block %d again", l2Block.L2BlockNumber)))
-			}
-
-			// check for sequential block numbers
-			if l2Block.L2BlockNumber != lastBlockHeight+1 {
-				return fmt.Errorf("block number is not sequential, expected %d, got %d", lastBlockHeight+1, l2Block.L2BlockNumber)
-			}
-
-			// batch boundary - record the highest hashable block number (last block in last full batch)
-			if l2Block.BatchNumber > highestSeenBatchNo {
-				highestHashableL2BlockNo = l2Block.L2BlockNumber - 1
-			}
-			highestSeenBatchNo = l2Block.BatchNumber
-=======
->>>>>>> bd75618e
 
 				// batch boundary - record the highest hashable block number (last block in last full batch)
 				if entry.BatchNumber > highestSeenBatchNo {
@@ -360,12 +344,6 @@
 					rawdb.WriteForkchoiceFinalized(tx, entry.L2Blockhash)
 				}
 
-<<<<<<< HEAD
-			if err := writeL2Block(eriDb, hermezDb, &l2Block, highestL1InfoTreeIndex, cfg.chainConfig, cfg.miningConfig); err != nil {
-				return fmt.Errorf("writeL2Block error: %v", err)
-			}
-			dsClientProgress.Store(l2Block.L2BlockNumber)
-=======
 				if lastHash != emptyHash {
 					entry.ParentHash = lastHash
 				} else {
@@ -376,9 +354,8 @@
 					}
 					entry.ParentHash = previousHash
 				}
->>>>>>> bd75618e
-
-				if err := writeL2Block(eriDb, hermezDb, entry, highestL1InfoTreeIndex); err != nil {
+
+				if err := writeL2Block(eriDb, hermezDb, entry, highestL1InfoTreeIndex, cfg.chainConfig, cfg.miningConfig); err != nil {
 					return fmt.Errorf("writeL2Block error: %v", err)
 				}
 				dsClientProgress.Store(entry.L2BlockNumber)
