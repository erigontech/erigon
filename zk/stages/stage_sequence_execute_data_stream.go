package stages

import (
	"context"
	"fmt"

	"github.com/ledgerwatch/erigon/core/rawdb"
<<<<<<< HEAD
	"github.com/ledgerwatch/erigon/core/vm"
=======
>>>>>>> 344e4bc4
	"github.com/ledgerwatch/erigon/eth/stagedsync"
	"github.com/ledgerwatch/erigon/eth/stagedsync/stages"
	"github.com/ledgerwatch/erigon/zk/datastream/server"
	verifier "github.com/ledgerwatch/erigon/zk/legacy_executor_verifier"
	"github.com/ledgerwatch/erigon/zk/utils"
	"github.com/ledgerwatch/log/v3"
)

type SequencerBatchStreamWriter struct {
	ctx            context.Context
	logPrefix      string
	legacyVerifier *verifier.LegacyExecutorVerifier
	sdb            *stageDb
	streamServer   *server.DataStreamServer
	hasExecutors   bool
	lastBatch      uint64
}

func newSequencerBatchStreamWriter(batchContext *BatchContext, batchState *BatchState, lastBatch uint64) *SequencerBatchStreamWriter {
	return &SequencerBatchStreamWriter{
		ctx:            batchContext.ctx,
		logPrefix:      batchContext.s.LogPrefix(),
		legacyVerifier: batchContext.cfg.legacyVerifier,
		sdb:            batchContext.sdb,
		streamServer:   batchContext.cfg.datastreamServer,
		hasExecutors:   batchState.hasExecutorForThisBatch,
		lastBatch:      lastBatch,
	}
}

func (sbc *SequencerBatchStreamWriter) CommitNewUpdates() ([]*verifier.VerifierBundle, error) {
	verifierBundles, err := sbc.legacyVerifier.ProcessResultsSequentially()
	if err != nil {
		return nil, err
	}

	return sbc.writeBlockDetailsToDatastream(verifierBundles)
}

func (sbc *SequencerBatchStreamWriter) writeBlockDetailsToDatastream(verifiedBundles []*verifier.VerifierBundle) ([]*verifier.VerifierBundle, error) {
	var checkedVerifierBundles []*verifier.VerifierBundle = make([]*verifier.VerifierBundle, 0, len(verifiedBundles))
	for _, bundle := range verifiedBundles {
		request := bundle.Request
		response := bundle.Response

		if response.Valid {
			parentBlock, err := rawdb.ReadBlockByNumber(sbc.sdb.tx, request.GetLastBlockNumber()-1)
			if err != nil {
				return checkedVerifierBundles, err
			}
			block, err := rawdb.ReadBlockByNumber(sbc.sdb.tx, request.GetLastBlockNumber())
			if err != nil {
				return checkedVerifierBundles, err
			}

			if err := sbc.streamServer.WriteBlockWithBatchStartToStream(sbc.logPrefix, sbc.sdb.tx, sbc.sdb.hermezDb, request.ForkId, request.BatchNumber, sbc.lastBatch, *parentBlock, *block); err != nil {
				return checkedVerifierBundles, err
			}

			if err = stages.SaveStageProgress(sbc.sdb.tx, stages.DataStream, block.NumberU64()); err != nil {
				return checkedVerifierBundles, err
			}

			// once we have handled the very first block we can update the last batch to be the current batch safely so that
			// we don't keep adding batch bookmarks in between blocks
			sbc.lastBatch = request.BatchNumber
		}

		checkedVerifierBundles = append(checkedVerifierBundles, bundle)

		// just break early if there is an invalid response as we don't want to process the remainder anyway
		if !response.Valid {
			break
		}
	}

	return checkedVerifierBundles, nil
}

func alignExecutionToDatastream(batchContext *BatchContext, batchState *BatchState, lastExecutedBlock uint64, u stagedsync.Unwinder) (bool, error) {
	lastExecutedBatch := batchState.batchNumber - 1

	lastDatastreamBatch, err := batchContext.cfg.datastreamServer.GetHighestBatchNumber()
	if err != nil {
		return false, err
	}

	lastDatastreamBlock, err := batchContext.cfg.datastreamServer.GetHighestBlockNumber()
	if err != nil {
		return false, err
	}

	if lastExecutedBatch == lastDatastreamBatch && lastExecutedBlock == lastDatastreamBlock {
		return false, nil
	}

	if err := finalizeLastBatchInDatastreamIfNotFinalized(batchContext, lastDatastreamBatch, lastDatastreamBlock); err != nil {
		return false, err
	}

	block, err := rawdb.ReadBlockByNumber(batchContext.sdb.tx, lastDatastreamBlock)
	if err != nil {
		return false, err
	}

<<<<<<< HEAD
	unwinding := false
	if streamProgress > 0 && streamProgress < thisBlock {
		block, err := rawdb.ReadBlockByNumber(batchContext.sdb.tx, streamProgress)
		if err != nil {
			return true, err
		}
		log.Warn(fmt.Sprintf("[%s] Unwinding due to a datastream gap", batchContext.s.LogPrefix()),
			"streamHeight", streamProgress,
			"sequencerHeight", thisBlock,
		)
		u.UnwindTo(streamProgress, stagedsync.BadBlock(block.Hash(), fmt.Errorf("received block %d again", streamProgress)))
		unwinding = true
=======
	log.Warn(fmt.Sprintf("[%s] Unwinding due to a datastream gap", batchContext.s.LogPrefix()), "streamHeight", lastDatastreamBlock, "sequencerHeight", lastExecutedBlock)
	u.UnwindTo(lastDatastreamBlock, block.Hash())
	return true, nil
}

func finalizeLastBatchInDatastreamIfNotFinalized(batchContext *BatchContext, batchToClose, blockToCloseAt uint64) error {
	isLastEntryBatchEnd, err := batchContext.cfg.datastreamServer.IsLastEntryBatchEnd()
	if err != nil {
		return err
	}
	if isLastEntryBatchEnd {
		return nil
>>>>>>> 344e4bc4
	}
	log.Warn(fmt.Sprintf("[%s] Last datastream's batch %d was not closed properly, closing it now...", batchContext.s.LogPrefix(), batchToClose))
	return finalizeLastBatchInDatastream(batchContext, batchToClose, blockToCloseAt)
}

func finalizeLastBatchInDatastream(batchContext *BatchContext, batchToClose, blockToCloseAt uint64) error {
	ler, err := utils.GetBatchLocalExitRootFromSCStorageByBlock(blockToCloseAt, batchContext.sdb.hermezDb.HermezDbReader, batchContext.sdb.tx)
	if err != nil {
		return err
	}
	lastBlock, err := rawdb.ReadBlockByNumber(batchContext.sdb.tx, blockToCloseAt)
	if err != nil {
		return err
	}
	root := lastBlock.Root()
	if err = batchContext.cfg.datastreamServer.WriteBatchEnd(batchContext.sdb.hermezDb, batchToClose, &root, &ler); err != nil {
		return err
	}
	return nil
}<|MERGE_RESOLUTION|>--- conflicted
+++ resolved
@@ -5,10 +5,6 @@
 	"fmt"
 
 	"github.com/ledgerwatch/erigon/core/rawdb"
-<<<<<<< HEAD
-	"github.com/ledgerwatch/erigon/core/vm"
-=======
->>>>>>> 344e4bc4
 	"github.com/ledgerwatch/erigon/eth/stagedsync"
 	"github.com/ledgerwatch/erigon/eth/stagedsync/stages"
 	"github.com/ledgerwatch/erigon/zk/datastream/server"
@@ -114,22 +110,8 @@
 		return false, err
 	}
 
-<<<<<<< HEAD
-	unwinding := false
-	if streamProgress > 0 && streamProgress < thisBlock {
-		block, err := rawdb.ReadBlockByNumber(batchContext.sdb.tx, streamProgress)
-		if err != nil {
-			return true, err
-		}
-		log.Warn(fmt.Sprintf("[%s] Unwinding due to a datastream gap", batchContext.s.LogPrefix()),
-			"streamHeight", streamProgress,
-			"sequencerHeight", thisBlock,
-		)
-		u.UnwindTo(streamProgress, stagedsync.BadBlock(block.Hash(), fmt.Errorf("received block %d again", streamProgress)))
-		unwinding = true
-=======
 	log.Warn(fmt.Sprintf("[%s] Unwinding due to a datastream gap", batchContext.s.LogPrefix()), "streamHeight", lastDatastreamBlock, "sequencerHeight", lastExecutedBlock)
-	u.UnwindTo(lastDatastreamBlock, block.Hash())
+	u.UnwindTo(lastDatastreamBlock, stagedsync.BadBlock(block.Hash(), fmt.Errorf("received bad block")))
 	return true, nil
 }
 
@@ -140,7 +122,6 @@
 	}
 	if isLastEntryBatchEnd {
 		return nil
->>>>>>> 344e4bc4
 	}
 	log.Warn(fmt.Sprintf("[%s] Last datastream's batch %d was not closed properly, closing it now...", batchContext.s.LogPrefix(), batchToClose))
 	return finalizeLastBatchInDatastream(batchContext, batchToClose, blockToCloseAt)
