package stages

import (
	"context"
	"errors"
	"fmt"
	"time"

	"encoding/binary"

<<<<<<< HEAD
	"github.com/ledgerwatch/erigon-lib/kv"
=======
	"encoding/binary"

	"github.com/gateway-fm/cdk-erigon-lib/kv"
>>>>>>> f65b1213
	"github.com/ledgerwatch/erigon/core/types"
	"github.com/ledgerwatch/erigon/eth/ethconfig"
	"github.com/ledgerwatch/erigon/eth/stagedsync"
	"github.com/ledgerwatch/erigon/eth/stagedsync/stages"
	"github.com/ledgerwatch/erigon/zk/hermez_db"
	"github.com/ledgerwatch/erigon/zk/l1_data"
	"github.com/ledgerwatch/erigon/zk/syncer"
	"github.com/ledgerwatch/log/v3"
)

type SequencerL1BlockSyncCfg struct {
	db     kv.RwDB
	zkCfg  *ethconfig.Zk
	syncer *syncer.L1Syncer
}

func StageSequencerL1BlockSyncCfg(db kv.RwDB, zkCfg *ethconfig.Zk, syncer *syncer.L1Syncer) SequencerL1BlockSyncCfg {
	return SequencerL1BlockSyncCfg{
		db:     db,
		zkCfg:  zkCfg,
		syncer: syncer,
	}
}

// SpawnSequencerL1BlockSyncStage is a special mode of operation where a flag is passed to force the sequencer
// to rebuild the batches as they were sent to the L1 in the first place. Typically, this will be used after
// the unwind tool has rolled the DB back so that the network can be recovered if a bug is found
func SpawnSequencerL1BlockSyncStage(
	s *stagedsync.StageState,
	u stagedsync.Unwinder,
	ctx context.Context,
	tx kv.RwTx,
	cfg SequencerL1BlockSyncCfg,
<<<<<<< HEAD
	firstCycle bool,
	logger log.Logger,
=======
	quiet bool,
>>>>>>> f65b1213
) error {
	logPrefix := s.LogPrefix()
	log.Info(fmt.Sprintf("[%s] Starting L1 block sync stage", logPrefix))
	defer log.Info(fmt.Sprintf("[%s] Finished L1 block sync stage", logPrefix))

	if cfg.zkCfg.L1SyncStartBlock == 0 {
		log.Info(fmt.Sprintf("[%s] Skipping L1 block sync stage", logPrefix))
		return nil
	}

	var err error
	freshTx := false
	if tx == nil {
		freshTx = true
		tx, err = cfg.db.BeginRw(ctx)
		if err != nil {
			return err
		}
		defer tx.Rollback()
	}

	hermezDb := hermez_db.NewHermezDb(tx)

	// perform a quick check to see if we have fully recovered from the l1 and exit the node
	highestBatch, err := stages.GetStageProgress(tx, stages.HighestSeenBatchNumber)
	if err != nil {
		return err
	}
	highestKnownBatch, err := hermezDb.GetLastL1BatchData()
	if err != nil {
		return err
	}

	// check if the highest batch from the L1 is higher than the config value if it is set
	if cfg.zkCfg.L1SyncStopBatch > 0 {
		// stop completely if we have executed past the stop batch
		if highestKnownBatch > cfg.zkCfg.L1SyncStopBatch {
			log.Info("Stopping L1 sync stage based on configured stop batch", "config", cfg.zkCfg.L1SyncStopBatch, "highest-known", highestKnownBatch)
			time.Sleep(1 * time.Second)
			return nil
		}

		// if not we might have already started execution and just need to see if we have all the batches we care about in the db, and we can exit
		// early as well
		hasEverything, err := haveAllBatchesInDb(highestBatch, cfg, hermezDb)
		if err != nil {
			return err
		}
		if hasEverything {
			log.Info("Stopping L1 sync stage based on configured stop batch", "config", cfg.zkCfg.L1SyncStopBatch, "highest-known", highestKnownBatch)
			time.Sleep(1 * time.Second)
			return nil
		}
	}

	// check if execution has caught up to the tip of the chain
	if highestBatch > 0 && highestKnownBatch == highestBatch {
		log.Info("L1 block sync recovery has completed!", "batch", highestBatch)
		time.Sleep(5 * time.Second)
	}

	l1BlockHeight, err := stages.GetStageProgress(tx, stages.L1BlockSync)
	if err != nil {
		return err
	}
	if l1BlockHeight == 0 {
		l1BlockHeight = cfg.zkCfg.L1SyncStartBlock
	}

	if !cfg.syncer.IsSyncStarted() {
		cfg.syncer.Run(l1BlockHeight)
	}

	logChan := cfg.syncer.GetLogsChan()
	progressChan := cfg.syncer.GetProgressMessageChan()

	logTicker := time.NewTicker(10 * time.Second)
	defer logTicker.Stop()
	var latestBatch uint64
	stopBlockMap := make(map[uint64]struct{})

LOOP:
	for {
		select {
		case logs := <-logChan:
			for _, l := range logs {
				// for some reason some endpoints seem to not have certain transactions available to
				// them even they are perfectly valid and other RPC nodes return them fine.  So, leaning
				// on the internals of the syncer which will round-robin through available RPC nodes, we
				// can attempt a few times to get the transaction before giving up and returning an error
				var transaction types.Transaction
				attempts := 0
				for {
					transaction, _, err = cfg.syncer.GetTransaction(l.TxHash)
					if err == nil {
						break
					} else {
						log.Warn("Error getting transaction, attempting again", "hash", l.TxHash.String(), "err", err)
						attempts++
						if attempts > 50 {
							return err
						}
						time.Sleep(500 * time.Millisecond)
					}
				}

				lastBatchSequenced := l.Topics[1].Big().Uint64()
				latestBatch = lastBatchSequenced

				l1InfoRoot := l.Data
				if len(l1InfoRoot) != 32 {
					log.Error(fmt.Sprintf("[%s] L1 info root is not 32 bytes", logPrefix), "tx-hash", l.TxHash.String())
					return errors.New("l1 info root is not 32 bytes")
				}

				batches, coinbase, limitTimestamp, err := l1_data.DecodeL1BatchData(transaction.GetData(), cfg.zkCfg.DAUrl)
				if err != nil {
					return err
				}

				limitTimestampBytes := make([]byte, 8)
				binary.BigEndian.PutUint64(limitTimestampBytes, limitTimestamp)

				// here we find the first batch number that was sequenced by working backwards
				// from the latest batch in the original event
				initBatch := lastBatchSequenced - uint64(len(batches)-1)

				log.Debug(fmt.Sprintf("[%s] Processing L1 sequence transaction", logPrefix),
					"hash", transaction.Hash().String(),
					"initBatch", initBatch,
					"batches", len(batches),
				)

				// iterate over the batches in reverse order to ensure that the batches are written in the correct order
				// this is important because the batches are written in reverse order
				for idx, batch := range batches {
					b := initBatch + uint64(idx)
					data := make([]byte, 20+32+8+len(batch))
					copy(data, coinbase.Bytes())
					copy(data[20:], l1InfoRoot)
					copy(data[52:], limitTimestampBytes)
					copy(data[60:], batch)

					if err := hermezDb.WriteL1BatchData(b, data); err != nil {
						return err
					}

					// check if we need to stop here based on config
					if cfg.zkCfg.L1SyncStopBatch > 0 {
						stopBlockMap[b] = struct{}{}
						if checkStopBlockMap(highestBatch, cfg.zkCfg.L1SyncStopBatch, stopBlockMap) {
							log.Info("Stopping L1 sync based on stop batch config")
							break LOOP
						}
					}
				}

			}
		case msg := <-progressChan:
			log.Info(fmt.Sprintf("[%s] %s", logPrefix, msg))
		case <-logTicker.C:
			log.Info(fmt.Sprintf("[%s] Syncing L1 blocks", logPrefix), "latest-batch", latestBatch)
		default:
			if !cfg.syncer.IsDownloading() {
				break LOOP
			}
		}
	}

	lastCheckedBlock := cfg.syncer.GetLastCheckedL1Block()
	if lastCheckedBlock > l1BlockHeight {
		log.Info(fmt.Sprintf("[%s] Saving L1 block sync progress", logPrefix), "lastChecked", lastCheckedBlock)
		if err := stages.SaveStageProgress(tx, stages.L1BlockSync, lastCheckedBlock); err != nil {
			return err
		}
	}

	if freshTx {
		if err := tx.Commit(); err != nil {
			return err
		}
	}

	return nil
}

func haveAllBatchesInDb(highestBatch uint64, cfg SequencerL1BlockSyncCfg, hermezDb *hermez_db.HermezDb) (bool, error) {
	hasEverything := true
	for i := highestBatch; i <= cfg.zkCfg.L1SyncStopBatch; i++ {
		data, err := hermezDb.GetL1BatchData(i)
		if err != nil {
			return false, err
		}
		if len(data) == 0 {
			hasEverything = false
			break
		}
	}
	return hasEverything, nil
}

// checks the stop block map for any gaps between the known lowest and target block height
func checkStopBlockMap(earliest, target uint64, stopBlockMap map[uint64]struct{}) bool {
	for i := earliest; i <= target; i++ {
		if _, ok := stopBlockMap[i]; !ok {
			return false
		}
	}
	return true
}

func UnwindSequencerL1BlockSyncStage(u *stagedsync.UnwindState, tx kv.RwTx, cfg SequencerL1BlockSyncCfg, ctx context.Context) (err error) {
	return nil
}

func PruneSequencerL1BlockSyncStage(s *stagedsync.PruneState, tx kv.RwTx, cfg SequencerL1BlockSyncCfg, ctx context.Context, logger log.Logger) error {
	return nil
}<|MERGE_RESOLUTION|>--- conflicted
+++ resolved
@@ -8,13 +8,7 @@
 
 	"encoding/binary"
 
-<<<<<<< HEAD
 	"github.com/ledgerwatch/erigon-lib/kv"
-=======
-	"encoding/binary"
-
-	"github.com/gateway-fm/cdk-erigon-lib/kv"
->>>>>>> f65b1213
 	"github.com/ledgerwatch/erigon/core/types"
 	"github.com/ledgerwatch/erigon/eth/ethconfig"
 	"github.com/ledgerwatch/erigon/eth/stagedsync"
@@ -48,12 +42,7 @@
 	ctx context.Context,
 	tx kv.RwTx,
 	cfg SequencerL1BlockSyncCfg,
-<<<<<<< HEAD
-	firstCycle bool,
 	logger log.Logger,
-=======
-	quiet bool,
->>>>>>> f65b1213
 ) error {
 	logPrefix := s.LogPrefix()
 	log.Info(fmt.Sprintf("[%s] Starting L1 block sync stage", logPrefix))
