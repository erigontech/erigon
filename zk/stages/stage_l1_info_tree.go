package stages

import (
	"context"
	"fmt"

	"github.com/erigontech/erigon-lib/chain"
	"github.com/erigontech/erigon-lib/kv"
	"github.com/erigontech/erigon-lib/log/v3"
	"github.com/erigontech/erigon/eth/ethconfig"
	"github.com/erigontech/erigon/eth/stagedsync"
	"github.com/erigontech/erigon/eth/stagedsync/stages"
	"github.com/erigontech/erigon/zk/l1infotree"
	"github.com/erigontech/erigon/zk/sequencer"
	"github.com/erigontech/erigon-lib/chain"
)

type L1InfoTreeCfg struct {
	db          kv.RwDB
	zkCfg       *ethconfig.Zk
	updater     *l1infotree.Updater
	chainConfig *chain.Config
}

<<<<<<< HEAD
func StageL1InfoTreeCfg(db kv.RwDB, zkCfg *ethconfig.Zk, chainConfig *chain.Config, updater *l1infotree.Updater) L1InfoTreeCfg {
	return L1InfoTreeCfg{
		db:          db,
		zkCfg:       zkCfg,
		chainConfig: chainConfig,
		updater:     updater,
=======
func StageL1InfoTreeCfg(db kv.RwDB, zkCfg *ethconfig.Zk, updater *l1infotree.Updater, chainConfig *chain.Config) L1InfoTreeCfg {
	return L1InfoTreeCfg{
		db:          db,
		zkCfg:       zkCfg,
		updater:     updater,
		chainConfig: chainConfig,
>>>>>>> 23edab1d
	}
}

func SpawnL1InfoTreeStage(
	s *stagedsync.StageState,
	u stagedsync.Unwinder,
	tx kv.RwTx,
	cfg L1InfoTreeCfg,
	ctx context.Context,
	logger log.Logger,
) (funcErr error) {
	logPrefix := s.LogPrefix()

	// if we are running in sovereign mode, then we don't need to track the L1 info tree at all so we can just safely
	// skip the stage
	if cfg.chainConfig.SovereignMode {
		log.Info(fmt.Sprintf("[%s] Skipping L1 Info Tree stage - SovereignMode enabled", logPrefix))
		return nil
	}

	log.Info(fmt.Sprintf("[%s] Starting L1 Info Tree stage", logPrefix))
	defer log.Info(fmt.Sprintf("[%s] Finished L1 Info Tree stage", logPrefix))

	freshTx := tx == nil
	if freshTx {
		var err error
		tx, err = cfg.db.BeginRw(ctx)
		if err != nil {
			return fmt.Errorf("cfg.db.BeginRw: %w", err)
		}
		defer tx.Rollback()
	}

	executionAt, err := stages.GetStageProgress(tx, stages.Execution)
	if err != nil {
		return err
	}

	if cfg.chainConfig.IsZkevmStateChangeDisabled(executionAt) {
		log.Info(fmt.Sprintf("[%s] Skipping stage - state changes disabled", logPrefix))

		// we also want to ensure here that the syncer is stopped as we have no need for it running now
		cfg.updater.StopProcessing()

		return nil
	}

	progress, err := stages.GetStageProgress(tx, stages.L1InfoTree)
	if err != nil {
		return err
	}
	// L2InfoTreeUpdatesEnabled must be enabled, this method uses an updated rpc method that uses to and from.
	if progress == 0 && !sequencer.IsSequencer() && cfg.zkCfg.L2InfoTreeUpdatesURL != "" {
		select {
		default:
			// If we are a rpc node, and we are starting from the beginning, we need to check for updates from the L2
			infoTrees, err := cfg.updater.CheckL2RpcForInfoTreeUpdates(ctx, logPrefix, tx)
			if err != nil {
				log.Warn(fmt.Sprintf("[%s] L2 Info Tree sync failed, getting Info Tree from L1", logPrefix), "err", err)
				break
			}

			var latestIndex uint64
			latestUpdate := cfg.updater.GetLatestUpdate()
			if latestUpdate != nil {
				latestIndex = latestUpdate.Index
			}

			log.Info(fmt.Sprintf("[%s] Synced Info Tree updates from L2 Sequencer RPC", logPrefix), "count", len(infoTrees), "latestIndex", latestIndex)

			if freshTx {
				if funcErr = tx.Commit(); funcErr != nil {
					return fmt.Errorf("tx.Commit: %w", funcErr)
				}
			}

			return nil
		}
	}

	if err = cfg.updater.WarmUp(tx); err != nil {
		return fmt.Errorf("cfg.updater.WarmUp: %w", err)
	}

	processedLogs, err := cfg.updater.CheckForInfoTreeUpdates(logPrefix, tx)
	if err != nil {
		return fmt.Errorf("CheckForInfoTreeUpdates: %w", err)
	}

	var latestIndex uint64
	latestUpdate := cfg.updater.GetLatestUpdate()
	if latestUpdate != nil {
		latestIndex = latestUpdate.Index
	}

	log.Info(fmt.Sprintf("[%s] Info tree updates", logPrefix), "count", processedLogs, "latestIndex", latestIndex)

	if freshTx {
		if funcErr = tx.Commit(); funcErr != nil {
			return fmt.Errorf("tx.Commit: %w", funcErr)
		}
	}

	return nil
}

func UnwindL1InfoTreeStage(u *stagedsync.UnwindState, tx kv.RwTx, cfg L1InfoTreeCfg, ctx context.Context) error {
	return nil
}

func PruneL1InfoTreeStage(s *stagedsync.PruneState, tx kv.RwTx, cfg L1InfoTreeCfg, ctx context.Context) error {
	return nil
}<|MERGE_RESOLUTION|>--- conflicted
+++ resolved
@@ -12,7 +12,6 @@
 	"github.com/erigontech/erigon/eth/stagedsync/stages"
 	"github.com/erigontech/erigon/zk/l1infotree"
 	"github.com/erigontech/erigon/zk/sequencer"
-	"github.com/erigontech/erigon-lib/chain"
 )
 
 type L1InfoTreeCfg struct {
@@ -22,21 +21,12 @@
 	chainConfig *chain.Config
 }
 
-<<<<<<< HEAD
 func StageL1InfoTreeCfg(db kv.RwDB, zkCfg *ethconfig.Zk, chainConfig *chain.Config, updater *l1infotree.Updater) L1InfoTreeCfg {
 	return L1InfoTreeCfg{
 		db:          db,
 		zkCfg:       zkCfg,
 		chainConfig: chainConfig,
 		updater:     updater,
-=======
-func StageL1InfoTreeCfg(db kv.RwDB, zkCfg *ethconfig.Zk, updater *l1infotree.Updater, chainConfig *chain.Config) L1InfoTreeCfg {
-	return L1InfoTreeCfg{
-		db:          db,
-		zkCfg:       zkCfg,
-		updater:     updater,
-		chainConfig: chainConfig,
->>>>>>> 23edab1d
 	}
 }
 
@@ -49,13 +39,6 @@
 	logger log.Logger,
 ) (funcErr error) {
 	logPrefix := s.LogPrefix()
-
-	// if we are running in sovereign mode, then we don't need to track the L1 info tree at all so we can just safely
-	// skip the stage
-	if cfg.chainConfig.SovereignMode {
-		log.Info(fmt.Sprintf("[%s] Skipping L1 Info Tree stage - SovereignMode enabled", logPrefix))
-		return nil
-	}
 
 	log.Info(fmt.Sprintf("[%s] Starting L1 Info Tree stage", logPrefix))
 	defer log.Info(fmt.Sprintf("[%s] Finished L1 Info Tree stage", logPrefix))
@@ -75,7 +58,9 @@
 		return err
 	}
 
-	if cfg.chainConfig.IsZkevmStateChangeDisabled(executionAt) {
+	// if we are running in sovereign mode, then we don't need to track the L1 info tree at all so we can just safely
+	// skip the stage
+	if cfg.chainConfig.IsSovereignModeEnabled(executionAt) {
 		log.Info(fmt.Sprintf("[%s] Skipping stage - state changes disabled", logPrefix))
 
 		// we also want to ensure here that the syncer is stopped as we have no need for it running now
