--- conflicted
+++ resolved
@@ -161,11 +161,7 @@
 
 	// injected batch
 	if executionAt == 0 {
-<<<<<<< HEAD
-		if cfg.chainConfig.IsZkevmStateChangeDisabled(executionAt) {
-=======
-		if cfg.chainConfig.SovereignMode {
->>>>>>> 23edab1d
+		if cfg.chainConfig.IsSovereignModeEnabled(executionAt) {
 			// sealed empty block batch
 			if err = processEmptyInitialBatch(batchContext, batchState); err != nil {
 				return err
@@ -476,20 +472,7 @@
 
 			select {
 			case <-infoTreeTicker.C:
-<<<<<<< HEAD
-				if cfg.chainConfig.IsZkevmStateChangeDisabled(blockNumber) {
-					break
-				}
-				processedLogs, err := cfg.infoTreeUpdater.CheckForInfoTreeUpdates(logPrefix, sdb.tx)
-				if err != nil {
-					return err
-				}
-				var latestIndex uint64
-				latest := cfg.infoTreeUpdater.GetLatestUpdate()
-				if latest != nil {
-					latestIndex = latest.Index
-=======
-				if !cfg.chainConfig.SovereignMode {
+				if !cfg.chainConfig.IsSovereignModeEnabled(blockNumber) {
 					processedLogs, err := cfg.infoTreeUpdater.CheckForInfoTreeUpdates(logPrefix, sdb.tx)
 					if err != nil {
 						return err
@@ -500,7 +483,6 @@
 						latestIndex = latest.Index
 					}
 					log.Info(fmt.Sprintf("[%s] Info tree updates", logPrefix), "count", processedLogs, "latestIndex", latestIndex)
->>>>>>> 23edab1d
 				}
 			default:
 			}
