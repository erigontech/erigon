/*
   Copyright 2021 Erigon contributors

   Licensed under the Apache License, Version 2.0 (the "License");
   you may not use this file except in compliance with the License.
   You may obtain a copy of the License at

       http://www.apache.org/licenses/LICENSE-2.0

   Unless required by applicable law or agreed to in writing, software
   distributed under the License is distributed on an "AS IS" BASIS,
   WITHOUT WARRANTIES OR CONDITIONS OF ANY KIND, either express or implied.
   See the License for the specific language governing permissions and
   limitations under the License.
*/

package txpool

import (
	"context"
	"errors"
	"fmt"
	"math"
	"net"
	"sync"
	"time"

	grpc_middleware "github.com/grpc-ecosystem/go-grpc-middleware"
	grpc_recovery "github.com/grpc-ecosystem/go-grpc-middleware/recovery"
	"github.com/holiman/uint256"
	"github.com/ledgerwatch/log/v3"
	"google.golang.org/grpc"
	"google.golang.org/grpc/credentials"
	"google.golang.org/grpc/health"
	"google.golang.org/grpc/health/grpc_health_v1"
	"google.golang.org/grpc/keepalive"
	"google.golang.org/grpc/reflection"
	"google.golang.org/protobuf/types/known/emptypb"

	"github.com/ledgerwatch/erigon-lib/common"
	"github.com/ledgerwatch/erigon-lib/gointerfaces"
	txpool_proto "github.com/ledgerwatch/erigon-lib/gointerfaces/txpool"
	types2 "github.com/ledgerwatch/erigon-lib/gointerfaces/types"
	"github.com/ledgerwatch/erigon-lib/kv"
	"github.com/ledgerwatch/erigon-lib/types"
)

// TxPoolAPIVersion
var TxPoolAPIVersion = &types2.VersionReply{Major: 1, Minor: 0, Patch: 0}

type txPool interface {
	ValidateSerializedTxn(serializedTxn []byte) error

	PeekBest(n uint16, txs *types.TxsRlp, tx kv.Tx, onTopOf, availableGas, availableBlobGas uint64) (bool, error)
	GetRlp(tx kv.Tx, hash []byte) ([]byte, error)
	AddLocalTxs(ctx context.Context, newTxs types.TxSlots, tx kv.Tx) ([]DiscardReason, error)
	deprecatedForEach(_ context.Context, f func(rlp []byte, sender common.Address, t SubPoolType), tx kv.Tx)
	CountContent() (int, int, int)
	IdHashKnown(tx kv.Tx, hash []byte) (bool, error)
	NonceFromAddress(addr [20]byte) (nonce uint64, inPool bool)
}

var _ txpool_proto.TxpoolServer = (*GrpcServer)(nil)   // compile-time interface check
var _ txpool_proto.TxpoolServer = (*GrpcDisabled)(nil) // compile-time interface check

var ErrPoolDisabled = fmt.Errorf("TxPool Disabled")

type GrpcDisabled struct {
	txpool_proto.UnimplementedTxpoolServer
}

func (*GrpcDisabled) Version(ctx context.Context, empty *emptypb.Empty) (*types2.VersionReply, error) {
	return nil, ErrPoolDisabled
}
func (*GrpcDisabled) FindUnknown(ctx context.Context, hashes *txpool_proto.TxHashes) (*txpool_proto.TxHashes, error) {
	return nil, ErrPoolDisabled
}
func (*GrpcDisabled) Add(ctx context.Context, request *txpool_proto.AddRequest) (*txpool_proto.AddReply, error) {
	return nil, ErrPoolDisabled
}
func (*GrpcDisabled) Transactions(ctx context.Context, request *txpool_proto.TransactionsRequest) (*txpool_proto.TransactionsReply, error) {
	return nil, ErrPoolDisabled
}
func (*GrpcDisabled) All(ctx context.Context, request *txpool_proto.AllRequest) (*txpool_proto.AllReply, error) {
	return nil, ErrPoolDisabled
}
func (*GrpcDisabled) Pending(ctx context.Context, empty *emptypb.Empty) (*txpool_proto.PendingReply, error) {
	return nil, ErrPoolDisabled
}
func (*GrpcDisabled) OnAdd(request *txpool_proto.OnAddRequest, server txpool_proto.Txpool_OnAddServer) error {
	return ErrPoolDisabled
}
func (*GrpcDisabled) Status(ctx context.Context, request *txpool_proto.StatusRequest) (*txpool_proto.StatusReply, error) {
	return nil, ErrPoolDisabled
}
func (*GrpcDisabled) Nonce(ctx context.Context, request *txpool_proto.NonceRequest) (*txpool_proto.NonceReply, error) {
	return nil, ErrPoolDisabled
}

type GrpcServer struct {
	txpool_proto.UnimplementedTxpoolServer
	ctx             context.Context
	txPool          txPool
	db              kv.RoDB
	NewSlotsStreams *NewSlotsStreams

	chainID uint256.Int
}

func NewGrpcServer(ctx context.Context, txPool txPool, db kv.RoDB, chainID uint256.Int) *GrpcServer {
	return &GrpcServer{ctx: ctx, txPool: txPool, db: db, NewSlotsStreams: &NewSlotsStreams{}, chainID: chainID}
}

func (s *GrpcServer) Version(context.Context, *emptypb.Empty) (*types2.VersionReply, error) {
	return TxPoolAPIVersion, nil
}
func convertSubPoolType(t SubPoolType) txpool_proto.AllReply_TxnType {
	switch t {
	case PendingSubPool:
		return txpool_proto.AllReply_PENDING
	case BaseFeeSubPool:
		return txpool_proto.AllReply_BASE_FEE
	case QueuedSubPool:
		return txpool_proto.AllReply_QUEUED
	default:
		panic("unknown")
	}
}
func (s *GrpcServer) All(ctx context.Context, _ *txpool_proto.AllRequest) (*txpool_proto.AllReply, error) {
	tx, err := s.db.BeginRo(ctx)
	if err != nil {
		return nil, err
	}
	defer tx.Rollback()
	reply := &txpool_proto.AllReply{}
	reply.Txs = make([]*txpool_proto.AllReply_Tx, 0, 32)
	s.txPool.deprecatedForEach(ctx, func(rlp []byte, sender common.Address, t SubPoolType) {
		reply.Txs = append(reply.Txs, &txpool_proto.AllReply_Tx{
			Sender:  gointerfaces.ConvertAddressToH160(sender),
			TxnType: convertSubPoolType(t),
			RlpTx:   common.Copy(rlp),
		})
	}, tx)
	return reply, nil
}

func (s *GrpcServer) Pending(ctx context.Context, _ *emptypb.Empty) (*txpool_proto.PendingReply, error) {
	tx, err := s.db.BeginRo(ctx)
	if err != nil {
		return nil, err
	}
	defer tx.Rollback()
	reply := &txpool_proto.PendingReply{}
	reply.Txs = make([]*txpool_proto.PendingReply_Tx, 0, 32)
	txSlots := types.TxsRlp{}
	if _, err := s.txPool.PeekBest(math.MaxInt16, &txSlots, tx, 0 /* onTopOf */, math.MaxUint64 /* available gas */, 0); err != nil {
		return nil, err
	}
	var senderArr [20]byte
	for i := range txSlots.Txs {
		copy(senderArr[:], txSlots.Senders.At(i)) // TODO: optimize
		reply.Txs = append(reply.Txs, &txpool_proto.PendingReply_Tx{
			Sender:  gointerfaces.ConvertAddressToH160(senderArr),
			RlpTx:   txSlots.Txs[i],
			IsLocal: txSlots.IsLocal[i],
		})
	}
	return reply, nil
}

func (s *GrpcServer) FindUnknown(ctx context.Context, in *txpool_proto.TxHashes) (*txpool_proto.TxHashes, error) {
	return nil, fmt.Errorf("unimplemented")
}

func (s *GrpcServer) Add(ctx context.Context, in *txpool_proto.AddRequest) (*txpool_proto.AddReply, error) {
	tx, err := s.db.BeginRo(ctx)
	if err != nil {
		return nil, err
	}
	defer tx.Rollback()

	var slots types.TxSlots
	parseCtx := types.NewTxParseContext(s.chainID).ChainIDRequired()
	parseCtx.ValidateRLP(s.txPool.ValidateSerializedTxn)

	reply := &txpool_proto.AddReply{Imported: make([]txpool_proto.ImportResult, len(in.RlpTxs)), Errors: make([]string, len(in.RlpTxs))}

	j := 0
	for i := 0; i < len(in.RlpTxs); i++ { // some incoming txs may be rejected, so - need secnod index
<<<<<<< HEAD
		slots.Resize(uint(j + 1))
		slots.Txs[j] = &types.TxSlot{}
		slots.IsLocal[j] = true
		if _, err := parseCtx.ParseTransaction(in.RlpTxs[i], 0, slots.Txs[j], slots.Senders.At(j), false /* hasEnvelope */, false, func(hash []byte) error {
=======
		txSlot := &types.TxSlot{}
		sender := common.Address{}
		senderSlice := sender[:]

		if _, err := parseCtx.ParseTransaction(in.RlpTxs[i], 0, txSlot, senderSlice, false /* hasEnvelope */, func(hash []byte) error {
>>>>>>> 26370720
			if known, _ := s.txPool.IdHashKnown(tx, hash); known {
				return types.ErrAlreadyKnown
			}
			return nil
		}); err != nil {
			if errors.Is(err, types.ErrAlreadyKnown) { // Noop, but need to handle to not count these
				reply.Errors[i] = AlreadyKnown.String()
				reply.Imported[i] = txpool_proto.ImportResult_ALREADY_EXISTS
			} else if errors.Is(err, types.ErrRlpTooBig) { // Noop, but need to handle to not count these
				reply.Errors[i] = RLPTooLong.String()
				reply.Imported[i] = txpool_proto.ImportResult_INVALID
			} else {
				reply.Errors[i] = err.Error()
				reply.Imported[i] = txpool_proto.ImportResult_INTERNAL_ERROR
			}
			continue
		}

		slots.Resize(uint(j + 1))
		slots.Txs[j] = txSlot
		copy(slots.Senders.At(j), senderSlice)
		slots.IsLocal[j] = true
		j++
	}

	discardReasons, err := s.txPool.AddLocalTxs(ctx, slots, tx)
	if err != nil {
		return nil, err
	}

	j = 0
	for i := range reply.Imported {
		if reply.Imported[i] != txpool_proto.ImportResult_SUCCESS {
			j++
			continue
		}

		reply.Imported[i] = mapDiscardReasonToProto(discardReasons[j])
		reply.Errors[i] = discardReasons[j].String()
		j++
	}
	return reply, nil
}

func mapDiscardReasonToProto(reason DiscardReason) txpool_proto.ImportResult {
	switch reason {
	case Success:
		return txpool_proto.ImportResult_SUCCESS
	case AlreadyKnown:
		return txpool_proto.ImportResult_ALREADY_EXISTS
	case UnderPriced, ReplaceUnderpriced, FeeTooLow:
		return txpool_proto.ImportResult_FEE_TOO_LOW
	case GasLimitTooHigh, InvalidSender, NegativeValue, OversizedData, InitCodeTooLarge, RLPTooLong, UnsupportedTx:
		return txpool_proto.ImportResult_INVALID
	default:
		return txpool_proto.ImportResult_INTERNAL_ERROR
	}
}

func (s *GrpcServer) OnAdd(req *txpool_proto.OnAddRequest, stream txpool_proto.Txpool_OnAddServer) error {
	log.Info("New txs subscriber joined")
	//txpool.Loop does send messages to this streams
	remove := s.NewSlotsStreams.Add(stream)
	defer remove()
	select {
	case <-stream.Context().Done():
		return stream.Context().Err()
	case <-s.ctx.Done():
		return s.ctx.Err()
	}
}

func (s *GrpcServer) Transactions(ctx context.Context, in *txpool_proto.TransactionsRequest) (*txpool_proto.TransactionsReply, error) {
	tx, err := s.db.BeginRo(ctx)
	if err != nil {
		return nil, err
	}
	defer tx.Rollback()

	reply := &txpool_proto.TransactionsReply{RlpTxs: make([][]byte, len(in.Hashes))}
	for i := range in.Hashes {
		h := gointerfaces.ConvertH256ToHash(in.Hashes[i])
		txnRlp, err := s.txPool.GetRlp(tx, h[:])
		if err != nil {
			return nil, err
		}
		if txnRlp == nil {
			reply.RlpTxs[i] = []byte{}
			continue
		}
		reply.RlpTxs[i] = txnRlp
	}

	return reply, nil
}

func (s *GrpcServer) Status(_ context.Context, _ *txpool_proto.StatusRequest) (*txpool_proto.StatusReply, error) {
	pending, baseFee, queued := s.txPool.CountContent()
	return &txpool_proto.StatusReply{
		PendingCount: uint32(pending),
		QueuedCount:  uint32(queued),
		BaseFeeCount: uint32(baseFee),
	}, nil
}

// returns nonce for address
func (s *GrpcServer) Nonce(ctx context.Context, in *txpool_proto.NonceRequest) (*txpool_proto.NonceReply, error) {
	addr := gointerfaces.ConvertH160toAddress(in.Address)
	nonce, inPool := s.txPool.NonceFromAddress(addr)
	return &txpool_proto.NonceReply{
		Nonce: nonce,
		Found: inPool,
	}, nil
}

// NewSlotsStreams - it's safe to use this class as non-pointer
type NewSlotsStreams struct {
	chans map[uint]txpool_proto.Txpool_OnAddServer
	mu    sync.Mutex
	id    uint
}

func (s *NewSlotsStreams) Add(stream txpool_proto.Txpool_OnAddServer) (remove func()) {
	s.mu.Lock()
	defer s.mu.Unlock()
	if s.chans == nil {
		s.chans = make(map[uint]txpool_proto.Txpool_OnAddServer)
	}
	s.id++
	id := s.id
	s.chans[id] = stream
	return func() { s.remove(id) }
}

func (s *NewSlotsStreams) Broadcast(reply *txpool_proto.OnAddReply) {
	s.mu.Lock()
	defer s.mu.Unlock()
	for id, stream := range s.chans {
		err := stream.Send(reply)
		if err != nil {
			log.Debug("failed send to mined block stream", "err", err)
			select {
			case <-stream.Context().Done():
				delete(s.chans, id)
			default:
			}
		}
	}
}

func (s *NewSlotsStreams) remove(id uint) {
	s.mu.Lock()
	defer s.mu.Unlock()
	_, ok := s.chans[id]
	if !ok { // double-unsubscribe support
		return
	}
	delete(s.chans, id)
}

func StartGrpc(txPoolServer txpool_proto.TxpoolServer, miningServer txpool_proto.MiningServer, addr string, creds *credentials.TransportCredentials) (*grpc.Server, error) {
	lis, err := net.Listen("tcp", addr)
	if err != nil {
		return nil, fmt.Errorf("could not create listener: %w, addr=%s", err, addr)
	}

	var (
		streamInterceptors []grpc.StreamServerInterceptor
		unaryInterceptors  []grpc.UnaryServerInterceptor
	)
	streamInterceptors = append(streamInterceptors, grpc_recovery.StreamServerInterceptor())
	unaryInterceptors = append(unaryInterceptors, grpc_recovery.UnaryServerInterceptor())

	//if metrics.Enabled {
	//	streamInterceptors = append(streamInterceptors, grpc_prometheus.StreamServerInterceptor)
	//	unaryInterceptors = append(unaryInterceptors, grpc_prometheus.UnaryServerInterceptor)
	//}

	//cpus := uint32(runtime.GOMAXPROCS(-1))
	opts := []grpc.ServerOption{
		//grpc.NumStreamWorkers(cpus), // reduce amount of goroutines
		grpc.ReadBufferSize(0),  // reduce buffers to save mem
		grpc.WriteBufferSize(0), // reduce buffers to save mem
		// Don't drop the connection, settings accordign to this comment on GitHub
		// https://github.com/grpc/grpc-go/issues/3171#issuecomment-552796779
		grpc.KeepaliveEnforcementPolicy(keepalive.EnforcementPolicy{
			MinTime:             10 * time.Second,
			PermitWithoutStream: true,
		}),
		grpc.StreamInterceptor(grpc_middleware.ChainStreamServer(streamInterceptors...)),
		grpc.UnaryInterceptor(grpc_middleware.ChainUnaryServer(unaryInterceptors...)),
	}
	if creds == nil {
		// no specific opts
	} else {
		opts = append(opts, grpc.Creds(*creds))
	}
	grpcServer := grpc.NewServer(opts...)
	reflection.Register(grpcServer) // Register reflection service on gRPC server.
	if txPoolServer != nil {
		txpool_proto.RegisterTxpoolServer(grpcServer, txPoolServer)
	}
	if miningServer != nil {
		txpool_proto.RegisterMiningServer(grpcServer, miningServer)
	}

	//if metrics.Enabled {
	//	grpc_prometheus.Register(grpcServer)
	//}

	healthServer := health.NewServer()
	grpc_health_v1.RegisterHealthServer(grpcServer, healthServer)

	go func() {
		defer healthServer.Shutdown()
		if err := grpcServer.Serve(lis); err != nil {
			log.Error("private RPC server fail", "err", err)
		}
	}()
	log.Info("Started gRPC server", "on", addr)
	return grpcServer, nil
}<|MERGE_RESOLUTION|>--- conflicted
+++ resolved
@@ -187,18 +187,11 @@
 
 	j := 0
 	for i := 0; i < len(in.RlpTxs); i++ { // some incoming txs may be rejected, so - need secnod index
-<<<<<<< HEAD
-		slots.Resize(uint(j + 1))
-		slots.Txs[j] = &types.TxSlot{}
-		slots.IsLocal[j] = true
-		if _, err := parseCtx.ParseTransaction(in.RlpTxs[i], 0, slots.Txs[j], slots.Senders.At(j), false /* hasEnvelope */, false, func(hash []byte) error {
-=======
 		txSlot := &types.TxSlot{}
 		sender := common.Address{}
 		senderSlice := sender[:]
 
-		if _, err := parseCtx.ParseTransaction(in.RlpTxs[i], 0, txSlot, senderSlice, false /* hasEnvelope */, func(hash []byte) error {
->>>>>>> 26370720
+		if _, err := parseCtx.ParseTransaction(in.RlpTxs[i], 0, txSlot, senderSlice, false /* hasEnvelope */, false, func(hash []byte) error {
 			if known, _ := s.txPool.IdHashKnown(tx, hash); known {
 				return types.ErrAlreadyKnown
 			}
